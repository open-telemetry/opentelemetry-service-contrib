# Changelog

## Unreleased

### 🛑 Breaking changes 🛑

<<<<<<< HEAD
- `newrelicexporter` deleted. Use New Relic native OTLP ingest instead.
=======
- `datadogexporter`: Replace HistogramMode defined as string with enum.
- `pkg/translator/signalfx`: Change signalfx translator to expose To/From translator structs. (#9740)
- `transformprocessor`: Add parameter validation to `truncate_all` and `limit` functions.  The `limit` parameter can no longer be negative. (#9783)
>>>>>>> 10b308ed

### 🚩 Deprecations 🚩

- `exporter/azuremonitor`: Deprecate use of LogRecord.Name as the log envelope category name. There is no replacement.

### 🚀 New components 🚀

- `schemaprocessor`: Starting the initial work to allow from translating from semantic convention to another (#8371)
- `saphanareceiver`: Added implementation of SAP HANA Metric Receiver (#8827)
- `logstransformprocessor`: Add implementation of Logs Transform Processor (#9335)

### 💡 Enhancements 💡

- `cmd/mdatagen`: Replace enum attributes values with typed constants (#9683)
- `elasticsearchreceiver`: Update metrics scope name from `otelcol/elasticsearch` 
  to `otelcol/elasticsearchreceiver` (#9757)
- `k8sclusterreceiver`: Validate that k8s API supports a resource before setting up a watcher for it (#9523)
- `internal/stanza`: Add support for `remove` operator (#9524)
- `k8sattributesprocessor`: Support regex capture groups in tag_name (#9525)
- `mongoreceiver`: Update metrics scope name from `otelcol/mongodb` to `otelcol/mongodbreceiver` (#9759)
- `transformprocessor`: Add new `truncation` function to allow truncating string values in maps such as `attributes` or `resource.attributes` (#9546)
- `datadogexporter`: Add `api.fail_on_invalid_key` to fail fast if api key is invalid (#9426)
- `transformprocessor`: Add support for functions to validate parameters (#9563)
- `googlecloudexporter`: Add GCP cloud logging exporter (#9679)
- `transformprocessor`: Add new `limit` function to allow limiting the number of items in a map, such as the number of attributes in `attributes` or `resource.attributes` (#9552)
- `processor/attributes`: Support attributes set by server authenticator (#9420)
- `datadogexporter`: Experimental support for Exponential Histograms with delta aggregation temporality (#8350)

### 🧰 Bug fixes 🧰

- `k8sclusterreceiver`: Fix the receiver to work with 1.19 and 1.20 k8s API versions (#9523)
- `azuremonitorexporter`: Fix log exporter bug related to incorrectly mapping SpanId (#9579)
- `mysqlreceiver`: Fix attribute values mismatch with its definition (#9688)
- `opencensusreceiver`: Do not report fatal error if err is server closed (#9559).
- `sqlserverreceiver`: Fix the receiver to have integer types on metrics where applicable (#9601)
- `prometheusreceiver`: Fix the memory issue introduced in the 0.49.0 release (#9718)
- `couchdbreceiver`: Fix issue where the receiver would not respect custom metric settings (#9598)
- `nginxreceiver`: Include nginxreceiver in components (#9572)
- `pkg/translator/prometheusremotewrite`: Fix data race when used with other exporters (#9736)
- `examples/demo`: fix baggage not work in trace demo app. (#9418)
- `prometheusreceiver`: Handle the condition where `up` metric value is NaN (#9253)
- `tanzuobservabilityexporter`: Make metrics stanza in config be optional (#9098)
- `filelogreceiver`: Update Kubernetes examples to fix native OTel logs collection issue where 0 length logs cause errors (#9754)
- `logstransformprocessor`: Resolve node ordering to fix intermittent failures (#9761)
- `filelog`, `journald`, `syslog`, `tcplog`, `udplog`: Add support for []string type for converting log record entries (#9887)

## v0.50.0

### 🛑 Breaking changes 🛑

- `stackdriverexporter`: Remove the stackdriver exporter in favor of the identical googlecloud exporter (#9274)
- `filelog`, `journald`, `syslog`, `tcplog`, `udplog`: Remove `preserve_to` field from sub-parsers (#9331)
- `kafkametricsreceiver`: instrumentation name updated from `otelcol/kafkametrics` to `otelcol/kafkametricsreceiver` (#9406)
- `kubeletstatsreceiver`: instrumentation name updated from `kubeletstats` to `otelcol/kubeletstatsreceiver` (#9400)
- `datadogexporter`: Remove `GetHostTags` method from `TagsConfig` struct (#9423)
- `googlecloudexporter`: Graduate the `exporter.googlecloud.OTLPDirect` feature-gate to Beta.  This includes changes to the configuration structure, and many changes to default behavior. (#9471)

### 🚩 Deprecations 🚩

- `cumulativetodeltaprocessor`: Deprecated `metrics` configuration option in favor of `include` and `exclude` (#8952)
- `datadogexporter`: Deprecate `metrics::report_quantiles` in favor of `metrics::summaries::mode` (#8846)
- `datadogexporter`: Deprecate `traces.sample_rate` setting. It was never used anywhere. (#9771)

### 🚀 New components 🚀

- `iisreceiver`: Add implementation of IIS Metric Receiver (#8832)
- `sqlserverreceiver`: Add implementation of SQL Server Metric Receiver (#8398)
- `activedirectorydsreceiver`: Add implementation of Active Directory Domain Services metric receiver (#9359)

### 💡 Enhancements 💡

- `pkg/translator/prometheusremotewrite`: Allow to disable sanitize metric labels (#8270)
- `basicauthextension`: Implement `configauth.ClientAuthenticator` so that the extension can also be used as HTTP client basic authenticator.(#8847)
- `azuremonitorexporter`, `lokiexporter`, `observiqexporter`: Update timestamp processing logic (#9130)
- `cumulativetodeltaprocessor`: add new include/exclude configuration options with regex support (#8952)
- `datadogexporter`: Update deprecation messages to reflect new deprecation plan (#9422)
- `cmd/mdatagen`: Update generated functions to have simple parse function to handle string parsing consistently and limit code duplication across receivers (#7574)
- `attributesprocessor`: Support filter by severity (#9132)
- `transformprocessor`: Add transformation of logs (#9368)
- `datadogexporter`: Add `metrics::summaries::mode` to specify export mode for summaries (#8846)
- `prometheusreceiver`: Add resource attributes for kubernetes resource discovery labels (#9416)

### 🧰 Bug fixes 🧰

- `fluentforwardreceiver`: Release port on shutdown (#9111)
- `prometheusexporter`: Prometheus fails to generate logs when prometheus exporter produced a check exception occurs. (#8949)
- `resourcedetectionprocessor`: Wire docker detector (#9372)
- `kafkametricsreceiver`: The kafkametricsreceiver was changed to connect to kafka during scrape, rather than startup. If kafka is unavailable the receiver will attempt to connect during subsequent scrapes until succcessful (#8817).
- `datadogexporter`: Update Kubernetes example manifest to new executable name. (#9425).
- `riakreceiver`: Fix issue where user configured metric settings were ignored. (#9561)
- `sqlserverreceiver`: Update `sqlserver.transaction_log.growth.count` and `sqlserver.transaction_log.shrink.count` to be monotonic sums. (#9522)

## v0.49.0

### ⚠️ Warning  ⚠️

This release contains an issue in
[Prometheus receiver](https://github.com/open-telemetry/opentelemetry-collector-contrib/tree/main/receiver/prometheusreceiver)
causing 30% memory consumption increase when there is a lot of target churn. The issue is currently being 
investigated and will be fixed in one of the new releases. More details:
https://github.com/open-telemetry/opentelemetry-collector-contrib/issues/9278.

### 🛑 Breaking changes 🛑

- `filelogreceiver`, `journaldreceiver`, `syslogreceiver`, `tcplogreceiver`, `udplogreceiver`:
  - Updated data model to align with stable logs data model, which includes various breaking changes. (#9139, #8835)
    - A detailed [Upgrade Guide](https://github.com/open-telemetry/opentelemetry-log-collection/releases/tag/v0.28.0) is available in the log-collection v0.29.0 release notes.
- `datadogexporter`: Remove `OnlyMetadata` method from `Config` struct (#8980)
- `datadogexporter`: Remove `GetCensoredKey` method from `APIConfig` struct (#8980)
- `mongodbatlasreceiver`: Updated to uses newer metric builder which changed some metric and resource attributes (#9093)
- `dynatraceexporter`: Make `serialization` package `/internal` (#9097)
- `attributesprocessor`: Remove log names from filters (#9131)
- `k8sclusterreceiver`: The `receiver.k8sclusterreceiver.reportCpuMetricsAsDouble` feature gate is now enabled by default (#9367)
  - Users may have to update monitoring for a few Kubernetes cpu metrics, for 
    more details see [feature-gate-configurations](https://github.com/open-telemetry/opentelemetry-collector-contrib/tree/main/receiver/k8sclusterreceiver#feature-gate-configurations).

### 🚩 Deprecations 🚩

- `datadogexporter`: Deprecate `service` setting in favor of `service.name` semantic convention (#8784)
- `datadogexporter`: Deprecate `version` setting in favor of `service.version` semantic convention (#8784)
- `datadogexporter`: Deprecate `env` setting in favor of `deployment.environment` semantic convention (#9017)
- `datadogexporter`: Deprecate `GetHostTags` method from `TagsConfig` struct (#8975)
- `datadogexporter`: Deprecate `tags` setting in favor of `host_metadata::tags` (#9100)
- `datadogexporter`: Deprecate `send_metadata` setting in favor of `host_metadata::enabled` (#9100)
- `datadogexporter`: Deprecate `use_resource_metadata` setting in favor of `host_metadata::hostname_source` (#9100)
- `prometheusexecreceiver`: Deprecate prom_exec receiver (#9058)
- `fluentbitextension`: Deprecate Fluentbit extension (#9062)

### 🚀 New components 🚀

- `riakreceiver`: Riak Metric Receiver (#8548)

### 💡 Enhancements 💡
- `splunkhecexporter`: Add support for batching traces (#8995)
- `hostmetricsreceiver`: Migrate Processes scraper to the Metrics builder (#8855)
- `tanzuobservabilityexporter`: Use resourcetotelemetry helper (#8338)
- Add `make crosslink` target to ensure replace statements are included in `go.mod` for all transitive dependencies within repository (#8822)
- `filestorageextension`: Change bbolt DB settings for better performance (#9004)
- `jaegerremotesamplingextension`: Add local and remote sampling stores (#8818)
- `attributesprocessor`: Add support to filter on log body (#8996)
- `prometheusremotewriteexporter`: Translate resource attributes to the target info metric (#8493)
- `prometheusexporter`: Add `job` and `instance` labels to metrics so they can be scraped with `honor_labels: true` (#9115)
- `podmanreceiver`: Add API timeout configuration option (#9014)
- `cmd/mdatagen`: Add `sem_conv_version` field to metadata.yaml that is used to set metrics SchemaURL (#9010)
- `splunkheceporter`: Add an option to disable log or profiling data (#9065)
- `windowsperfcountersreceiver`: Move code into separate package for use in other windowsperfcounter receivers (#9108)
- `datadogexporter`: Add `host_metadata` configuration section to configure host metadata export (#9100)
- `cmd/mdatagen`: Update documentation generated for attributes to list enumerated values and show the "value" that will be visible on metrics when it is different from the attribute key in metadata.yaml (#8983)
- `routingprocessor`: add option to drop resource attribute used for routing (#8990)

### 🧰 Bug fixes 🧰

- `filestorageextension`: use correct bbolt options for compaction (#9134)
- `hostmetricsreceiver`: Use cpu times for time delta in cpu.utilization calculation (#8857)
- `dynatraceexporter`: Remove overly verbose stacktrace from certain logs (#8989)
- `googlecloudexporter`: fix the `exporter.googlecloud.OTLPDirect` fature-gate, which was not applied when the flag was provided (#9116)
- `signalfxexporter`: Fix bug to enable timeouts for correlating traces and metrics (#9101)
- `windowsperfcountersreceiver`: fix exported values being integers instead of doubles (#9138)
- `prometheusreceiver`: Fix issues with relabelling the `job` and `instance` labels. (#8780)
- `dynatraceexporter`: Continue processing data points after a serialization error. (#9330)

## v0.48.0

### 💡 Enhancements 💡

- `k8seventsreceiver`: Add Api_version and resource_version (#8539)
- `datadogexporter`: Add `metrics::sums::cumulative_monotonic_mode` to specify export mode for cumulative monotonic sums (#8490)
- `dynatraceexporter`: add multi-instance deployment note to README.md (#8848)
- `resourcedetectionprocessor`: Add attribute allowlist (#8547)
- `datadogexporter`:  Metrics payload data and Sketches payload data will be logged if collector is started in debug mode (#8929)
- `cmd/mdatagen`: Add resource attributes definition to metadata.yaml and move `pdata.Metrics` creation to the
  generated code (#8555)

### 🛑 Breaking changes 🛑

- `windowsperfcountersreceiver`: Added metrics configuration (#8376)
- `lokiexporter`: Remove deprecated LogRecord.name field (#8951)
- `splunkhecexporter`: Remove deprecated LogRecord.name field (#8951)

### 🚩 Deprecations 🚩

- `datadogexporter`: Deprecate `OnlyMetadata` method from `Config` struct (#8359)
- `datadogexporter`: Deprecate `GetCensoredKey` method from `APIConfig` struct (#8830)
- `datadogexporter`: Deprecate `metrics::send_monotonic_counter` in favor of `metrics::sums::cumulative_monotonic_mode` (#8490)

### 🚀 New components 🚀

- `sigv4authextension`: Enable component (#8518)

## v0.47.0

### 💡 Enhancements 💡

- `googlecloudexporter`: Add Validate method in config (#8559)
- `attributesprocessor`: Add convert action (#7930)
- `attributesprocessor`: Add metric support (#8111)
- `prometheusremotewriteexporter`: Write-Ahead Log support enabled (#7304)
- `hostreceiver/filesystemscraper`: Add filesystem utilization (#8027)
- `hostreceiver/pagingscraper`: Add paging.utilization (#6221)
- `googlecloudexporter`: [Alpha] Translate metrics directly from OTLP to gcm using the `exporter.googlecloud.OTLPDirect` feature-gate (#7177)
- `simpleprometheusreceiver`: Add support for static labels (#7908)
- `spanmetricsprocessor`: Dropping the condition to replace _ with key_ as __ label is reserved and _ is not (#8057)
- `podmanreceiver`: Add container.runtime attribute to container metrics (#8262)
- `dockerstatsreceiver`: Add container.runtime attribute to container metrics (#8261)
- `tanzuobservabilityexporter`: instrumentation Library and Dropped Counts to Span Tags (#8120)
- `clickhouseexporter`: Implement consume log logic. (#9705)
- `influxdbexporter`: Add support for cumulative, non-monotonic metrics. (#8348)
- `oauth2clientauthextension`: Add support for EndpointParams (#7307)
- Add `NewMetricData` function to `MetricsBuilder` to consistently set instrumentation library name (#8255)
- `googlecloudpubsubreceiver` Added implementation of Google Cloud Pubsub receiver. (#8391)
- `googlecloudpubsubexporter` Added implementation of Google Cloud Pubsub exporter. (#8391)
- `coralogixexporter` Allow exporter timeout to be configured (#7957)
- `prometheusremotewriteexporter` support adding trace id and span id attached to exemplars (#8380)
- `influxdbexporter`: accept histogram metric missing infinity bucket. (#8462)
- `skywalkingreceiver`: Added implementation of Skywalking receiver. (#8549)
- `prometheusreceiver`: Fix staleness bug for histograms and summaries (#8561)

### 🛑 Breaking changes 🛑

- `mongodbatlasreceiver`: rename mislabeled attribute `memory_state` to correct `disk_status` on partition disk metrics (#7747)
- `mongodbatlasreceiver`: Correctly set initial lookback for querying mongodb atlas api (#8246)
- `nginxreceiver`: instrumentation name updated from `otelcol/nginx` to `otelcol/nginxreceiver` (#8255)
- `postgresqlreceiver`: instrumentation name updated from `otelcol/postgresql` to `otelcol/postgresqlreceiver` (#8255)
- `redisreceiver`: instrumentation name updated from `otelcol/redis` to `otelcol/redisreceiver` (#8255)
- `apachereceiver`: instrumentation name updated from `otelcol/apache` to `otelcol/apachereceiver` ()
- `couchdbreceiver`: instrumentation name updated from `otelcol/couchdb` to `otelcol/couchdbreceiver` (#8366)
- `prometheusreceiver` Change resource attributes on metrics: `instance` -> `service.instance.id`, `host.name` -> `net.host.name`,  `port` -> `net.host.port`, `scheme` -> `http.scheme`, `job` removed (#8266)
- `prometheusremotewriteexporter` Use `service.*` resource attributes instead of `job` and `instance` resource attributes when adding job and instance labels to metrics (#8266)
- `mysqlreceiver`: instrumentation name updated from `otel/mysql` to `otelcol/mysqlreceiver` (#8387)
- `zookeeperreceiver`: instrumentation name updated from `otelcol/zookeeper` to `otelcol/zookeeperreceiver` (#8389)
- `coralogixexporter`: Create dynamic subsystem name (#7957)
  - Deprecate configuration changed. Dynamic subsystem name from traces service name property.
- `rabbitmqreceiver`: instrumentation name updated from `otelcol/rabbitmq` to `otelcol/rabbitmqreceiver` (#8400)

### 🧰 Bug fixes 🧰

- `zipkinexporter`: Set "error" tag value when status is set to error (#8187)
- `prometheusremotewriteexporter`: Correctly handle metric labels which collide after sanitization (#8378)
- `prometheusremotewriteexporter`: Drop labels when exemplar attributes exceed the max number of characters (#8379)
- `k8sclusterreceiver`: Add support to enable k8s node and container cpu metrics to be reported as double values (#8245)
  - Use "--feature-gates=receiver.k8sclusterreceiver.reportCpuMetricsAsDouble" to enable reporting node and container
    cpu metrics as a double values.
- `tanzuobservabilityexporter`: Fix a typo in Instrumentation Library name and version tags (#8384)
- `logreceivers`: Fix an issue where receiver would sometimes fail to build using Go 1.18 (#8521)
- `awsxrayreceiver`: Add defaults for optional stack frame parameters (#8790)

### 🚩 Deprecations 🚩

- `datadogexporter`: Deprecate automatic environment variable detection (#8397)

### 🚀 New components 🚀
- `sigv4authextension`: New Component: Sigv4 Authenticator Extension (#8263)

## v0.46.0

### 💡 Enhancements 💡

- `internal/stanza`: Export metrics from Stanza receivers (#8025)
- `hostreceiver/pagingscraper`: Migrate the scraper to the mdatagen metrics builder (#7139)
- Do not drop zero trace/span id spans in the jaeger conversion (#7946)
- Upgrade to use semantic conventions 1.6.1 (#7926)
- `dynatraceexporter`: Validate QueueSettings and perform config validation in Validate() instead (#8020)
- `sapmexporter`: Add validation for `sending_queue` setting (#8023)
- `signalfxexporter`: Add validation for `sending_queue` setting (#8026)
- `internal/stanza`: Add support for arbitrary attribute types (#8081)
- `resourcedetectionprocessor`: Add confighttp.HTTPClientSettings To Resource Detection Config Fixes (#7397)
- `hostmetricsreceiver`: Add cpu.utilization metrics to cpu scrapper (#7130)
- `honeycombexporter`: Add validation for `sending_queue` setting (#8113)
- `routingprocessor`: Expand error handling on failure to build exporters (#8125)
- `skywalkingreceiver`: Add new skywalking receiver component folder and structure (#8107)
- `groupbyattrsprocesor`: Allow empty keys, which allows to use the processor for compaction (#7793)
- `datadogexporter`: Add rbac to example k8s manifest file (#8186)
- `splunkhecexporter`: Add validation for `sending_queue` setting (#8256)

### 🛑 Breaking changes 🛑

- Remove deprecated functions from jaeger translator (#8032)
- `internal/stanza`: Remove `write_to` setting from input operators (#8081)
- `mongodbatlasreceiver`: rename `mongodb.atlas.*` attributes to `mongodb_atlas.*` adhering to naming guidelines. Adding 3 new attributes (#7960)

### 🧰 Bug fixes 🧰

- `prometheusreceiver`: Fix segfault that can occur after receiving stale metrics (#8056)
- `filelogreceiver`: Fix issue where logs could occasionally be duplicated (#8123)
- `prometheusremotewriteexporter`: Fix empty non-string resource attributes (#8116)

### 🚀 New components 🚀

## v0.45.1

### 💡 Enhancements 💡

- `sumologicexporter`: Move validation to Config (#7936)
- `elasticsearchexporter`: Fix crash with batch processor (#7953).
- `splunkhecexporter`: Batch metrics payloads (#7760)
- `tanzuobservabilityexporter`: Add internal SDK metric tag (#7826)
- `hostreceiver/processscraper`: Migrate the scraper to the mdatagen metrics builder (#7287)

### 🧰 Bug fixes 🧰

- `awsprometheusremotewriteexporter`: fix dependencies issue (#7963)

### 🚀 New components 🚀

- `awsfirehose` receiver: Add AWS Kinesis Data Firehose Receiver (#7918)

## v0.45.0

### 💡 Enhancements 💡

- `hostreceiver/filesystemscraper`: Migrate the scraper to the mdatagen metrics builder (#7772)
- `hostreceiver/memoryscraper`: Migrate the scraper to the mdatagen metrics builder (#7312)
- `lokiexporter`: Use record attributes as log labels (#7569)
- `routingprocessor`: Do not err on failure to build exporters (#7423)
- `apachereceiver`: Update to mdatagen v2 (#7573)
- `datadogexporter`: Don't send host metadata if hostname is empty (#7426)
- `datadogexporter`: Add insecure_skip_verify flag to configuration (#7422)
- `coralogixexporter`: Update readme (#7785)
- `awscloudwatchlogsexporter`: Remove name from aws cloudwatch logs exporter (#7554)
- `tanzuobservabilityexporter`: Update OTel Collector's Exporter to match WF Proxy Handling of source (#7929)
- `hostreceiver/memoryscraper`: Add memory.utilization (#6221)
- `awskinesisexporter`: Add Queue Config Validation AWS Kinesis Exporter (#7835)
- `elasticsearchexporter`: Remove usage of deprecated LogRecord.Name field (#7829).
- `loadbalancingexporter`: Allow non-exist hostname on startup (#7935)
- `datadogexporter`: Use exact sum, count and average on Datadog distributions (#7830)
- `storage/filestorage`: add optional compaction to filestorage (#7768)
- `tanzuobservabilityexporter`: Add attributes from the Resource to the resulting WF metric tags & set `source` value in WF metric (#8101)

### 🛑 Breaking changes 🛑

- Use go mod compat, drops support for reproducibility with go 1.16 (#7915)
- `apachereceiver`: Update instrumentation library name from `otel/apache` to `otelcol/apache` (#7754)
- `pkg/translator/prometheusremotewrite`: Cleanup prw translator public functions (#7776)
- `prometheusreceiver`: The OpenCensus-based metric conversion pipeline has
  been removed.
  - The `receiver.prometheus.OTLPDirect` feature gate has been removed as
    the direct pipeline is the only remaining pipeline.
- `translator/jaeger`: Cleanup jaeger translator function names (#7775)
  - Deprecate old funcs with Internal word.
- `mysqlreceiver`: Update data model and names for several metrics (#7924)
  - Change all metrics to Int values
  - Remove `mysql.buffer_pool_pages`. Replace with:
    - `mysql.buffer_pool.pages`
    - `mysql.buffer_pool.data_pages`
    - `mysql.buffer_pool.page_flushes`
  - Remove `mysql.buffer_pool_size`. Replace with:
    - `mysql.buffer_pool.limit`
    - `mysql.buffer_pool.usage`
  - Rename `mysql.buffer_pool_operations` to `mysql.buffer_pool.operations`

### 🚩 Deprecations 🚩

- Deprecated log_names setting from filter processor. (#7552)

### 🧰 Bug fixes 🧰

 - `tailsamplingprocessor`: "And" policy only works as a sub policy under a composite policy (#7590)
 - `prometheusreceiver`: Correctly map description and units when converting
  Prometheus metadata directly to pdata. (#7748)
 - `sumologicexporter`: fix exporter panics on malformed histogram (#7548)
- `awsecscontainermetrics`: CPU Reserved is now 1024/vCPU for ECS Container Insights (#6734)

### 🚀 New components 🚀

- `clickhouse` exporter: Add ClickHouse Exporter (#6907)
- `pkg/translator/signalfx`: Extract signalfx to metrics conversion in a separate package (#7778)
  - Extract FromMetrics to SignalFx translator package (#7823)

## v0.44.0

### 💡 Enhancements 💡

- `kafkaexporter`: Add compression and flush max messages options.
- `dynatraceexporter`: Write error logs using plugin logger (#7360)
- `dynatraceexporter`: Fix docs for TLS settings (#7568)
- `tanzuobservabilityexporter`: Turn on metrics exporter (#7281)
- `attributesprocessor` `resourceprocessor`: Add `from_context` value source
- `resourcedetectionprocessor`: check cluster config to verify resource is on aws for eks resources (#7186)
- `awscloudwatchlogsexporter`: enable awscloudwatchlogsexporter which accepts and exports log data (#7297)
- `translator/prometheusremotewrite`: add a new module to help translate data from OTLP to Prometheus Remote Write (#7240)
- `azuremonitorexporter`: In addition to traces, export logs to Azure Application Insights (#7403)
- `jmxreceiver`: Added `additional_jars` configuration option to launch JMX Metric Gatherer JAR with extended `CLASSPATH` (#7378)
- `awscontainerinsightreceiver`: add full pod name when configured to AWS Container Insights Receiver (#7415)
- `hostreceiver/loadscraper`: Migrate the scraper to the mdatagen metrics builder (#7288)
- `awsecscontainermetricsreceiver`: Rename attributes to follow semantic conventions (#7425)
- `datadogexporter`: Always map conventional attributes to tags (#7185)
- `mysqlreceiver`: Add golden files for integration test (#7303)
- `nginxreceiver`: Standardize integration test (#7515)
- `mysqlreceiver`: Update to use mdatagen v2 (#7507)
- `postgresqlreceiver`: Add integration tests (#7501)
- `apachereceiver`: Add integration test (#7517)
- `mysqlreceiver`: Use scrapererror to report errors (#7513)
- `postgresreceiver`: Update to mdatagen v2 (#7503)
- `nginxreceiver`: Update to mdatagen v2 (#7549)
- `datadogexporter`: Fix traces exporter's initialization log (#7564)
- `tailsamplingprocessor`: Add And sampling policy (#6910)
- `coralogixexporter`: Add Coralogix Exporter (#7383)
- `prometheusexecreceiver`: Add default value for `scrape_timeout` option (#7587)

### 🛑 Breaking changes 🛑

- `resourcedetectionprocessor`: Update `os.type` attribute values according to semantic conventions (#7544)
- `awsprometheusremotewriteexporter`: Deprecation notice; may be removed after v0.49.0
  - Switch to using the `prometheusremotewriteexporter` + `sigv4authextension` instead

### 🧰 Bug fixes 🧰

- `resourcedetectionprocessor`: fix `meta` allow list excluding keys with nil values (#7424)
- `postgresqlreceiver`: Fix issue where empty metrics could be returned after failed connection (#7502)
- `resourcetotelemetry`: Ensure resource attributes are added to summary
  and exponential histogram data points. (#7523)

### 🚩 Deprecations 🚩

- Deprecated otel_to_hec_fields.name setting from splunkhec exporter. (#7560)

## v0.43.0

### 💡 Enhancements 💡

- `coralogixexporter`: First implementation of Coralogix Exporter (#6816)
- `cloudfoundryreceiver`: Enable Cloud Foundry client (#7060)
- `elasticsearchexporter`: add elasticsearchexporter to the components exporter list (#6002)
- `elasticsearchreceiver`: Add metric metadata (#6892)
- `elasticsearchreceiver`: Use same metrics as JMX receiver for JVM metrics (#7160)
- `elasticsearchreceiver`: Implement scraping logic (#7174)
- `datadogexporter`: Add http.status_code tag to trace stats (#6889)
- `datadogexporter`: Add configuration option to use OTel span name into the Datatog resource name (#6611)
- `mongodbreceiver`: Add initial client code to the component (#7125)
- `tanzuobservabilityexporter`: Support delta histograms (#6897)
- `awscloudwatchlogsexporter`: Use cwlogs package to export logs (#7152)
- `mysqlreceiver`: Add the receiver to available components (#7078)
- `tanzuobservabilityexporter`: Documentation for the memory_limiter configuration (#7164)
- `dynatraceexporter`: Do not shut down exporter when metrics ingest module is temporarily unavailable (#7161)
- `mongodbreceiver`: Add metric metadata (#7163)
- `mongodbreceiver`: Add metric scraping (#7175)
- `postgresqlreceiver`: add the receiver to available components (#7079)
- `rabbitmqreceiver`: Add scraper logic (#7299)
- `tanzuobservability exporter`: Support summary metrics (#7121)
- `mongodbatlasreceiver`: Add retry and backoff to HTTP client (#6943)
- Use Jaeger gRPC instead of Thrift in the docker-compose example (#7243)
- `tanzuobservabilityexporter`: Support exponential histograms (#7127)
- `receiver_creator`: Log added and removed endpoint env structs (#7248)
- `prometheusreceiver`: Use the OTLP data conversion path by default. (#7282)
  - Use `--feature-gates=-receiver.prometheus.OTLPDirect` to re-enable the
    OpenCensus conversion path.
- `extension/observers`: Correctly set image and tag on container endpoints (#7279)
- `tanzuobservabilityexporter`: Document how to enable memory_limiter (#7286)
- `hostreceiver/networkscraper`: Migrate the scraper to the mdatagen metrics builder (#7048)
- `hostmetricsreceiver`: Add MuteProcessNameError config flag to mute specific error reading process executable (#7176)
- `scrapertest`: Improve comparison logic (#7305)
- `hostmetricsreceiver`: add `cpu_average` option for load scraper to report the average cpu load (#6999)
- `scrapertest`: Add comparison option to ignore specific attributes (#6519)
- `tracegen`: Add option to pass in custom headers to export calls via command line (#7308)
- `tracegen`: Provide official container images (#7179)
- `scrapertest`: Add comparison function for pdata.Metrics (#7400)
- `prometheusremotewriteexporter` : Dropping the condition to replace _ with key_ as __ label is reserved and _ is not (#7112)

### 🛑 Breaking changes 🛑

- `tanzuobservabilityexporter`: Remove status.code
- `tanzuobservabilityexporter`: Use semantic conventions for status.message (#7126)
- `k8sattributesprocessor`: Move `kube` and `observability` packages to `internal` folder (#7159)
- `k8sattributesprocessor`: Unexport processor `Option`s (#7311)
- `zookeeperreceiver`: Refactored metrics to have correct units, types, and combined some metrics via attributes. (#7280)
- `prometheusremotewriteexporter`: `PRWExporter` struct and `NewPRWExporter()`
  function are now unexported. (#TBD)
- `newrelicexporter` marked as deprecated (#7284)

### 🚀 New components 🚀

- `rabbitmqreceiver`: Establish codebase for RabbitMQ metrics receiver (#7239)
- Add `basicauth` extension (#7167)
- `k8seventsreceiver`: Implement core logic (#6885)

### 🧰 Bug fixes 🧰

- `k8sattributeprocessor`: Parse IP out of net.Addr to correctly tag k8s.pod.ip (#7077)
- `k8sattributeprocessor`: Process IP correctly for net.Addr instances that are not typed (#7133)
- `mdatagen`: Fix validation of `enabled` field in metadata.yaml (#7166)
- `elasticsearch`: Fix timestamp for each metric being startup time (#7255)
- `prometheusremotewriteexporter`: Fix index out of range panic caused by expiring metrics (#7149)
- `resourcedetection`: Log the error when checking for ec2metadata availability (#7296)

## v0.42.0

### 💡 Enhancements 💡

- `couchbasereceiver`: Add couchbase client (#7122)
- `couchdbreceiver`: Add couchdb scraper (#7131)
- `couchdbreceiver`: Add couchdb client (#6880)
- `elasticsearchreceiver`: Implement scraper client (#7019)
- `couchdbreceiver`: Add metadata metrics (#6878)
- `prometheusremotewriteexporter`: Handling Staleness flag from OTLP (#6679)
- `prometheusexporter`: Handling Staleness flag from OTLP (#6805)
- `prometheusreceiver`: Set OTLP no-data-present flag for stale scraped metrics. (#7043)
- `mysqlreceiver`: Add Integration test (#6916)
- `datadogexporter`: Add compatibility with ECS Fargate semantic conventions (#6670)
- `k8s_observer`: discover k8s.node endpoints (#6820)
- `redisreceiver`: Add missing description fields to keyspace metrics (#6940)
- `redisreceiver`: Set start timestamp uniformly for gauge and sum metrics (#6941)
- `kafkaexporter`: Allow controlling Kafka acknowledgment behaviour  (#6301)
- `lokiexporter`: Log the first part of the http body on failed pushes to loki (#6946)
- `resourcedetectionprocessor`: add the [consul](https://www.consul.io/) detector (#6382)
- `awsemfexporter`: refactor cw_client logic into separate `cwlogs` package (#7072)
- `prometheusexporter`: Dropping the condition to replace _ with key_ as __ label is reserved and _ is not (#7506)

### 🛑 Breaking changes 🛑

- `memcachedreceiver`: Update metric names (#6594)
- `memcachedreceiver`: Fix some metric units and value types (#6895)
- `sapm` receiver: Use Jaeger status values instead of OpenCensus (#6682)
- `jaeger` receiver/exporter: Parse/set Jaeger status with OTel spec values (#6682)
- `awsecscontainermetricsreceiver`: remove tag from `container.image.name` (#6436)
- `k8sclusterreceiver`: remove tag from `container.image.name` (#6436)

### 🚀 New components 🚀

- `ecs_task_observer`: Discover running containers in AWS ECS tasks (#6894)
- `mongodbreceiver`: Establish codebase for MongoDB metrics receiver (#6972)
- `couchbasereceiver`: Establish codebase for Couchbase metrics receiver (#7046)
- `dbstorage`: New experimental dbstorage extension (#7061)
- `redactionprocessor`: Remove sensitive data from traces (#6495)

### 🧰 Bug fixes 🧰

- `ecstaskobserver`: Fix "Incorrect conversion between integer types" security issue (#6939)
- Fix typo in "direction" metrics attribute description (#6949)
- `zookeeperreceiver`: Fix issue where receiver could panic during shutdown (#7020)
- `prometheusreceiver`: Fix metadata fetching when metrics differ by trimmable suffixes (#6932)
- Sanitize URLs being logged (#7021)
- `prometheusreceiver`: Fix start time tracking for long scrape intervals (#7053)
- `signalfxexporter`: Don't use syscall to avoid compilation errors on some platforms (#7062)
- `tailsamplingprocessor`: Add support for new policies as composite sub-policies (#6975)

### 💡 Enhancements 💡

- `lokiexporter`: add complete log record to body (#6619)
- `k8sclusterreceiver` add `container.image.tag` attribute (#6436)
- `spanmetricproccessor`: use an LRU cache for the cached Dimensions key-value pairs (#2179)
- `skywalkingexporter`: add skywalking metrics exporter (#6528)
- `deltatorateprocessor`: add int counter support (#6982)
- `filestorageextension`: document default values (#7022)
- `redisreceiver`: Migrate the scraper to the mdatagen metrics builder (#6938)

## v0.41.0

### 🛑 Breaking changes 🛑

- None

### 🚀 New components 🚀

- `asapauthextension` (#6627)
- `mongodbatlasreceiver` (#6367)

### 🧰 Bug fixes 🧰

- `filestorageextension`: fix panic when configured directory cannot be accessed (#6103)
- `hostmetricsreceiver`: fix set of attributes for system.cpu.time metric (#6422)
- `k8sobserver`: only record pod endpoints for running pods (#5878)
- `mongodbatlasreceiver`: fix attributes fields in metadata.yaml (#6440)
- `prometheusexecreceiver`: command line processing on Windows (#6145)
- `spanmetricsprocessor`: fix exemplars support (#6140)
-  Remap arm64 to aarch64 on rpm/deb packages (#6635)

### 💡 Enhancements 💡

- `datadogexporter`: do not use attribute localhost-like hostnames (#6477)
- `datadogexporter`: retry per network call (#6412)
- `datadogexporter`: take hostname into account for cache (#6223)
- `exporter/lokiexporter`: adding a feature for loki exporter to encode JSON for log entry (#5846)
- `googlecloudspannerreceiver`: added fallback to ADC for database connections. (#6629)
- `googlecloudspannerreceiver`: added parsing only distinct items for sample lock request label. (#6514)
- `googlecloudspannerreceiver`: added request tag label to metadata config for top query stats. (#6475)
- `googlecloudspannerreceiver`: added sample lock requests label to the top lock stats metrics. (#6466)
- `googlecloudspannerreceiver`: added transaction tag label to metadata config for top transaction stats. (#6433)
- `groupbyattrsprocessor`: added support for metrics signal (#6248)
- `hostmetricsreceiver`: ensure SchemaURL is set (#6482)
- `kubeletstatsreceiver`: add support for read-only kubelet endpoint (#6488)
- `mysqlreceiver`: enable native authentication (#6628)
- `mysqlreceiver`: remove requirement for password on MySQL (#6479)
- `receiver/prometheusreceiver`: do not add host.name to metrics from localhost/unspecified targets (#6476)
- `spanmetricsprocessor`: add setStatus operation (#5886)
- `splunkhecexporter`: remove duplication of host.name attribute (#6527)
- `tanzuobservabilityexporter`: add consumer for sum metrics. (#6385)
- Update log-collection library to v0.23.0 (#6593)

## v0.40.0

### 🛑 Breaking changes 🛑

- `tencentcloudlogserviceexporter`: change `Endpoint` to `Region` to simplify configuration (#6135)

### 🚀 New components 🚀

- Add `memcached` receiver (#5839)

### 🧰 Bug fixes 🧰

- Fix token passthrough for HEC (#5435)
- `datadogexporter`: Fix missing resource attributes default mapping when resource_attributes_as_tags: false (#6359)
- `tanzuobservabilityexporter`: Log and report missing metric values. (#5835)
- `mongodbatlasreceiver`: Fix metrics metadata (#6395)

### 💡 Enhancements 💡

- `awsprometheusremotewrite` exporter: Improve error message when failing to sign request
- `mongodbatlas`: add metrics (#5921)
- `healthcheckextension`: Add path option (#6111)
- Set unprivileged user to container image (#6380)
- `k8sclusterreceiver`: Add allocatable type of metrics (#6113)
- `observiqexporter`: Allow Dialer timeout to be configured (#5906)
- `routingprocessor`: remove broken debug log fields (#6373)
- `prometheusremotewriteexporter`: Add exemplars support (#5578)
- `fluentforwardreceiver`: Convert attributes with nil value to AttributeValueTypeEmpty (#6630)

## v0.39.0

### 🛑 Breaking changes 🛑

- `httpdreceiver` renamed to `apachereceiver` to match industry standards (#6207)
- `tencentcloudlogserviceexporter` change `Endpoint` to `Region` to simplify configuration (#6135)

### 🚀 New components 🚀

- Add `postgresqlreceiver` config and factory (#6153)
- Add TencentCloud LogService exporter `tencentcloudlogserviceexporter` (#5722)
- Restore `jaegerthrifthttpexporter` (#5666)
- Add `skywalkingexporter` (#5690, #6114)

### 🧰 Bug fixes 🧰

- `datadogexporter`: Improve cumulative metrics reset detection using `StartTimestamp` (#6120)
- `mysqlreceiver`: Address issues in shutdown function (#6239)
- `tailsamplingprocessor`: End go routines during shutdown (#5693)
- `googlecloudexporter`: Update google cloud exporter to correctly close the metric exporter (#5990)
- `statsdreceiver`: Fix the summary point calculation (#6155)
- `datadogexporter` Correct default value for `send_count_sum_metrics` (#6130)

### 💡 Enhancements 💡

- `datadogexporter`: Increase default timeout to 15 seconds (#6131)
- `googlecloudspannerreceiver`: Added metrics cardinality handling for Google Cloud Spanner receiver (#5981, #6148, #6229)
- `mysqlreceiver`: Mysql add support for different protocols (#6138)
- `bearertokenauthextension`: Added support of Bearer Auth for HTTP Exporters (#5962)
- `awsxrayexporter`: Fallback to rpc.method for segment operation when aws.operation missing (#6231)
- `healthcheckextension`: Add new health check feature for collector pipeline (#5643)
- `datadogexporter`: Always add current hostname (#5967)
- `k8sattributesprocessor`: Add code to fetch all annotations and labels by specifying key regex (#5780)
- `datadogexporter`: Do not rely on collector to resolve envvar when possible to resolve them (#6122)
- `datadogexporter`: Add container tags to attributes package (#6086)
- `datadogexporter`: Preserve original TraceID (#6158)
- `prometheusreceiver`: Enhance prometheus receiver logger to determine errors, test real e2e usage (#5870)
- `awsxrayexporter`: Added support for AWS AppRunner origin (#6141)

## v0.38.0

### 🛑 Breaking changes 🛑

- `datadogexporter` Make distributions the default histogram export option. (#5885)
- `redisreceiver` Update Redis receiver's metric names. (#5837)
- Remove `scraperhelper` from contrib, use the core version. (#5826)

### 🚀 New components 🚀

- `googlecloudspannerreceiver` Added implementation of Google Cloud Spanner receiver. (#5727)
- `awsxrayproxy` Wire up awsxrayproxy extension. (#5747)
- `awscontainerinsightreceiver` Enable AWS Container Insight receiver. (#5960)

### 🧰 Bug fixes 🧰

- `statsdreceiver`: fix start timestamp / temporality for counters. (#5714)
- Fix security issue related to github.com/tidwall/gjson. (#5936)
- `datadogexporter` Fix cumulative histogram handling in distributions mode (#5867)
- `datadogexporter` Skip nil sketches (#5925)

### 💡 Enhancements 💡

- Extend `kafkareceiver` configuration capabilities. (#5677)
- Convert `mongodbatlas` receiver to use scraperhelper. (#5827)
- Convert `dockerstats` receiver to use scraperhelper. (#5825)
- Convert `podman` receiver to use scraperhelper. (#5822)
- Convert `redisreceiver` to use scraperhelper. (#5796)
- Convert `kubeletstats` receiver to use scraperhelper. (#5821)
- `googlecloudspannerreceiver` Migrated Google Cloud Spanner receiver to scraper approach. (#5868)
- `datadogexporter` Use a `Consumer` interface for decoupling from zorkian's package. (#5315)
- `mdatagen` - Add support for extended metric descriptions (#5688)
- `signalfxexporter` Log datapoints option. (#5689)
- `cumulativetodeltaprocessor`: Update cumulative to delta. (#5772)
- Update configuration default values in log receivers docs. (#5840)
- `fluentforwardreceiver`: support more complex fluent-bit objects. (#5676)
- `datadogexporter` Remove spammy logging. (#5856)
- `datadogexporter` Remove obsolete report_buckets config. (#5858)
- Improve performance of metric expression matcher. (#5864)
- `tanzuobservabilityexporter` Introduce metricsConsumer and gaugeMetricConsumer. (#5426)
- `awsxrayexporter` rpc.system has priority to determine aws namespace. (#5833)
- `tailsamplingprocessor` Add support for composite sampling policy to the tailsampler. (#4958)
- `kafkaexporter` Add support for AWS_MSK_IAM SASL Auth (#5763)
- Refactor the client Authenticators  for the new "ClientAuthenticator" interfaces (#5905)
- `mongodbatlasreceiver` Add client wrapper for MongoDB Atlas support (#5386)
- `redisreceiver` Update Redis config options (#5861)
- `routingprocessor`: allow routing for all signals (#5869)
- `extension/observer/docker` add ListAndWatch to observer (#5851)

## v0.37.1

### 🧰 Bug fixes 🧰

- Fixes a problem with v0.37.0 which contained dependencies on v0.36.0 components. They should have been updated to v0.37.0.

## v0.37.0

### 🚀 New components 🚀

- [`journald` receiver](https://github.com/open-telemetry/opentelemetry-collector-contrib/tree/main/receiver/journaldreceiver) to parse Journald events from systemd journal using the [opentelemetry-log-collection](https://github.com/open-telemetry/opentelemetry-log-collection) library

### 🛑 Breaking changes 🛑

- Remove squash on configtls.TLSClientSetting for splunkhecexporter (#5541)
- Remove squash on configtls.TLSClientSetting for elastic components (#5539)
- Remove squash on configtls.TLSClientSetting for observiqexporter (#5540)
- Remove squash on configtls.TLSClientSetting for AWS components (#5454)
- Move `k8sprocessor` to `k8sattributesprocessor`.
- Rename `k8s_tagger` configuration `k8sattributes`.
- filelog receiver: use empty value for `SeverityText` field instead of `"Undefined"` (#5423)
- Rename `configparser.ConfigMap` to `config.Map`
- Rename `pdata.AggregationTemporality*` to `pdata.MetricAggregationTemporality*`
- Remove deprecated `batchpertrace` package/module (#5380)

### 💡 Enhancements 💡

- `k8sattributes` processor: add container metadata enrichment (#5467, #5572)
- `resourcedetection` processor: Add an option to force using hostname instead of FQDN (#5064)
- `dockerstats` receiver: Move docker client into new shared `internal/docker` (#4702)
- `spanmetrics` processor:
  - Add exemplars to metrics (#5263)
  - Support resource attributes in metrics dimensions (#4624)
- `filter` processor:
  - Add log filtering by `regexp` type filters (#5237)
  - Add record level log filtering (#5418)
- `dynatrace` exporter: Handle non-gauge data types (#5056)
- `datadog` exporter:
  - Add support for exporting histograms as sketches (#5082)
  - Scrub sensitive information from errors (#5575)
  - Add option to send instrumentation library metadata tags with metrics (#5431)
- `podman` receiver: Add `api_version`, `ssh_key`, and `ssh_passphrase` config options (#5430)
- `signalfx` exporter:
  - Add `max_connections` config option (#5432)
  - Add dimension name to log when value > 256 chars (#5258)
  - Discourage setting of endpoint path (#4851)
- `kubeletstats` receiver: Convert to pdata instead of using OpenCensus (#5458)
- `tailsampling` processor: Add `invert_match` config option to `string_attribute` policy (#4393)
- `awsemf` exporter: Add a feature flag in UserAgent for AWS backend to monitor the adoptions (#5178)
- `splunkhec` exporter: Handle explicitly NaN and Inf values (#5581)
- `hostmetrics` receiver:
  - Collect more process states in processes scraper (#4856)
  - Add device label to paging scraper (#4854)
- `awskinesis` exporter: Extend to allow for dynamic export types (#5440)

### 🧰 Bug fixes 🧰

- `datadog` exporter:
  - Fix tags on summary and bucket metrics (#5416)
  - Fix cache key generation for cumulative metrics (#5417)
- `resourcedetection` processor: Fix failure to start collector if at least one detector returns an error (#5242)
- `prometheus` exporter: Do not record obsreport calls (#5438)
- `prometheus` receiver: Metric type fixes to match Prometheus functionality (#4865)
- `sentry` exporter: Fix sentry tracing (#4320)
- `statsd` receiver: Set quantiles for metrics (#5647)

## v0.36.0

### 🛑 Breaking changes 🛑

- `filter` processor: The configs for `logs` filter processor have been changed to be consistent with the `metrics` filter processor. (#4895)
- `splunk_hec` receiver:
  - `source_key`, `sourcetype_key`, `host_key` and `index_key` have now moved under `hec_metadata_to_otel_attrs` (#4726)
  - `path` field on splunkhecreceiver configuration is removed: We removed the `path` attribute as any request going to the Splunk HEC receiver port should be accepted, and added the `raw_path` field to explicitly map the path accepting raw HEC data. (#4951)
- feat(dynatrace): tags is deprecated in favor of default_dimensions (#5055)

### 💡 Enhancements 💡

- `filter` processor: Add ability to `include` logs based on resource attributes in addition to excluding logs based on resource attributes for strict matching. (#4895)
- `kubelet` API: Add ability to create an empty CertPool when the system run environment is windows
- `JMX` receiver: Allow JMX receiver logging level to be configured (#4898)
- `datadog` exporter: Export histograms as in OpenMetrics Datadog check (#5065)
- `dockerstats` receiver: Set Schema URL (#5239)
- Rename memorylimiter -> memorylimiterprocessor (#5262)
- `awskinesis` exporter: Refactor AWS kinesis exporter to be synchronous  (#5248)

## v0.35.0

### 🛑 Breaking changes 🛑

- Rename configparser.Parser to configparser.ConfigMap (#5070)
- Rename TelemetryCreateSettings -> TelemetrySettings (#5169)

### 💡 Enhancements 💡

- chore: update influxdb exporter and receiver (#5058)
- chore(dynatrace): use payload limit from api constants (#5077)
- Add documentation for filelog's new force_flush_period parameter (#5066)
- Reuse the gzip reader with a sync.Pool (#5145)
- Add a trace observer when splunkhecreceiver is used for logs (#5063)
- Remove usage of deprecated pdata.AttributeValueMapToMap (#5174)
- Podman Stats Receiver: Receiver and Metrics implementation (#4577)

### 🧰 Bug fixes 🧰

- Use staleness markers generated by prometheus, rather than making our own (#5062)
- `datadogexporter` exporter: skip NaN and infinite values (#5053)

## v0.34.0

### 🚀 New components 🚀

- [`cumulativetodelta` processor](https://github.com/open-telemetry/opentelemetry-collector-contrib/tree/main/processor/cumulativetodeltaprocessor) to convert cumulative sum metrics to cumulative delta

- [`file` exporter](https://github.com/open-telemetry/opentelemetry-collector-contrib/tree/main/exporter/fileexporter) from core repository ([#3474](https://github.com/open-telemetry/opentelemetry-collector/issues/3474))
- [`jaeger` exporter](https://github.com/open-telemetry/opentelemetry-collector-contrib/tree/main/exporter/jaegerexporter) from core repository ([#3474](https://github.com/open-telemetry/opentelemetry-collector/issues/3474))
- [`kafka` exporter](https://github.com/open-telemetry/opentelemetry-collector-contrib/tree/main/exporter/kafkaexporter) from core repository ([#3474](https://github.com/open-telemetry/opentelemetry-collector/issues/3474))
- [`opencensus` exporter](https://github.com/open-telemetry/opentelemetry-collector-contrib/tree/main/exporter/opencensusexporter) from core repository ([#3474](https://github.com/open-telemetry/opentelemetry-collector/issues/3474))
- [`prometheus` exporter](https://github.com/open-telemetry/opentelemetry-collector-contrib/tree/main/exporter/prometheusexporter) from core repository ([#3474](https://github.com/open-telemetry/opentelemetry-collector/issues/3474))
- [`prometheusremotewrite` exporter](https://github.com/open-telemetry/opentelemetry-collector-contrib/tree/main/exporter/prometheusremotewriteexporter) from core repository ([#3474](https://github.com/open-telemetry/opentelemetry-collector/issues/3474))
- [`zipkin` exporter](https://github.com/open-telemetry/opentelemetry-collector-contrib/tree/main/exporter/zipkinexporter) from core repository ([#3474](https://github.com/open-telemetry/opentelemetry-collector/issues/3474))
- [`attribute` processor](https://github.com/open-telemetry/opentelemetry-collector-contrib/tree/main/processor/attributeprocessor) from core repository ([#3474](https://github.com/open-telemetry/opentelemetry-collector/issues/3474))
- [`filter` processor](https://github.com/open-telemetry/opentelemetry-collector-contrib/tree/main/processor/filterprocessor) from core repository ([#3474](https://github.com/open-telemetry/opentelemetry-collector/issues/3474))
- [`probabilisticsampler` processor](https://github.com/open-telemetry/opentelemetry-collector-contrib/tree/main/processor/probabilisticsamplerprocessor) from core repository ([#3474](https://github.com/open-telemetry/opentelemetry-collector/issues/3474))
- [`resource` processor](https://github.com/open-telemetry/opentelemetry-collector-contrib/tree/main/processor/resourceprocessor) from core repository ([#3474](https://github.com/open-telemetry/opentelemetry-collector/issues/3474))
- [`span` processor](https://github.com/open-telemetry/opentelemetry-collector-contrib/tree/main/processor/spanprocessor) from core repository ([#3474](https://github.com/open-telemetry/opentelemetry-collector/issues/3474))
- [`hostmetrics` receiver](https://github.com/open-telemetry/opentelemetry-collector-contrib/tree/main/receiver/hostmetricsreceiver) from core repository ([#3474](https://github.com/open-telemetry/opentelemetry-collector/issues/3474))
- [`jaeger` receiver](https://github.com/open-telemetry/opentelemetry-collector-contrib/tree/main/receiver/jaegerreceiver) from core repository ([#3474](https://github.com/open-telemetry/opentelemetry-collector/issues/3474))
- [`kafka` receiver](https://github.com/open-telemetry/opentelemetry-collector-contrib/tree/main/receiver/kafkareceiver) from core repository ([#3474](https://github.com/open-telemetry/opentelemetry-collector/issues/3474))
- [`opencensus` receiver](https://github.com/open-telemetry/opentelemetry-collector-contrib/tree/main/receiver/opencensusreceiver) from core repository ([#3474](https://github.com/open-telemetry/opentelemetry-collector/issues/3474))
- [`prometheus` receiver](https://github.com/open-telemetry/opentelemetry-collector-contrib/tree/main/receiver/prometheusreceiver) from core repository ([#3474](https://github.com/open-telemetry/opentelemetry-collector/issues/3474))
- [`zipkin` receiver](https://github.com/open-telemetry/opentelemetry-collector-contrib/tree/main/receiver/zipkinreceiver) from core repository ([#3474](https://github.com/open-telemetry/opentelemetry-collector/issues/3474))
- [`bearertokenauth` extension](https://github.com/open-telemetry/opentelemetry-collector-contrib/tree/main/extension/bearertokenauthextension) from core repository ([#3474](https://github.com/open-telemetry/opentelemetry-collector/issues/3474))
- [`healthcheck` extension](https://github.com/open-telemetry/opentelemetry-collector-contrib/tree/main/extension/healthcheckextension) from core repository ([#3474](https://github.com/open-telemetry/opentelemetry-collector/issues/3474))
- [`oidcauth` extension](https://github.com/open-telemetry/opentelemetry-collector-contrib/tree/main/extension/oidcauthextension) from core repository ([#3474](https://github.com/open-telemetry/opentelemetry-collector/issues/3474))
- [`pprof` extension](https://github.com/open-telemetry/opentelemetry-collector-contrib/tree/main/extension/pprofextension) from core repository ([#3474](https://github.com/open-telemetry/opentelemetry-collector/issues/3474))
- [`testbed`](https://github.com/open-telemetry/opentelemetry-collector-contrib/tree/main/testbed) from core repository ([#3474](https://github.com/open-telemetry/opentelemetry-collector/issues/3474))

### 💡 Enhancements 💡

- `tailsampling` processor: Add new policy `probabilistic` (#3876)

## v0.33.0

# 🎉 OpenTelemetry Collector Contrib v0.33.0 (Beta) 🎉

The OpenTelemetry Collector Contrib contains everything in the [opentelemetry-collector release](https://github.com/open-telemetry/opentelemetry-collector/releases/tag/v0.32.0) (be sure to check the release notes here as well!). Check out the [Getting Started Guide](https://opentelemetry.io/docs/collector/getting-started/) for deployment and configuration information.

### 🚀 New components 🚀

- [`cumulativetodelta` processor](https://github.com/open-telemetry/opentelemetry-collector-contrib/tree/main/processor/cumulativetodeltaprocessor) to convert cumulative sum metrics to cumulative delta

### 💡 Enhancements 💡

- Collector contrib has now full support for metrics proto v0.9.0.

## v0.32.0

# 🎉 OpenTelemetry Collector Contrib v0.32.0 (Beta) 🎉

This release is marked as "bad" since the metrics pipelines will produce bad data.

- See https://github.com/open-telemetry/opentelemetry-collector/issues/3824

The OpenTelemetry Collector Contrib contains everything in the [opentelemetry-collector release](https://github.com/open-telemetry/opentelemetry-collector/releases/tag/v0.32.0) (be sure to check the release notes here as well!). Check out the [Getting Started Guide](https://opentelemetry.io/docs/collector/getting-started/) for deployment and configuration information.

### 🛑 Breaking changes 🛑

- `splunk_hec` receiver/exporter: `com.splunk.source` field is mapped to `source` field in Splunk instead of `service.name` (#4596)
- `redis` receiver: Move interval runner package to `internal/interval` (#4600)
- `datadog` exporter: Export summary count and sum as monotonic counts (#4605)

### 💡 Enhancements 💡

- `logzio` exporter:
  - New implementation of an in-memory queue to store traces, data compression with gzip, and queue configuration options (#4395)
  - Make `Hclog2ZapLogger` struct and methods private for public go api review (#4431)
- `newrelic` exporter (#4392):
  - Marked unsupported metric as permanent error
  - Force the interval to be valid even if 0
- `awsxray` exporter: Add PHP stacktrace parsing support (#4454)
- `file_storage` extension: Implementation of batch storage API (#4145)
- `datadog` exporter:
  - Skip sum metrics with no aggregation temporality (#4597)
  - Export delta sums as counts (#4609)
- `elasticsearch` exporter: Add dedot support (#4579)
- `signalfx` exporter: Add process metric to translation rules (#4598)
- `splunk_hec` exporter: Add profiling logs support (#4464)
- `awsemf` exporter: Replace logGroup and logStream pattern with metric labels (#4466)

### 🧰 Bug fixes 🧰

- `awsxray` exporter: Fix the origin on ECS/EKS/EB on EC2 cases (#4391)
- `splunk_hec` exporter: Prevent re-sending logs that were successfully sent (#4467)
- `signalfx` exporter: Prefix temporary metric translations (#4394)

## v0.31.0

# 🎉 OpenTelemetry Collector Contrib v0.31.0 (Beta) 🎉

The OpenTelemetry Collector Contrib contains everything in the [opentelemetry-collector release](https://github.com/open-telemetry/opentelemetry-collector/releases/tag/v0.31.0) (be sure to check the release notes here as well!). Check out the [Getting Started Guide](https://opentelemetry.io/docs/collector/getting-started/) for deployment and configuration information.

### 🛑 Breaking changes 🛑

- `influxdb` receiver: Removed `metrics_schema` config option (#4277)

### 💡 Enhancements 💡

- Update to OTLP 0.8.0:
  - Remove use of `IntHistogram` (#4276)
  - Update exporters/receivers for `NumberDataPoint`
- Remove use of deprecated `pdata` slice `Resize()` (#4203, #4208, #4209)
- `awsemf` exporter: Added the option to have a user who is sending metrics from EKS Fargate Container Insights to reformat them to look the same as insights from ECS so that they can be ingested by CloudWatch (#4130)
- `k8scluster` receiver: Support OpenShift cluster quota metrics (#4342)
- `newrelic` exporter (#4278):
  - Requests are now retry-able via configuration option (defaults to retries enabled). Permanent errors are not retried.
  - The exporter monitoring metrics now include an untagged summary metric for ease of use.
  - Improved error logging to include URLs that fail to post messages to New Relic.
- `datadog` exporter: Upscale trace stats when global sampling rate is set (#4213)

### 🧰 Bug fixes 🧰

- `statsd` receiver: Add option to set Counter to be monotonic (#4154)
- Fix `internal/stanza` severity mappings (#4315)
- `awsxray` exporter: Fix the wrong AWS env resource setting (#4384)
- `newrelic` exporter (#4278):
  - Configuration unmarshalling did not allow timeout value to be set to 0 in the endpoint specific section.
  - Request cancellation was not propagated via context into the http request.
  - The queued retry logger is set to a zap.Nop logger as intended.

## v0.30.0

# 🎉 OpenTelemetry Collector Contrib v0.30.0 (Beta) 🎉

The OpenTelemetry Collector Contrib contains everything in the [opentelemetry-collector release](https://github.com/open-telemetry/opentelemetry-collector/releases/tag/v0.30.0) (be sure to check the release notes here as well!). Check out the [Getting Started Guide](https://opentelemetry.io/docs/collector/getting-started/) for deployment and configuration information.

### 🚀 New components 🚀
- `oauth2clientauth` extension: ported from core (#3848)
- `metrics-generation` processor: is now enabled and available (#4047)

### 🛑 Breaking changes 🛑

- Removed `jaegerthrifthttp` exporter (#4089)

### 💡 Enhancements 💡

- `tailsampling` processor:
  - Add new policy `status_code` (#3754)
  - Add new tail sampling processor policy: status_code (#3754)
- `awscontainerinsights` receiver:
  - Integrate components and fix bugs for EKS Container Insights (#3846)
  - Add Cgroup to collect ECS instance metrics for container insights receiver #3875
- `spanmetrics` processor: Support sub-millisecond latency buckets (#4091)
- `sentry` exporter: Add exception event capture in sentry (#3854)

## v0.29.0

# 🎉 OpenTelemetry Collector Contrib v0.29.0 (Beta) 🎉

The OpenTelemetry Collector Contrib contains everything in the [opentelemetry-collector release](https://github.com/open-telemetry/opentelemetry-collector/releases/tag/v0.29.0) (be sure to check the release notes here as well!). Check out the [Getting Started Guide](https://opentelemetry.io/docs/collector/getting-started/) for deployment and configuration information.

### 🛑 Breaking changes 🛑

- `redis` receiver (#3808)
  - removed configuration `service_name`. Use resource processor or `resource_attributes` setting if using `receivercreator`
  - removed `type` label and set instrumentation library name to `otelcol/redis` as other receivers do

### 💡 Enhancements 💡

- `tailsampling` processor:
  - Add new policy `latency` (#3750)
  - Add new policy `status_code` (#3754)
- `splunkhec` exporter: Include `trace_id` and `span_id` if set (#3850)
- `newrelic` exporter: Update instrumentation naming in accordance with otel spec (#3733)
- `sentry` exporter: Added support for insecure connection with Sentry (#3446)
- `k8s` processor:
  - Add namespace k8s tagger (#3384)
  - Add ignored pod names as config parameter (#3520)
- `awsemf` exporter: Add support for `TaskDefinitionFamily` placeholder on log stream name (#3755)
- `loki` exporter: Add resource attributes as Loki label (#3418)

### 🧰 Bug fixes 🧰

- `datadog` exporter:
  - Ensure top level spans are computed (#3786)
  - Update `env` clobbering behavior (#3851)
- `awsxray` exporter: Fixed filtered attribute translation (#3757)
- `splunkhec` exporter: Include trace and span id if set in log record (#3850)

## v0.28.0

# 🎉 OpenTelemetry Collector Contrib v0.28.0 (Beta) 🎉

The OpenTelemetry Collector Contrib contains everything in the [opentelemetry-collector release](https://github.com/open-telemetry/opentelemetry-collector/releases/tag/v0.28.0) (be sure to check the release notes here as well!). Check out the [Getting Started Guide](https://opentelemetry.io/docs/collector/getting-started/) for deployment and configuration information.

### 🚀 New components 🚀

- `humio` exporter to export data to Humio using JSON over the HTTP [Ingest API](https://docs.humio.com/reference/api/ingest/)
- `udplog` receiver to receives logs from udp using the [opentelemetry-log-collection](https://github.com/open-telemetry/opentelemetry-log-collection) library
- `tanzuobservability` exporter to send traces to [Tanzu Observability](https://tanzu.vmware.com/observability)

### 🛑 Breaking changes 🛑

- `f5cloud` exporter (#3509):
  - Renamed the config 'auth' field to 'f5cloud_auth'. This will prevent a config field name collision when [Support for Custom Exporter Authenticators as Extensions](https://github.com/open-telemetry/opentelemetry-collector/pull/3128) is ready to be integrated.

### 💡 Enhancements 💡

- Enabled Dependabot for Github Actions (#3543)
- Change obsreport helpers for receivers to use the new pattern created in Collector (#3439,#3443,#3449,#3504,#3521,#3548)
- `datadog` exporter:
  - Add logging for unknown or unsupported metric types (#3421)
  - Add collector version tag to internal health metrics (#3394)
  - Remove sublayer stats calc and mutex (#3531)
  - Deduplicate hosts for which we send running metrics (#3539)
  - Add support for summary datatype (#3660)
  - Add datadog span operation name remapping config option (#3444)
  - Update error formatting for error spans that are not exceptions (#3701)
- `nginx` receiver: Update the nginx metrics to more closely align with the conventions (#3420)
- `elasticsearch` exporter: Init JSON encoding support (#3101)
- `jmx` receiver:
  - Allow setting system properties (#3450)
  - Update tested JMX Metric Gatherer release (#3695)
- Refactor components for the Client Authentication Extensions (#3507)
- Remove redundant conversion calls (#3688)
- `storage` extension: Add a `Close` method to Client interface (#3506)
- `splunkhec` exporter: Add `metric_type` as key which maps to the type of the metric (#3696)
- `k8s` processor: Add semantic conventions to k8s-tagger for pod metadata (#3544)
- `kubeletstats` receiver: Refactor kubelet client to internal folder (#3698)
- `newrelic` exporter (#3690):
  - Updates the log level from error to debug when New Relic rate limiting occurs
  - Updates the sanitized api key that is reported via metrics
- `filestorage` extension: Add ability to specify name (#3703)
- `awsemf` exporter: Store the initial value for cumulative metrics (#3425)
- `awskinesis` exporter: Refactor to allow for extended types of encoding (#3655)
- `ecsobserver` extension:
  - Add task definition, ec2, and service fetcher (#3503)
  - Add exporter to convert task to target (#3333)

### 🧰 Bug fixes 🧰

- `awsemf` exporter: Remove delta adjustment from summaries by default (#3408)
- `alibabacloudlogservice` exporter: Sanitize labels for metrics (#3454)
- `statsd` receiver: Fix StatsD drop metrics tags when using summary as observer_type for timer/histogram (#3440)
- `awsxray` exporter: Restore setting of Throttle for HTTP throttle response (#3685)
- `awsxray` receiver: Fix quick start bug (#3653)
- `metricstransform` processor: Check all data points for matching metric label values (#3435)

## v0.27.0

# 🎉 OpenTelemetry Collector Contrib v0.27.0 (Beta) 🎉

The OpenTelemetry Collector Contrib contains everything in the [opentelemetry-collector release](https://github.com/open-telemetry/opentelemetry-collector/releases/tag/v0.27.0) (be sure to check the release notes here as well!). Check out the [Getting Started Guide](https://opentelemetry.io/docs/collector/getting-started/) for deployment and configuration information.

### 🚀 New components 🚀

- `tcplog` receiver to receive logs from tcp using the [opentelemetry-log-collection](https://github.com/open-telemetry/opentelemetry-log-collection) library
- `influxdb` receiver to accept metrics data as [InfluxDB Line Protocol](https://docs.influxdata.com/influxdb/v2.0/reference/syntax/line-protocol/)

### 💡 Enhancements 💡

- `splunkhec` exporter:
  - Include the response in returned 400 errors (#3338)
  - Map summary metrics to Splunk HEC metrics (#3344)
  - Add HEC telemetry (#3260)
- `newrelic` exporter: Include dropped attributes and events counts (#3187)
- `datadog` exporter:
  - Add Fargate task ARN to container tags (#3326)
  - Improve mappings for span kind dd span type (#3368)
- `signalfx` exporter: Add info log for host metadata properties update (#3343)
- `awsprometheusremotewrite` exporter: Add SDK and system information to User-Agent header (#3317)
- `metricstransform` processor: Add filtering capabilities matching metric label values for applying changes (#3201)
- `groupbytrace` processor: Added workers for queue processing (#2902)
- `resourcedetection` processor: Add docker detector (#2775)
- `tailsampling` processor: Support regex on span attribute filtering (#3335)

### 🧰 Bug fixes 🧰

- `datadog` exporter:
  - Update Datadog attributes to tags mapping (#3292)
  - Consistent `hostname` and default metrics behavior (#3286)
- `signalfx` exporter: Handle character limits on metric names and dimensions (#3328)
- `newrelic` exporter: Fix timestamp value for cumulative metrics (#3406)

## v0.26.0

# 🎉 OpenTelemetry Collector Contrib v0.26.0 (Beta) 🎉

The OpenTelemetry Collector Contrib contains everything in the [opentelemetry-collector release](https://github.com/open-telemetry/opentelemetry-collector/releases/tag/v0.26.0) (be sure to check the release notes here as well!). Check out the [Getting Started Guide](https://opentelemetry.io/docs/collector/getting-started/) for deployment and configuration information.

### 🚀 New components 🚀

- `influxdb` exporter to support sending tracing, metrics, and logging data to [InfluxDB](https://www.influxdata.com/products/)

### 🛑 Breaking changes 🛑

- `signalfx` exporter (#3207):
  - Additional metrics excluded by default by signalfx exporter
    - system.disk.io_time
    - system.disk.operation_time
    - system.disk.weighted_io_time
    - system.network.connections
    - system.processes.count
    - system.processes.created

### 💡 Enhancements 💡

- Add default config and systemd environment file support for DEB/RPM packages (#3123)
- Log errors on receiver start/stop failures (#3208)
- `newrelic` exporter: Update API key detection logic (#3212)
- `splunkhec` exporter:
  - Mark permanent errors to avoid futile retries (#3253)
  - Add TLS certs verification (#3204)
- `datadog` exporter:
  - Add env and tag name normalization to trace payloads (#3200)
  - add `ignore_resource`s configuration option (#3245)
- `jmx` receiver: Update for latest snapshot and header support (#3283)
- `awsxray` exporter: Added support for stack trace translation for .NET language (#3280)
- `statsd` receiver: Add timing/histogram for statsD receiver as OTLP summary (#3261)

### 🧰 Bug fixes 🧰

- `awsprometheusremotewrite` exporter:
  - Remove `sending_queue` (#3186)
  - Use the correct default for aws_auth.service (#3161)
  - Identify the Amazon Prometheus region from the endpoint (#3210)
  - Don't panic in case session can't be constructed (#3221)
- `datadog` exporter: Add max tag length (#3185)
- `sapm` exporter: Fix crash when passing the signalfx access token (#3294)
- `newrelic` exporter: Update error conditions (#3322)

## v0.25.0

# 🎉 OpenTelemetry Collector Contrib v0.25.0 (Beta) 🎉

The OpenTelemetry Collector Contrib contains everything in the [opentelemetry-collector release](https://github.com/open-telemetry/opentelemetry-collector/releases/tag/v0.25.0) (be sure to check the release notes here as well!). Check out the [Getting Started Guide](https://opentelemetry.io/docs/collector/getting-started/) for deployment and configuration information.

### 🚀 New components 🚀

- `kafkametricsreceiver` new receiver component for collecting metrics about a kafka cluster - primarily lag and offset. [configuration instructions](receiver/kafkametricsreceiver/README.md)
- `file_storage` extension to read and write data to the local file system (#3087)

### 🛑 Breaking changes 🛑

- `newrelic` exporter (#3091):
  - Removal of common attributes (use opentelemetry collector resource processor to add attributes)
  - Drop support for cumulative metrics being sent to New Relic via a collector

### 💡 Enhancements 💡

- Update `opentelemetry-log-collection` to v0.17.0 for log receivers (#3017)
- `datadog` exporter:
  - Add `peer.service` priority instead of `service.name` (#2817)
  - Improve support of semantic conventions for K8s, Azure and ECS (#2623)
- Improve and batch logs translation for stanza (#2892)
- `statsd` receiver: Add timing/histogram as OTLP gauge (#2973)
- `honeycomb` exporter: Add Retry and Queue settings (#2714)
- `resourcedetection` processor:
  - Add AKS resource detector (#3035)
  - Use conventions package constants for ECS detector (#3171)
- `sumologic` exporter: Add graphite format (#2695)
- Add trace attributes to the log entry for stanza (#3018)
- `splunk_hec` exporter: Send log record name as part of the HEC log event (#3119)
- `newrelic` exporter (#3091):
  - Add support for logs
  - Performance improvements
  - Optimizations to the New Relic payload to reduce payload size
  - Metrics generated for monitoring the exporter
  - Insert Key vs License keys are auto-detected in some cases
  - Collector version information is properly extracted via the application start info parameters

### 🧰 Bug fixes 🧰

- `splunk_hec` exporter: Fix sending log payload with missing the GZIP footer (#3032)
- `awsxray` exporter: Remove propagation of error on shutdown (#2999)
- `resourcedetection` processor:
  - Correctly report DRAGONFLYBSD value (#3100)
  - Fallback to `os.Hostname` when FQDN is not available (#3099)
- `httpforwarder` extension: Do not report ErrServerClosed when shutting down the service (#3173)
- `collectd` receiver: Do not report ErrServerClosed when shutting down the service (#3178)

## v0.24.0

# 🎉 OpenTelemetry Collector Contrib v0.24.0 (Beta) 🎉

The OpenTelemetry Collector Contrib contains everything in the [opentelemetry-collector release](https://github.com/open-telemetry/opentelemetry-collector/releases/tag/v0.24.0) (be sure to check the release notes here as well!). Check out the [Getting Started Guide](https://opentelemetry.io/docs/collector/getting-started/) for deployment and configuration information.

### 🚀 New components 🚀

- `fluentbit` extension and `fluentforward` receiver moved from opentelemetry-collector

### 💡 Enhancements 💡

- Check `NO_WINDOWS_SERVICE` environment variable to force interactive mode on Windows (#2819)
- `resourcedetection `processor:
  - Add task revision to ECS resource detector (#2814)
  - Add GKE detector (#2821)
  - Add Amazon EKS detector (#2820)
  - Add `VMScaleSetName` field to Azure detector (#2890)
- `awsemf` exporter:
  - Add `parse_json_encoded_attr_values` config option to decode json-encoded strings in attribute values (#2827)
  - Add `output_destination` config option to support AWS Lambda (#2720)
- `googlecloud` exporter: Handle `cloud.availability_zone` semantic convention (#2893)
- `newrelic` exporter: Add `instrumentation.provider` to default attributes (#2900)
- Set unprivileged user to container image (#2925)
- `splunkhec` exporter: Add `max_content_length_logs` config option to send log data in payloads less than max content length (#2524)
- `k8scluster` and `kubeletstats` receiver: Replace package constants in favor of constants from conventions in core (#2996)

### 🧰 Bug fixes 🧰

- `spanmetrics` processor:
  - Rename `calls` metric to `calls_total` and set `IsMonotonic` to true (#2837)
  - Validate duplicate dimensions at start (#2844)
- `awsemf` exporter: Calculate delta instead of rate for cumulative metrics (#2512)
- `signalfx` exporter:
  - Remove more unnecessary translation rules (#2889)
  - Implement summary type (#2998)
- `awsxray` exporter: Remove translation to HTTP status from OC status (#2978)
- `awsprometheusremotewrite` exporter: Close HTTP body after RoundTrip (#2955)
- `splunkhec` exporter: Add ResourceAttributes to Splunk Event (#2843)

## v0.23.0

# 🎉 OpenTelemetry Collector Contrib v0.23.0 (Beta) 🎉

The OpenTelemetry Collector Contrib contains everything in the [opentelemetry-collector release](https://github.com/open-telemetry/opentelemetry-collector/releases/tag/v0.23.0) (be sure to check the release notes here as well!). Check out the [Getting Started Guide](https://opentelemetry.io/docs/collector/getting-started/) for deployment and configuration information.

### 🚀 New components 🚀

- `groupbyattrs` processor to group the records by provided attributes
- `dotnetdiagnostics` receiver to read metrics from .NET processes

### 🛑 Breaking changes 🛑

- `stackdriver` exporter marked as deprecated and renamed to `googlecloud`
- Change the rule expression in receiver creator for matching endpoints types from `type.port`, `type.hostport` and `type.pod` to `type == "port"`, `type == "hostport"` and `type == "pod"` (#2661)

### 💡 Enhancements 💡

- `loadbalancing` exporter: Add support for logs (#2470)
- `sumologic` exporter: Add carbon formatter (#2562)
- `awsecscontainermetrics` receiver: Add new metric for stopped container (#2383)
- `awsemf` exporter:
  - Send EMF logs in batches (#2572)
  - Add prometheus type field for CloudWatch compatibility (#2689)
- `signalfx` exporter:
  - Add resource attributes to events (#2631)
  - Add translation rule to drop dimensions (#2660)
  - Remove temporary host translation workaround (#2652)
  - Remove unnecessary default translation rules (#2672)
  - Update `exclude_metrics` option so that the default exclude rules can be overridden by setting the option to `[]` (#2737)
- `awsprometheusremotewrite` exporter: Add support for given IAM roles (#2675)
- `statsd` receiver: Change to use OpenTelemetry type instead of OpenCensus type (#2733)
- `resourcedetection` processor: Add missing entries for `cloud.infrastructure_service` (#2777)

### 🧰 Bug fixes 🧰

- `dynatrace` exporter: Serialize each datapoint into separate line (#2618)
- `splunkhec` exporter: Retain all otel attributes (#2712)
- `newrelic` exporter: Fix default metric URL (#2739)
- `googlecloud` exporter: Add host.name label if hostname is present in node (#2711)

## v0.22.0

# 🎉 OpenTelemetry Collector Contrib v0.22.0 (Beta) 🎉

The OpenTelemetry Collector Contrib contains everything in the [opentelemetry-collector release](https://github.com/open-telemetry/opentelemetry-collector/releases/tag/v0.22.0) (be sure to check the release notes here as well!). Check out the [Getting Started Guide](https://opentelemetry.io/docs/collector/getting-started/) for deployment and configuration information.

### 🚀 New components 🚀

- `filelog` receiver to tail and parse logs from files using the [opentelemetry-log-collection](https://github.com/open-telemetry/opentelemetry-log-collection) library

### 💡 Enhancements 💡

- `dynatrace` exporter: Send metrics to Dynatrace in chunks of 1000 (#2468)
- `k8s` processor: Add ability to associate metadata tags using pod UID rather than just IP (#2199)
- `signalfx` exporter:
  - Add statusCode to logging field on dimension client (#2459)
  - Add translation rules for `cpu.utilization_per_core` (#2540)
  - Updates to metadata handling (#2531)
  - Calculate extra network I/O metrics (#2553)
  - Calculate extra disk I/O metrics (#2557)
- `statsd` receiver: Add metric type label and `enable_metric_type` option (#2466)
- `sumologic` exporter: Add support for carbon2 format (#2562)
- `resourcedetection` processor: Add Azure detector (#2372)
- `k8scluster` receiver: Use OTel conventions for metadata (#2530)
- `newrelic` exporter: Multi-tenant support for sending trace data and performance enhancements (#2481)
- `stackdriver` exporter: Enable `retry_on_failure` and `sending_queue` options (#2613)
- Use standard way to convert from time.Time to proto Timestamp (#2548)

### 🧰 Bug fixes 🧰

- `signalfx` exporter:
  - Fix calculation of `network.total` metric (#2551)
  - Correctly convert dimensions on metadata updates (#2552)
- `awsxray` exporter and receiver: Fix the type of content_length (#2539)
- `resourcedetection` processor: Use values in accordance to semantic conventions for AWS (#2556)
- `awsemf` exporter: Fix concurrency issue (#2571)

## v0.21.0

# 🎉 OpenTelemetry Collector Contrib v0.21.0 (Beta) 🎉

The OpenTelemetry Collector Contrib contains everything in the [opentelemetry-collector release](https://github.com/open-telemetry/opentelemetry-collector/releases/tag/v0.21.0) (be sure to check the release notes here as well!). Check out the [Getting Started Guide](https://opentelemetry.io/docs/collector/getting-started/) for deployment and configuration information.

### 🚀 New components 🚀

- `loki` exporter to export data via HTTP to Loki

### 🛑 Breaking changes 🛑

- `signalfx` exporter: Allow periods to be sent in dimension keys (#2456). Existing users who do not want to change this functionality can set `nonalphanumeric_dimension_chars` to `_-`

### 💡 Enhancements 💡

- `awsemf` exporter:
  - Support unit customization before sending logs to AWS CloudWatch (#2318)
  - Group exported metrics by labels (#2317)
- `datadog` exporter: Add basic span events support (#2338)
- `alibabacloudlogservice` exporter: Support new metrics interface (#2280)
- `sumologic` exporter:
  - Enable metrics pipeline (#2117)
  - Add support for all types of log body (#2380)
- `signalfx` exporter: Add `nonalphanumeric_dimension_chars` config option (#2442)

### 🧰 Bug fixes 🧰

- `resourcedetection` processor: Fix resource attribute environment variable (#2378)
- `k8scluster` receiver: Fix nil pointer bug (#2450)

## v0.20.0

# 🎉 OpenTelemetry Collector Contrib v0.20.0 (Beta) 🎉

The OpenTelemetry Collector Contrib contains everything in the [opentelemetry-collector release](https://github.com/open-telemetry/opentelemetry-collector/releases/tag/v0.20.0) (be sure to check the release notes here as well!). Check out the [Getting Started Guide](https://opentelemetry.io/docs/collector/getting-started/) for deployment and configuration information.

### 🚀 New components 🚀

- `spanmetrics` processor to aggregate Request, Error and Duration (R.E.D) metrics from span data
- `awsxray` receiver to accept spans in the X-Ray Segment format
- `groupbyattrs` processor to group the records by provided attributes

### 🛑 Breaking changes 🛑

- Rename `kinesis` exporter to `awskinesis` (#2234)
- `signalfx` exporter: Remove `send_compatible_metrics` option, use `translation_rules` instead (#2267)
- `datadog` exporter: Remove default prefix from user metrics (#2308)

### 💡 Enhancements 💡

- `signalfx` exporter: Add k8s metrics to default excludes (#2167)
- `stackdriver` exporter: Reduce QPS (#2191)
- `datadog` exporter:
  - Translate otel exceptions to DataDog errors (#2195)
  - Use resource attributes for metadata and generated metrics (#2023)
- `sapm` exporter: Enable queuing by default (#1224)
- `dynatrace` exporter: Allow underscores anywhere in metric or dimension names (#2219)
- `awsecscontainermetrics` receiver: Handle stopped container's metadata (#2229)
- `awsemf` exporter: Enhance metrics batching in AWS EMF logs (#2271)
- `f5cloud` exporter: Add User-Agent header with version to requests (#2292)

### 🧰 Bug fixes 🧰

- `signalfx` exporter: Reinstate network/filesystem translation rules (#2171)

## v0.19.0

# 🎉 OpenTelemetry Collector Contrib v0.19.0 (Beta) 🎉

The OpenTelemetry Collector Contrib contains everything in the [opentelemetry-collector release](https://github.com/open-telemetry/opentelemetry-collector/releases/tag/v0.19.0) (be sure to check the release notes here as well!). Check out the [Getting Started Guide](https://opentelemetry.io/docs/collector/getting-started/) for deployment and configuration information.

### 🚀 New components 🚀

- `f5cloud` exporter to export metric, trace, and log data to F5 Cloud
- `jmx` receiver to report metrics from a target MBean server in conjunction with the [JMX Metric Gatherer](https://github.com/open-telemetry/opentelemetry-java-contrib/blob/main/contrib/jmx-metrics/README.md)

### 🛑 Breaking changes 🛑

- `signalfx` exporter: The `exclude_metrics` option now takes slice of metric filters instead of just metric names (slice of strings) (#1951)

### 💡 Enhancements 💡

- `datadog` exporter: Sanitize datadog service names (#1982)
- `awsecscontainermetrics` receiver: Add more metadata (#2011)
- `azuremonitor` exporter: Favor RPC over HTTP spans (#2006)
- `awsemf` exporter: Always use float64 as calculated rate (#2019)
- `splunkhec` receiver: Make the HEC receiver path configurable, and use `/*` by default (#2137)
- `signalfx` exporter:
  - Drop non-default metrics and add `include_metrics` option to override (#2145, #2146, #2162)
  - Rename `system.network.dropped_packets` metric to `system.network.dropped` (#2160)
  - Do not filter cloud attributes from dimensions (#2020)
- `redis` receiver: Migrate to pdata metrics #1889

### 🧰 Bug fixes 🧰

- `datadog` exporter: Ensure that version tag is added to trace stats (#2010)
- `loadbalancing` exporter: Rolling update of collector can stop the periodical check of DNS updates (#1798)
- `awsecscontainermetrics` receiver: Change the type of `exit_code` from string to int and deal with the situation when there is no data (#2147)
- `groupbytrace` processor: Make onTraceReleased asynchronous to fix processor overload (#1808)
- Handle cases where the time field of Splunk HEC events is encoded as a String (#2159)

## v0.18.0

# 🎉 OpenTelemetry Collector Contrib v0.18.0 (Beta) 🎉

The OpenTelemetry Collector Contrib contains everything in the [opentelemetry-collector release](https://github.com/open-telemetry/opentelemetry-collector/releases/tag/v0.18.0) (be sure to check the release notes here as well!). Check out the [Getting Started Guide](https://opentelemetry.io/docs/collector/getting-started/) for deployment and configuration information.

### 🚀 New components 🚀

- `sumologic` exporter to send logs and metrics data to Sumo Logic
- `dynatrace` exporter to send metrics to Dynatrace

### 💡 Enhancements 💡

- `datadog` exporter:
  - Add resource attributes to tags conversion feature (#1782)
  - Add Kubernetes conventions for hostnames (#1919)
  - Add container tags to datadog export for container infra metrics in service view (#1895)
  - Update resource naming and span naming (#1861)
  - Add environment variables support for config options (#1897)
- `awsxray` exporter: Add parsing of JavaScript stack traces (#1888)
- `elastic` exporter: Translate exception span events (#1858)
- `signalfx` exporter: Add translation rules to aggregate per core CPU metrics in default translations (#1841)
- `resourcedetection` processor: Gather tags associated with the EC2 instance and add them as resource attributes (#1899)
- `simpleprometheus` receiver: Add support for passing params to the prometheus scrape config (#1949)
- `azuremonitor` exporter: Implement Span status code specification changes - gRPC (#1960)
- `metricstransform` processor: Add grouping option ($1887)
- `alibabacloudlogservice` exporter: Use producer to send data to improve performance (#1981)

### 🧰 Bug fixes 🧰

- `datadog` exporter: Handle monotonic metrics client-side (#1805)
- `awsxray` exporter: Log error when translating span (#1809)

## v0.17.0

# 🎉 OpenTelemetry Collector Contrib v0.17.0 (Beta) 🎉

The OpenTelemetry Collector Contrib contains everything in the [opentelemetry-collector release](https://github.com/open-telemetry/opentelemetry-collector/releases/tag/v0.17.0) (be sure to check the release notes here as well!). Check out the [Getting Started Guide](https://opentelemetry.io/docs/collector/getting-started/) for deployment and configuration information.

### 💡 Enhancements 💡

- `awsemf` exporter: Add collector version to EMF exporter user agent (#1778)
- `signalfx` exporter: Add configuration for trace correlation (#1795)
- `statsd` receiver: Add support for metric aggregation (#1670)
- `datadog` exporter: Improve logging of hostname detection (#1796)

### 🧰 Bug fixes 🧰

- `resourcedetection` processor: Fix ecs detector to not use the default golang logger (#1745)
- `signalfx` receiver: Return 200 when receiver succeed (#1785)
- `datadog` exporter: Use a singleton for sublayer calculation (#1759)
- `awsxray` and `awsemf` exporters: Change the User-Agent content order (#1791)

## v0.16.0

# 🎉 OpenTelemetry Collector Contrib v0.16.0 (Beta) 🎉

The OpenTelemetry Collector Contrib contains everything in the [opentelemetry-collector release](https://github.com/open-telemetry/opentelemetry-collector/releases/tag/v0.16.0) (be sure to check the release notes here as well!). Check out the [Getting Started Guide](https://opentelemetry.io/docs/collector/getting-started/) for deployment and configuration information.

### 🛑 Breaking changes 🛑

- `honeycomb` exporter: Update to use internal data format (#1689)

### 💡 Enhancements 💡

- `newrelic` exporter: Add support for span events (#1643)
- `awsemf` exporter:
  - Add placeholder support in `log_group_name` and `log_stream_name` config (#1623, #1661)
  - Add label matching filtering rule (#1619)
- `resourcedetection` processor: Add new resource detector for AWS Elastic Beanstalk environments (#1585)
- `loadbalancing` exporter:
  - Add sort of endpoints in static resolver (#1692)
  - Allow specifying port when using DNS resolver (#1650)
- Add `batchperresourceattr` helper library that splits an incoming data based on an attribute in the resource (#1694)
- `alibabacloudlogservice` exporter:
  - Add logs exporter (#1609)
  - Change trace type from opencensus to opentelemetry (#1713)
- `datadog` exporter:
  - Improve trace exporter performance (#1706, #1707)
  - Add option to only send metadata (#1723)
- `awsxray` exporter:
  - Add parsing of Python stack traces (#1676)
  - Add collector version to user agent (#1730)

### 🧰 Bug fixes 🧰

- `loadbalancing` exporter:
  - Fix retry queue for exporters (#1687)
  - Fix `periodicallyResolve` for DNS resolver checks (#1678)
- `datadog` exporter: Fix status code handling (#1691)
- `awsxray` exporter:
  - Fix empty traces in X-Ray console (#1709)
  - Stricter requirements for adding http request url (#1729)
  - Fix status code handling for errors/faults (#1740)
- `signalfx` exporter:
  - Split incoming data requests by access token before enqueuing (#1727)
  - Disable retry on 400 and 401, retry with backoff on 429 and 503 (#1672)
- `awsecscontainermetrics` receiver: Improve error handling to fix seg fault (#1738)

## v0.15.0

# 🎉 OpenTelemetry Collector Contrib v0.15.0 (Beta) 🎉

The OpenTelemetry Collector Contrib contains everything in the [opentelemetry-collector release](https://github.com/open-telemetry/opentelemetry-collector/releases/tag/v0.15.0) (be sure to check the release notes here as well!). Check out the [Getting Started Guide](https://opentelemetry.io/docs/collector/getting-started/) for deployment and configuration information.

### 🚀 New components 🚀

- `zookeeper` receiver: Collects metrics from a Zookeeper instance using the `mntr` command
- `loadbalacing` exporter: Consistently exports spans belonging to the same trace to the same backend
- `windowsperfcounters` receiver: Captures the configured system, application, or custom performance counter data from the Windows registry using the PDH interface
- `awsprometheusremotewrite` exporter:  Sends metrics data in Prometheus TimeSeries format to a Prometheus Remote Write Backend and signs each outgoing HTTP request following the AWS Signature Version 4 signing process

### 💡 Enhancements 💡

- `awsemf` exporter:
  - Add `metric_declarations` config option for metric filtering and dimensions (#1503)
  - Add SummaryDataType and remove Min/Max from Histogram (#1584)
- `signalfxcorrelation` exporter: Add ability to translate host dimension (#1561)
- `newrelic` exporter: Use pdata instead of the OpenCensus for traces (#1587)
- `metricstransform` processor:
  - Add `combine` action for matched metrics (#1506)
  - Add `submatch_case` config option to specify case of matched label values (#1640)
- `awsecscontainermetrics` receiver: Extract cluster name from ARN (#1626)
- `elastic` exporter: Improve handling of span status if the status code is unset (#1591)

### 🧰 Bug fixes 🧰

- `awsemf` exporter: Add check for unhandled metric data types (#1493)
- `groupbytrace` processor: Make buffered channel to avoid goroutines leak (#1505)
- `stackdriver` exporter: Set `options.UserAgent` so that the OpenCensus exporter does not override the UA ($1620)

## v0.14.0

# 🎉 OpenTelemetry Collector Contrib v0.14.0 (Beta) 🎉

The OpenTelemetry Collector Contrib contains everything in the [opentelemetry-collector release](https://github.com/open-telemetry/opentelemetry-collector/releases/tag/v0.14.0) (be sure to check the release notes here as well!). Check out the [Getting Started Guide](https://opentelemetry.io/docs/collector/getting-started/) for deployment and configuration information.

### 🚀 New components 🚀

- `datadog` exporter to send metric and trace data to Datadog (#1352)
- `tailsampling` processor moved from core to contrib (#1383)

### 🛑 Breaking changes 🛑

- `jmxmetricsextension` migrated to `jmxreceiver` (#1182, #1357)
- Move signalfx correlation code out of `sapm` to `signalfxcorrelation` exporter (#1376)
- Move Splunk specific utils outside of common (#1306)
- `stackdriver` exporter:
    - Config options `metric_prefix` & `skip_create_metric_descriptor` are now nested under `metric`, see [README](https://github.com/open-telemetry/opentelemetry-collector-contrib/blob/main/exporter/stackdriverexporter/README.md).
    - Trace status codes no longer reflect gRPC codes as per spec changes: open-telemetry/opentelemetry-specification#1067
- `datadog` exporter: Remove option to change the namespace prefix (#1483)

### 💡 Enhancements 💡

- `splunkhec` receiver: Add ability to ingest metrics (#1276)
- `signalfx` receiver: Improve pipeline error handling (#1329)
- `datadog` exporter:
  - Improve hostname resolution (#1285)
  - Add flushing/export of traces and trace-related statistics (#1266)
  - Enable traces on Windows (#1340)
  - Send otel.exporter running metric (#1354)
  - Add tag normalization util method (#1373)
  - Send host metadata (#1351)
  - Support resource conventions for hostnames (#1434)
  - Add version tag extract (#1449)
- Add `batchpertrace` library to split the incoming batch into several batches, one per trace (#1257)
- `statsd` receiver:
  - Add timer support (#1335)
  - Add sample rate support for counter, transfer gauge to double and transfer counter to int only (#1361)
- `awsemf` exporter: Restructure metric translator logic (#1353)
- `resourcedetection` processor:
  - Add EC2 hostname attribute (#1324)
  - Add ECS Resource detector (#1360)
- `sapm` exporter: Add queue settings (#1390)
- `metrictransform` processor: Add metric filter option (#1447)
- `awsxray` exporter: Improve ECS attribute and origin translation (#1428)
- `resourcedetection` processor: Initial system detector (#1405)

### 🧰 Bug fixes 🧰

- Remove duplicate definition of cloud providers with core conventions (#1288)
- `kubeletstats` receiver: Handle nil references from the kubelet API (#1326)
- `awsxray` receiver:
  - Add kind type to root span to fix the empty parentID problem (#1338)
  - Fix the race condition issue (#1490)
- `awsxray` exporter:
  - Setting the tlsconfig InsecureSkipVerify using NoVerifySSL (#1350)
  - Drop invalid xray trace id (#1366)
- `elastic` exporter: Ensure span name is limited (#1371)
- `splunkhec` exporter: Don't send 'zero' timestamps to Splunk HEC (#1157)
- `stackdriver` exporter: Skip processing empty metrics slice (#1494)

## v0.13.0

# 🎉 OpenTelemetry Collector Contrib v0.13.0 (Beta) 🎉

The OpenTelemetry Collector Contrib contains everything in the [opentelemetry-collector release](https://github.com/open-telemetry/opentelemetry-collector/releases/tag/v0.13.0) (be sure to check the release notes here as well!). Check out the [Getting Started Guide](https://opentelemetry.io/docs/collector/getting-started/) for deployment and configuration information.

### 💡 Enhancements 💡

- `sapm` exporter:
  - Enable queuing by default (#1224)
  - Add SignalFx APM correlation (#1205)
  - Make span source attribute and destination dimension names configurable (#1286)
- `signalfx` exporter:
  - Pass context to the http client requests (#1225)
  - Update `disk.summary_utilization` translation rule to accommodate new labels (#1258)
- `newrelic` exporter: Add `span.kind` attribute (#1263)
- `datadog` exporter:
  - Add Datadog trace translation helpers (#1208)
  - Add API key validation (#1216)
- `splunkhec` receiver: Add the ability to ingest logs (#1268)
- `awscontainermetrics` receiver: Report `CpuUtilized` metric in percentage (#1283)
- `awsemf` exporter: Only calculate metric rate for cumulative counter and avoid SingleDimensionRollup for metrics with only one dimension (#1280)

### 🧰 Bug fixes 🧰

- Make `signalfx` exporter a metadata exporter (#1252)
- `awsecscontainermetrics` receiver: Check for empty network rate stats and set zero (#1260)
- `awsemf` exporter: Remove InstrumentationLibrary dimension in CloudWatch EMF Logs if it is undefined (#1256)
- `awsxray` receiver: Fix trace/span id transfer (#1264)
- `datadog` exporter: Remove trace support for Windows for now (#1274)
- `sapm` exporter: Correlation enabled check inversed (#1278)

## v0.12.0

# 🎉 OpenTelemetry Collector Contrib v0.12.0 (Beta) 🎉

The OpenTelemetry Collector Contrib contains everything in the [opentelemetry-collector release](https://github.com/open-telemetry/opentelemetry-collector/releases/tag/v0.12.0) (be sure to check the release notes here as well!). Check out the [Getting Started Guide](https://opentelemetry.io/docs/collector/getting-started/) for deployment and configuration information.

### 🚀 New components 🚀

- `awsemf` exporter to support exporting metrics to AWS CloudWatch (#498, #1169)
- `http_forwarder` extension that forwards HTTP requests to a specified target (#979, #1014, #1150)
- `datadog` exporter that sends metric and trace data to Datadog (#1142, #1178, #1181, #1212)
- `awsecscontainermetrics` receiver to collect metrics from Amazon ECS Task Metadata Endpoint (#1089, #1148, #1160)

### 💡 Enhancements 💡

- `signalfx` exporter:
  - Add host metadata synchronization (#1039, #1118)
  - Add `copy_dimensions` translator option (#1126)
  - Update `k8s_cluster` metric translations (#1121)
  - Add option to exclude metrics (#1156)
  - Add `avg` aggregation method (#1151)
  - Fallback to host if cloud resource id not found (#1170)
  - Add backwards compatible translation rules for the `dockerstatsreceiver` (#1201)
  - Enable queuing and retries (#1223)
- `splunkhec` exporter:
  - Add log support (#875)
  - Enable queuing and retries (#1222)
- `k8scluster` receiver: Standardize metric names (#1119)
- `awsxray` exporter:
  - Support AWS EKS attributes (#1090)
  - Store resource attributes in X-Ray segments (#1174)
- `honeycomb` exporter:
  - Add span kind to the event sent to Honeycomb (#474)
  - Add option to adjust the sample rate using an attribute on the span (#1162)
- `jmxmetrics` extension: Add subprocess manager to manage child java processes (#1028)
- `elastic` exporter: Initial metrics support (#1173)
- `k8s` processor: Rename default attr names for label/annotation extraction (#1214)
- Add common SignalFx host id extraction (#1100)
- Allow MSI upgrades (#1165)

### 🧰 Bug fixes 🧰

- `awsxray` exporter: Don't set origin to EC2 when not on AWS (#1115)

## v0.11.0

# 🎉 OpenTelemetry Collector Contrib v0.11.0 (Beta) 🎉

The OpenTelemetry Collector Contrib contains everything in the [opentelemetry-collector release](https://github.com/open-telemetry/opentelemetry-collector/releases/tag/v0.11.0) (be sure to check the release notes here as well!). Check out the [Getting Started Guide](https://opentelemetry.io/docs/collector/getting-started/) for deployment and configuration information.

### 🚀 New components 🚀
- add `dockerstats` receiver as top level component (#1081)
- add `tracegen` utility (#956)

### 💡 Enhancements 💡
- `stackdriver` exporter: Allow overriding client options via config (#1010)
- `k8scluster` receiver: Ensure informer caches are synced before initial data sync (#842)
- `elastic` exporter: Translate `deployment.environment` resource attribute to Elastic APM's semantically equivalent `service.environment` (#1022)
- `k8s` processor: Add logs support (#1051)
- `awsxray` exporter: Log response error with zap (#1050)
- `signalfx` exporter
  - Add dimensions to renamed metrics (#1041)
  - Add translation rules for `disk_ops.total` and `disk_ops.pending` metrics (#1082)
  - Add event support (#1036)
- `kubeletstats` receiver: Cache detailed PVC labels to reduce API calls (#1052)
- `signalfx` receiver: Add event support (#1035)

## v0.10.0

# 🎉 OpenTelemetry Collector Contrib v0.10.0 (Beta) 🎉

The OpenTelemetry Collector Contrib contains everything in the [opentelemetry-collector release](https://github.com/open-telemetry/opentelemetry-collector/releases/tag/v0.10.0) (be sure to check the release notes here as well!). Check out the [Getting Started Guide](https://opentelemetry.io/docs/collector/getting-started/) for deployment and configuration information.

### 🚀 New components 🚀
- add initial docker stats receiver, without sourcing in top level components (#495)
- add initial jmx metrics extension structure, without sourcing in top level components (#740)
- `routing` processor for routing spans based on HTTP headers (#907)
- `splunkhec` receiver to receive Splunk HEC metrics, traces and logs (#840)
- Add skeleton for `http_forwarder` extension that forwards HTTP requests to a specified target (#979)

### 💡 Enhancements 💡
- `stackdriver` exporter
  - Add timeout parameter (#835)
  - Add option to configurably set UserAgent string (#758)
- `signalfx` exporter
  - Reduce memory allocations for big batches processing (#871)
  - Add AWSUniqueId and gcp_id generation (#829)
  - Calculate cpu.utilization compatibility metric (#839, #974, #954)
- `metricstransform` processor: Replace `{{version}}` in label values (#876)
- `resourcedetection` processor: Logs Support (#970)
- `statsd` receiver: Add parsing for labels and gauges (#903)

### 🧰 Bug fixes 🧰
- `k8s` processor
  - Wrap metrics before sending further down the pipeline (#837)
  - Fix setting attributes on metrics passed from agent (#836)
- `awsxray` exporter: Fix "pointer to empty string" is not omitted bug (#830)
- `azuremonitor` exporter: Treat UNSPECIFIED span kind as INTERNAL (#844)
- `signalfx` exporter: Remove misleading warnings (#869)
- `newrelic` exporter: Fix panic if service name is empty (#969)
- `honeycomb` exporter: Don't emit default proc id + starttime (#972)

## v0.9.0

# 🎉 OpenTelemetry Collector Contrib v0.9.0 (Beta) 🎉

The OpenTelemetry Collector Contrib contains everything in the [opentelemetry-collector release](https://github.com/open-telemetry/opentelemetry-collector/releases/tag/v0.9.0) (be sure to check the release notes here as well!). Check out the [Getting Started Guide](https://opentelemetry.io/docs/collector/getting-started/) for deployment and configuration information.

### 🛑 Breaking changes 🛑
- Remove deprecated `lightstep` exporter (#828)

### 🚀 New components 🚀
- `statsd` receiver for ingesting StatsD messages (#566)

### 💡 Enhancements 💡
- `signalfx` exporter
   - Add disk usage translations (#760)
   - Add disk utilization translations (#782)
   - Add translation rule to drop redundant metrics (#809)
- `kubeletstats` receiver
  - Sync available volume metadata from /pods endpoint (#690)
  - Add ability to collect detailed data from PVC (#743)
- `awsxray` exporter: Translate SDK name/version into xray model (#755)
- `elastic` exporter: Translate semantic conventions to Elastic destination fields (#671)
- `stackdriver` exporter: Add point count metric (#757)
- `awsxray` receiver
  - Ported the TCP proxy from the X-Ray daemon (#774)
  - Convert to OTEL trace format (#691)

### 🧰 Bug fixes 🧰
- `kubeletstats` receiver: Do not break down metrics batch (#754)
- `host` observer: Fix issue on darwin where ports listening on all interfaces are not correctly accounted for (#582)
- `newrelic` exporter: Fix panic on missing span status (#775)

## v0.8.0

# 🎉 OpenTelemetry Collector Contrib v0.8.0 (Beta) 🎉

The OpenTelemetry Collector Contrib contains everything in the [opentelemetry-collector release](https://github.com/open-telemetry/opentelemetry-collector/releases/tag/v0.8.0) (be sure to check the release notes here as well!). Check out the [Getting Started Guide](https://opentelemetry.io/docs/collector/getting-started/) for deployment and configuration information.

### 🚀 New components 🚀

- Receivers
  - `prometheusexec` subprocess manager (##499)

### 💡 Enhancements 💡

- `signalfx` exporter
  - Add/Update metric translations (#579, #584, #639, #640, #652, #662)
  - Add support for calculate new metric translator (#644)
  - Add renaming rules for load metrics (#664)
  - Update `container.name` to `k8s.container.name` in default translation rule (#683)
  - Rename working-set and page-fault metrics (#679)
- `awsxray` exporter
  - Translate exception event into xray exception (#577)
  - Add ingestion of X-Ray segments via UDP (#502)
  - Parse Java stacktrace and populate in xray cause (#687)
- `kubeletstats` receiver
  - Add metric_groups option (#648)
  - Set datapoint timestamp in receiver (#661)
  - Change `container.name` label to `k8s.container.name` (#680)
  - Add working-set and page-fault metrics (#666)
  - Add basic support for volume metrics (#667)
- `stackdriver` trace exporter: Move to new interface and pdata (#486)
- `metricstranform` processor: Keep timeseries and points in order after aggregation (#663)
- `k8scluster` receiver: Change `container.spec.name` label to `k8s.container.name` (#681)
- Migrate receiver creator to internal data model (#701)
- Add ec2 support to `resourcedetection` processor (#587)
- Enable timeout, sending queue and retry for SAPM exporter (#707)

### 🧰 Bug fixes 🧰

- `azuremonitor` exporter: Correct HTTP status code success mapping (#588)
- `k8scluster` receiver: Fix owner reference in metadata updates (#649)
- `awsxray` exporter: Fix handling of db system (#697)

### 🚀 New components 🚀

- Skeleton for AWS ECS container metrics receiver (#463)
- `prometheus_exec` receiver (#655)

## v0.7.0

# 🎉 OpenTelemetry Collector Contrib v0.7.0 (Beta) 🎉

The OpenTelemetry Collector Contrib contains everything in the [opentelemetry-collector release](https://github.com/open-telemetry/opentelemetry-collector/releases/tag/v0.7.0) (be sure to check the release notes here as well!). Check out the [Getting Started Guide](https://opentelemetry.io/docs/collector/getting-started/) for deployment and configuration information.

### 🛑 Breaking changes 🛑

- `awsxray` receiver updated to support udp: `tcp_endpoint` config option renamed to `endpoint` (#497)
- TLS config changed for `sapmreceiver` (#488) and `signalfxreceiver` receivers (#488)

### 🚀 New components 🚀

- Exporters
  - `sentry` adds tracing exporter for [Sentry](https://sentry.io/) (#565)
- Extensions
  - `endpoints` observer: adds generic endpoint watcher (#427)
  - `host` observer: looks for listening network endpoints on host (#432)

### 💡 Enhancements 💡

- Update `honeycomb` exporter for v0.8.0 compatibility
- Extend `metricstransform` processor to be able to add a label to an existing metric (#441)
- Update `kubeletstats` metrics according to semantic conventions (#475)
- Updated `awsxray` receiver config to use udp (#497)
- Add `/pods` endpoint support in `kubeletstats` receiver to add extra labels (#569)
- Add metric translation options to `signalfx` exporter (#477, #501, #571, #573)

### 🧰 Bug fixes 🧰

- `azuremonitor` exporter: Mark spanToEnvelope errors as permanent (#500)

## v0.6.0

# 🎉 OpenTelemetry Collector Contrib v0.6.0 (Beta) 🎉

The OpenTelemetry Collector Contrib contains everything in the [opentelemetry-collector release](https://github.com/open-telemetry/opentelemetry-collector/releases/tag/v0.6.0) (be sure to check the release notes here as well!). Check out the [Getting Started Guide](https://opentelemetry.io/docs/collector/getting-started/) for deployment and configuration information.

### 🛑 Breaking changes 🛑

- Removed `jaegarlegacy` (#397) and `zipkinscribe` receivers (#410)
- `kubeletstats` receiver: Renamed `k8s.pod.namespace` pod label to `k8s.namespace.name` and `k8s.container.name` container label to `container.name`

### 🚀 New components 🚀

- Processors
  - `metricstransform` renames/aggregates within individual metrics (#376) and allow changing the data type between int and float (#402)

### 💡 Enhancements 💡

- `awsxray` exporter: Use `peer.service` as segment name when set. (#385)
- `splunk` exporter: Add trace exports support (#359, #399)
- Build and publish Windows MSI (#408) and DEB/RPM Linux packages (#405)

### 🧰 Bug fixes 🧰

- `kubeletstats` receiver:
  - Fixed NPE for newly created pods (#404)
  - Updated to latest change in the ReceiverFactoryOld interface (#401)
  - Fixed logging and self reported metrics (#357)
- `awsxray` exporter: Only convert SQL information for SQL databases. (#379)
- `resourcedetection` processor: Correctly obtain machine-type info from gce metadata (#395)
- `k8scluster` receiver: Fix container resource metrics (#416)

## v0.5.0

Released 01-07-2020

# 🎉 OpenTelemetry Collector Contrib v0.5.0 (Beta) 🎉

The OpenTelemetry Collector Contrib contains everything in the [opentelemetry-collector release](https://github.com/open-telemetry/opentelemetry-collector/releases/tag/v0.5.0) (be sure to check the release notes here as well!). Check out the [Getting Started Guide](https://opentelemetry.io/docs/collector/getting-started/) for deployment and configuration information.

### 🚀 New components 🚀

- Processors
  - `resourcedetection` to automatically detect the resource based on the configured set of detectors (#309)

### 💡 Enhancements 💡

- `kubeletstats` receiver: Support for ServiceAccount authentication (#324)
- `signalfx` exporter and receiver
  - Add SignalFx metric token passthrough and config option (#325)
  - Set default endpoint of `signalfx` receiver to `:9943` (#351)
- `awsxray` exporter: Support aws plugins EC2/ECS/Beanstalk (#343)
- `sapm` exporter and receiver: Add SAPM access token passthrough and config option (#349)
- `k8s` processor: Add metrics support (#358)
- `k8s` observer: Separate annotations from labels in discovered pods (#363)

### 🧰 Bug fixes 🧰

- `honeycomb` exporter: Remove shared use of libhoney from goroutines (#305)

## v0.4.0

Released 17-06-2020

# 🎉 OpenTelemetry Collector Contrib v0.4.0 (Beta) 🎉

The OpenTelemetry Collector Contrib contains everything in the [opentelemetry-collector release](https://github.com/open-telemetry/opentelemetry-collector/releases/tag/v0.4.0) (be sure to check the release notes here as well!). Check out the [Getting Started Guide](https://opentelemetry.io/docs/collector/getting-started/) for deployment and configuration information.

### 🛑 Breaking changes 🛑

  - `signalfx` exporter `url` parameter changed to `ingest_url` (no impact if only using `realm` setting)

### 🚀 New components 🚀

- Receivers
  - `receiver_creator` to create receivers at runtime (#145), add observer support to receiver_creator (#173), add rules support (#207), add dynamic configuration values (#235)
  - `kubeletstats` receiver (#237)
  - `prometheus_simple` receiver (#184)
  - `kubernetes-cluster` receiver (#175)
  - `redis` receiver (#138)
- Exporters
  - `alibabacloudlogservice` exporter (#259)
  - `SplunkHEC` metrics exporter (#246)
  - `elastic` APM exporter (#240)
  - `newrelic` exporter (#229)
- Extensions
  - `k8s` observer (#185)

### 💡 Enhancements 💡

- `awsxray` exporter
  - Use X-Ray convention of segment name == service name (#282)
  - Tweak xray export to improve rendering of traces and improve parity (#241)
  - Add handling for spans received with nil attributes (#212)
- `honeycomb` exporter
  - Use SendPresampled (#291)
  - Add span attributes as honeycomb event fields (#271)
  - Support resource labels in Honeycomb exporter (#20)
- `k8s` processor
  - Add support of Pod UID extraction to k8sprocessor (#219)
  - Use `k8s.pod.ip` to record resource IP instead of just `ip` (#183)
  - Support same authentication mechanism as other kubernetes components do (#307)
- `sapm` exporter: Add TLS for SAPM and SignalFx receiver (#215)
- `signalfx` exporter
  - Add metric metadata syncer to SignalFx exporter (#231)
  - Add TLS for SAPM and SignalFx receiver (#215)
- `stackdriver` exporter: Add support for resource mapping in config (#163)

### 🧰 Bug fixes 🧰

- `awsxray` exporter: Wrap bad request errors for proper handling by retry queue (#205)
- `lightstep` exporter: Ensure Lightstep exporter doesnt crash on nil node (#250)
- `sapm` exporter: Do not break Jaeger traces before sending downstream (#193)
- `k8s` processor: Ensure Jaeger spans work in passthrough mode (262)

## 🧩 Components 🧩

### Receivers

| Traces | Metrics |
|:-------:|:-------:|
| Jaeger Legacy | Carbon |
| SAPM (SignalFx APM) | Collectd |
| Zipkin Scribe | K8s Cluster |
| | Redis |
| |  SignalFx |
| | Simple Prometheus |
| | Wavefront |

### Processors

- K8s

### Exporters

| Commercial | Community |
|:------------:|:-----------:|
| Alibaba Cloud Log Service | Carbon |
| AWS X-ray | Elastic |
| Azure Monitor | Jaeger Thrift |
| Honeycomb | Kinesis |
| Lightstep |
| New Relic |
| SAPM (SignalFx APM) |
| SignalFx (Metrics) |
| Splunk HEC |
| Stackdriver (Google) |

### Extensions

- Observer
  - K8s

## v0.3.0 Beta

Released 2020-03-30

### Breaking changes

-  Make prometheus receiver config loading strict. #697
Prometheus receiver will now fail fast if the config contains unused keys in it.

### Changes and fixes

- Enable best effort serve by default of Prometheus Exporter (https://github.com/orijtech/prometheus-go-metrics-exporter/pull/6)
- Fix null pointer exception in the logging exporter #743
- Remove unnecessary condition to have at least one processor #744
- Updated Honeycomb exported to `honeycombio/opentelemetry-exporter-go v0.3.1`

### Features

Receivers / Exporters:

* AWS X-Ray
* Carbon
* CollectD
* Honeycomb
* Jaeger
* Kinesis
* LightStep
* OpenCensus
* OpenTelemetry
* SAPM
* SignalFx
* Stackdriver
* Wavefront
* Zipkin
* Zipkin Scribe


Processors:

* Attributes
* Batch
* Memory Limiter
* Queued Retry
* Resource
* Sampling
* Span
* Kubernetes

Extensions:

* Health Check
* Performance Profiler
* zPages


## v0.2.8

Released 2020-03-25

Alpha v0.2.8 of OpenTelemetry Collector Contrib.

- Implemented OTLP receiver and exporter.
- Added ability to pass config to the service programmatically (useful for custom builds).
- Improved own metrics / observability.


## v0.2.7

Released 2020-03-17

### Self-Observability
- New command-line switch to control legacy and new metrics. Users are encouraged
to experiment and migrate to the new metrics.
- Improved error handling on shutdown.


### Processors
- Fixed passthrough mode k8sprocessor.
- Added `HASH` action to attribute processor.

### Receivers and Exporters
- Added Honeycomb exporter.
- Added LightStep exporter.
- Added regular expression for Carbon receiver, allowing the metric name to be broken into proper label keys and values.
- Updated Stackdriver exporter to use a new batch API.


## v0.2.6 Alpha

Released 2020-02-18

### Self-Observability
- Updated metrics prefix to `otelcol` and expose command line argument to modify the prefix value.
- Batch dropped span now emits zero when no spans are dropped.

### Processors
- Extended Span processor to have include/exclude span logic.
- Ability to choose strict or regexp matching for include/exclude filters.

### Receivers and Exporters
- Added Carbon receiver and exporter.
- Added Wavefront receiver.


## v0.0.5 Alpha

Released 2020-01-30

- Regexp-based filtering of span names.
- Ability to extract attributes from span names and rename span.
- File exporter for debugging.
- Span processor is now enabled by default.

## v0.0.1 Alpha

Released 2020-01-11

First release of OpenTelemetry Collector Contrib.


[v0.3.0]: https://github.com/open-telemetry/opentelemetry-collector-contrib/compare/v0.2.8...v0.3.0
[v0.2.8]: https://github.com/open-telemetry/opentelemetry-collector-contrib/compare/v0.2.7...v0.2.8
[v0.2.7]: https://github.com/open-telemetry/opentelemetry-collector-contrib/compare/v0.2.6...v0.2.7
[v0.2.6]: https://github.com/open-telemetry/opentelemetry-collector-contrib/compare/v0.0.5...v0.2.6
[v0.0.5]: https://github.com/open-telemetry/opentelemetry-collector-contrib/compare/v0.0.1...v0.0.5
[v0.0.1]: https://github.com/open-telemetry/opentelemetry-collector-contrib/tree/v0.0.1<|MERGE_RESOLUTION|>--- conflicted
+++ resolved
@@ -4,13 +4,10 @@
 
 ### 🛑 Breaking changes 🛑
 
-<<<<<<< HEAD
-- `newrelicexporter` deleted. Use New Relic native OTLP ingest instead.
-=======
 - `datadogexporter`: Replace HistogramMode defined as string with enum.
 - `pkg/translator/signalfx`: Change signalfx translator to expose To/From translator structs. (#9740)
 - `transformprocessor`: Add parameter validation to `truncate_all` and `limit` functions.  The `limit` parameter can no longer be negative. (#9783)
->>>>>>> 10b308ed
+- `newrelicexporter` deleted. Use New Relic native OTLP ingest instead.
 
 ### 🚩 Deprecations 🚩
 
