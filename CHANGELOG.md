--- conflicted
+++ resolved
@@ -4,11 +4,8 @@
 
 ### 🛑 Breaking changes 🛑
 
-<<<<<<< HEAD
-- `jmxreceiver`: Hash the jars provided to JMX Receiver and ensure they match an approved list (#9687)
-=======
+- `jmxreceiver`: Hash the jars provided to JMX Receiver and only allow if they match an approved list (#9687)
 - `jmxreceiver`: Remove properties & groovyscript parameters from JMX Receiver. Add ResourceAttributes & LogLevel parameter to supply some of the removed functionality with reduced attack surface (#9685)
->>>>>>> 72da4da9
 
 ### 🚩 Deprecations 🚩
 
