--- conflicted
+++ resolved
@@ -37,13 +37,10 @@
 - `filestorageextension`: use correct bbolt options for compaction (#9134)
 - `hostmetricsreceiver`: Use cpu times for time delta in cpu.utilization calculation (#8857)
 - `dynatraceexporter`: Remove overly verbose stacktrace from certain logs (#8989)
-<<<<<<< HEAD
 - `fluentforwardreceiver`: Fluentforward receiver not releasing port for reloading of OTEL collector (#9111)
-=======
 - `googlecloudexporter`: fix the `exporter.googlecloud.OTLPDirect` fature-gate, which was not applied when the flag was provided (#9116)
 - `signalfxexporter`: Fix bug to enable timeouts for correlating traces and metrics (#9101)
 - `windowsperfcountersreceiver`: fix exported values being integers instead of doubles (#9138)
->>>>>>> 4a76da87
 
 ### 🚩 Deprecations 🚩
 
