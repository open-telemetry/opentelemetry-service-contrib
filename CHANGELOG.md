--- conflicted
+++ resolved
@@ -4,19 +4,13 @@
 
 ### 💡 Enhancements 💡
 - `splunkhecexporter`: Add support for batching traces (#8995)
-
-<<<<<<< HEAD
-- `cmd/mdatagen`: Add resource attributes definition to metadata.yaml and move `pdata.Metrics` creation to the generated code (#5270)
-- Add `make crosslink` target to ensure replace statements are included in `go.mod` for all transitive dependencies within repository (#8822)
-- `cumulativetodeltaprocessor`: add new include/exclude configuration options with regex support (#8952)
-=======
 - `hostmetricsreceiver`: Migrate Processes scraper to the Metrics builder (#8855)
 - `tanzuobservabilityexporter`: Use resourcetotelemetry helper (#8338)
 - Add `make crosslink` target to ensure replace statements are included in `go.mod` for all transitive dependencies within repository (#8822)
 - `filestorageextension`: Change bbolt DB settings for better performance (#9004)
 - `jaegerremotesamplingextension`: Add local and remote sampling stores (#8818)
 - `attributesprocessor`: Add support to filter on log body (#8996)
->>>>>>> a5bc9438
+- `cumulativetodeltaprocessor`: add new include/exclude configuration options with regex support (#8952)
 
 ### 🛑 Breaking changes 🛑
 
