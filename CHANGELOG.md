--- conflicted
+++ resolved
@@ -12,15 +12,12 @@
 
 ## 🛑 Breaking changes 🛑
 
-<<<<<<< HEAD
-- `awsecscontainermetricsreceiver`: remove tag from `container.image.name` (#6436)
-- `k8sclusterreceiver`: remove tag from `container.image.name` (#6436)
-=======
 - `memcachedreceiver`: Update metric names (#6594)
 - `memcachedreceiver`: Fix some metric units and value types (#6895)
 - `sapm` receiver: Use Jaeger status values instead of OpenCensus (#6682)
 - `jaeger` receiver/exporter: Parse/set Jaeger status with OTel spec values (#6682)
->>>>>>> 63507784
+- `awsecscontainermetricsreceiver`: remove tag from `container.image.name` (#6436)
+- `k8sclusterreceiver`: remove tag from `container.image.name` (#6436)
 
 ## 🚀 New components 🚀
 
@@ -33,13 +30,9 @@
 
 ## 💡 Enhancements 💡
 
-<<<<<<< HEAD
+- `lokiexporter`: add complete log record to body (#6619)
 - `k8sclusterreceiver` add `container.image.tag` attribute (#6436)
-=======
-- `lokiexporter`: add complete log record to body (#6619)
-
 - `spanmetricproccessor`: use an LRU cache for the cached Dimensions key-value pairs (#2179)
->>>>>>> 63507784
 
 ## v0.41.0
 
