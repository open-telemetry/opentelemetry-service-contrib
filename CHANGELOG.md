# Changelog

## Unreleased

<<<<<<< HEAD
=======
## 🛑 Breaking changes 🛑

- `f5cloud` exporter (#3509):
  - Renamed the config 'auth' field to 'f5cloud_auth'. This will prevent a config field name collision when [Support for Custom Exporter Authenticators as Extensions](https://github.com/open-telemetry/opentelemetry-collector/pull/3128) is ready to be integrated.

>>>>>>> 8ed8ff40
## v0.27.0

# 🎉 OpenTelemetry Collector Contrib v0.27.0 (Beta) 🎉

The OpenTelemetry Collector Contrib contains everything in the [opentelemetry-collector release](https://github.com/open-telemetry/opentelemetry-collector/releases/tag/v0.27.0) (be sure to check the release notes here as well!). Check out the [Getting Started Guide](https://opentelemetry.io/docs/collector/getting-started/) for deployment and configuration information.

## 🚀 New components 🚀

- `tcplog` receiver to receive logs from tcp using the [opentelemetry-log-collection](https://github.com/open-telemetry/opentelemetry-log-collection) library
- `influxdb` receiver to accept metrics data as [InfluxDB Line Protocol](https://docs.influxdata.com/influxdb/v2.0/reference/syntax/line-protocol/)

## 💡 Enhancements 💡

- `splunkhec` exporter:
  - Include the response in returned 400 errors (#3338)
  - Map summary metrics to Splunk HEC metrics (#3344)
  - Add HEC telemetry (#3260)
- `newrelic` exporter: Include dropped attributes and events counts (#3187)
- `datadog` exporter:
  - Add Fargate task ARN to container tags (#3326)
  - Improve mappings for span kind dd span type (#3368)
- `signalfx` exporter: Add info log for host metadata properties update (#3343)
- `awsprometheusremotewrite` exporter: Add SDK and system information to User-Agent header (#3317)
- `metricstransform` processor: Add filtering capabilities matching metric label values for applying changes (#3201)
- `groupbytrace` processor: Added workers for queue processing (#2902)
- `resourcedetection` processor: Add docker detector (#2775)
- `tailsampling` processor: Support regex on span attribute filtering (#3335_
<<<<<<< HEAD
=======
- Change obsreport helpers for receiver to use the new pattern created in Collector (#3439,#3443,#3449,#3504,#3521)
>>>>>>> 8ed8ff40

## 🧰 Bug fixes 🧰

- `datadog` exporter:
  - Update Datadog attributes to tags mapping (#3292)
  - Consistent `hostname` and default metrics behavior (#3286)
- `signalfx` exporter: Handle character limits on metric names and dimensions (#3328)
- `newrelic` exporter: Fix timestamp value for cumulative metrics (#3406)

## v0.26.0

# 🎉 OpenTelemetry Collector Contrib v0.26.0 (Beta) 🎉

The OpenTelemetry Collector Contrib contains everything in the [opentelemetry-collector release](https://github.com/open-telemetry/opentelemetry-collector/releases/tag/v0.26.0) (be sure to check the release notes here as well!). Check out the [Getting Started Guide](https://opentelemetry.io/docs/collector/getting-started/) for deployment and configuration information.

## 🚀 New components 🚀

- `influxdb` exporter to support sending tracing, metrics, and logging data to [InfluxDB](https://www.influxdata.com/products/)

## 🛑 Breaking changes 🛑

- `signalfx` exporter (#3207):
  - Additional metrics excluded by default by signalfx exporter
    - system.disk.io_time
    - system.disk.operation_time
    - system.disk.weighted_io_time
    - system.network.connections
    - system.processes.count
    - system.processes.created

## 💡 Enhancements 💡

- Add default config and systemd environment file support for DEB/RPM packages (#3123)
- Log errors on receiver start/stop failures (#3208)
- `newrelic` exporter: Update API key detection logic (#3212)
- `splunkhec` exporter:
  - Mark permanent errors to avoid futile retries (#3253)
  - Add TLS certs verification (#3204)
- `datadog` exporter:
  - Add env and tag name normalization to trace payloads (#3200)
  - add `ignore_resource`s configuration option (#3245)
- `jmx` receiver: Update for latest snapshot and header support (#3283)
- `awsxray` exporter: Added support for stack trace translation for .NET language (#3280)
- `statsd` receiver: Add timing/histogram for statsD receiver as OTLP summary (#3261)

## 🧰 Bug fixes 🧰

- `awsprometheusremotewrite` exporter:
  - Remove `sending_queue` (#3186)
  - Use the correct default for aws_auth.service (#3161)
  - Identify the Amazon Prometheus region from the endpoint (#3210)
  - Don't panic in case session can't be constructed (#3221)
- `datadog` exporter: Add max tag length (#3185)
- `sapm` exporter: Fix crash when passing the signalfx access token (#3294)
- `newrelic` exporter: Update error conditions (#3322)

## v0.25.0

# 🎉 OpenTelemetry Collector Contrib v0.25.0 (Beta) 🎉

The OpenTelemetry Collector Contrib contains everything in the [opentelemetry-collector release](https://github.com/open-telemetry/opentelemetry-collector/releases/tag/v0.25.0) (be sure to check the release notes here as well!). Check out the [Getting Started Guide](https://opentelemetry.io/docs/collector/getting-started/) for deployment and configuration information.

## 🚀 New components 🚀

- `kafkametricsreceiver` new receiver component for collecting metrics about a kafka cluster - primarily lag and offset. [configuration instructions](receiver/kafkametricsreceiver/README.md)
- `file_storage` extension to read and write data to the local file system (#3087)

## 🛑 Breaking changes 🛑

- `newrelic` exporter (#3091):
  - Removal of common attributes (use opentelemetry collector resource processor to add attributes)
  - Drop support for cumulative metrics being sent to New Relic via a collector

## 💡 Enhancements 💡

- Update `opentelemetry-log-collection` to v0.17.0 for log receivers (#3017)
- `datadog` exporter:
  - Add `peer.service` priority instead of `service.name` (#2817)
  - Improve support of semantic conventions for K8s, Azure and ECS (#2623)
- Improve and batch logs translation for stanza (#2892)
- `statsd` receiver: Add timing/histogram as OTLP gauge (#2973)
- `honeycomb` exporter: Add Retry and Queue settings (#2714)
- `resourcedetection` processor:
  - Add AKS resource detector (#3035)
  - Use conventions package constants for ECS detector (#3171)
- `sumologic` exporter: Add graphite format (#2695)
- Add trace attributes to the log entry for stanza (#3018)
- `splunk_hec` exporter: Send log record name as part of the HEC log event (#3119)
- `newrelic` exporter (#3091):
  - Add support for logs
  - Performance improvements
  - Optimizations to the New Relic payload to reduce payload size
  - Metrics generated for monitoring the exporter
  - Insert Key vs License keys are auto-detected in some cases
  - Collector version information is properly extracted via the application start info parameters

## 🧰 Bug fixes 🧰

- `splunk_hec` exporter: Fix sending log payload with missing the GZIP footer (#3032)
- `awsxray` exporter: Remove propagation of error on shutdown (#2999)
- `resourcedetection` processor:
  - Correctly report DRAGONFLYBSD value (#3100)
  - Fallback to `os.Hostname` when FQDN is not available (#3099)
- `httpforwarder` extension: Do not report ErrServerClosed when shutting down the service (#3173)
- `collectd` receiver: Do not report ErrServerClosed when shutting down the service (#3178)

## v0.24.0

# 🎉 OpenTelemetry Collector Contrib v0.24.0 (Beta) 🎉

The OpenTelemetry Collector Contrib contains everything in the [opentelemetry-collector release](https://github.com/open-telemetry/opentelemetry-collector/releases/tag/v0.24.0) (be sure to check the release notes here as well!). Check out the [Getting Started Guide](https://opentelemetry.io/docs/collector/getting-started/) for deployment and configuration information.

## 🚀 New components 🚀

- `fluentbit` extension and `fluentforward` receiver moved from opentelemetry-collector

## 💡 Enhancements 💡

- Check `NO_WINDOWS_SERVICE` environment variable to force interactive mode on Windows (#2819)
- `resourcedetection `processor:
  - Add task revision to ECS resource detector (#2814)
  - Add GKE detector (#2821)
  - Add Amazon EKS detector (#2820)
  - Add `VMScaleSetName` field to Azure detector (#2890)
- `awsemf` exporter:
  - Add `parse_json_encoded_attr_values` config option to decode json-encoded strings in attribute values (#2827)
  - Add `output_destination` config option to support AWS Lambda (#2720)
- `googlecloud` exporter: Handle `cloud.availability_zone` semantic convention (#2893)
- `newrelic` exporter: Add `instrumentation.provider` to default attributes (#2900)
- Set unprivileged user to container image (#2925)
- `splunkhec` exporter: Add `max_content_length_logs` config option to send log data in payloads less than max content length (#2524)
- `k8scluster` and `kubeletstats` receiver: Replace package constants in favor of constants from conventions in core (#2996)

## 🧰 Bug fixes 🧰

- `spanmetrics` processor:
  - Rename `calls` metric to `calls_total` and set `IsMonotonic` to true (#2837)
  - Validate duplicate dimensions at start (#2844)
- `awsemf` exporter: Calculate delta instead of rate for cumulative metrics (#2512)
- `signalfx` exporter:
  - Remove more unnecessary translation rules (#2889)
  - Implement summary type (#2998)
- `awsxray` exporter: Remove translation to HTTP status from OC status (#2978)
- `awsprometheusremotewrite` exporter: Close HTTP body after RoundTrip (#2955)
- `splunkhec` exporter: Add ResourceAttributes to Splunk Event (#2843)

## v0.23.0

# 🎉 OpenTelemetry Collector Contrib v0.23.0 (Beta) 🎉

The OpenTelemetry Collector Contrib contains everything in the [opentelemetry-collector release](https://github.com/open-telemetry/opentelemetry-collector/releases/tag/v0.23.0) (be sure to check the release notes here as well!). Check out the [Getting Started Guide](https://opentelemetry.io/docs/collector/getting-started/) for deployment and configuration information.

## 🚀 New components 🚀

- `groupbyattrs` processor to group the records by provided attributes
- `dotnetdiagnostics` receiver to read metrics from .NET processes

## 🛑 Breaking changes 🛑

- `stackdriver` exporter marked as deprecated and renamed to `googlecloud`
- Change the rule expression in receiver creator for matching endpoints types from `type.port`, `type.hostport` and `type.pod` to `type == "port"`, `type == "hostport"` and `type == "pod"` (#2661)

## 💡 Enhancements 💡

- `loadbalancing` exporter: Add support for logs (#2470)
- `sumologic` exporter: Add carbon formatter (#2562)
- `awsecscontainermetrics` receiver: Add new metric for stopped container (#2383)
- `awsemf` exporter:
  - Send EMF logs in batches (#2572)
  - Add prometheus type field for CloudWatch compatibility (#2689)
- `signalfx` exporter:
  - Add resource attributes to events (#2631)
  - Add translation rule to drop dimensions (#2660)
  - Remove temporary host translation workaround (#2652)
  - Remove unnecessary default translation rules (#2672)
  - Update `exclude_metrics` option so that the default exclude rules can be overridden by setting the option to `[]` (#2737)
- `awsprometheusremotewrite` exporter: Add support for given IAM roles (#2675)
- `statsd` receiver: Change to use OpenTelemetry type instead of OpenCensus type (#2733)
- `resourcedetection` processor: Add missing entries for `cloud.infrastructure_service` (#2777)

## 🧰 Bug fixes 🧰

- `dynatrace` exporter: Serialize each datapoint into separate line (#2618)
- `splunkhec` exporter: Retain all otel attributes (#2712)
- `newrelic` exporter: Fix default metric URL (#2739)
- `googlecloud` exporter: Add host.name label if hostname is present in node (#2711)

## v0.22.0

# 🎉 OpenTelemetry Collector Contrib v0.22.0 (Beta) 🎉

The OpenTelemetry Collector Contrib contains everything in the [opentelemetry-collector release](https://github.com/open-telemetry/opentelemetry-collector/releases/tag/v0.22.0) (be sure to check the release notes here as well!). Check out the [Getting Started Guide](https://opentelemetry.io/docs/collector/getting-started/) for deployment and configuration information.

## 🚀 New components 🚀

- `filelog` receiver to tail and parse logs from files using the [opentelemetry-log-collection](https://github.com/open-telemetry/opentelemetry-log-collection) library

## 💡 Enhancements 💡

- `dynatrace` exporter: Send metrics to Dynatrace in chunks of 1000 (#2468)
- `k8s` processor: Add ability to associate metadata tags using pod UID rather than just IP (#2199)
- `signalfx` exporter:
  - Add statusCode to logging field on dimension client (#2459)
  - Add translation rules for `cpu.utilization_per_core` (#2540)
  - Updates to metadata handling (#2531)
  - Calculate extra network I/O metrics (#2553)
  - Calculate extra disk I/O metrics (#2557)
- `statsd` receiver: Add metric type label and `enable_metric_type` option (#2466)
- `sumologic` exporter: Add support for carbon2 format (#2562)
- `resourcedetection` processor: Add Azure detector (#2372)
- `k8scluster` receiver: Use OTel conventions for metadata (#2530)
- `newrelic` exporter: Multi-tenant support for sending trace data and performance enhancements (#2481)
- `stackdriver` exporter: Enable `retry_on_failure` and `sending_queue` options (#2613)
- Use standard way to convert from time.Time to proto Timestamp (#2548)

## 🧰 Bug fixes 🧰

- `signalfx` exporter:
  - Fix calculation of `network.total` metric (#2551)
  - Correctly convert dimensions on metadata updates (#2552)
- `awsxray` exporter and receiver: Fix the type of content_length (#2539)
- `resourcedetection` processor: Use values in accordance to semantic conventions for AWS (#2556)
- `awsemf` exporter: Fix concurrency issue (#2571)

## v0.21.0

# 🎉 OpenTelemetry Collector Contrib v0.21.0 (Beta) 🎉

The OpenTelemetry Collector Contrib contains everything in the [opentelemetry-collector release](https://github.com/open-telemetry/opentelemetry-collector/releases/tag/v0.21.0) (be sure to check the release notes here as well!). Check out the [Getting Started Guide](https://opentelemetry.io/docs/collector/getting-started/) for deployment and configuration information.

## 🚀 New components 🚀

- `loki` exporter to export data via HTTP to Loki

## 🛑 Breaking changes 🛑

- `signalfx` exporter: Allow periods to be sent in dimension keys (#2456). Existing users who do not want to change this functionality can set `nonalphanumeric_dimension_chars` to `_-`

## 💡 Enhancements 💡

- `awsemf` exporter:
  - Support unit customization before sending logs to AWS CloudWatch (#2318)
  - Group exported metrics by labels (#2317)
- `datadog` exporter: Add basic span events support (#2338)
- `alibabacloudlogservice` exporter: Support new metrics interface (#2280)
- `sumologic` exporter:
  - Enable metrics pipeline (#2117)
  - Add support for all types of log body (#2380)
- `signalfx` exporter: Add `nonalphanumeric_dimension_chars` config option (#2442)

## 🧰 Bug fixes 🧰

- `resourcedetection` processor: Fix resource attribute environment variable (#2378)
- `k8scluster` receiver: Fix nil pointer bug (#2450)

## v0.20.0

# 🎉 OpenTelemetry Collector Contrib v0.20.0 (Beta) 🎉

The OpenTelemetry Collector Contrib contains everything in the [opentelemetry-collector release](https://github.com/open-telemetry/opentelemetry-collector/releases/tag/v0.20.0) (be sure to check the release notes here as well!). Check out the [Getting Started Guide](https://opentelemetry.io/docs/collector/getting-started/) for deployment and configuration information.

## 🚀 New components 🚀

- `spanmetrics` processor to aggregate Request, Error and Duration (R.E.D) metrics from span data
- `awsxray` receiver to accept spans in the X-Ray Segment format
- `groupbyattrs` processor to group the records by provided attributes

## 🛑 Breaking changes 🛑

- Rename `kinesis` exporter to `awskinesis` (#2234)
- `signalfx` exporter: Remove `send_compatible_metrics` option, use `translation_rules` instead (#2267)
- `datadog` exporter: Remove default prefix from user metrics (#2308)

## 💡 Enhancements 💡

- `signalfx` exporter: Add k8s metrics to default excludes (#2167)
- `stackdriver` exporter: Reduce QPS (#2191)
- `datadog` exporter:
  - Translate otel exceptions to DataDog errors (#2195)
  - Use resource attributes for metadata and generated metrics (#2023)
- `sapm` exporter: Enable queuing by default (#1224)
- `dynatrace` exporter: Allow underscores anywhere in metric or dimension names (#2219)
- `awsecscontainermetrics` receiver: Handle stopped container's metadata (#2229)
- `awsemf` exporter: Enhance metrics batching in AWS EMF logs (#2271)
- `f5cloud` exporter: Add User-Agent header with version to requests (#2292)

## 🧰 Bug fixes 🧰

- `signalfx` exporter: Reinstate network/filesystem translation rules (#2171)

## v0.19.0

# 🎉 OpenTelemetry Collector Contrib v0.19.0 (Beta) 🎉

The OpenTelemetry Collector Contrib contains everything in the [opentelemetry-collector release](https://github.com/open-telemetry/opentelemetry-collector/releases/tag/v0.19.0) (be sure to check the release notes here as well!). Check out the [Getting Started Guide](https://opentelemetry.io/docs/collector/getting-started/) for deployment and configuration information.

## 🚀 New components 🚀

- `f5cloud` exporter to export metric, trace, and log data to F5 Cloud
- `jmx` receiver to report metrics from a target MBean server in conjunction with the [JMX Metric Gatherer](https://github.com/open-telemetry/opentelemetry-java-contrib/blob/main/contrib/jmx-metrics/README.md)

## 🛑 Breaking changes 🛑

- `signalfx` exporter: The `exclude_metrics` option now takes slice of metric filters instead of just metric names (slice of strings) (#1951)

## 💡 Enhancements 💡

- `datadog` exporter: Sanitize datadog service names (#1982)
- `awsecscontainermetrics` receiver: Add more metadata (#2011)
- `azuremonitor` exporter: Favor RPC over HTTP spans (#2006)
- `awsemf` exporter: Always use float64 as calculated rate (#2019)
- `splunkhec` receiver: Make the HEC receiver path configurable, and use `/*` by default (#2137)
- `signalfx` exporter:
  - Drop non-default metrics and add `include_metrics` option to override (#2145, #2146, #2162)
  - Rename `system.network.dropped_packets` metric to `system.network.dropped` (#2160)
  - Do not filter cloud attributes from dimensions (#2020)
- `redis` receiver: Migrate to pdata metrics #1889

## 🧰 Bug fixes 🧰

- `datadog` exporter: Ensure that version tag is added to trace stats (#2010)
- `loadbalancing` exporter: Rolling update of collector can stop the periodical check of DNS updates (#1798)
- `awsecscontainermetrics` receiver: Change the type of `exit_code` from string to int and deal with the situation when there is no data (#2147)
- `groupbytrace` processor: Make onTraceReleased asynchronous to fix processor overload (#1808)
- Handle cases where the time field of Splunk HEC events is encoded as a String (#2159)

## v0.18.0

# 🎉 OpenTelemetry Collector Contrib v0.18.0 (Beta) 🎉

The OpenTelemetry Collector Contrib contains everything in the [opentelemetry-collector release](https://github.com/open-telemetry/opentelemetry-collector/releases/tag/v0.18.0) (be sure to check the release notes here as well!). Check out the [Getting Started Guide](https://opentelemetry.io/docs/collector/getting-started/) for deployment and configuration information.

## 🚀 New components 🚀

- `sumologic` exporter to send logs and metrics data to Sumo Logic
- `dynatrace` exporter to send metrics to Dynatrace

## 💡 Enhancements 💡

- `datadog` exporter:
  - Add resource attributes to tags conversion feature (#1782)
  - Add Kubernetes conventions for hostnames (#1919)
  - Add container tags to datadog export for container infra metrics in service view (#1895)
  - Update resource naming and span naming (#1861)
  - Add environment variables support for config options (#1897)
- `awsxray` exporter: Add parsing of JavaScript stack traces (#1888)
- `elastic` exporter: Translate exception span events (#1858)
- `signalfx` exporter: Add translation rules to aggregate per core CPU metrics in default translations (#1841)
- `resourcedetection` processor: Gather tags associated with the EC2 instance and add them as resource attributes (#1899)
- `simpleprometheus` receiver: Add support for passing params to the prometheus scrape config (#1949)
- `azuremonitor` exporter: Implement Span status code specification changes - gRPC (#1960)
- `metricstransform` processor: Add grouping option ($1887)
- `alibabacloudlogservice` exporter: Use producer to send data to improve performance (#1981)

## 🧰 Bug fixes 🧰

- `datadog` exporter: Handle monotonic metrics client-side (#1805)
- `awsxray` exporter: Log error when translating span (#1809)

## v0.17.0

# 🎉 OpenTelemetry Collector Contrib v0.17.0 (Beta) 🎉

The OpenTelemetry Collector Contrib contains everything in the [opentelemetry-collector release](https://github.com/open-telemetry/opentelemetry-collector/releases/tag/v0.17.0) (be sure to check the release notes here as well!). Check out the [Getting Started Guide](https://opentelemetry.io/docs/collector/getting-started/) for deployment and configuration information.

## 💡 Enhancements 💡

- `awsemf` exporter: Add collector version to EMF exporter user agent (#1778)
- `signalfx` exporter: Add configuration for trace correlation (#1795)
- `statsd` receiver: Add support for metric aggregation (#1670)
- `datadog` exporter: Improve logging of hostname detection (#1796)

## 🧰 Bug fixes 🧰

- `resourcedetection` processor: Fix ecs detector to not use the default golang logger (#1745)
- `signalfx` receiver: Return 200 when receiver succeed (#1785)
- `datadog` exporter: Use a singleton for sublayer calculation (#1759)
- `awsxray` and `awsemf` exporters: Change the User-Agent content order (#1791)

## v0.16.0

# 🎉 OpenTelemetry Collector Contrib v0.16.0 (Beta) 🎉

The OpenTelemetry Collector Contrib contains everything in the [opentelemetry-collector release](https://github.com/open-telemetry/opentelemetry-collector/releases/tag/v0.16.0) (be sure to check the release notes here as well!). Check out the [Getting Started Guide](https://opentelemetry.io/docs/collector/getting-started/) for deployment and configuration information.

## 🛑 Breaking changes 🛑

- `honeycomb` exporter: Update to use internal data format (#1689)

## 💡 Enhancements 💡

- `newrelic` exporter: Add support for span events (#1643)
- `awsemf` exporter:
  - Add placeholder support in `log_group_name` and `log_stream_name` config (#1623, #1661)
  - Add label matching filtering rule (#1619)
- `resourcedetection` processor: Add new resource detector for AWS Elastic Beanstalk environments (#1585)
- `loadbalancing` exporter:
  - Add sort of endpoints in static resolver (#1692)
  - Allow specifying port when using DNS resolver (#1650)
- Add `batchperresourceattr` helper library that splits an incoming data based on an attribute in the resource (#1694)
- `alibabacloudlogservice` exporter:
  - Add logs exporter (#1609)
  - Change trace type from opencensus to opentelemetry (#1713)
- `datadog` exporter:
  - Improve trace exporter performance (#1706, #1707)
  - Add option to only send metadata (#1723)
- `awsxray` exporter:
  - Add parsing of Python stack traces (#1676)
  - Add collector version to user agent (#1730)

## 🧰 Bug fixes 🧰

- `loadbalancing` exporter:
  - Fix retry queue for exporters (#1687)
  - Fix `periodicallyResolve` for DNS resolver checks (#1678)
- `datadog` exporter: Fix status code handling (#1691)
- `awsxray` exporter:
  - Fix empty traces in X-Ray console (#1709)
  - Stricter requirements for adding http request url (#1729)
  - Fix status code handling for errors/faults (#1740)
- `signalfx` exporter:
  - Split incoming data requests by access token before enqueuing (#1727)
  - Disable retry on 400 and 401, retry with backoff on 429 and 503 (#1672)
- `awsecscontainermetrics` receiver: Improve error handling to fix seg fault (#1738)

## v0.15.0

# 🎉 OpenTelemetry Collector Contrib v0.15.0 (Beta) 🎉

The OpenTelemetry Collector Contrib contains everything in the [opentelemetry-collector release](https://github.com/open-telemetry/opentelemetry-collector/releases/tag/v0.15.0) (be sure to check the release notes here as well!). Check out the [Getting Started Guide](https://opentelemetry.io/docs/collector/getting-started/) for deployment and configuration information.

## 🚀 New components 🚀

- `zookeeper` receiver: Collects metrics from a Zookeeper instance using the `mntr` command
- `loadbalacing` exporter: Consistently exports spans belonging to the same trace to the same backend
- `windowsperfcounters` receiver: Captures the configured system, application, or custom performance counter data from the Windows registry using the PDH interface
- `awsprometheusremotewrite` exporter:  Sends metrics data in Prometheus TimeSeries format to a Prometheus Remote Write Backend and signs each outgoing HTTP request following the AWS Signature Version 4 signing process

## 💡 Enhancements 💡

- `awsemf` exporter:
  - Add `metric_declarations` config option for metric filtering and dimensions (#1503)
  - Add SummaryDataType and remove Min/Max from Histogram (#1584)
- `signalfxcorrelation` exporter: Add ability to translate host dimension (#1561)
- `newrelic` exporter: Use pdata instead of the OpenCensus for traces (#1587)
- `metricstransform` processor:
  - Add `combine` action for matched metrics (#1506)
  - Add `submatch_case` config option to specify case of matched label values (#1640)
- `awsecscontainermetrics` receiver: Extract cluster name from ARN (#1626)
- `elastic` exporter: Improve handling of span status if the status code is unset (#1591)

## 🧰 Bug fixes 🧰

- `awsemf` exporter: Add check for unhandled metric data types (#1493)
- `groupbytrace` processor: Make buffered channel to avoid goroutines leak (#1505)
- `stackdriver` exporter: Set `options.UserAgent` so that the OpenCensus exporter does not override the UA ($1620)

## v0.14.0

# 🎉 OpenTelemetry Collector Contrib v0.14.0 (Beta) 🎉

The OpenTelemetry Collector Contrib contains everything in the [opentelemetry-collector release](https://github.com/open-telemetry/opentelemetry-collector/releases/tag/v0.14.0) (be sure to check the release notes here as well!). Check out the [Getting Started Guide](https://opentelemetry.io/docs/collector/getting-started/) for deployment and configuration information.

## 🚀 New components 🚀

- `datadog` exporter to send metric and trace data to Datadog (#1352)
- `tailsampling` processor moved from core to contrib (#1383)

## 🛑 Breaking changes 🛑

- `jmxmetricsextension` migrated to `jmxreceiver` (#1182, #1357)
- Move signalfx correlation code out of `sapm` to `signalfxcorrelation` exporter (#1376)
- Move Splunk specific utils outside of common (#1306)
- `stackdriver` exporter:
    - Config options `metric_prefix` & `skip_create_metric_descriptor` are now nested under `metric`, see [README](https://github.com/open-telemetry/opentelemetry-collector-contrib/blob/main/exporter/stackdriverexporter/README.md).
    - Trace status codes no longer reflect gRPC codes as per spec changes: open-telemetry/opentelemetry-specification#1067
- `datadog` exporter: Remove option to change the namespace prefix (#1483)

## 💡 Enhancements 💡

- `splunkhec` receiver: Add ability to ingest metrics (#1276)
- `signalfx` receiver: Improve pipeline error handling (#1329)
- `datadog` exporter:
  - Improve hostname resolution (#1285)
  - Add flushing/export of traces and trace-related statistics (#1266)
  - Enable traces on Windows (#1340)
  - Send otel.exporter running metric (#1354)
  - Add tag normalization util method (#1373)
  - Send host metadata (#1351)
  - Support resource conventions for hostnames (#1434)
  - Add version tag extract (#1449)
- Add `batchpertrace` library to split the incoming batch into several batches, one per trace (#1257)
- `statsd` receiver:
  - Add timer support (#1335)
  - Add sample rate support for counter, transfer gauge to double and transfer counter to int only (#1361)
- `awsemf` exporter: Restructure metric translator logic (#1353)
- `resourcedetection` processor:
  - Add EC2 hostname attribute (#1324)
  - Add ECS Resource detector (#1360)
- `sapm` exporter: Add queue settings (#1390)
- `metrictransform` processor: Add metric filter option (#1447)
- `awsxray` exporter: Improve ECS attribute and origin translation (#1428)
- `resourcedetection` processor: Initial system detector (#1405)

## 🧰 Bug fixes 🧰

- Remove duplicate definition of cloud providers with core conventions (#1288)
- `kubeletstats` receiver: Handle nil references from the kubelet API (#1326)
- `awsxray` receiver:
  - Add kind type to root span to fix the empty parentID problem (#1338)
  - Fix the race condition issue (#1490)
- `awsxray` exporter:
  - Setting the tlsconfig InsecureSkipVerify using NoVerifySSL (#1350)
  - Drop invalid xray trace id (#1366)
- `elastic` exporter: Ensure span name is limited (#1371)
- `splunkhec` exporter: Don't send 'zero' timestamps to Splunk HEC (#1157)
- `stackdriver` exporter: Skip processing empty metrics slice (#1494)

## v0.13.0

# 🎉 OpenTelemetry Collector Contrib v0.13.0 (Beta) 🎉

The OpenTelemetry Collector Contrib contains everything in the [opentelemetry-collector release](https://github.com/open-telemetry/opentelemetry-collector/releases/tag/v0.13.0) (be sure to check the release notes here as well!). Check out the [Getting Started Guide](https://opentelemetry.io/docs/collector/getting-started/) for deployment and configuration information.

## 💡 Enhancements 💡

- `sapm` exporter:
  - Enable queuing by default (#1224)
  - Add SignalFx APM correlation (#1205)
  - Make span source attribute and destination dimension names configurable (#1286)
- `signalfx` exporter:
  - Pass context to the http client requests (#1225)
  - Update `disk.summary_utilization` translation rule to accommodate new labels (#1258)
- `newrelic` exporter: Add `span.kind` attribute (#1263)
- `datadog` exporter:
  - Add Datadog trace translation helpers (#1208)
  - Add API key validation (#1216)
- `splunkhec` receiver: Add the ability to ingest logs (#1268)
- `awscontainermetrics` receiver: Report `CpuUtilized` metric in percentage (#1283)
- `awsemf` exporter: Only calculate metric rate for cumulative counter and avoid SingleDimensionRollup for metrics with only one dimension (#1280)

## 🧰 Bug fixes 🧰

- Make `signalfx` exporter a metadata exporter (#1252)
- `awsecscontainermetrics` receiver: Check for empty network rate stats and set zero (#1260)
- `awsemf` exporter: Remove InstrumentationLibrary dimension in CloudWatch EMF Logs if it is undefined (#1256)
- `awsxray` receiver: Fix trace/span id transfer (#1264)
- `datadog` exporter: Remove trace support for Windows for now (#1274)
- `sapm` exporter: Correlation enabled check inversed (#1278)

## v0.12.0

# 🎉 OpenTelemetry Collector Contrib v0.12.0 (Beta) 🎉

The OpenTelemetry Collector Contrib contains everything in the [opentelemetry-collector release](https://github.com/open-telemetry/opentelemetry-collector/releases/tag/v0.12.0) (be sure to check the release notes here as well!). Check out the [Getting Started Guide](https://opentelemetry.io/docs/collector/getting-started/) for deployment and configuration information.

## 🚀 New components 🚀

- `awsemf` exporter to support exporting metrics to AWS CloudWatch (#498, #1169)
- `http_forwarder` extension that forwards HTTP requests to a specified target (#979, #1014, #1150)
- `datadog` exporter that sends metric and trace data to Datadog (#1142, #1178, #1181, #1212)
- `awsecscontainermetrics` receiver to collect metrics from Amazon ECS Task Metadata Endpoint (#1089, #1148, #1160)

## 💡 Enhancements 💡

- `signalfx` exporter:
  - Add host metadata synchronization (#1039, #1118)
  - Add `copy_dimensions` translator option (#1126)
  - Update `k8s_cluster` metric translations (#1121)
  - Add option to exclude metrics (#1156)
  - Add `avg` aggregation method (#1151)
  - Fallback to host if cloud resource id not found (#1170)
  - Add backwards compatible translation rules for the `dockerstatsreceiver` (#1201)
  - Enable queuing and retries (#1223)
- `splunkhec` exporter:
  - Add log support (#875)
  - Enable queuing and retries (#1222)
- `k8scluster` receiver: Standardize metric names (#1119)
- `awsxray` exporter:
  - Support AWS EKS attributes (#1090)
  - Store resource attributes in X-Ray segments (#1174)
- `honeycomb` exporter:
  - Add span kind to the event sent to Honeycomb (#474)
  - Add option to adjust the sample rate using an attribute on the span (#1162)
- `jmxmetrics` extension: Add subprocess manager to manage child java processes (#1028)
- `elastic` exporter: Initial metrics support (#1173)
- `k8s` processor: Rename default attr names for label/annotation extraction (#1214)
- Add common SignalFx host id extraction (#1100)
- Allow MSI upgrades (#1165)

## 🧰 Bug fixes 🧰

- `awsxray` exporter: Don't set origin to EC2 when not on AWS (#1115)

## v0.11.0

# 🎉 OpenTelemetry Collector Contrib v0.11.0 (Beta) 🎉

The OpenTelemetry Collector Contrib contains everything in the [opentelemetry-collector release](https://github.com/open-telemetry/opentelemetry-collector/releases/tag/v0.11.0) (be sure to check the release notes here as well!). Check out the [Getting Started Guide](https://opentelemetry.io/docs/collector/getting-started/) for deployment and configuration information.

## 🚀 New components 🚀
- add `dockerstats` receiver as top level component (#1081)
- add `tracegen` utility (#956)

## 💡 Enhancements 💡
- `stackdriver` exporter: Allow overriding client options via config (#1010)
- `k8scluster` receiver: Ensure informer caches are synced before initial data sync (#842)
- `elastic` exporter: Translate `deployment.environment` resource attribute to Elastic APM's semantically equivalent `service.environment` (#1022)
- `k8s` processor: Add logs support (#1051)
- `awsxray` exporter: Log response error with zap (#1050)
- `signalfx` exporter
  - Add dimensions to renamed metrics (#1041)
  - Add translation rules for `disk_ops.total` and `disk_ops.pending` metrics (#1082)
  - Add event support (#1036)
- `kubeletstats` receiver: Cache detailed PVC labels to reduce API calls (#1052)
- `signalfx` receiver: Add event support (#1035)

## v0.10.0

# 🎉 OpenTelemetry Collector Contrib v0.10.0 (Beta) 🎉

The OpenTelemetry Collector Contrib contains everything in the [opentelemetry-collector release](https://github.com/open-telemetry/opentelemetry-collector/releases/tag/v0.10.0) (be sure to check the release notes here as well!). Check out the [Getting Started Guide](https://opentelemetry.io/docs/collector/getting-started/) for deployment and configuration information.

## 🚀 New components 🚀
- add initial docker stats receiver, without sourcing in top level components (#495)
- add initial jmx metrics extension structure, without sourcing in top level components (#740)
- `routing` processor for routing spans based on HTTP headers (#907)
- `splunkhec` receiver to receive Splunk HEC metrics, traces and logs (#840)
- Add skeleton for `http_forwarder` extension that forwards HTTP requests to a specified target (#979)

## 💡 Enhancements 💡
- `stackdriver` exporter
  - Add timeout parameter (#835)
  - Add option to configurably set UserAgent string (#758)
- `signalfx` exporter
  - Reduce memory allocations for big batches processing (#871)
  - Add AWSUniqueId and gcp_id generation (#829)
  - Calculate cpu.utilization compatibility metric (#839, #974, #954)
- `metricstransform` processor: Replace `{{version}}` in label values (#876)
- `resourcedetection` processor: Logs Support (#970)
- `statsd` receiver: Add parsing for labels and gauges (#903)

## 🧰 Bug fixes 🧰
- `k8s` processor
  - Wrap metrics before sending further down the pipeline (#837)
  - Fix setting attributes on metrics passed from agent (#836)
- `awsxray` exporter: Fix "pointer to empty string" is not omitted bug (#830)
- `azuremonitor` exporter: Treat UNSPECIFIED span kind as INTERNAL (#844)
- `signalfx` exporter: Remove misleading warnings (#869)
- `newrelic` exporter: Fix panic if service name is empty (#969)
- `honeycomb` exporter: Don't emit default proc id + starttime (#972)

## v0.9.0

# 🎉 OpenTelemetry Collector Contrib v0.9.0 (Beta) 🎉

The OpenTelemetry Collector Contrib contains everything in the [opentelemetry-collector release](https://github.com/open-telemetry/opentelemetry-collector/releases/tag/v0.9.0) (be sure to check the release notes here as well!). Check out the [Getting Started Guide](https://opentelemetry.io/docs/collector/getting-started/) for deployment and configuration information.

## 🛑 Breaking changes 🛑
- Remove deprecated `lightstep` exporter (#828)

## 🚀 New components 🚀
- `statsd` receiver for ingesting StatsD messages (#566)

## 💡 Enhancements 💡
- `signalfx` exporter
   - Add disk usage translations (#760)
   - Add disk utilization translations (#782)
   - Add translation rule to drop redundant metrics (#809)
- `kubeletstats` receiver
  - Sync available volume metadata from /pods endpoint (#690)
  - Add ability to collect detailed data from PVC (#743)
- `awsxray` exporter: Translate SDK name/version into xray model (#755)
- `elastic` exporter: Translate semantic conventions to Elastic destination fields (#671)
- `stackdriver` exporter: Add point count metric (#757)
- `awsxray` receiver
  - Ported the TCP proxy from the X-Ray daemon (#774)
  - Convert to OTEL trace format (#691)

## 🧰 Bug fixes 🧰
- `kubeletstats` receiver: Do not break down metrics batch (#754)
- `host` observer: Fix issue on darwin where ports listening on all interfaces are not correctly accounted for (#582)
- `newrelic` exporter: Fix panic on missing span status (#775)

## v0.8.0

# 🎉 OpenTelemetry Collector Contrib v0.8.0 (Beta) 🎉

The OpenTelemetry Collector Contrib contains everything in the [opentelemetry-collector release](https://github.com/open-telemetry/opentelemetry-collector/releases/tag/v0.8.0) (be sure to check the release notes here as well!). Check out the [Getting Started Guide](https://opentelemetry.io/docs/collector/getting-started/) for deployment and configuration information.

## 🚀 New components 🚀

- Receivers
  - `prometheusexec` subprocess manager (##499)

## 💡 Enhancements 💡

- `signalfx` exporter
  - Add/Update metric translations (#579, #584, #639, #640, #652, #662)
  - Add support for calculate new metric translator (#644)
  - Add renaming rules for load metrics (#664)
  - Update `container.name` to `k8s.container.name` in default translation rule (#683)
  - Rename working-set and page-fault metrics (#679)
- `awsxray` exporter
  - Translate exception event into xray exception (#577)
  - Add ingestion of X-Ray segments via UDP (#502)
  - Parse Java stacktrace and populate in xray cause (#687)
- `kubeletstats` receiver
  - Add metric_groups option (#648)
  - Set datapoint timestamp in receiver (#661)
  - Change `container.name` label to `k8s.container.name` (#680)
  - Add working-set and page-fault metrics (#666)
  - Add basic support for volume metrics (#667)
- `stackdriver` trace exporter: Move to new interface and pdata (#486)
- `metricstranform` processor: Keep timeseries and points in order after aggregation (#663)
- `k8scluster` receiver: Change `container.spec.name` label to `k8s.container.name` (#681)
- Migrate receiver creator to internal data model (#701)
- Add ec2 support to `resourcedetection` processor (#587)
- Enable timeout, sending queue and retry for SAPM exporter (#707)

## 🧰 Bug fixes 🧰

- `azuremonitor` exporter: Correct HTTP status code success mapping (#588)
- `k8scluster` receiver: Fix owner reference in metadata updates (#649)
- `awsxray` exporter: Fix handling of db system (#697)

## 🚀 New components 🚀

- Skeleton for AWS ECS container metrics receiver (#463)
- `prometheus_exec` receiver (#655)

## v0.7.0

# 🎉 OpenTelemetry Collector Contrib v0.7.0 (Beta) 🎉

The OpenTelemetry Collector Contrib contains everything in the [opentelemetry-collector release](https://github.com/open-telemetry/opentelemetry-collector/releases/tag/v0.7.0) (be sure to check the release notes here as well!). Check out the [Getting Started Guide](https://opentelemetry.io/docs/collector/getting-started/) for deployment and configuration information.

## 🛑 Breaking changes 🛑

- `awsxray` receiver updated to support udp: `tcp_endpoint` config option renamed to `endpoint` (#497)
- TLS config changed for `sapmreceiver` (#488) and `signalfxreceiver` receivers (#488)

## 🚀 New components 🚀

- Exporters
  - `sentry` adds tracing exporter for [Sentry](https://sentry.io/) (#565)
- Extensions
  - `endpoints` observer: adds generic endpoint watcher (#427)
  - `host` observer: looks for listening network endpoints on host (#432)

## 💡 Enhancements 💡

- Update `honeycomb` exporter for v0.8.0 compatibility
- Extend `metricstransform` processor to be able to add a label to an existing metric (#441)
- Update `kubeletstats` metrics according to semantic conventions (#475)
- Updated `awsxray` receiver config to use udp (#497)
- Add `/pods` endpoint support in `kubeletstats` receiver to add extra labels (#569)
- Add metric translation options to `signalfx` exporter (#477, #501, #571, #573)

## 🧰 Bug fixes 🧰

- `azuremonitor` exporter: Mark spanToEnvelope errors as permanent (#500)

## v0.6.0

# 🎉 OpenTelemetry Collector Contrib v0.6.0 (Beta) 🎉

The OpenTelemetry Collector Contrib contains everything in the [opentelemetry-collector release](https://github.com/open-telemetry/opentelemetry-collector/releases/tag/v0.6.0) (be sure to check the release notes here as well!). Check out the [Getting Started Guide](https://opentelemetry.io/docs/collector/getting-started/) for deployment and configuration information.

## 🛑 Breaking changes 🛑

- Removed `jaegarlegacy` (#397) and `zipkinscribe` receivers (#410)
- `kubeletstats` receiver: Renamed `k8s.pod.namespace` pod label to `k8s.namespace.name` and `k8s.container.name` container label to `container.name`

## 🚀 New components 🚀

- Processors
  - `metricstransform` renames/aggregates within individual metrics (#376) and allow changing the data type between int and float (#402)

## 💡 Enhancements 💡

- `awsxray` exporter: Use `peer.service` as segment name when set. (#385)
- `splunk` exporter: Add trace exports support (#359, #399)
- Build and publish Windows MSI (#408) and DEB/RPM Linux packages (#405)

## 🧰 Bug fixes 🧰

- `kubeletstats` receiver:
  - Fixed NPE for newly created pods (#404)
  - Updated to latest change in the ReceiverFactoryOld interface (#401)
  - Fixed logging and self reported metrics (#357)
- `awsxray` exporter: Only convert SQL information for SQL databases. (#379)
- `resourcedetection` processor: Correctly obtain machine-type info from gce metadata (#395)
- `k8scluster` receiver: Fix container resource metrics (#416)

## v0.5.0

Released 01-07-2020

# 🎉 OpenTelemetry Collector Contrib v0.5.0 (Beta) 🎉

The OpenTelemetry Collector Contrib contains everything in the [opentelemetry-collector release](https://github.com/open-telemetry/opentelemetry-collector/releases/tag/v0.5.0) (be sure to check the release notes here as well!). Check out the [Getting Started Guide](https://opentelemetry.io/docs/collector/getting-started/) for deployment and configuration information.

## 🚀 New components 🚀

- Processors
  - `resourcedetection` to automatically detect the resource based on the configured set of detectors (#309)

## 💡 Enhancements 💡

- `kubeletstats` receiver: Support for ServiceAccount authentication (#324)
- `signalfx` exporter and receiver
  - Add SignalFx metric token passthrough and config option (#325)
  - Set default endpoint of `signalfx` receiver to `:9943` (#351)
- `awsxray` exporter: Support aws plugins EC2/ECS/Beanstalk (#343)
- `sapm` exporter and receiver: Add SAPM access token passthrough and config option (#349)
- `k8s` processor: Add metrics support (#358)
- `k8s` observer: Separate annotations from labels in discovered pods (#363)

## 🧰 Bug fixes 🧰

- `honeycomb` exporter: Remove shared use of libhoney from goroutines (#305)

## v0.4.0

Released 17-06-2020

# 🎉 OpenTelemetry Collector Contrib v0.4.0 (Beta) 🎉

The OpenTelemetry Collector Contrib contains everything in the [opentelemetry-collector release](https://github.com/open-telemetry/opentelemetry-collector/releases/tag/v0.4.0) (be sure to check the release notes here as well!). Check out the [Getting Started Guide](https://opentelemetry.io/docs/collector/getting-started/) for deployment and configuration information.

## 🛑 Breaking changes 🛑

  - `signalfx` exporter `url` parameter changed to `ingest_url` (no impact if only using `realm` setting)

## 🚀 New components 🚀

- Receivers
  - `receiver_creator` to create receivers at runtime (#145), add observer support to receiver_creator (#173), add rules support (#207), add dynamic configuration values (#235) 
  - `kubeletstats` receiver (#237) 
  - `prometheus_simple` receiver (#184) 
  - `kubernetes-cluster` receiver (#175) 
  - `redis` receiver (#138)
- Exporters
  - `alibabacloudlogservice` exporter (#259) 
  - `SplunkHEC` metrics exporter (#246)
  - `elastic` APM exporter (#240)
  - `newrelic` exporter (#229) 
- Extensions
  - `k8s` observer (#185) 

## 💡 Enhancements 💡

- `awsxray` exporter
  - Use X-Ray convention of segment name == service name (#282)
  - Tweak xray export to improve rendering of traces and improve parity (#241)
  - Add handling for spans received with nil attributes (#212)
- `honeycomb` exporter
  - Use SendPresampled (#291)
  - Add span attributes as honeycomb event fields (#271)
  - Support resource labels in Honeycomb exporter (#20)
- `k8s` processor
  - Add support of Pod UID extraction to k8sprocessor (#219)
  - Use `k8s.pod.ip` to record resource IP instead of just `ip` (#183)
  - Support same authentication mechanism as other kubernetes components do (#307)
- `sapm` exporter: Add TLS for SAPM and SignalFx receiver (#215)
- `signalfx` exporter
  - Add metric metadata syncer to SignalFx exporter (#231)
  - Add TLS for SAPM and SignalFx receiver (#215)
- `stackdriver` exporter: Add support for resource mapping in config (#163)

## 🧰 Bug fixes 🧰

- `awsxray` exporter: Wrap bad request errors for proper handling by retry queue (#205)
- `lightstep` exporter: Ensure Lightstep exporter doesnt crash on nil node (#250)
- `sapm` exporter: Do not break Jaeger traces before sending downstream (#193)
- `k8s` processor: Ensure Jaeger spans work in passthrough mode (262)

## 🧩 Components 🧩

### Receivers

| Traces | Metrics |
|:-------:|:-------:|
| Jaeger Legacy | Carbon |
| SAPM (SignalFx APM) | Collectd | 
| Zipkin Scribe | K8s Cluster |
| | Redis |
| |  SignalFx | 
| | Simple Prometheus |
| | Wavefront |

### Processors

- K8s

### Exporters

| Commercial | Community |
|:------------:|:-----------:|
| Alibaba Cloud Log Service | Carbon |
| AWS X-ray | Elastic |
| Azure Monitor | Jaeger Thrift |
| Honeycomb | Kinesis |
| Lightstep |
| New Relic |
| SAPM (SignalFx APM) | 
| SignalFx (Metrics) |
| Splunk HEC |
| Stackdriver (Google) |

### Extensions

- Observer
  - K8s

## v0.3.0 Beta

Released 2020-03-30

### Breaking changes

-  Make prometheus receiver config loading strict. #697 
Prometheus receiver will now fail fast if the config contains unused keys in it.

### Changes and fixes

- Enable best effort serve by default of Prometheus Exporter (https://github.com/orijtech/prometheus-go-metrics-exporter/pull/6)
- Fix null pointer exception in the logging exporter #743 
- Remove unnecessary condition to have at least one processor #744 
- Updated Honeycomb exported to `honeycombio/opentelemetry-exporter-go v0.3.1`

### Features

Receivers / Exporters:

* AWS X-Ray
* Carbon
* CollectD
* Honeycomb
* Jaeger
* Kinesis
* LightStep
* OpenCensus
* OpenTelemetry
* SAPM
* SignalFx
* Stackdriver
* Wavefront
* Zipkin
* Zipkin Scribe


Processors:

* Attributes
* Batch
* Memory Limiter
* Queued Retry
* Resource
* Sampling
* Span
* Kubernetes

Extensions:

* Health Check
* Performance Profiler
* zPages


## v0.2.8

Released 2020-03-25

Alpha v0.2.8 of OpenTelemetry Collector Contrib.

- Implemented OTLP receiver and exporter.
- Added ability to pass config to the service programmatically (useful for custom builds).
- Improved own metrics / observability.


## v0.2.7

Released 2020-03-17

### Self-Observability
- New command-line switch to control legacy and new metrics. Users are encouraged
to experiment and migrate to the new metrics.
- Improved error handling on shutdown.


### Processors
- Fixed passthrough mode k8sprocessor.
- Added `HASH` action to attribute processor.

### Receivers and Exporters
- Added Honeycomb exporter.
- Added LightStep exporter.
- Added regular expression for Carbon receiver, allowing the metric name to be broken into proper label keys and values.
- Updated Stackdriver exporter to use a new batch API.


## v0.2.6 Alpha

Released 2020-02-18

### Self-Observability
- Updated metrics prefix to `otelcol` and expose command line argument to modify the prefix value.
- Batch dropped span now emits zero when no spans are dropped.

### Processors
- Extended Span processor to have include/exclude span logic.
- Ability to choose strict or regexp matching for include/exclude filters.

### Receivers and Exporters
- Added Carbon receiver and exporter.
- Added Wavefront receiver.


## v0.0.5 Alpha

Released 2020-01-30

- Regexp-based filtering of span names.
- Ability to extract attributes from span names and rename span.
- File exporter for debugging.
- Span processor is now enabled by default.

## v0.0.1 Alpha

Released 2020-01-11

First release of OpenTelemetry Collector Contrib.


[v0.3.0]: https://github.com/open-telemetry/opentelemetry-collector-contrib/compare/v0.2.8...v0.3.0
[v0.2.8]: https://github.com/open-telemetry/opentelemetry-collector-contrib/compare/v0.2.7...v0.2.8
[v0.2.7]: https://github.com/open-telemetry/opentelemetry-collector-contrib/compare/v0.2.6...v0.2.7
[v0.2.6]: https://github.com/open-telemetry/opentelemetry-collector-contrib/compare/v0.0.5...v0.2.6
[v0.0.5]: https://github.com/open-telemetry/opentelemetry-collector-contrib/compare/v0.0.1...v0.0.5
[v0.0.1]: https://github.com/open-telemetry/opentelemetry-collector-contrib/tree/v0.0.1<|MERGE_RESOLUTION|>--- conflicted
+++ resolved
@@ -2,14 +2,11 @@
 
 ## Unreleased
 
-<<<<<<< HEAD
-=======
 ## 🛑 Breaking changes 🛑
 
 - `f5cloud` exporter (#3509):
   - Renamed the config 'auth' field to 'f5cloud_auth'. This will prevent a config field name collision when [Support for Custom Exporter Authenticators as Extensions](https://github.com/open-telemetry/opentelemetry-collector/pull/3128) is ready to be integrated.
 
->>>>>>> 8ed8ff40
 ## v0.27.0
 
 # 🎉 OpenTelemetry Collector Contrib v0.27.0 (Beta) 🎉
@@ -37,10 +34,7 @@
 - `groupbytrace` processor: Added workers for queue processing (#2902)
 - `resourcedetection` processor: Add docker detector (#2775)
 - `tailsampling` processor: Support regex on span attribute filtering (#3335_
-<<<<<<< HEAD
-=======
 - Change obsreport helpers for receiver to use the new pattern created in Collector (#3439,#3443,#3449,#3504,#3521)
->>>>>>> 8ed8ff40
 
 ## 🧰 Bug fixes 🧰
 
