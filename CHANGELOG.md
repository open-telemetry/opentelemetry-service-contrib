--- conflicted
+++ resolved
@@ -10,13 +10,10 @@
 - Do not drop zero trace/span id spans in the jaeger conversion (#7946)
 - Upgrade to use semantic conventions 1.6.1 (#7926)
 - `dynatraceexporter`: Validate QueueSettings and perform config validation in Validate() instead (#8020)
-<<<<<<< HEAD
-- `hostmetricsreceiver`: Add cpu.utilization metrics to cpu scrapper (#7130)
-=======
 - `sapmexporter`: Add validation for `sending_queue` setting (#8023)
->>>>>>> a72a6496
 - `signalfxexporter`: Add validation for `sending_queue` setting (#8026)
 - `resourcedetectionprocessor`: Add confighttp.HTTPClientSettings To Resource Detection Config Fixes (#7397)
+- `hostmetricsreceiver`: Add cpu.utilization metrics to cpu scrapper (#7130)
 
 ### 🛑 Breaking changes 🛑
 
