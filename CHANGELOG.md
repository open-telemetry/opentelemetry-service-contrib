--- conflicted
+++ resolved
@@ -4,13 +4,10 @@
 
 ### 💡 Enhancements 💡
 
-<<<<<<< HEAD
 - `attributesprocessor`: Add metric support (#8111)
-=======
 - `prometheusremotewriteexporter`: Write-Ahead Log support enabled (#7304)
 - `hostreceiver/filesystemscraper`: Add filesystem utilization (#8027)
 - `hostreceiver/pagingscraper`: Add paging.utilization (#6221)
->>>>>>> 8de9d21e
 - `googlecloudexporter`: [Alpha] Translate metrics directly from OTLP to gcm using the `exporter.googlecloud.OTLPDirect` feature-gate (#7177)
 - `simpleprometheusreceiver`: Add support for static labels (#7908)
 - `spanmetricsprocessor`: Dropping the condition to replace _ with key_ as __ label is reserved and _ is not (#8057)
