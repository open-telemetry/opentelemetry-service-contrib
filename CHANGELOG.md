--- conflicted
+++ resolved
@@ -23,11 +23,6 @@
 
 ### 💡 Enhancements 💡
 
-<<<<<<< HEAD
-- `cmd/mdatagen`: Add resource attributes definition to metadata.yaml and move `pdata.Metrics` creation to the
-  generated code (#5270) 
-- `prometheusreceiver`: Add ability to request HTTP_SD jobs from OpenTelemetryOperator TargetAllocator (#8055)
-=======
 - `pkg/translator/prometheusremotewrite`: Allow to disable sanitize metric labels (#8270)
 - `basicauthextension`: Implement `configauth.ClientAuthenticator` so that the extension can also be used as HTTP client basic authenticator.(#8847)
 - `azuremonitorexporter`, `lokiexporter`, `observiqexporter`: Update timestamp processing logic (#9130)
@@ -37,6 +32,7 @@
 - `attributesprocessor`: Support filter by severity (#9132)
 - `processor/transform`: Add transformation of logs (#9368)
 - `datadogexporter`: Add `metrics::summaries::mode` to specify export mode for summaries (#8846)
+- `prometheusreceiver`: Add ability to request HTTP_SD jobs from OpenTelemetryOperator TargetAllocator (#8055)
 
 ### 🧰 Bug fixes 🧰
 
@@ -55,7 +51,6 @@
 causing 30% memory consumption increase when there is a lot of target churn. The issue is currently being 
 investigated and will be fixed in one of the new releases. More details:
 https://github.com/open-telemetry/opentelemetry-collector-contrib/issues/9278.
->>>>>>> 174f4388
 
 ### 🛑 Breaking changes 🛑
 
