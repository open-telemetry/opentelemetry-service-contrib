# Changelog

## Unreleased

### 💡 Enhancements 💡

<<<<<<< HEAD
- `hostmetricsreceiver`: Migrate Processes scraper to the Metrics builder (#8855)
=======
- `tanzuobservabilityexporter`: Use resourcetotelemetry helper (#8338)
- `cmd/mdatagen`: Add resource attributes definition to metadata.yaml and move `pdata.Metrics` creation to the
  generated code (#5270) 
>>>>>>> 94386ed5
- Add `make crosslink` target to ensure replace statements are included in `go.mod` for all transitive dependencies within repository (#8822)
- `filestorageextension`: Change bbolt DB settings for better performance (#9004)

### 🛑 Breaking changes 🛑

- `filelogreceiver`, `journaldreceiver`, `syslogreceiver`, `tcplogreceiver`, `udplogreceiver`:
  - Updated data model to align with stable logs data model, which includes various breaking changes. (#8835)
    - A detailed [Upgrade Guide](https://github.com/open-telemetry/opentelemetry-log-collection/releases/tag/v0.28.0) is available in the log-collection v0.28.0 release notes. 
- `datadogexporter`: Remove `OnlyMetadata` method from `Config` struct (#8980)
- `datadogexporter`: Remove `GetCensoredKey` method from `APIConfig` struct (#8980)

### 🧰 Bug fixes 🧰

- `hostmetricsreceiver`: Use cpu times for time delta in cpu.utilization calculation (#8857)
- `dynatraceexporter`: Remove overly verbose stacktrace from certain logs (#8989)

### 🚩 Deprecations 🚩

- `datadogexporter`: Deprecate `service` setting in favor of `service.name` semantic convention (#8784)
- `datadogexporter`: Deprecate `version` setting in favor of `service.version` semantic convention (#8784)
- `datadogexporter`: Deprecate `GetHostTags` method from `TagsConfig` struct (#8975)

### 🚀 New components 🚀

### 🧰 Bug fixes 🧰

- `prometheusreceiver`: Fix issues with relabelling the `job` and `instance` labels. (#8780)

## v0.48.0

### 💡 Enhancements 💡

- `k8seventsreceiver`: Add Api_version and resource_version (#8539)
- `datadogexporter`: Add `metrics::sums::cumulative_monotonic_mode` to specify export mode for cumulative monotonic sums (#8490)
- `dynatraceexporter`: add multi-instance deployment note to README.md (#8848)
- `resourcedetectionprocessor`: Add attribute allowlist (#8547)
- `datadogexporter`:  Metrics payload data and Sketches payload data will be logged if collector is started in debug mode (#8929)
- `cmd/mdatagen`: Add resource attributes definition to metadata.yaml and move `pdata.Metrics` creation to the
  generated code (#8555)

### 🛑 Breaking changes 🛑

- `windowsperfcountersreceiver`: Added metrics configuration (#8376)
- `lokiexporter`: Remove deprecated LogRecord.name field (#8951)
- `splunkhecexporter`: Remove deprecated LogRecord.name field (#8951)

### 🚩 Deprecations 🚩

- `datadogexporter`: Deprecate `OnlyMetadata` method from `Config` struct (#8359)
- `datadogexporter`: Deprecate `GetCensoredKey` method from `APIConfig` struct (#8830)
- `datadogexporter`: Deprecate `metrics::send_monotonic_counter` in favor of `metrics::sums::cumulative_monotonic_mode` (#8490)

### 🚀 New components 🚀

- `sigv4authextension`: Enable component (#8518)

## v0.47.0

### 💡 Enhancements 💡

- `googlecloudexporter`: Add Validate method in config (#8559)
- `attributesprocessor`: Add convert action (#7930)
- `attributesprocessor`: Add metric support (#8111)
- `prometheusremotewriteexporter`: Write-Ahead Log support enabled (#7304)
- `hostreceiver/filesystemscraper`: Add filesystem utilization (#8027)
- `hostreceiver/pagingscraper`: Add paging.utilization (#6221)
- `googlecloudexporter`: [Alpha] Translate metrics directly from OTLP to gcm using the `exporter.googlecloud.OTLPDirect` feature-gate (#7177)
- `simpleprometheusreceiver`: Add support for static labels (#7908)
- `spanmetricsprocessor`: Dropping the condition to replace _ with key_ as __ label is reserved and _ is not (#8057)
- `podmanreceiver`: Add container.runtime attribute to container metrics (#8262)
- `dockerstatsreceiver`: Add container.runtime attribute to container metrics (#8261)
- `tanzuobservabilityexporter`: instrumentation Library and Dropped Counts to Span Tags (#8120)
- `clickhouseexporter`: Implement consume log logic. (#9705)
- `influxdbexporter`: Add support for cumulative, non-monotonic metrics. (#8348)
- `oauth2clientauthextension`: Add support for EndpointParams (#7307)
- Add `NewMetricData` function to `MetricsBuilder` to consistently set instrumentation library name (#8255)
- `googlecloudpubsubreceiver` Added implementation of Google Cloud Pubsub receiver. (#8391)
- `googlecloudpubsubexporter` Added implementation of Google Cloud Pubsub exporter. (#8391)
- `coralogixexporter` Allow exporter timeout to be configured (#7957)
- `prometheusremotewriteexporter` support adding trace id and span id attached to exemplars (#8380)
- `influxdbexporter`: accept histogram metric missing infinity bucket. (#8462)
- `skywalkingreceiver`: Added implementation of Skywalking receiver. (#8549)
- `prometheusreceiver`: Fix staleness bug for histograms and summaries (#8561)

### 🛑 Breaking changes 🛑

- `mongodbatlasreceiver`: rename mislabeled attribute `memory_state` to correct `disk_status` on partition disk metrics (#7747)
- `mongodbatlasreceiver`: Correctly set initial lookback for querying mongodb atlas api (#8246)
- `nginxreceiver`: instrumentation name updated from `otelcol/nginx` to `otelcol/nginxreceiver` (#8255)
- `postgresqlreceiver`: instrumentation name updated from `otelcol/postgresql` to `otelcol/postgresqlreceiver` (#8255)
- `redisreceiver`: instrumentation name updated from `otelcol/redis` to `otelcol/redisreceiver` (#8255)
- `apachereceiver`: instrumentation name updated from `otelcol/apache` to `otelcol/apachereceiver` ()
- `couchdbreceiver`: instrumentation name updated from `otelcol/couchdb` to `otelcol/couchdbreceiver` (#8366)
- `prometheusreceiver` Change resource attributes on metrics: `instance` -> `service.instance.id`, `host.name` -> `net.host.name`,  `port` -> `net.host.port`, `scheme` -> `http.scheme`, `job` removed (#8266)
- `prometheusremotewriteexporter` Use `service.*` resource attributes instead of `job` and `instance` resource attributes when adding job and instance labels to metrics (#8266)
- `mysqlreceiver`: instrumentation name updated from `otel/mysql` to `otelcol/mysqlreceiver` (#8387)
- `zookeeperreceiver`: instrumentation name updated from `otelcol/zookeeper` to `otelcol/zookeeperreceiver` (#8389)
- `coralogixexporter`: Create dynamic subsystem name (#7957)
  - Deprecate configuration changed. Dynamic subsystem name from traces service name property.
- `rabbitmqreceiver`: instrumentation name updated from `otelcol/rabbitmq` to `otelcol/rabbitmqreceiver` (#8400)

### 🧰 Bug fixes 🧰

- `zipkinexporter`: Set "error" tag value when status is set to error (#8187)
- `prometheusremotewriteexporter`: Correctly handle metric labels which collide after sanitization (#8378)
- `prometheusremotewriteexporter`: Drop labels when exemplar attributes exceed the max number of characters (#8379)
- `k8sclusterreceiver`: Add support to enable k8s node and container cpu metrics to be reported as double values (#8245)
  - Use "--feature-gates=receiver.k8sclusterreceiver.reportCpuMetricsAsDouble" to enable reporting node and container
    cpu metrics as a double values.
- `tanzuobservabilityexporter`: Fix a typo in Instrumentation Library name and version tags (#8384)
- `logreceivers`: Fix an issue where receiver would sometimes fail to build using Go 1.18 (#8521)
- `awsxrayreceiver`: Add defaults for optional stack frame parameters (#8790)

### 🚩 Deprecations 🚩

- `datadogexporter`: Deprecate automatic environment variable detection (#8397)

### 🚀 New components 🚀
- `sigv4authextension`: New Component: Sigv4 Authenticator Extension (#8263)

## v0.46.0

### 💡 Enhancements 💡

- `internal/stanza`: Export metrics from Stanza receivers (#8025)
- `hostreceiver/pagingscraper`: Migrate the scraper to the mdatagen metrics builder (#7139)
- Do not drop zero trace/span id spans in the jaeger conversion (#7946)
- Upgrade to use semantic conventions 1.6.1 (#7926)
- `dynatraceexporter`: Validate QueueSettings and perform config validation in Validate() instead (#8020)
- `sapmexporter`: Add validation for `sending_queue` setting (#8023)
- `signalfxexporter`: Add validation for `sending_queue` setting (#8026)
- `internal/stanza`: Add support for arbitrary attribute types (#8081)
- `resourcedetectionprocessor`: Add confighttp.HTTPClientSettings To Resource Detection Config Fixes (#7397)
- `hostmetricsreceiver`: Add cpu.utilization metrics to cpu scrapper (#7130)
- `honeycombexporter`: Add validation for `sending_queue` setting (#8113)
- `routingprocessor`: Expand error handling on failure to build exporters (#8125)
- `skywalkingreceiver`: Add new skywalking receiver component folder and structure (#8107)
- `groupbyattrsprocesor`: Allow empty keys, which allows to use the processor for compaction (#7793)
- `datadogexporter`: Add rbac to example k8s manifest file (#8186)
- `splunkhecexporter`: Add validation for `sending_queue` setting (#8256)

### 🛑 Breaking changes 🛑

- Remove deprecated functions from jaeger translator (#8032)
- `internal/stanza`: Remove `write_to` setting from input operators (#8081)
- `mongodbatlasreceiver`: rename `mongodb.atlas.*` attributes to `mongodb_atlas.*` adhering to naming guidelines. Adding 3 new attributes (#7960)

### 🧰 Bug fixes 🧰

- `prometheusreceiver`: Fix segfault that can occur after receiving stale metrics (#8056)
- `filelogreceiver`: Fix issue where logs could occasionally be duplicated (#8123)
- `prometheusremotewriteexporter`: Fix empty non-string resource attributes (#8116)

### 🚀 New components 🚀

## v0.45.1

### 💡 Enhancements 💡

- `sumologicexporter`: Move validation to Config (#7936)
- `elasticsearchexporter`: Fix crash with batch processor (#7953).
- `splunkhecexporter`: Batch metrics payloads (#7760)
- `tanzuobservabilityexporter`: Add internal SDK metric tag (#7826)
- `hostreceiver/processscraper`: Migrate the scraper to the mdatagen metrics builder (#7287)

### 🧰 Bug fixes 🧰

- `awsprometheusremotewriteexporter`: fix dependencies issue (#7963)

### 🚀 New components 🚀

- `awsfirehose` receiver: Add AWS Kinesis Data Firehose Receiver (#7918)

## v0.45.0

### 💡 Enhancements 💡

- `hostreceiver/filesystemscraper`: Migrate the scraper to the mdatagen metrics builder (#7772)
- `hostreceiver/memoryscraper`: Migrate the scraper to the mdatagen metrics builder (#7312)
- `lokiexporter`: Use record attributes as log labels (#7569)
- `routingprocessor`: Do not err on failure to build exporters (#7423)
- `apachereceiver`: Update to mdatagen v2 (#7573)
- `datadogexporter`: Don't send host metadata if hostname is empty (#7426)
- `datadogexporter`: Add insecure_skip_verify flag to configuration (#7422)
- `coralogixexporter`: Update readme (#7785)
- `awscloudwatchlogsexporter`: Remove name from aws cloudwatch logs exporter (#7554)
- `tanzuobservabilityexporter`: Update OTel Collector's Exporter to match WF Proxy Handling of source (#7929)
- `hostreceiver/memoryscraper`: Add memory.utilization (#6221)
- `awskinesisexporter`: Add Queue Config Validation AWS Kinesis Exporter (#7835)
- `elasticsearchexporter`: Remove usage of deprecated LogRecord.Name field (#7829).
- `loadbalancingexporter`: Allow non-exist hostname on startup (#7935)
- `datadogexporter`: Use exact sum, count and average on Datadog distributions (#7830)
- `storage/filestorage`: add optional compaction to filestorage (#7768)
- `tanzuobservabilityexporter`: Add attributes from the Resource to the resulting WF metric tags & set `source` value in WF metric (#8101)

### 🛑 Breaking changes 🛑

- Use go mod compat, drops support for reproducibility with go 1.16 (#7915)
- `apachereceiver`: Update instrumentation library name from `otel/apache` to `otelcol/apache` (#7754)
- `pkg/translator/prometheusremotewrite`: Cleanup prw translator public functions (#7776)
- `prometheusreceiver`: The OpenCensus-based metric conversion pipeline has 
  been removed.
  - The `receiver.prometheus.OTLPDirect` feature gate has been removed as 
    the direct pipeline is the only remaining pipeline.
- `translator/jaeger`: Cleanup jaeger translator function names (#7775)
  - Deprecate old funcs with Internal word.
- `mysqlreceiver`: Update data model and names for several metrics (#7924)
  - Change all metrics to Int values
  - Remove `mysql.buffer_pool_pages`. Replace with:
    - `mysql.buffer_pool.pages`
    - `mysql.buffer_pool.data_pages`
    - `mysql.buffer_pool.page_flushes`
  - Remove `mysql.buffer_pool_size`. Replace with:
    - `mysql.buffer_pool.limit`
    - `mysql.buffer_pool.usage`
  - Rename `mysql.buffer_pool_operations` to `mysql.buffer_pool.operations`

### 🚩 Deprecations 🚩

- Deprecated log_names setting from filter processor. (#7552)

### 🧰 Bug fixes 🧰

 - `tailsamplingprocessor`: "And" policy only works as a sub policy under a composite policy (#7590) 
 - `prometheusreceiver`: Correctly map description and units when converting
  Prometheus metadata directly to pdata. (#7748)
 - `sumologicexporter`: fix exporter panics on malformed histogram (#7548)
- `awsecscontainermetrics`: CPU Reserved is now 1024/vCPU for ECS Container Insights (#6734)

### 🚀 New components 🚀

- `clickhouse` exporter: Add ClickHouse Exporter (#6907)
- `pkg/translator/signalfx`: Extract signalfx to metrics conversion in a separate package (#7778)
  - Extract FromMetrics to SignalFx translator package (#7823)

## v0.44.0

### 💡 Enhancements 💡

- `kafkaexporter`: Add compression and flush max messages options.
- `dynatraceexporter`: Write error logs using plugin logger (#7360)
- `dynatraceexporter`: Fix docs for TLS settings (#7568)
- `tanzuobservabilityexporter`: Turn on metrics exporter (#7281)
- `attributesprocessor` `resourceprocessor`: Add `from_context` value source
- `resourcedetectionprocessor`: check cluster config to verify resource is on aws for eks resources (#7186)
- `awscloudwatchlogsexporter`: enable awscloudwatchlogsexporter which accepts and exports log data (#7297)
- `translator/prometheusremotewrite`: add a new module to help translate data from OTLP to Prometheus Remote Write (#7240)
- `azuremonitorexporter`: In addition to traces, export logs to Azure Application Insights (#7403)
- `jmxreceiver`: Added `additional_jars` configuration option to launch JMX Metric Gatherer JAR with extended `CLASSPATH` (#7378)
- `awscontainerinsightreceiver`: add full pod name when configured to AWS Container Insights Receiver (#7415)
- `hostreceiver/loadscraper`: Migrate the scraper to the mdatagen metrics builder (#7288)
- `awsecscontainermetricsreceiver`: Rename attributes to follow semantic conventions (#7425)
- `datadogexporter`: Always map conventional attributes to tags (#7185)
- `mysqlreceiver`: Add golden files for integration test (#7303)
- `nginxreceiver`: Standardize integration test (#7515)
- `mysqlreceiver`: Update to use mdatagen v2 (#7507)
- `postgresqlreceiver`: Add integration tests (#7501)
- `apachereceiver`: Add integration test (#7517)
- `mysqlreceiver`: Use scrapererror to report errors (#7513)
- `postgresreceiver`: Update to mdatagen v2 (#7503)
- `nginxreceiver`: Update to mdatagen v2 (#7549)
- `datadogexporter`: Fix traces exporter's initialization log (#7564)
- `tailsamplingprocessor`: Add And sampling policy (#6910)
- `coralogixexporter`: Add Coralogix Exporter (#7383)
- `prometheusexecreceiver`: Add default value for `scrape_timeout` option (#7587)

### 🛑 Breaking changes 🛑

- `resourcedetectionprocessor`: Update `os.type` attribute values according to semantic conventions (#7544)
- `awsprometheusremotewriteexporter`: Deprecation notice; may be removed after v0.49.0
  - Switch to using the `prometheusremotewriteexporter` + `sigv4authextension` instead

### 🧰 Bug fixes 🧰

- `resourcedetectionprocessor`: fix `meta` allow list excluding keys with nil values (#7424)
- `postgresqlreceiver`: Fix issue where empty metrics could be returned after failed connection (#7502)
- `resourcetotelemetry`: Ensure resource attributes are added to summary
  and exponential histogram data points. (#7523)

### 🚩 Deprecations 🚩

- Deprecated otel_to_hec_fields.name setting from splunkhec exporter. (#7560)

## v0.43.0

### 💡 Enhancements 💡

- `coralogixexporter`: First implementation of Coralogix Exporter (#6816)
- `cloudfoundryreceiver`: Enable Cloud Foundry client (#7060)
- `elasticsearchexporter`: add elasticsearchexporter to the components exporter list (#6002)
- `elasticsearchreceiver`: Add metric metadata (#6892)
- `elasticsearchreceiver`: Use same metrics as JMX receiver for JVM metrics (#7160)
- `elasticsearchreceiver`: Implement scraping logic (#7174)
- `datadogexporter`: Add http.status_code tag to trace stats (#6889)
- `datadogexporter`: Add configuration option to use OTel span name into the Datatog resource name (#6611)
- `mongodbreceiver`: Add initial client code to the component (#7125)
- `tanzuobservabilityexporter`: Support delta histograms (#6897)
- `awscloudwatchlogsexporter`: Use cwlogs package to export logs (#7152)
- `mysqlreceiver`: Add the receiver to available components (#7078)
- `tanzuobservabilityexporter`: Documentation for the memory_limiter configuration (#7164)
- `dynatraceexporter`: Do not shut down exporter when metrics ingest module is temporarily unavailable (#7161)
- `mongodbreceiver`: Add metric metadata (#7163)
- `mongodbreceiver`: Add metric scraping (#7175)
- `postgresqlreceiver`: add the receiver to available components (#7079)
- `rabbitmqreceiver`: Add scraper logic (#7299)
- `tanzuobservability exporter`: Support summary metrics (#7121)
- `mongodbatlasreceiver`: Add retry and backoff to HTTP client (#6943)
- Use Jaeger gRPC instead of Thrift in the docker-compose example (#7243)
- `tanzuobservabilityexporter`: Support exponential histograms (#7127)
- `receiver_creator`: Log added and removed endpoint env structs (#7248)
- `prometheusreceiver`: Use the OTLP data conversion path by default. (#7282)
  - Use `--feature-gates=-receiver.prometheus.OTLPDirect` to re-enable the 
    OpenCensus conversion path.
- `extension/observers`: Correctly set image and tag on container endpoints (#7279)
- `tanzuobservabilityexporter`: Document how to enable memory_limiter (#7286)
- `hostreceiver/networkscraper`: Migrate the scraper to the mdatagen metrics builder (#7048)
- `hostmetricsreceiver`: Add MuteProcessNameError config flag to mute specific error reading process executable (#7176)
- `scrapertest`: Improve comparison logic (#7305)
- `hostmetricsreceiver`: add `cpu_average` option for load scraper to report the average cpu load (#6999)
- `scrapertest`: Add comparison option to ignore specific attributes (#6519)
- `tracegen`: Add option to pass in custom headers to export calls via command line (#7308)
- `tracegen`: Provide official container images (#7179)
- `scrapertest`: Add comparison function for pdata.Metrics (#7400)
- `prometheusremotewriteexporter` : Dropping the condition to replace _ with key_ as __ label is reserved and _ is not (#7112)

### 🛑 Breaking changes 🛑

- `tanzuobservabilityexporter`: Remove status.code
- `tanzuobservabilityexporter`: Use semantic conventions for status.message (#7126) 
- `k8sattributesprocessor`: Move `kube` and `observability` packages to `internal` folder (#7159)
- `k8sattributesprocessor`: Unexport processor `Option`s (#7311)
- `zookeeperreceiver`: Refactored metrics to have correct units, types, and combined some metrics via attributes. (#7280)
- `prometheusremotewriteexporter`: `PRWExporter` struct and `NewPRWExporter()`
  function are now unexported. (#TBD)
- `newrelicexporter` marked as deprecated (#7284)

### 🚀 New components 🚀

- `rabbitmqreceiver`: Establish codebase for RabbitMQ metrics receiver (#7239)
- Add `basicauth` extension (#7167)
- `k8seventsreceiver`: Implement core logic (#6885)

### 🧰 Bug fixes 🧰

- `k8sattributeprocessor`: Parse IP out of net.Addr to correctly tag k8s.pod.ip (#7077)
- `k8sattributeprocessor`: Process IP correctly for net.Addr instances that are not typed (#7133)
- `mdatagen`: Fix validation of `enabled` field in metadata.yaml (#7166)
- `elasticsearch`: Fix timestamp for each metric being startup time (#7255)
- `prometheusremotewriteexporter`: Fix index out of range panic caused by expiring metrics (#7149)
- `resourcedetection`: Log the error when checking for ec2metadata availability (#7296) 

## v0.42.0

### 💡 Enhancements 💡

- `couchbasereceiver`: Add couchbase client (#7122)
- `couchdbreceiver`: Add couchdb scraper (#7131)
- `couchdbreceiver`: Add couchdb client (#6880)
- `elasticsearchreceiver`: Implement scraper client (#7019)
- `couchdbreceiver`: Add metadata metrics (#6878)
- `prometheusremotewriteexporter`: Handling Staleness flag from OTLP (#6679)
- `prometheusexporter`: Handling Staleness flag from OTLP (#6805)
- `prometheusreceiver`: Set OTLP no-data-present flag for stale scraped metrics. (#7043)
- `mysqlreceiver`: Add Integration test (#6916)
- `datadogexporter`: Add compatibility with ECS Fargate semantic conventions (#6670)
- `k8s_observer`: discover k8s.node endpoints (#6820)
- `redisreceiver`: Add missing description fields to keyspace metrics (#6940)
- `redisreceiver`: Set start timestamp uniformly for gauge and sum metrics (#6941)
- `kafkaexporter`: Allow controlling Kafka acknowledgment behaviour  (#6301)
- `lokiexporter`: Log the first part of the http body on failed pushes to loki (#6946)
- `resourcedetectionprocessor`: add the [consul](https://www.consul.io/) detector (#6382)
- `awsemfexporter`: refactor cw_client logic into separate `cwlogs` package (#7072)
- `prometheusexporter`: Dropping the condition to replace _ with key_ as __ label is reserved and _ is not (#7506)

### 🛑 Breaking changes 🛑

- `memcachedreceiver`: Update metric names (#6594)
- `memcachedreceiver`: Fix some metric units and value types (#6895)
- `sapm` receiver: Use Jaeger status values instead of OpenCensus (#6682)
- `jaeger` receiver/exporter: Parse/set Jaeger status with OTel spec values (#6682)
- `awsecscontainermetricsreceiver`: remove tag from `container.image.name` (#6436)
- `k8sclusterreceiver`: remove tag from `container.image.name` (#6436)

### 🚀 New components 🚀

- `ecs_task_observer`: Discover running containers in AWS ECS tasks (#6894)
- `mongodbreceiver`: Establish codebase for MongoDB metrics receiver (#6972)
- `couchbasereceiver`: Establish codebase for Couchbase metrics receiver (#7046)
- `dbstorage`: New experimental dbstorage extension (#7061)
- `redactionprocessor`: Remove sensitive data from traces (#6495)

### 🧰 Bug fixes 🧰

- `ecstaskobserver`: Fix "Incorrect conversion between integer types" security issue (#6939)
- Fix typo in "direction" metrics attribute description (#6949)
- `zookeeperreceiver`: Fix issue where receiver could panic during shutdown (#7020)
- `prometheusreceiver`: Fix metadata fetching when metrics differ by trimmable suffixes (#6932)
- Sanitize URLs being logged (#7021)
- `prometheusreceiver`: Fix start time tracking for long scrape intervals (#7053)
- `signalfxexporter`: Don't use syscall to avoid compilation errors on some platforms (#7062)
- `tailsamplingprocessor`: Add support for new policies as composite sub-policies (#6975)

### 💡 Enhancements 💡

- `lokiexporter`: add complete log record to body (#6619)
- `k8sclusterreceiver` add `container.image.tag` attribute (#6436)
- `spanmetricproccessor`: use an LRU cache for the cached Dimensions key-value pairs (#2179)
- `skywalkingexporter`: add skywalking metrics exporter (#6528)
- `deltatorateprocessor`: add int counter support (#6982)
- `filestorageextension`: document default values (#7022)
- `redisreceiver`: Migrate the scraper to the mdatagen metrics builder (#6938)  

## v0.41.0

### 🛑 Breaking changes 🛑

- None

### 🚀 New components 🚀

- `asapauthextension` (#6627)
- `mongodbatlasreceiver` (#6367)

### 🧰 Bug fixes 🧰

- `filestorageextension`: fix panic when configured directory cannot be accessed (#6103)
- `hostmetricsreceiver`: fix set of attributes for system.cpu.time metric (#6422)
- `k8sobserver`: only record pod endpoints for running pods (#5878)
- `mongodbatlasreceiver`: fix attributes fields in metadata.yaml (#6440)
- `prometheusexecreceiver`: command line processing on Windows (#6145)
- `spanmetricsprocessor`: fix exemplars support (#6140)
-  Remap arm64 to aarch64 on rpm/deb packages (#6635)

### 💡 Enhancements 💡

- `datadogexporter`: do not use attribute localhost-like hostnames (#6477)
- `datadogexporter`: retry per network call (#6412)
- `datadogexporter`: take hostname into account for cache (#6223)
- `exporter/lokiexporter`: adding a feature for loki exporter to encode JSON for log entry (#5846)
- `googlecloudspannerreceiver`: added fallback to ADC for database connections. (#6629)
- `googlecloudspannerreceiver`: added parsing only distinct items for sample lock request label. (#6514)
- `googlecloudspannerreceiver`: added request tag label to metadata config for top query stats. (#6475)
- `googlecloudspannerreceiver`: added sample lock requests label to the top lock stats metrics. (#6466)
- `googlecloudspannerreceiver`: added transaction tag label to metadata config for top transaction stats. (#6433)
- `groupbyattrsprocessor`: added support for metrics signal (#6248)
- `hostmetricsreceiver`: ensure SchemaURL is set (#6482)
- `kubeletstatsreceiver`: add support for read-only kubelet endpoint (#6488)
- `mysqlreceiver`: enable native authentication (#6628)
- `mysqlreceiver`: remove requirement for password on MySQL (#6479)
- `receiver/prometheusreceiver`: do not add host.name to metrics from localhost/unspecified targets (#6476)
- `spanmetricsprocessor`: add setStatus operation (#5886)
- `splunkhecexporter`: remove duplication of host.name attribute (#6527)
- `tanzuobservabilityexporter`: add consumer for sum metrics. (#6385)
- Update log-collection library to v0.23.0 (#6593)

## v0.40.0

### 🛑 Breaking changes 🛑

- `tencentcloudlogserviceexporter`: change `Endpoint` to `Region` to simplify configuration (#6135)

### 🚀 New components 🚀

- Add `memcached` receiver (#5839)

### 🧰 Bug fixes 🧰

- Fix token passthrough for HEC (#5435)
- `datadogexporter`: Fix missing resource attributes default mapping when resource_attributes_as_tags: false (#6359)
- `tanzuobservabilityexporter`: Log and report missing metric values. (#5835)
- `mongodbatlasreceiver`: Fix metrics metadata (#6395)

### 💡 Enhancements 💡

- `awsprometheusremotewrite` exporter: Improve error message when failing to sign request
- `mongodbatlas`: add metrics (#5921)
- `healthcheckextension`: Add path option (#6111)
- Set unprivileged user to container image (#6380)
- `k8sclusterreceiver`: Add allocatable type of metrics (#6113)
- `observiqexporter`: Allow Dialer timeout to be configured (#5906)
- `routingprocessor`: remove broken debug log fields (#6373)
- `prometheusremotewriteexporter`: Add exemplars support (#5578) 
- `fluentforwardreceiver`: Convert attributes with nil value to AttributeValueTypeEmpty (#6630)

## v0.39.0

### 🛑 Breaking changes 🛑

- `httpdreceiver` renamed to `apachereceiver` to match industry standards (#6207)
- `tencentcloudlogserviceexporter` change `Endpoint` to `Region` to simplify configuration (#6135)

### 🚀 New components 🚀

- Add `postgresqlreceiver` config and factory (#6153)
- Add TencentCloud LogService exporter `tencentcloudlogserviceexporter` (#5722)
- Restore `jaegerthrifthttpexporter` (#5666)
- Add `skywalkingexporter` (#5690, #6114)

### 🧰 Bug fixes 🧰

- `datadogexporter`: Improve cumulative metrics reset detection using `StartTimestamp` (#6120)
- `mysqlreceiver`: Address issues in shutdown function (#6239)
- `tailsamplingprocessor`: End go routines during shutdown (#5693)
- `googlecloudexporter`: Update google cloud exporter to correctly close the metric exporter (#5990)
- `statsdreceiver`: Fix the summary point calculation (#6155)
- `datadogexporter` Correct default value for `send_count_sum_metrics` (#6130)

### 💡 Enhancements 💡

- `datadogexporter`: Increase default timeout to 15 seconds (#6131)
- `googlecloudspannerreceiver`: Added metrics cardinality handling for Google Cloud Spanner receiver (#5981, #6148, #6229)
- `mysqlreceiver`: Mysql add support for different protocols (#6138)
- `bearertokenauthextension`: Added support of Bearer Auth for HTTP Exporters (#5962)
- `awsxrayexporter`: Fallback to rpc.method for segment operation when aws.operation missing (#6231)
- `healthcheckextension`: Add new health check feature for collector pipeline (#5643)
- `datadogexporter`: Always add current hostname (#5967)
- `k8sattributesprocessor`: Add code to fetch all annotations and labels by specifying key regex (#5780)
- `datadogexporter`: Do not rely on collector to resolve envvar when possible to resolve them (#6122)
- `datadogexporter`: Add container tags to attributes package (#6086)
- `datadogexporter`: Preserve original TraceID (#6158)
- `prometheusreceiver`: Enhance prometheus receiver logger to determine errors, test real e2e usage (#5870)
- `awsxrayexporter`: Added support for AWS AppRunner origin (#6141)

## v0.38.0

### 🛑 Breaking changes 🛑

- `datadogexporter` Make distributions the default histogram export option. (#5885)
- `redisreceiver` Update Redis receiver's metric names. (#5837)
- Remove `scraperhelper` from contrib, use the core version. (#5826)

### 🚀 New components 🚀

- `googlecloudspannerreceiver` Added implementation of Google Cloud Spanner receiver. (#5727)
- `awsxrayproxy` Wire up awsxrayproxy extension. (#5747)
- `awscontainerinsightreceiver` Enable AWS Container Insight receiver. (#5960)

### 🧰 Bug fixes 🧰

- `statsdreceiver`: fix start timestamp / temporality for counters. (#5714)
- Fix security issue related to github.com/tidwall/gjson. (#5936)
- `datadogexporter` Fix cumulative histogram handling in distributions mode (#5867)
- `datadogexporter` Skip nil sketches (#5925)

### 💡 Enhancements 💡

- Extend `kafkareceiver` configuration capabilities. (#5677)
- Convert `mongodbatlas` receiver to use scraperhelper. (#5827)
- Convert `dockerstats` receiver to use scraperhelper. (#5825)
- Convert `podman` receiver to use scraperhelper. (#5822)
- Convert `redisreceiver` to use scraperhelper. (#5796)
- Convert `kubeletstats` receiver to use scraperhelper. (#5821)
- `googlecloudspannerreceiver` Migrated Google Cloud Spanner receiver to scraper approach. (#5868)
- `datadogexporter` Use a `Consumer` interface for decoupling from zorkian's package. (#5315)
- `mdatagen` - Add support for extended metric descriptions (#5688)
- `signalfxexporter` Log datapoints option. (#5689)
- `cumulativetodeltaprocessor`: Update cumulative to delta. (#5772)
- Update configuration default values in log receivers docs. (#5840)
- `fluentforwardreceiver`: support more complex fluent-bit objects. (#5676)
- `datadogexporter` Remove spammy logging. (#5856)
- `datadogexporter` Remove obsolete report_buckets config. (#5858)
- Improve performance of metric expression matcher. (#5864)
- `tanzuobservabilityexporter` Introduce metricsConsumer and gaugeMetricConsumer. (#5426)
- `awsxrayexporter` rpc.system has priority to determine aws namespace. (#5833)
- `tailsamplingprocessor` Add support for composite sampling policy to the tailsampler. (#4958)
- `kafkaexporter` Add support for AWS_MSK_IAM SASL Auth (#5763)
- Refactor the client Authenticators  for the new "ClientAuthenticator" interfaces (#5905)
- `mongodbatlasreceiver` Add client wrapper for MongoDB Atlas support (#5386)
- `redisreceiver` Update Redis config options (#5861)
- `routingprocessor`: allow routing for all signals (#5869)
- `extension/observer/docker` add ListAndWatch to observer (#5851)

## v0.37.1

### 🧰 Bug fixes 🧰

- Fixes a problem with v0.37.0 which contained dependencies on v0.36.0 components. They should have been updated to v0.37.0.

## v0.37.0

### 🚀 New components 🚀

- [`journald` receiver](https://github.com/open-telemetry/opentelemetry-collector-contrib/tree/main/receiver/journaldreceiver) to parse Journald events from systemd journal using the [opentelemetry-log-collection](https://github.com/open-telemetry/opentelemetry-log-collection) library

### 🛑 Breaking changes 🛑

- Remove squash on configtls.TLSClientSetting for splunkhecexporter (#5541)
- Remove squash on configtls.TLSClientSetting for elastic components (#5539)
- Remove squash on configtls.TLSClientSetting for observiqexporter (#5540)
- Remove squash on configtls.TLSClientSetting for AWS components (#5454)
- Move `k8sprocessor` to `k8sattributesprocessor`.
- Rename `k8s_tagger` configuration `k8sattributes`.
- filelog receiver: use empty value for `SeverityText` field instead of `"Undefined"` (#5423)
- Rename `configparser.ConfigMap` to `config.Map`
- Rename `pdata.AggregationTemporality*` to `pdata.MetricAggregationTemporality*`
- Remove deprecated `batchpertrace` package/module (#5380)

### 💡 Enhancements 💡

- `k8sattributes` processor: add container metadata enrichment (#5467, #5572)
- `resourcedetection` processor: Add an option to force using hostname instead of FQDN (#5064)
- `dockerstats` receiver: Move docker client into new shared `internal/docker` (#4702)
- `spanmetrics` processor:
  - Add exemplars to metrics (#5263)
  - Support resource attributes in metrics dimensions (#4624)
- `filter` processor:
  - Add log filtering by `regexp` type filters (#5237)
  - Add record level log filtering (#5418)
- `dynatrace` exporter: Handle non-gauge data types (#5056)
- `datadog` exporter:
  - Add support for exporting histograms as sketches (#5082)
  - Scrub sensitive information from errors (#5575)
  - Add option to send instrumentation library metadata tags with metrics (#5431)
- `podman` receiver: Add `api_version`, `ssh_key`, and `ssh_passphrase` config options (#5430)
- `signalfx` exporter:
  - Add `max_connections` config option (#5432)
  - Add dimension name to log when value > 256 chars (#5258)
  - Discourage setting of endpoint path (#4851)
- `kubeletstats` receiver: Convert to pdata instead of using OpenCensus (#5458)
- `tailsampling` processor: Add `invert_match` config option to `string_attribute` policy (#4393)
- `awsemf` exporter: Add a feature flag in UserAgent for AWS backend to monitor the adoptions (#5178)
- `splunkhec` exporter: Handle explicitly NaN and Inf values (#5581)
- `hostmetrics` receiver:
  - Collect more process states in processes scraper (#4856)
  - Add device label to paging scraper (#4854)
- `awskinesis` exporter: Extend to allow for dynamic export types (#5440)

### 🧰 Bug fixes 🧰

- `datadog` exporter:
  - Fix tags on summary and bucket metrics (#5416)
  - Fix cache key generation for cumulative metrics (#5417)
- `resourcedetection` processor: Fix failure to start collector if at least one detector returns an error (#5242)
- `prometheus` exporter: Do not record obsreport calls (#5438)
- `prometheus` receiver: Metric type fixes to match Prometheus functionality (#4865)
- `sentry` exporter: Fix sentry tracing (#4320)
- `statsd` receiver: Set quantiles for metrics (#5647)

## v0.36.0

### 🛑 Breaking changes 🛑

- `filter` processor: The configs for `logs` filter processor have been changed to be consistent with the `metrics` filter processor. (#4895)
- `splunk_hec` receiver: 
  - `source_key`, `sourcetype_key`, `host_key` and `index_key` have now moved under `hec_metadata_to_otel_attrs` (#4726)
  - `path` field on splunkhecreceiver configuration is removed: We removed the `path` attribute as any request going to the Splunk HEC receiver port should be accepted, and added the `raw_path` field to explicitly map the path accepting raw HEC data. (#4951)
- feat(dynatrace): tags is deprecated in favor of default_dimensions (#5055)

### 💡 Enhancements 💡

- `filter` processor: Add ability to `include` logs based on resource attributes in addition to excluding logs based on resource attributes for strict matching. (#4895)
- `kubelet` API: Add ability to create an empty CertPool when the system run environment is windows
- `JMX` receiver: Allow JMX receiver logging level to be configured (#4898)
- `datadog` exporter: Export histograms as in OpenMetrics Datadog check (#5065)
- `dockerstats` receiver: Set Schema URL (#5239)
- Rename memorylimiter -> memorylimiterprocessor (#5262)
- `awskinesis` exporter: Refactor AWS kinesis exporter to be synchronous  (#5248)

## v0.35.0

### 🛑 Breaking changes 🛑

- Rename configparser.Parser to configparser.ConfigMap (#5070)
- Rename TelemetryCreateSettings -> TelemetrySettings (#5169)

### 💡 Enhancements 💡

- chore: update influxdb exporter and receiver (#5058)
- chore(dynatrace): use payload limit from api constants (#5077)
- Add documentation for filelog's new force_flush_period parameter (#5066)
- Reuse the gzip reader with a sync.Pool (#5145)
- Add a trace observer when splunkhecreceiver is used for logs (#5063)
- Remove usage of deprecated pdata.AttributeValueMapToMap (#5174)
- Podman Stats Receiver: Receiver and Metrics implementation (#4577)

### 🧰 Bug fixes 🧰

- Use staleness markers generated by prometheus, rather than making our own (#5062)
- `datadogexporter` exporter: skip NaN and infinite values (#5053)

## v0.34.0

### 🚀 New components 🚀

- [`cumulativetodelta` processor](https://github.com/open-telemetry/opentelemetry-collector-contrib/tree/main/processor/cumulativetodeltaprocessor) to convert cumulative sum metrics to cumulative delta

- [`file` exporter](https://github.com/open-telemetry/opentelemetry-collector-contrib/tree/main/exporter/fileexporter) from core repository ([#3474](https://github.com/open-telemetry/opentelemetry-collector/issues/3474))
- [`jaeger` exporter](https://github.com/open-telemetry/opentelemetry-collector-contrib/tree/main/exporter/jaegerexporter) from core repository ([#3474](https://github.com/open-telemetry/opentelemetry-collector/issues/3474))
- [`kafka` exporter](https://github.com/open-telemetry/opentelemetry-collector-contrib/tree/main/exporter/kafkaexporter) from core repository ([#3474](https://github.com/open-telemetry/opentelemetry-collector/issues/3474))
- [`opencensus` exporter](https://github.com/open-telemetry/opentelemetry-collector-contrib/tree/main/exporter/opencensusexporter) from core repository ([#3474](https://github.com/open-telemetry/opentelemetry-collector/issues/3474))
- [`prometheus` exporter](https://github.com/open-telemetry/opentelemetry-collector-contrib/tree/main/exporter/prometheusexporter) from core repository ([#3474](https://github.com/open-telemetry/opentelemetry-collector/issues/3474))
- [`prometheusremotewrite` exporter](https://github.com/open-telemetry/opentelemetry-collector-contrib/tree/main/exporter/prometheusremotewriteexporter) from core repository ([#3474](https://github.com/open-telemetry/opentelemetry-collector/issues/3474))
- [`zipkin` exporter](https://github.com/open-telemetry/opentelemetry-collector-contrib/tree/main/exporter/zipkinexporter) from core repository ([#3474](https://github.com/open-telemetry/opentelemetry-collector/issues/3474))
- [`attribute` processor](https://github.com/open-telemetry/opentelemetry-collector-contrib/tree/main/processor/attributeprocessor) from core repository ([#3474](https://github.com/open-telemetry/opentelemetry-collector/issues/3474))
- [`filter` processor](https://github.com/open-telemetry/opentelemetry-collector-contrib/tree/main/processor/filterprocessor) from core repository ([#3474](https://github.com/open-telemetry/opentelemetry-collector/issues/3474))
- [`probabilisticsampler` processor](https://github.com/open-telemetry/opentelemetry-collector-contrib/tree/main/processor/probabilisticsamplerprocessor) from core repository ([#3474](https://github.com/open-telemetry/opentelemetry-collector/issues/3474))
- [`resource` processor](https://github.com/open-telemetry/opentelemetry-collector-contrib/tree/main/processor/resourceprocessor) from core repository ([#3474](https://github.com/open-telemetry/opentelemetry-collector/issues/3474))
- [`span` processor](https://github.com/open-telemetry/opentelemetry-collector-contrib/tree/main/processor/spanprocessor) from core repository ([#3474](https://github.com/open-telemetry/opentelemetry-collector/issues/3474))
- [`hostmetrics` receiver](https://github.com/open-telemetry/opentelemetry-collector-contrib/tree/main/receiver/hostmetricsreceiver) from core repository ([#3474](https://github.com/open-telemetry/opentelemetry-collector/issues/3474))
- [`jaeger` receiver](https://github.com/open-telemetry/opentelemetry-collector-contrib/tree/main/receiver/jaegerreceiver) from core repository ([#3474](https://github.com/open-telemetry/opentelemetry-collector/issues/3474))
- [`kafka` receiver](https://github.com/open-telemetry/opentelemetry-collector-contrib/tree/main/receiver/kafkareceiver) from core repository ([#3474](https://github.com/open-telemetry/opentelemetry-collector/issues/3474))
- [`opencensus` receiver](https://github.com/open-telemetry/opentelemetry-collector-contrib/tree/main/receiver/opencensusreceiver) from core repository ([#3474](https://github.com/open-telemetry/opentelemetry-collector/issues/3474))
- [`prometheus` receiver](https://github.com/open-telemetry/opentelemetry-collector-contrib/tree/main/receiver/prometheusreceiver) from core repository ([#3474](https://github.com/open-telemetry/opentelemetry-collector/issues/3474))
- [`zipkin` receiver](https://github.com/open-telemetry/opentelemetry-collector-contrib/tree/main/receiver/zipkinreceiver) from core repository ([#3474](https://github.com/open-telemetry/opentelemetry-collector/issues/3474))
- [`bearertokenauth` extension](https://github.com/open-telemetry/opentelemetry-collector-contrib/tree/main/extension/bearertokenauthextension) from core repository ([#3474](https://github.com/open-telemetry/opentelemetry-collector/issues/3474))
- [`healthcheck` extension](https://github.com/open-telemetry/opentelemetry-collector-contrib/tree/main/extension/healthcheckextension) from core repository ([#3474](https://github.com/open-telemetry/opentelemetry-collector/issues/3474))
- [`oidcauth` extension](https://github.com/open-telemetry/opentelemetry-collector-contrib/tree/main/extension/oidcauthextension) from core repository ([#3474](https://github.com/open-telemetry/opentelemetry-collector/issues/3474))
- [`pprof` extension](https://github.com/open-telemetry/opentelemetry-collector-contrib/tree/main/extension/pprofextension) from core repository ([#3474](https://github.com/open-telemetry/opentelemetry-collector/issues/3474))
- [`testbed`](https://github.com/open-telemetry/opentelemetry-collector-contrib/tree/main/testbed) from core repository ([#3474](https://github.com/open-telemetry/opentelemetry-collector/issues/3474))

### 💡 Enhancements 💡

- `tailsampling` processor: Add new policy `probabilistic` (#3876)

## v0.33.0

# 🎉 OpenTelemetry Collector Contrib v0.33.0 (Beta) 🎉

The OpenTelemetry Collector Contrib contains everything in the [opentelemetry-collector release](https://github.com/open-telemetry/opentelemetry-collector/releases/tag/v0.32.0) (be sure to check the release notes here as well!). Check out the [Getting Started Guide](https://opentelemetry.io/docs/collector/getting-started/) for deployment and configuration information.

### 🚀 New components 🚀

- [`cumulativetodelta` processor](https://github.com/open-telemetry/opentelemetry-collector-contrib/tree/main/processor/cumulativetodeltaprocessor) to convert cumulative sum metrics to cumulative delta

### 💡 Enhancements 💡

- Collector contrib has now full support for metrics proto v0.9.0.

## v0.32.0

# 🎉 OpenTelemetry Collector Contrib v0.32.0 (Beta) 🎉

This release is marked as "bad" since the metrics pipelines will produce bad data.

- See https://github.com/open-telemetry/opentelemetry-collector/issues/3824

The OpenTelemetry Collector Contrib contains everything in the [opentelemetry-collector release](https://github.com/open-telemetry/opentelemetry-collector/releases/tag/v0.32.0) (be sure to check the release notes here as well!). Check out the [Getting Started Guide](https://opentelemetry.io/docs/collector/getting-started/) for deployment and configuration information.

### 🛑 Breaking changes 🛑

- `splunk_hec` receiver/exporter: `com.splunk.source` field is mapped to `source` field in Splunk instead of `service.name` (#4596)
- `redis` receiver: Move interval runner package to `internal/interval` (#4600)
- `datadog` exporter: Export summary count and sum as monotonic counts (#4605)

### 💡 Enhancements 💡

- `logzio` exporter:
  - New implementation of an in-memory queue to store traces, data compression with gzip, and queue configuration options (#4395)
  - Make `Hclog2ZapLogger` struct and methods private for public go api review (#4431)
- `newrelic` exporter (#4392):
  - Marked unsupported metric as permanent error
  - Force the interval to be valid even if 0
- `awsxray` exporter: Add PHP stacktrace parsing support (#4454)
- `file_storage` extension: Implementation of batch storage API (#4145)
- `datadog` exporter:
  - Skip sum metrics with no aggregation temporality (#4597)
  - Export delta sums as counts (#4609)
- `elasticsearch` exporter: Add dedot support (#4579)
- `signalfx` exporter: Add process metric to translation rules (#4598)
- `splunk_hec` exporter: Add profiling logs support (#4464)
- `awsemf` exporter: Replace logGroup and logStream pattern with metric labels (#4466)

### 🧰 Bug fixes 🧰

- `awsxray` exporter: Fix the origin on ECS/EKS/EB on EC2 cases (#4391)
- `splunk_hec` exporter: Prevent re-sending logs that were successfully sent (#4467)
- `signalfx` exporter: Prefix temporary metric translations (#4394)

## v0.31.0

# 🎉 OpenTelemetry Collector Contrib v0.31.0 (Beta) 🎉

The OpenTelemetry Collector Contrib contains everything in the [opentelemetry-collector release](https://github.com/open-telemetry/opentelemetry-collector/releases/tag/v0.31.0) (be sure to check the release notes here as well!). Check out the [Getting Started Guide](https://opentelemetry.io/docs/collector/getting-started/) for deployment and configuration information.

### 🛑 Breaking changes 🛑

- `influxdb` receiver: Removed `metrics_schema` config option (#4277)

### 💡 Enhancements 💡

- Update to OTLP 0.8.0:
  - Remove use of `IntHistogram` (#4276)
  - Update exporters/receivers for `NumberDataPoint`
- Remove use of deprecated `pdata` slice `Resize()` (#4203, #4208, #4209)
- `awsemf` exporter: Added the option to have a user who is sending metrics from EKS Fargate Container Insights to reformat them to look the same as insights from ECS so that they can be ingested by CloudWatch (#4130)
- `k8scluster` receiver: Support OpenShift cluster quota metrics (#4342)
- `newrelic` exporter (#4278):
  - Requests are now retry-able via configuration option (defaults to retries enabled). Permanent errors are not retried.
  - The exporter monitoring metrics now include an untagged summary metric for ease of use.
  - Improved error logging to include URLs that fail to post messages to New Relic.
- `datadog` exporter: Upscale trace stats when global sampling rate is set (#4213)

### 🧰 Bug fixes 🧰

- `statsd` receiver: Add option to set Counter to be monotonic (#4154)
- Fix `internal/stanza` severity mappings (#4315)
- `awsxray` exporter: Fix the wrong AWS env resource setting (#4384)
- `newrelic` exporter (#4278):
  - Configuration unmarshalling did not allow timeout value to be set to 0 in the endpoint specific section.
  - Request cancellation was not propagated via context into the http request.
  - The queued retry logger is set to a zap.Nop logger as intended.

## v0.30.0

# 🎉 OpenTelemetry Collector Contrib v0.30.0 (Beta) 🎉

The OpenTelemetry Collector Contrib contains everything in the [opentelemetry-collector release](https://github.com/open-telemetry/opentelemetry-collector/releases/tag/v0.30.0) (be sure to check the release notes here as well!). Check out the [Getting Started Guide](https://opentelemetry.io/docs/collector/getting-started/) for deployment and configuration information.

### 🚀 New components 🚀
- `oauth2clientauth` extension: ported from core (#3848)
- `metrics-generation` processor: is now enabled and available (#4047) 

### 🛑 Breaking changes 🛑

- Removed `jaegerthrifthttp` exporter (#4089) 

### 💡 Enhancements 💡

- `tailsampling` processor:
  - Add new policy `status_code` (#3754)
  - Add new tail sampling processor policy: status_code (#3754)
- `awscontainerinsights` receiver:
  - Integrate components and fix bugs for EKS Container Insights (#3846) 
  - Add Cgroup to collect ECS instance metrics for container insights receiver #3875
- `spanmetrics` processor: Support sub-millisecond latency buckets (#4091) 
- `sentry` exporter: Add exception event capture in sentry (#3854)

## v0.29.0

# 🎉 OpenTelemetry Collector Contrib v0.29.0 (Beta) 🎉

The OpenTelemetry Collector Contrib contains everything in the [opentelemetry-collector release](https://github.com/open-telemetry/opentelemetry-collector/releases/tag/v0.29.0) (be sure to check the release notes here as well!). Check out the [Getting Started Guide](https://opentelemetry.io/docs/collector/getting-started/) for deployment and configuration information.

### 🛑 Breaking changes 🛑

- `redis` receiver (#3808)
  - removed configuration `service_name`. Use resource processor or `resource_attributes` setting if using `receivercreator`
  - removed `type` label and set instrumentation library name to `otelcol/redis` as other receivers do

### 💡 Enhancements 💡

- `tailsampling` processor:
  - Add new policy `latency` (#3750)
  - Add new policy `status_code` (#3754)
- `splunkhec` exporter: Include `trace_id` and `span_id` if set (#3850)
- `newrelic` exporter: Update instrumentation naming in accordance with otel spec (#3733)
- `sentry` exporter: Added support for insecure connection with Sentry (#3446)
- `k8s` processor:
  - Add namespace k8s tagger (#3384)
  - Add ignored pod names as config parameter (#3520)
- `awsemf` exporter: Add support for `TaskDefinitionFamily` placeholder on log stream name (#3755)
- `loki` exporter: Add resource attributes as Loki label (#3418)

### 🧰 Bug fixes 🧰

- `datadog` exporter:
  - Ensure top level spans are computed (#3786)
  - Update `env` clobbering behavior (#3851)
- `awsxray` exporter: Fixed filtered attribute translation (#3757)
- `splunkhec` exporter: Include trace and span id if set in log record (#3850)

## v0.28.0

# 🎉 OpenTelemetry Collector Contrib v0.28.0 (Beta) 🎉

The OpenTelemetry Collector Contrib contains everything in the [opentelemetry-collector release](https://github.com/open-telemetry/opentelemetry-collector/releases/tag/v0.28.0) (be sure to check the release notes here as well!). Check out the [Getting Started Guide](https://opentelemetry.io/docs/collector/getting-started/) for deployment and configuration information.

### 🚀 New components 🚀

- `humio` exporter to export data to Humio using JSON over the HTTP [Ingest API](https://docs.humio.com/reference/api/ingest/)
- `udplog` receiver to receives logs from udp using the [opentelemetry-log-collection](https://github.com/open-telemetry/opentelemetry-log-collection) library
- `tanzuobservability` exporter to send traces to [Tanzu Observability](https://tanzu.vmware.com/observability)

### 🛑 Breaking changes 🛑

- `f5cloud` exporter (#3509):
  - Renamed the config 'auth' field to 'f5cloud_auth'. This will prevent a config field name collision when [Support for Custom Exporter Authenticators as Extensions](https://github.com/open-telemetry/opentelemetry-collector/pull/3128) is ready to be integrated.

### 💡 Enhancements 💡

- Enabled Dependabot for Github Actions (#3543)
- Change obsreport helpers for receivers to use the new pattern created in Collector (#3439,#3443,#3449,#3504,#3521,#3548)
- `datadog` exporter:
  - Add logging for unknown or unsupported metric types (#3421)
  - Add collector version tag to internal health metrics (#3394)
  - Remove sublayer stats calc and mutex (#3531)
  - Deduplicate hosts for which we send running metrics (#3539)
  - Add support for summary datatype (#3660)
  - Add datadog span operation name remapping config option (#3444)
  - Update error formatting for error spans that are not exceptions (#3701)
- `nginx` receiver: Update the nginx metrics to more closely align with the conventions (#3420)
- `elasticsearch` exporter: Init JSON encoding support (#3101)
- `jmx` receiver:
  - Allow setting system properties (#3450)
  - Update tested JMX Metric Gatherer release (#3695)
- Refactor components for the Client Authentication Extensions (#3507)
- Remove redundant conversion calls (#3688)
- `storage` extension: Add a `Close` method to Client interface (#3506)
- `splunkhec` exporter: Add `metric_type` as key which maps to the type of the metric (#3696)
- `k8s` processor: Add semantic conventions to k8s-tagger for pod metadata (#3544)
- `kubeletstats` receiver: Refactor kubelet client to internal folder (#3698)
- `newrelic` exporter (#3690):
  - Updates the log level from error to debug when New Relic rate limiting occurs
  - Updates the sanitized api key that is reported via metrics
- `filestorage` extension: Add ability to specify name (#3703)
- `awsemf` exporter: Store the initial value for cumulative metrics (#3425)
- `awskinesis` exporter: Refactor to allow for extended types of encoding (#3655)
- `ecsobserver` extension:
  - Add task definition, ec2, and service fetcher (#3503)
  - Add exporter to convert task to target (#3333)

### 🧰 Bug fixes 🧰

- `awsemf` exporter: Remove delta adjustment from summaries by default (#3408)
- `alibabacloudlogservice` exporter: Sanitize labels for metrics (#3454)
- `statsd` receiver: Fix StatsD drop metrics tags when using summary as observer_type for timer/histogram (#3440)
- `awsxray` exporter: Restore setting of Throttle for HTTP throttle response (#3685)
- `awsxray` receiver: Fix quick start bug (#3653)
- `metricstransform` processor: Check all data points for matching metric label values (#3435)

## v0.27.0

# 🎉 OpenTelemetry Collector Contrib v0.27.0 (Beta) 🎉

The OpenTelemetry Collector Contrib contains everything in the [opentelemetry-collector release](https://github.com/open-telemetry/opentelemetry-collector/releases/tag/v0.27.0) (be sure to check the release notes here as well!). Check out the [Getting Started Guide](https://opentelemetry.io/docs/collector/getting-started/) for deployment and configuration information.

### 🚀 New components 🚀

- `tcplog` receiver to receive logs from tcp using the [opentelemetry-log-collection](https://github.com/open-telemetry/opentelemetry-log-collection) library
- `influxdb` receiver to accept metrics data as [InfluxDB Line Protocol](https://docs.influxdata.com/influxdb/v2.0/reference/syntax/line-protocol/)

### 💡 Enhancements 💡

- `splunkhec` exporter:
  - Include the response in returned 400 errors (#3338)
  - Map summary metrics to Splunk HEC metrics (#3344)
  - Add HEC telemetry (#3260)
- `newrelic` exporter: Include dropped attributes and events counts (#3187)
- `datadog` exporter:
  - Add Fargate task ARN to container tags (#3326)
  - Improve mappings for span kind dd span type (#3368)
- `signalfx` exporter: Add info log for host metadata properties update (#3343)
- `awsprometheusremotewrite` exporter: Add SDK and system information to User-Agent header (#3317)
- `metricstransform` processor: Add filtering capabilities matching metric label values for applying changes (#3201)
- `groupbytrace` processor: Added workers for queue processing (#2902)
- `resourcedetection` processor: Add docker detector (#2775)
- `tailsampling` processor: Support regex on span attribute filtering (#3335)

### 🧰 Bug fixes 🧰

- `datadog` exporter:
  - Update Datadog attributes to tags mapping (#3292)
  - Consistent `hostname` and default metrics behavior (#3286)
- `signalfx` exporter: Handle character limits on metric names and dimensions (#3328)
- `newrelic` exporter: Fix timestamp value for cumulative metrics (#3406)

## v0.26.0

# 🎉 OpenTelemetry Collector Contrib v0.26.0 (Beta) 🎉

The OpenTelemetry Collector Contrib contains everything in the [opentelemetry-collector release](https://github.com/open-telemetry/opentelemetry-collector/releases/tag/v0.26.0) (be sure to check the release notes here as well!). Check out the [Getting Started Guide](https://opentelemetry.io/docs/collector/getting-started/) for deployment and configuration information.

### 🚀 New components 🚀

- `influxdb` exporter to support sending tracing, metrics, and logging data to [InfluxDB](https://www.influxdata.com/products/)

### 🛑 Breaking changes 🛑

- `signalfx` exporter (#3207):
  - Additional metrics excluded by default by signalfx exporter
    - system.disk.io_time
    - system.disk.operation_time
    - system.disk.weighted_io_time
    - system.network.connections
    - system.processes.count
    - system.processes.created

### 💡 Enhancements 💡

- Add default config and systemd environment file support for DEB/RPM packages (#3123)
- Log errors on receiver start/stop failures (#3208)
- `newrelic` exporter: Update API key detection logic (#3212)
- `splunkhec` exporter:
  - Mark permanent errors to avoid futile retries (#3253)
  - Add TLS certs verification (#3204)
- `datadog` exporter:
  - Add env and tag name normalization to trace payloads (#3200)
  - add `ignore_resource`s configuration option (#3245)
- `jmx` receiver: Update for latest snapshot and header support (#3283)
- `awsxray` exporter: Added support for stack trace translation for .NET language (#3280)
- `statsd` receiver: Add timing/histogram for statsD receiver as OTLP summary (#3261)

### 🧰 Bug fixes 🧰

- `awsprometheusremotewrite` exporter:
  - Remove `sending_queue` (#3186)
  - Use the correct default for aws_auth.service (#3161)
  - Identify the Amazon Prometheus region from the endpoint (#3210)
  - Don't panic in case session can't be constructed (#3221)
- `datadog` exporter: Add max tag length (#3185)
- `sapm` exporter: Fix crash when passing the signalfx access token (#3294)
- `newrelic` exporter: Update error conditions (#3322)

## v0.25.0

# 🎉 OpenTelemetry Collector Contrib v0.25.0 (Beta) 🎉

The OpenTelemetry Collector Contrib contains everything in the [opentelemetry-collector release](https://github.com/open-telemetry/opentelemetry-collector/releases/tag/v0.25.0) (be sure to check the release notes here as well!). Check out the [Getting Started Guide](https://opentelemetry.io/docs/collector/getting-started/) for deployment and configuration information.

### 🚀 New components 🚀

- `kafkametricsreceiver` new receiver component for collecting metrics about a kafka cluster - primarily lag and offset. [configuration instructions](receiver/kafkametricsreceiver/README.md)
- `file_storage` extension to read and write data to the local file system (#3087)

### 🛑 Breaking changes 🛑

- `newrelic` exporter (#3091):
  - Removal of common attributes (use opentelemetry collector resource processor to add attributes)
  - Drop support for cumulative metrics being sent to New Relic via a collector

### 💡 Enhancements 💡

- Update `opentelemetry-log-collection` to v0.17.0 for log receivers (#3017)
- `datadog` exporter:
  - Add `peer.service` priority instead of `service.name` (#2817)
  - Improve support of semantic conventions for K8s, Azure and ECS (#2623)
- Improve and batch logs translation for stanza (#2892)
- `statsd` receiver: Add timing/histogram as OTLP gauge (#2973)
- `honeycomb` exporter: Add Retry and Queue settings (#2714)
- `resourcedetection` processor:
  - Add AKS resource detector (#3035)
  - Use conventions package constants for ECS detector (#3171)
- `sumologic` exporter: Add graphite format (#2695)
- Add trace attributes to the log entry for stanza (#3018)
- `splunk_hec` exporter: Send log record name as part of the HEC log event (#3119)
- `newrelic` exporter (#3091):
  - Add support for logs
  - Performance improvements
  - Optimizations to the New Relic payload to reduce payload size
  - Metrics generated for monitoring the exporter
  - Insert Key vs License keys are auto-detected in some cases
  - Collector version information is properly extracted via the application start info parameters

### 🧰 Bug fixes 🧰

- `splunk_hec` exporter: Fix sending log payload with missing the GZIP footer (#3032)
- `awsxray` exporter: Remove propagation of error on shutdown (#2999)
- `resourcedetection` processor:
  - Correctly report DRAGONFLYBSD value (#3100)
  - Fallback to `os.Hostname` when FQDN is not available (#3099)
- `httpforwarder` extension: Do not report ErrServerClosed when shutting down the service (#3173)
- `collectd` receiver: Do not report ErrServerClosed when shutting down the service (#3178)

## v0.24.0

# 🎉 OpenTelemetry Collector Contrib v0.24.0 (Beta) 🎉

The OpenTelemetry Collector Contrib contains everything in the [opentelemetry-collector release](https://github.com/open-telemetry/opentelemetry-collector/releases/tag/v0.24.0) (be sure to check the release notes here as well!). Check out the [Getting Started Guide](https://opentelemetry.io/docs/collector/getting-started/) for deployment and configuration information.

### 🚀 New components 🚀

- `fluentbit` extension and `fluentforward` receiver moved from opentelemetry-collector

### 💡 Enhancements 💡

- Check `NO_WINDOWS_SERVICE` environment variable to force interactive mode on Windows (#2819)
- `resourcedetection `processor:
  - Add task revision to ECS resource detector (#2814)
  - Add GKE detector (#2821)
  - Add Amazon EKS detector (#2820)
  - Add `VMScaleSetName` field to Azure detector (#2890)
- `awsemf` exporter:
  - Add `parse_json_encoded_attr_values` config option to decode json-encoded strings in attribute values (#2827)
  - Add `output_destination` config option to support AWS Lambda (#2720)
- `googlecloud` exporter: Handle `cloud.availability_zone` semantic convention (#2893)
- `newrelic` exporter: Add `instrumentation.provider` to default attributes (#2900)
- Set unprivileged user to container image (#2925)
- `splunkhec` exporter: Add `max_content_length_logs` config option to send log data in payloads less than max content length (#2524)
- `k8scluster` and `kubeletstats` receiver: Replace package constants in favor of constants from conventions in core (#2996)

### 🧰 Bug fixes 🧰

- `spanmetrics` processor:
  - Rename `calls` metric to `calls_total` and set `IsMonotonic` to true (#2837)
  - Validate duplicate dimensions at start (#2844)
- `awsemf` exporter: Calculate delta instead of rate for cumulative metrics (#2512)
- `signalfx` exporter:
  - Remove more unnecessary translation rules (#2889)
  - Implement summary type (#2998)
- `awsxray` exporter: Remove translation to HTTP status from OC status (#2978)
- `awsprometheusremotewrite` exporter: Close HTTP body after RoundTrip (#2955)
- `splunkhec` exporter: Add ResourceAttributes to Splunk Event (#2843)

## v0.23.0

# 🎉 OpenTelemetry Collector Contrib v0.23.0 (Beta) 🎉

The OpenTelemetry Collector Contrib contains everything in the [opentelemetry-collector release](https://github.com/open-telemetry/opentelemetry-collector/releases/tag/v0.23.0) (be sure to check the release notes here as well!). Check out the [Getting Started Guide](https://opentelemetry.io/docs/collector/getting-started/) for deployment and configuration information.

### 🚀 New components 🚀

- `groupbyattrs` processor to group the records by provided attributes
- `dotnetdiagnostics` receiver to read metrics from .NET processes

### 🛑 Breaking changes 🛑

- `stackdriver` exporter marked as deprecated and renamed to `googlecloud`
- Change the rule expression in receiver creator for matching endpoints types from `type.port`, `type.hostport` and `type.pod` to `type == "port"`, `type == "hostport"` and `type == "pod"` (#2661)

### 💡 Enhancements 💡

- `loadbalancing` exporter: Add support for logs (#2470)
- `sumologic` exporter: Add carbon formatter (#2562)
- `awsecscontainermetrics` receiver: Add new metric for stopped container (#2383)
- `awsemf` exporter:
  - Send EMF logs in batches (#2572)
  - Add prometheus type field for CloudWatch compatibility (#2689)
- `signalfx` exporter:
  - Add resource attributes to events (#2631)
  - Add translation rule to drop dimensions (#2660)
  - Remove temporary host translation workaround (#2652)
  - Remove unnecessary default translation rules (#2672)
  - Update `exclude_metrics` option so that the default exclude rules can be overridden by setting the option to `[]` (#2737)
- `awsprometheusremotewrite` exporter: Add support for given IAM roles (#2675)
- `statsd` receiver: Change to use OpenTelemetry type instead of OpenCensus type (#2733)
- `resourcedetection` processor: Add missing entries for `cloud.infrastructure_service` (#2777)

### 🧰 Bug fixes 🧰

- `dynatrace` exporter: Serialize each datapoint into separate line (#2618)
- `splunkhec` exporter: Retain all otel attributes (#2712)
- `newrelic` exporter: Fix default metric URL (#2739)
- `googlecloud` exporter: Add host.name label if hostname is present in node (#2711)

## v0.22.0

# 🎉 OpenTelemetry Collector Contrib v0.22.0 (Beta) 🎉

The OpenTelemetry Collector Contrib contains everything in the [opentelemetry-collector release](https://github.com/open-telemetry/opentelemetry-collector/releases/tag/v0.22.0) (be sure to check the release notes here as well!). Check out the [Getting Started Guide](https://opentelemetry.io/docs/collector/getting-started/) for deployment and configuration information.

### 🚀 New components 🚀

- `filelog` receiver to tail and parse logs from files using the [opentelemetry-log-collection](https://github.com/open-telemetry/opentelemetry-log-collection) library

### 💡 Enhancements 💡

- `dynatrace` exporter: Send metrics to Dynatrace in chunks of 1000 (#2468)
- `k8s` processor: Add ability to associate metadata tags using pod UID rather than just IP (#2199)
- `signalfx` exporter:
  - Add statusCode to logging field on dimension client (#2459)
  - Add translation rules for `cpu.utilization_per_core` (#2540)
  - Updates to metadata handling (#2531)
  - Calculate extra network I/O metrics (#2553)
  - Calculate extra disk I/O metrics (#2557)
- `statsd` receiver: Add metric type label and `enable_metric_type` option (#2466)
- `sumologic` exporter: Add support for carbon2 format (#2562)
- `resourcedetection` processor: Add Azure detector (#2372)
- `k8scluster` receiver: Use OTel conventions for metadata (#2530)
- `newrelic` exporter: Multi-tenant support for sending trace data and performance enhancements (#2481)
- `stackdriver` exporter: Enable `retry_on_failure` and `sending_queue` options (#2613)
- Use standard way to convert from time.Time to proto Timestamp (#2548)

### 🧰 Bug fixes 🧰

- `signalfx` exporter:
  - Fix calculation of `network.total` metric (#2551)
  - Correctly convert dimensions on metadata updates (#2552)
- `awsxray` exporter and receiver: Fix the type of content_length (#2539)
- `resourcedetection` processor: Use values in accordance to semantic conventions for AWS (#2556)
- `awsemf` exporter: Fix concurrency issue (#2571)

## v0.21.0

# 🎉 OpenTelemetry Collector Contrib v0.21.0 (Beta) 🎉

The OpenTelemetry Collector Contrib contains everything in the [opentelemetry-collector release](https://github.com/open-telemetry/opentelemetry-collector/releases/tag/v0.21.0) (be sure to check the release notes here as well!). Check out the [Getting Started Guide](https://opentelemetry.io/docs/collector/getting-started/) for deployment and configuration information.

### 🚀 New components 🚀

- `loki` exporter to export data via HTTP to Loki

### 🛑 Breaking changes 🛑

- `signalfx` exporter: Allow periods to be sent in dimension keys (#2456). Existing users who do not want to change this functionality can set `nonalphanumeric_dimension_chars` to `_-`

### 💡 Enhancements 💡

- `awsemf` exporter:
  - Support unit customization before sending logs to AWS CloudWatch (#2318)
  - Group exported metrics by labels (#2317)
- `datadog` exporter: Add basic span events support (#2338)
- `alibabacloudlogservice` exporter: Support new metrics interface (#2280)
- `sumologic` exporter:
  - Enable metrics pipeline (#2117)
  - Add support for all types of log body (#2380)
- `signalfx` exporter: Add `nonalphanumeric_dimension_chars` config option (#2442)

### 🧰 Bug fixes 🧰

- `resourcedetection` processor: Fix resource attribute environment variable (#2378)
- `k8scluster` receiver: Fix nil pointer bug (#2450)

## v0.20.0

# 🎉 OpenTelemetry Collector Contrib v0.20.0 (Beta) 🎉

The OpenTelemetry Collector Contrib contains everything in the [opentelemetry-collector release](https://github.com/open-telemetry/opentelemetry-collector/releases/tag/v0.20.0) (be sure to check the release notes here as well!). Check out the [Getting Started Guide](https://opentelemetry.io/docs/collector/getting-started/) for deployment and configuration information.

### 🚀 New components 🚀

- `spanmetrics` processor to aggregate Request, Error and Duration (R.E.D) metrics from span data
- `awsxray` receiver to accept spans in the X-Ray Segment format
- `groupbyattrs` processor to group the records by provided attributes

### 🛑 Breaking changes 🛑

- Rename `kinesis` exporter to `awskinesis` (#2234)
- `signalfx` exporter: Remove `send_compatible_metrics` option, use `translation_rules` instead (#2267)
- `datadog` exporter: Remove default prefix from user metrics (#2308)

### 💡 Enhancements 💡

- `signalfx` exporter: Add k8s metrics to default excludes (#2167)
- `stackdriver` exporter: Reduce QPS (#2191)
- `datadog` exporter:
  - Translate otel exceptions to DataDog errors (#2195)
  - Use resource attributes for metadata and generated metrics (#2023)
- `sapm` exporter: Enable queuing by default (#1224)
- `dynatrace` exporter: Allow underscores anywhere in metric or dimension names (#2219)
- `awsecscontainermetrics` receiver: Handle stopped container's metadata (#2229)
- `awsemf` exporter: Enhance metrics batching in AWS EMF logs (#2271)
- `f5cloud` exporter: Add User-Agent header with version to requests (#2292)

### 🧰 Bug fixes 🧰

- `signalfx` exporter: Reinstate network/filesystem translation rules (#2171)

## v0.19.0

# 🎉 OpenTelemetry Collector Contrib v0.19.0 (Beta) 🎉

The OpenTelemetry Collector Contrib contains everything in the [opentelemetry-collector release](https://github.com/open-telemetry/opentelemetry-collector/releases/tag/v0.19.0) (be sure to check the release notes here as well!). Check out the [Getting Started Guide](https://opentelemetry.io/docs/collector/getting-started/) for deployment and configuration information.

### 🚀 New components 🚀

- `f5cloud` exporter to export metric, trace, and log data to F5 Cloud
- `jmx` receiver to report metrics from a target MBean server in conjunction with the [JMX Metric Gatherer](https://github.com/open-telemetry/opentelemetry-java-contrib/blob/main/contrib/jmx-metrics/README.md)

### 🛑 Breaking changes 🛑

- `signalfx` exporter: The `exclude_metrics` option now takes slice of metric filters instead of just metric names (slice of strings) (#1951)

### 💡 Enhancements 💡

- `datadog` exporter: Sanitize datadog service names (#1982)
- `awsecscontainermetrics` receiver: Add more metadata (#2011)
- `azuremonitor` exporter: Favor RPC over HTTP spans (#2006)
- `awsemf` exporter: Always use float64 as calculated rate (#2019)
- `splunkhec` receiver: Make the HEC receiver path configurable, and use `/*` by default (#2137)
- `signalfx` exporter:
  - Drop non-default metrics and add `include_metrics` option to override (#2145, #2146, #2162)
  - Rename `system.network.dropped_packets` metric to `system.network.dropped` (#2160)
  - Do not filter cloud attributes from dimensions (#2020)
- `redis` receiver: Migrate to pdata metrics #1889

### 🧰 Bug fixes 🧰

- `datadog` exporter: Ensure that version tag is added to trace stats (#2010)
- `loadbalancing` exporter: Rolling update of collector can stop the periodical check of DNS updates (#1798)
- `awsecscontainermetrics` receiver: Change the type of `exit_code` from string to int and deal with the situation when there is no data (#2147)
- `groupbytrace` processor: Make onTraceReleased asynchronous to fix processor overload (#1808)
- Handle cases where the time field of Splunk HEC events is encoded as a String (#2159)

## v0.18.0

# 🎉 OpenTelemetry Collector Contrib v0.18.0 (Beta) 🎉

The OpenTelemetry Collector Contrib contains everything in the [opentelemetry-collector release](https://github.com/open-telemetry/opentelemetry-collector/releases/tag/v0.18.0) (be sure to check the release notes here as well!). Check out the [Getting Started Guide](https://opentelemetry.io/docs/collector/getting-started/) for deployment and configuration information.

### 🚀 New components 🚀

- `sumologic` exporter to send logs and metrics data to Sumo Logic
- `dynatrace` exporter to send metrics to Dynatrace

### 💡 Enhancements 💡

- `datadog` exporter:
  - Add resource attributes to tags conversion feature (#1782)
  - Add Kubernetes conventions for hostnames (#1919)
  - Add container tags to datadog export for container infra metrics in service view (#1895)
  - Update resource naming and span naming (#1861)
  - Add environment variables support for config options (#1897)
- `awsxray` exporter: Add parsing of JavaScript stack traces (#1888)
- `elastic` exporter: Translate exception span events (#1858)
- `signalfx` exporter: Add translation rules to aggregate per core CPU metrics in default translations (#1841)
- `resourcedetection` processor: Gather tags associated with the EC2 instance and add them as resource attributes (#1899)
- `simpleprometheus` receiver: Add support for passing params to the prometheus scrape config (#1949)
- `azuremonitor` exporter: Implement Span status code specification changes - gRPC (#1960)
- `metricstransform` processor: Add grouping option ($1887)
- `alibabacloudlogservice` exporter: Use producer to send data to improve performance (#1981)

### 🧰 Bug fixes 🧰

- `datadog` exporter: Handle monotonic metrics client-side (#1805)
- `awsxray` exporter: Log error when translating span (#1809)

## v0.17.0

# 🎉 OpenTelemetry Collector Contrib v0.17.0 (Beta) 🎉

The OpenTelemetry Collector Contrib contains everything in the [opentelemetry-collector release](https://github.com/open-telemetry/opentelemetry-collector/releases/tag/v0.17.0) (be sure to check the release notes here as well!). Check out the [Getting Started Guide](https://opentelemetry.io/docs/collector/getting-started/) for deployment and configuration information.

### 💡 Enhancements 💡

- `awsemf` exporter: Add collector version to EMF exporter user agent (#1778)
- `signalfx` exporter: Add configuration for trace correlation (#1795)
- `statsd` receiver: Add support for metric aggregation (#1670)
- `datadog` exporter: Improve logging of hostname detection (#1796)

### 🧰 Bug fixes 🧰

- `resourcedetection` processor: Fix ecs detector to not use the default golang logger (#1745)
- `signalfx` receiver: Return 200 when receiver succeed (#1785)
- `datadog` exporter: Use a singleton for sublayer calculation (#1759)
- `awsxray` and `awsemf` exporters: Change the User-Agent content order (#1791)

## v0.16.0

# 🎉 OpenTelemetry Collector Contrib v0.16.0 (Beta) 🎉

The OpenTelemetry Collector Contrib contains everything in the [opentelemetry-collector release](https://github.com/open-telemetry/opentelemetry-collector/releases/tag/v0.16.0) (be sure to check the release notes here as well!). Check out the [Getting Started Guide](https://opentelemetry.io/docs/collector/getting-started/) for deployment and configuration information.

### 🛑 Breaking changes 🛑

- `honeycomb` exporter: Update to use internal data format (#1689)

### 💡 Enhancements 💡

- `newrelic` exporter: Add support for span events (#1643)
- `awsemf` exporter:
  - Add placeholder support in `log_group_name` and `log_stream_name` config (#1623, #1661)
  - Add label matching filtering rule (#1619)
- `resourcedetection` processor: Add new resource detector for AWS Elastic Beanstalk environments (#1585)
- `loadbalancing` exporter:
  - Add sort of endpoints in static resolver (#1692)
  - Allow specifying port when using DNS resolver (#1650)
- Add `batchperresourceattr` helper library that splits an incoming data based on an attribute in the resource (#1694)
- `alibabacloudlogservice` exporter:
  - Add logs exporter (#1609)
  - Change trace type from opencensus to opentelemetry (#1713)
- `datadog` exporter:
  - Improve trace exporter performance (#1706, #1707)
  - Add option to only send metadata (#1723)
- `awsxray` exporter:
  - Add parsing of Python stack traces (#1676)
  - Add collector version to user agent (#1730)

### 🧰 Bug fixes 🧰

- `loadbalancing` exporter:
  - Fix retry queue for exporters (#1687)
  - Fix `periodicallyResolve` for DNS resolver checks (#1678)
- `datadog` exporter: Fix status code handling (#1691)
- `awsxray` exporter:
  - Fix empty traces in X-Ray console (#1709)
  - Stricter requirements for adding http request url (#1729)
  - Fix status code handling for errors/faults (#1740)
- `signalfx` exporter:
  - Split incoming data requests by access token before enqueuing (#1727)
  - Disable retry on 400 and 401, retry with backoff on 429 and 503 (#1672)
- `awsecscontainermetrics` receiver: Improve error handling to fix seg fault (#1738)

## v0.15.0

# 🎉 OpenTelemetry Collector Contrib v0.15.0 (Beta) 🎉

The OpenTelemetry Collector Contrib contains everything in the [opentelemetry-collector release](https://github.com/open-telemetry/opentelemetry-collector/releases/tag/v0.15.0) (be sure to check the release notes here as well!). Check out the [Getting Started Guide](https://opentelemetry.io/docs/collector/getting-started/) for deployment and configuration information.

### 🚀 New components 🚀

- `zookeeper` receiver: Collects metrics from a Zookeeper instance using the `mntr` command
- `loadbalacing` exporter: Consistently exports spans belonging to the same trace to the same backend
- `windowsperfcounters` receiver: Captures the configured system, application, or custom performance counter data from the Windows registry using the PDH interface
- `awsprometheusremotewrite` exporter:  Sends metrics data in Prometheus TimeSeries format to a Prometheus Remote Write Backend and signs each outgoing HTTP request following the AWS Signature Version 4 signing process

### 💡 Enhancements 💡

- `awsemf` exporter:
  - Add `metric_declarations` config option for metric filtering and dimensions (#1503)
  - Add SummaryDataType and remove Min/Max from Histogram (#1584)
- `signalfxcorrelation` exporter: Add ability to translate host dimension (#1561)
- `newrelic` exporter: Use pdata instead of the OpenCensus for traces (#1587)
- `metricstransform` processor:
  - Add `combine` action for matched metrics (#1506)
  - Add `submatch_case` config option to specify case of matched label values (#1640)
- `awsecscontainermetrics` receiver: Extract cluster name from ARN (#1626)
- `elastic` exporter: Improve handling of span status if the status code is unset (#1591)

### 🧰 Bug fixes 🧰

- `awsemf` exporter: Add check for unhandled metric data types (#1493)
- `groupbytrace` processor: Make buffered channel to avoid goroutines leak (#1505)
- `stackdriver` exporter: Set `options.UserAgent` so that the OpenCensus exporter does not override the UA ($1620)

## v0.14.0

# 🎉 OpenTelemetry Collector Contrib v0.14.0 (Beta) 🎉

The OpenTelemetry Collector Contrib contains everything in the [opentelemetry-collector release](https://github.com/open-telemetry/opentelemetry-collector/releases/tag/v0.14.0) (be sure to check the release notes here as well!). Check out the [Getting Started Guide](https://opentelemetry.io/docs/collector/getting-started/) for deployment and configuration information.

### 🚀 New components 🚀

- `datadog` exporter to send metric and trace data to Datadog (#1352)
- `tailsampling` processor moved from core to contrib (#1383)

### 🛑 Breaking changes 🛑

- `jmxmetricsextension` migrated to `jmxreceiver` (#1182, #1357)
- Move signalfx correlation code out of `sapm` to `signalfxcorrelation` exporter (#1376)
- Move Splunk specific utils outside of common (#1306)
- `stackdriver` exporter:
    - Config options `metric_prefix` & `skip_create_metric_descriptor` are now nested under `metric`, see [README](https://github.com/open-telemetry/opentelemetry-collector-contrib/blob/main/exporter/stackdriverexporter/README.md).
    - Trace status codes no longer reflect gRPC codes as per spec changes: open-telemetry/opentelemetry-specification#1067
- `datadog` exporter: Remove option to change the namespace prefix (#1483)

### 💡 Enhancements 💡

- `splunkhec` receiver: Add ability to ingest metrics (#1276)
- `signalfx` receiver: Improve pipeline error handling (#1329)
- `datadog` exporter:
  - Improve hostname resolution (#1285)
  - Add flushing/export of traces and trace-related statistics (#1266)
  - Enable traces on Windows (#1340)
  - Send otel.exporter running metric (#1354)
  - Add tag normalization util method (#1373)
  - Send host metadata (#1351)
  - Support resource conventions for hostnames (#1434)
  - Add version tag extract (#1449)
- Add `batchpertrace` library to split the incoming batch into several batches, one per trace (#1257)
- `statsd` receiver:
  - Add timer support (#1335)
  - Add sample rate support for counter, transfer gauge to double and transfer counter to int only (#1361)
- `awsemf` exporter: Restructure metric translator logic (#1353)
- `resourcedetection` processor:
  - Add EC2 hostname attribute (#1324)
  - Add ECS Resource detector (#1360)
- `sapm` exporter: Add queue settings (#1390)
- `metrictransform` processor: Add metric filter option (#1447)
- `awsxray` exporter: Improve ECS attribute and origin translation (#1428)
- `resourcedetection` processor: Initial system detector (#1405)

### 🧰 Bug fixes 🧰

- Remove duplicate definition of cloud providers with core conventions (#1288)
- `kubeletstats` receiver: Handle nil references from the kubelet API (#1326)
- `awsxray` receiver:
  - Add kind type to root span to fix the empty parentID problem (#1338)
  - Fix the race condition issue (#1490)
- `awsxray` exporter:
  - Setting the tlsconfig InsecureSkipVerify using NoVerifySSL (#1350)
  - Drop invalid xray trace id (#1366)
- `elastic` exporter: Ensure span name is limited (#1371)
- `splunkhec` exporter: Don't send 'zero' timestamps to Splunk HEC (#1157)
- `stackdriver` exporter: Skip processing empty metrics slice (#1494)

## v0.13.0

# 🎉 OpenTelemetry Collector Contrib v0.13.0 (Beta) 🎉

The OpenTelemetry Collector Contrib contains everything in the [opentelemetry-collector release](https://github.com/open-telemetry/opentelemetry-collector/releases/tag/v0.13.0) (be sure to check the release notes here as well!). Check out the [Getting Started Guide](https://opentelemetry.io/docs/collector/getting-started/) for deployment and configuration information.

### 💡 Enhancements 💡

- `sapm` exporter:
  - Enable queuing by default (#1224)
  - Add SignalFx APM correlation (#1205)
  - Make span source attribute and destination dimension names configurable (#1286)
- `signalfx` exporter:
  - Pass context to the http client requests (#1225)
  - Update `disk.summary_utilization` translation rule to accommodate new labels (#1258)
- `newrelic` exporter: Add `span.kind` attribute (#1263)
- `datadog` exporter:
  - Add Datadog trace translation helpers (#1208)
  - Add API key validation (#1216)
- `splunkhec` receiver: Add the ability to ingest logs (#1268)
- `awscontainermetrics` receiver: Report `CpuUtilized` metric in percentage (#1283)
- `awsemf` exporter: Only calculate metric rate for cumulative counter and avoid SingleDimensionRollup for metrics with only one dimension (#1280)

### 🧰 Bug fixes 🧰

- Make `signalfx` exporter a metadata exporter (#1252)
- `awsecscontainermetrics` receiver: Check for empty network rate stats and set zero (#1260)
- `awsemf` exporter: Remove InstrumentationLibrary dimension in CloudWatch EMF Logs if it is undefined (#1256)
- `awsxray` receiver: Fix trace/span id transfer (#1264)
- `datadog` exporter: Remove trace support for Windows for now (#1274)
- `sapm` exporter: Correlation enabled check inversed (#1278)

## v0.12.0

# 🎉 OpenTelemetry Collector Contrib v0.12.0 (Beta) 🎉

The OpenTelemetry Collector Contrib contains everything in the [opentelemetry-collector release](https://github.com/open-telemetry/opentelemetry-collector/releases/tag/v0.12.0) (be sure to check the release notes here as well!). Check out the [Getting Started Guide](https://opentelemetry.io/docs/collector/getting-started/) for deployment and configuration information.

### 🚀 New components 🚀

- `awsemf` exporter to support exporting metrics to AWS CloudWatch (#498, #1169)
- `http_forwarder` extension that forwards HTTP requests to a specified target (#979, #1014, #1150)
- `datadog` exporter that sends metric and trace data to Datadog (#1142, #1178, #1181, #1212)
- `awsecscontainermetrics` receiver to collect metrics from Amazon ECS Task Metadata Endpoint (#1089, #1148, #1160)

### 💡 Enhancements 💡

- `signalfx` exporter:
  - Add host metadata synchronization (#1039, #1118)
  - Add `copy_dimensions` translator option (#1126)
  - Update `k8s_cluster` metric translations (#1121)
  - Add option to exclude metrics (#1156)
  - Add `avg` aggregation method (#1151)
  - Fallback to host if cloud resource id not found (#1170)
  - Add backwards compatible translation rules for the `dockerstatsreceiver` (#1201)
  - Enable queuing and retries (#1223)
- `splunkhec` exporter:
  - Add log support (#875)
  - Enable queuing and retries (#1222)
- `k8scluster` receiver: Standardize metric names (#1119)
- `awsxray` exporter:
  - Support AWS EKS attributes (#1090)
  - Store resource attributes in X-Ray segments (#1174)
- `honeycomb` exporter:
  - Add span kind to the event sent to Honeycomb (#474)
  - Add option to adjust the sample rate using an attribute on the span (#1162)
- `jmxmetrics` extension: Add subprocess manager to manage child java processes (#1028)
- `elastic` exporter: Initial metrics support (#1173)
- `k8s` processor: Rename default attr names for label/annotation extraction (#1214)
- Add common SignalFx host id extraction (#1100)
- Allow MSI upgrades (#1165)

### 🧰 Bug fixes 🧰

- `awsxray` exporter: Don't set origin to EC2 when not on AWS (#1115)

## v0.11.0

# 🎉 OpenTelemetry Collector Contrib v0.11.0 (Beta) 🎉

The OpenTelemetry Collector Contrib contains everything in the [opentelemetry-collector release](https://github.com/open-telemetry/opentelemetry-collector/releases/tag/v0.11.0) (be sure to check the release notes here as well!). Check out the [Getting Started Guide](https://opentelemetry.io/docs/collector/getting-started/) for deployment and configuration information.

### 🚀 New components 🚀
- add `dockerstats` receiver as top level component (#1081)
- add `tracegen` utility (#956)

### 💡 Enhancements 💡
- `stackdriver` exporter: Allow overriding client options via config (#1010)
- `k8scluster` receiver: Ensure informer caches are synced before initial data sync (#842)
- `elastic` exporter: Translate `deployment.environment` resource attribute to Elastic APM's semantically equivalent `service.environment` (#1022)
- `k8s` processor: Add logs support (#1051)
- `awsxray` exporter: Log response error with zap (#1050)
- `signalfx` exporter
  - Add dimensions to renamed metrics (#1041)
  - Add translation rules for `disk_ops.total` and `disk_ops.pending` metrics (#1082)
  - Add event support (#1036)
- `kubeletstats` receiver: Cache detailed PVC labels to reduce API calls (#1052)
- `signalfx` receiver: Add event support (#1035)

## v0.10.0

# 🎉 OpenTelemetry Collector Contrib v0.10.0 (Beta) 🎉

The OpenTelemetry Collector Contrib contains everything in the [opentelemetry-collector release](https://github.com/open-telemetry/opentelemetry-collector/releases/tag/v0.10.0) (be sure to check the release notes here as well!). Check out the [Getting Started Guide](https://opentelemetry.io/docs/collector/getting-started/) for deployment and configuration information.

### 🚀 New components 🚀
- add initial docker stats receiver, without sourcing in top level components (#495)
- add initial jmx metrics extension structure, without sourcing in top level components (#740)
- `routing` processor for routing spans based on HTTP headers (#907)
- `splunkhec` receiver to receive Splunk HEC metrics, traces and logs (#840)
- Add skeleton for `http_forwarder` extension that forwards HTTP requests to a specified target (#979)

### 💡 Enhancements 💡
- `stackdriver` exporter
  - Add timeout parameter (#835)
  - Add option to configurably set UserAgent string (#758)
- `signalfx` exporter
  - Reduce memory allocations for big batches processing (#871)
  - Add AWSUniqueId and gcp_id generation (#829)
  - Calculate cpu.utilization compatibility metric (#839, #974, #954)
- `metricstransform` processor: Replace `{{version}}` in label values (#876)
- `resourcedetection` processor: Logs Support (#970)
- `statsd` receiver: Add parsing for labels and gauges (#903)

### 🧰 Bug fixes 🧰
- `k8s` processor
  - Wrap metrics before sending further down the pipeline (#837)
  - Fix setting attributes on metrics passed from agent (#836)
- `awsxray` exporter: Fix "pointer to empty string" is not omitted bug (#830)
- `azuremonitor` exporter: Treat UNSPECIFIED span kind as INTERNAL (#844)
- `signalfx` exporter: Remove misleading warnings (#869)
- `newrelic` exporter: Fix panic if service name is empty (#969)
- `honeycomb` exporter: Don't emit default proc id + starttime (#972)

## v0.9.0

# 🎉 OpenTelemetry Collector Contrib v0.9.0 (Beta) 🎉

The OpenTelemetry Collector Contrib contains everything in the [opentelemetry-collector release](https://github.com/open-telemetry/opentelemetry-collector/releases/tag/v0.9.0) (be sure to check the release notes here as well!). Check out the [Getting Started Guide](https://opentelemetry.io/docs/collector/getting-started/) for deployment and configuration information.

### 🛑 Breaking changes 🛑
- Remove deprecated `lightstep` exporter (#828)

### 🚀 New components 🚀
- `statsd` receiver for ingesting StatsD messages (#566)

### 💡 Enhancements 💡
- `signalfx` exporter
   - Add disk usage translations (#760)
   - Add disk utilization translations (#782)
   - Add translation rule to drop redundant metrics (#809)
- `kubeletstats` receiver
  - Sync available volume metadata from /pods endpoint (#690)
  - Add ability to collect detailed data from PVC (#743)
- `awsxray` exporter: Translate SDK name/version into xray model (#755)
- `elastic` exporter: Translate semantic conventions to Elastic destination fields (#671)
- `stackdriver` exporter: Add point count metric (#757)
- `awsxray` receiver
  - Ported the TCP proxy from the X-Ray daemon (#774)
  - Convert to OTEL trace format (#691)

### 🧰 Bug fixes 🧰
- `kubeletstats` receiver: Do not break down metrics batch (#754)
- `host` observer: Fix issue on darwin where ports listening on all interfaces are not correctly accounted for (#582)
- `newrelic` exporter: Fix panic on missing span status (#775)

## v0.8.0

# 🎉 OpenTelemetry Collector Contrib v0.8.0 (Beta) 🎉

The OpenTelemetry Collector Contrib contains everything in the [opentelemetry-collector release](https://github.com/open-telemetry/opentelemetry-collector/releases/tag/v0.8.0) (be sure to check the release notes here as well!). Check out the [Getting Started Guide](https://opentelemetry.io/docs/collector/getting-started/) for deployment and configuration information.

### 🚀 New components 🚀

- Receivers
  - `prometheusexec` subprocess manager (##499)

### 💡 Enhancements 💡

- `signalfx` exporter
  - Add/Update metric translations (#579, #584, #639, #640, #652, #662)
  - Add support for calculate new metric translator (#644)
  - Add renaming rules for load metrics (#664)
  - Update `container.name` to `k8s.container.name` in default translation rule (#683)
  - Rename working-set and page-fault metrics (#679)
- `awsxray` exporter
  - Translate exception event into xray exception (#577)
  - Add ingestion of X-Ray segments via UDP (#502)
  - Parse Java stacktrace and populate in xray cause (#687)
- `kubeletstats` receiver
  - Add metric_groups option (#648)
  - Set datapoint timestamp in receiver (#661)
  - Change `container.name` label to `k8s.container.name` (#680)
  - Add working-set and page-fault metrics (#666)
  - Add basic support for volume metrics (#667)
- `stackdriver` trace exporter: Move to new interface and pdata (#486)
- `metricstranform` processor: Keep timeseries and points in order after aggregation (#663)
- `k8scluster` receiver: Change `container.spec.name` label to `k8s.container.name` (#681)
- Migrate receiver creator to internal data model (#701)
- Add ec2 support to `resourcedetection` processor (#587)
- Enable timeout, sending queue and retry for SAPM exporter (#707)

### 🧰 Bug fixes 🧰

- `azuremonitor` exporter: Correct HTTP status code success mapping (#588)
- `k8scluster` receiver: Fix owner reference in metadata updates (#649)
- `awsxray` exporter: Fix handling of db system (#697)

### 🚀 New components 🚀

- Skeleton for AWS ECS container metrics receiver (#463)
- `prometheus_exec` receiver (#655)

## v0.7.0

# 🎉 OpenTelemetry Collector Contrib v0.7.0 (Beta) 🎉

The OpenTelemetry Collector Contrib contains everything in the [opentelemetry-collector release](https://github.com/open-telemetry/opentelemetry-collector/releases/tag/v0.7.0) (be sure to check the release notes here as well!). Check out the [Getting Started Guide](https://opentelemetry.io/docs/collector/getting-started/) for deployment and configuration information.

### 🛑 Breaking changes 🛑

- `awsxray` receiver updated to support udp: `tcp_endpoint` config option renamed to `endpoint` (#497)
- TLS config changed for `sapmreceiver` (#488) and `signalfxreceiver` receivers (#488)

### 🚀 New components 🚀

- Exporters
  - `sentry` adds tracing exporter for [Sentry](https://sentry.io/) (#565)
- Extensions
  - `endpoints` observer: adds generic endpoint watcher (#427)
  - `host` observer: looks for listening network endpoints on host (#432)

### 💡 Enhancements 💡

- Update `honeycomb` exporter for v0.8.0 compatibility
- Extend `metricstransform` processor to be able to add a label to an existing metric (#441)
- Update `kubeletstats` metrics according to semantic conventions (#475)
- Updated `awsxray` receiver config to use udp (#497)
- Add `/pods` endpoint support in `kubeletstats` receiver to add extra labels (#569)
- Add metric translation options to `signalfx` exporter (#477, #501, #571, #573)

### 🧰 Bug fixes 🧰

- `azuremonitor` exporter: Mark spanToEnvelope errors as permanent (#500)

## v0.6.0

# 🎉 OpenTelemetry Collector Contrib v0.6.0 (Beta) 🎉

The OpenTelemetry Collector Contrib contains everything in the [opentelemetry-collector release](https://github.com/open-telemetry/opentelemetry-collector/releases/tag/v0.6.0) (be sure to check the release notes here as well!). Check out the [Getting Started Guide](https://opentelemetry.io/docs/collector/getting-started/) for deployment and configuration information.

### 🛑 Breaking changes 🛑

- Removed `jaegarlegacy` (#397) and `zipkinscribe` receivers (#410)
- `kubeletstats` receiver: Renamed `k8s.pod.namespace` pod label to `k8s.namespace.name` and `k8s.container.name` container label to `container.name`

### 🚀 New components 🚀

- Processors
  - `metricstransform` renames/aggregates within individual metrics (#376) and allow changing the data type between int and float (#402)

### 💡 Enhancements 💡

- `awsxray` exporter: Use `peer.service` as segment name when set. (#385)
- `splunk` exporter: Add trace exports support (#359, #399)
- Build and publish Windows MSI (#408) and DEB/RPM Linux packages (#405)

### 🧰 Bug fixes 🧰

- `kubeletstats` receiver:
  - Fixed NPE for newly created pods (#404)
  - Updated to latest change in the ReceiverFactoryOld interface (#401)
  - Fixed logging and self reported metrics (#357)
- `awsxray` exporter: Only convert SQL information for SQL databases. (#379)
- `resourcedetection` processor: Correctly obtain machine-type info from gce metadata (#395)
- `k8scluster` receiver: Fix container resource metrics (#416)

## v0.5.0

Released 01-07-2020

# 🎉 OpenTelemetry Collector Contrib v0.5.0 (Beta) 🎉

The OpenTelemetry Collector Contrib contains everything in the [opentelemetry-collector release](https://github.com/open-telemetry/opentelemetry-collector/releases/tag/v0.5.0) (be sure to check the release notes here as well!). Check out the [Getting Started Guide](https://opentelemetry.io/docs/collector/getting-started/) for deployment and configuration information.

### 🚀 New components 🚀

- Processors
  - `resourcedetection` to automatically detect the resource based on the configured set of detectors (#309)

### 💡 Enhancements 💡

- `kubeletstats` receiver: Support for ServiceAccount authentication (#324)
- `signalfx` exporter and receiver
  - Add SignalFx metric token passthrough and config option (#325)
  - Set default endpoint of `signalfx` receiver to `:9943` (#351)
- `awsxray` exporter: Support aws plugins EC2/ECS/Beanstalk (#343)
- `sapm` exporter and receiver: Add SAPM access token passthrough and config option (#349)
- `k8s` processor: Add metrics support (#358)
- `k8s` observer: Separate annotations from labels in discovered pods (#363)

### 🧰 Bug fixes 🧰

- `honeycomb` exporter: Remove shared use of libhoney from goroutines (#305)

## v0.4.0

Released 17-06-2020

# 🎉 OpenTelemetry Collector Contrib v0.4.0 (Beta) 🎉

The OpenTelemetry Collector Contrib contains everything in the [opentelemetry-collector release](https://github.com/open-telemetry/opentelemetry-collector/releases/tag/v0.4.0) (be sure to check the release notes here as well!). Check out the [Getting Started Guide](https://opentelemetry.io/docs/collector/getting-started/) for deployment and configuration information.

### 🛑 Breaking changes 🛑

  - `signalfx` exporter `url` parameter changed to `ingest_url` (no impact if only using `realm` setting)

### 🚀 New components 🚀

- Receivers
  - `receiver_creator` to create receivers at runtime (#145), add observer support to receiver_creator (#173), add rules support (#207), add dynamic configuration values (#235) 
  - `kubeletstats` receiver (#237) 
  - `prometheus_simple` receiver (#184) 
  - `kubernetes-cluster` receiver (#175) 
  - `redis` receiver (#138)
- Exporters
  - `alibabacloudlogservice` exporter (#259) 
  - `SplunkHEC` metrics exporter (#246)
  - `elastic` APM exporter (#240)
  - `newrelic` exporter (#229) 
- Extensions
  - `k8s` observer (#185) 

### 💡 Enhancements 💡

- `awsxray` exporter
  - Use X-Ray convention of segment name == service name (#282)
  - Tweak xray export to improve rendering of traces and improve parity (#241)
  - Add handling for spans received with nil attributes (#212)
- `honeycomb` exporter
  - Use SendPresampled (#291)
  - Add span attributes as honeycomb event fields (#271)
  - Support resource labels in Honeycomb exporter (#20)
- `k8s` processor
  - Add support of Pod UID extraction to k8sprocessor (#219)
  - Use `k8s.pod.ip` to record resource IP instead of just `ip` (#183)
  - Support same authentication mechanism as other kubernetes components do (#307)
- `sapm` exporter: Add TLS for SAPM and SignalFx receiver (#215)
- `signalfx` exporter
  - Add metric metadata syncer to SignalFx exporter (#231)
  - Add TLS for SAPM and SignalFx receiver (#215)
- `stackdriver` exporter: Add support for resource mapping in config (#163)

### 🧰 Bug fixes 🧰

- `awsxray` exporter: Wrap bad request errors for proper handling by retry queue (#205)
- `lightstep` exporter: Ensure Lightstep exporter doesnt crash on nil node (#250)
- `sapm` exporter: Do not break Jaeger traces before sending downstream (#193)
- `k8s` processor: Ensure Jaeger spans work in passthrough mode (262)

## 🧩 Components 🧩

### Receivers

| Traces | Metrics |
|:-------:|:-------:|
| Jaeger Legacy | Carbon |
| SAPM (SignalFx APM) | Collectd | 
| Zipkin Scribe | K8s Cluster |
| | Redis |
| |  SignalFx | 
| | Simple Prometheus |
| | Wavefront |

### Processors

- K8s

### Exporters

| Commercial | Community |
|:------------:|:-----------:|
| Alibaba Cloud Log Service | Carbon |
| AWS X-ray | Elastic |
| Azure Monitor | Jaeger Thrift |
| Honeycomb | Kinesis |
| Lightstep |
| New Relic |
| SAPM (SignalFx APM) | 
| SignalFx (Metrics) |
| Splunk HEC |
| Stackdriver (Google) |

### Extensions

- Observer
  - K8s

## v0.3.0 Beta

Released 2020-03-30

### Breaking changes

-  Make prometheus receiver config loading strict. #697 
Prometheus receiver will now fail fast if the config contains unused keys in it.

### Changes and fixes

- Enable best effort serve by default of Prometheus Exporter (https://github.com/orijtech/prometheus-go-metrics-exporter/pull/6)
- Fix null pointer exception in the logging exporter #743 
- Remove unnecessary condition to have at least one processor #744 
- Updated Honeycomb exported to `honeycombio/opentelemetry-exporter-go v0.3.1`

### Features

Receivers / Exporters:

* AWS X-Ray
* Carbon
* CollectD
* Honeycomb
* Jaeger
* Kinesis
* LightStep
* OpenCensus
* OpenTelemetry
* SAPM
* SignalFx
* Stackdriver
* Wavefront
* Zipkin
* Zipkin Scribe


Processors:

* Attributes
* Batch
* Memory Limiter
* Queued Retry
* Resource
* Sampling
* Span
* Kubernetes

Extensions:

* Health Check
* Performance Profiler
* zPages


## v0.2.8

Released 2020-03-25

Alpha v0.2.8 of OpenTelemetry Collector Contrib.

- Implemented OTLP receiver and exporter.
- Added ability to pass config to the service programmatically (useful for custom builds).
- Improved own metrics / observability.


## v0.2.7

Released 2020-03-17

### Self-Observability
- New command-line switch to control legacy and new metrics. Users are encouraged
to experiment and migrate to the new metrics.
- Improved error handling on shutdown.


### Processors
- Fixed passthrough mode k8sprocessor.
- Added `HASH` action to attribute processor.

### Receivers and Exporters
- Added Honeycomb exporter.
- Added LightStep exporter.
- Added regular expression for Carbon receiver, allowing the metric name to be broken into proper label keys and values.
- Updated Stackdriver exporter to use a new batch API.


## v0.2.6 Alpha

Released 2020-02-18

### Self-Observability
- Updated metrics prefix to `otelcol` and expose command line argument to modify the prefix value.
- Batch dropped span now emits zero when no spans are dropped.

### Processors
- Extended Span processor to have include/exclude span logic.
- Ability to choose strict or regexp matching for include/exclude filters.

### Receivers and Exporters
- Added Carbon receiver and exporter.
- Added Wavefront receiver.


## v0.0.5 Alpha

Released 2020-01-30

- Regexp-based filtering of span names.
- Ability to extract attributes from span names and rename span.
- File exporter for debugging.
- Span processor is now enabled by default.

## v0.0.1 Alpha

Released 2020-01-11

First release of OpenTelemetry Collector Contrib.


[v0.3.0]: https://github.com/open-telemetry/opentelemetry-collector-contrib/compare/v0.2.8...v0.3.0
[v0.2.8]: https://github.com/open-telemetry/opentelemetry-collector-contrib/compare/v0.2.7...v0.2.8
[v0.2.7]: https://github.com/open-telemetry/opentelemetry-collector-contrib/compare/v0.2.6...v0.2.7
[v0.2.6]: https://github.com/open-telemetry/opentelemetry-collector-contrib/compare/v0.0.5...v0.2.6
[v0.0.5]: https://github.com/open-telemetry/opentelemetry-collector-contrib/compare/v0.0.1...v0.0.5
[v0.0.1]: https://github.com/open-telemetry/opentelemetry-collector-contrib/tree/v0.0.1<|MERGE_RESOLUTION|>--- conflicted
+++ resolved
@@ -4,13 +4,8 @@
 
 ### 💡 Enhancements 💡
 
-<<<<<<< HEAD
 - `hostmetricsreceiver`: Migrate Processes scraper to the Metrics builder (#8855)
-=======
 - `tanzuobservabilityexporter`: Use resourcetotelemetry helper (#8338)
-- `cmd/mdatagen`: Add resource attributes definition to metadata.yaml and move `pdata.Metrics` creation to the
-  generated code (#5270) 
->>>>>>> 94386ed5
 - Add `make crosslink` target to ensure replace statements are included in `go.mod` for all transitive dependencies within repository (#8822)
 - `filestorageextension`: Change bbolt DB settings for better performance (#9004)
 
