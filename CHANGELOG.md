--- conflicted
+++ resolved
@@ -18,6 +18,8 @@
 - `influxdbexporter`: Add support for cumulative, non-monotonic metrics. (#8348)
 - `oauth2clientauthextension`: Add support for EndpointParams (#7307)
 - Add `NewMetricData` function to `MetricsBuilder` to consistently set instrumentation library name (#8255)
+- `googlecloudpubsubreceiver` Added implementation of Google Cloud Pubsub receiver. (#1802)
+- `googlecloudpubsubexporter` Added implementation of Google Cloud Pubsub exporter. (#1802)
 
 ### 🛑 Breaking changes 🛑
 
@@ -193,16 +195,9 @@
 
 - `resourcedetectionprocessor`: Update `os.type` attribute values according to semantic conventions (#7544)
 
-<<<<<<< HEAD
-## 💡 Enhancements 💡
-
-- `googlecloudpubsubreceiver` Added implementation of Google Cloud Pubsub receiver. (#1802)
-- `googlecloudpubsubexporter` Added implementation of Google Cloud Pubsub exporter. (#1802)
+## 🚀 New components 🚀
 
 ## 🧰 Bug fixes 🧰
-=======
-### 🧰 Bug fixes 🧰
->>>>>>> c8db7801
 
 - `resourcedetectionprocessor`: fix `meta` allow list excluding keys with nil values (#7424)
 - `postgresqlreceiver`: Fix issue where empty metrics could be returned after failed connection (#7502)
