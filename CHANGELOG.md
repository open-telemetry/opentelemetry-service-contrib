--- conflicted
+++ resolved
@@ -13,6 +13,7 @@
 ### 💡 Enhancements 💡
 
 - `k8sclusterreceiver`: Validate that k8s API supports a resource before setting up a watcher for it (#9523)
+- `internal/stanza`: Add support for `remove` operator (#9524)
 
 ### 🧰 Bug fixes 🧰
 
@@ -50,11 +51,7 @@
 - `attributesprocessor`: Support filter by severity (#9132)
 - `processor/transform`: Add transformation of logs (#9368)
 - `datadogexporter`: Add `metrics::summaries::mode` to specify export mode for summaries (#8846)
-<<<<<<< HEAD
-- `internal/stanza`: Add support for `remove` operator (#9524)
-=======
 - `prometheusreceiver`: Add resource attributes for kubernetes resource discovery labels (#9416)
->>>>>>> 814c3a9e
 
 ### 🧰 Bug fixes 🧰
 
