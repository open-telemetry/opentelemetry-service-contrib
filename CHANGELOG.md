--- conflicted
+++ resolved
@@ -2,24 +2,19 @@
 
 ## Unreleased
 
-<<<<<<< HEAD
-## 🧰 Bug fixes 🧰
-
-- `prometheusreceiver`: Correctly map description and units when converting
+## 💡 Enhancements 💡
+
+## 🛑 Breaking changes 🛑
+
+## 🚩 Deprecations 🚩
+
+## 🧰 Bug fixes 🧰
+
+ - `tailsamplingprocessor`: "And" policy only works as a sub policy under a composite policy (#7590) 
+ - `prometheusreceiver`: Correctly map description and units when converting
   Prometheus metadata directly to pdata. (#7748)
-=======
-## 💡 Enhancements 💡
-
-## 🛑 Breaking changes 🛑
-
-## 🚩 Deprecations 🚩
-
-## 🧰 Bug fixes 🧰
-
- - `tailsamplingprocessor`: "And" policy only works as a sub policy under a composite policy (#7590) 
-
-## 🚀 New components 🚀
->>>>>>> b9b5c48f
+
+## 🚀 New components 🚀
 
 ## v0.44.0
 
