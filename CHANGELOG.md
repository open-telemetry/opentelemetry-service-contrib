--- conflicted
+++ resolved
@@ -23,11 +23,8 @@
     - A detailed [Upgrade Guide](https://github.com/open-telemetry/opentelemetry-log-collection/releases/tag/v0.28.0) is available in the log-collection v0.28.0 release notes. 
 - `datadogexporter`: Remove `OnlyMetadata` method from `Config` struct (#8980)
 - `datadogexporter`: Remove `GetCensoredKey` method from `APIConfig` struct (#8980)
-<<<<<<< HEAD
 - `mongodbatlasreceiver`: Updated to uses newer metric builder which changed some metric and resource attributes (#9093)
-=======
 - `dynatraceexporter`: Make `serialization` package `/internal` (#9097)
->>>>>>> 6e1dcf6c
 
 ### 🧰 Bug fixes 🧰
 
