# Changelog

## Unreleased

### 🛑 Breaking changes 🛑

- `stackdriverexporter`: Remove the stackdriver exporter in favor of the identical googlecloud exporter (#9274)
<<<<<<< HEAD
=======
- `filelog`, `journald`, `syslog`, `tcplog`, `udplog`: Remove `preserve_to` field from sub-parsers (#9331)
>>>>>>> df63d49c

### 🚩 Deprecations 🚩

### 🚀 New components 🚀

- `iisreceiver`: Add implementation of IIS Metric Receiver (#8832)
- `sqlserverreceiver`: Add implementation of SQL Server Metric Receiver (#8398)
<<<<<<< HEAD

### 💡 Enhancements 💡

### 🧰 Bug fixes 🧰

## v0.49.0

=======
- `activedirectorydsreceiver`: Add implementation of Active Directory Domain Services metric receiver (#9359)

### 💡 Enhancements 💡
- `pkg/translator/prometheusremotewrite`: Allow to disable sanitize metric labels (#8270)
- `basicauthextension`: Implement `configauth.ClientAuthenticator` so that the extension can also be used as HTTP client basic authenticator.(#8847)

- `cmd/mdatagen`: Update generated functions to have simple parse function to handle string parsing consistently and limit code duplication across receivers (#7574)

### 🧰 Bug fixes 🧰

- `fluentforwardreceiver`: Release port on shutdown (#9111)

## v0.49.0

### ⚠️ Warning  ⚠️

This release contains an issue in
[Prometheus receiver](https://github.com/open-telemetry/opentelemetry-collector-contrib/tree/main/receiver/prometheusreceiver)
causing 30% memory consumption increase when there is a lot of target churn. The issue is currently being 
investigated and will be fixed in one of the new releases. More details:
https://github.com/open-telemetry/opentelemetry-collector-contrib/issues/9278.

>>>>>>> df63d49c
### 🛑 Breaking changes 🛑

- `filelogreceiver`, `journaldreceiver`, `syslogreceiver`, `tcplogreceiver`, `udplogreceiver`:
  - Updated data model to align with stable logs data model, which includes various breaking changes. (#9139, #8835)
<<<<<<< HEAD
    - A detailed [Upgrade Guide](https://github.com/open-telemetry/opentelemetry-log-collection/releases/tag/v0.28.0) is available in the log-collection v0.29.0 release notes. 
=======
    - A detailed [Upgrade Guide](https://github.com/open-telemetry/opentelemetry-log-collection/releases/tag/v0.28.0) is available in the log-collection v0.29.0 release notes.
>>>>>>> df63d49c
- `datadogexporter`: Remove `OnlyMetadata` method from `Config` struct (#8980)
- `datadogexporter`: Remove `GetCensoredKey` method from `APIConfig` struct (#8980)
- `mongodbatlasreceiver`: Updated to uses newer metric builder which changed some metric and resource attributes (#9093)
- `dynatraceexporter`: Make `serialization` package `/internal` (#9097)
- `attributesprocessor`: Remove log names from filters (#9131)
<<<<<<< HEAD
=======
- `k8sclusterreceiver`: The `receiver.k8sclusterreceiver.reportCpuMetricsAsDouble` feature gate is now enabled by default (#9367)
  - Users may have to update monitoring for a few Kubernetes cpu metrics, for 
    more details see [feature-gate-configurations](https://github.com/open-telemetry/opentelemetry-collector-contrib/tree/main/receiver/k8sclusterreceiver#feature-gate-configurations).
>>>>>>> df63d49c

### 🚩 Deprecations 🚩

- `datadogexporter`: Deprecate `service` setting in favor of `service.name` semantic convention (#8784)
- `datadogexporter`: Deprecate `version` setting in favor of `service.version` semantic convention (#8784)
- `datadogexporter`: Deprecate `env` setting in favor of `deployment.environment` semantic convention (#9017)
- `datadogexporter`: Deprecate `GetHostTags` method from `TagsConfig` struct (#8975)
- `datadogexporter`: Deprecate `tags` setting in favor of `host_metadata::tags` (#9100)
- `datadogexporter`: Deprecate `send_metadata` setting in favor of `host_metadata::enabled` (#9100)
- `datadogexporter`: Deprecate `use_resource_metadata` setting in favor of `host_metadata::hostname_source` (#9100)
- `prometheusexecreceiver`: Deprecate prom_exec receiver (#9058)
- `fluentbitextension`: Deprecate Fluentbit extension (#9062)
<<<<<<< HEAD
- `hostmetricsreceiver`: Deprecate `include` and `exclude` settings for process filtering (#8188)  
=======

>>>>>>> df63d49c
### 🚀 New components 🚀

- `riakreceiver`: Riak Metric Receiver (#8548)

### 💡 Enhancements 💡
- `splunkhecexporter`: Add support for batching traces (#8995)
- `hostmetricsreceiver`: Migrate Processes scraper to the Metrics builder (#8855)
- `tanzuobservabilityexporter`: Use resourcetotelemetry helper (#8338)
- Add `make crosslink` target to ensure replace statements are included in `go.mod` for all transitive dependencies within repository (#8822)
- `filestorageextension`: Change bbolt DB settings for better performance (#9004)
- `jaegerremotesamplingextension`: Add local and remote sampling stores (#8818)
- `attributesprocessor`: Add support to filter on log body (#8996)
- `prometheusremotewriteexporter`: Translate resource attributes to the target info metric (#8493)
- `prometheusexporter`: Add `job` and `instance` labels to metrics so they can be scraped with `honor_labels: true` (#9115)
- `podmanreceiver`: Add API timeout configuration option (#9014)
- `cmd/mdatagen`: Add `sem_conv_version` field to metadata.yaml that is used to set metrics SchemaURL (#9010)
- `splunkheceporter`: Add an option to disable log or profiling data (#9065)
<<<<<<< HEAD
- `windowsperfcountersreceiver`: Move code into separate package for use in other windowsperfcounter receivers (#9108) 
=======
- `windowsperfcountersreceiver`: Move code into separate package for use in other windowsperfcounter receivers (#9108)
>>>>>>> df63d49c
- `datadogexporter`: Add `host_metadata` configuration section to configure host metadata export (#9100)
- `cmd/mdatagen`: Update documentation generated for attributes to list enumerated values and show the "value" that will be visible on metrics when it is different from the attribute key in metadata.yaml (#8983)
- `routingprocessor`: add option to drop resource attribute used for routing (#8990)

### 🧰 Bug fixes 🧰

- `filestorageextension`: use correct bbolt options for compaction (#9134)
- `hostmetricsreceiver`: Use cpu times for time delta in cpu.utilization calculation (#8857)
- `dynatraceexporter`: Remove overly verbose stacktrace from certain logs (#8989)
- `googlecloudexporter`: fix the `exporter.googlecloud.OTLPDirect` fature-gate, which was not applied when the flag was provided (#9116)
- `signalfxexporter`: Fix bug to enable timeouts for correlating traces and metrics (#9101)
- `windowsperfcountersreceiver`: fix exported values being integers instead of doubles (#9138)
- `prometheusreceiver`: Fix issues with relabelling the `job` and `instance` labels. (#8780)
<<<<<<< HEAD
=======
- `dynatraceexporter`: Continue processing data points after a serialization error. (#9330)
>>>>>>> df63d49c

## v0.48.0

### 💡 Enhancements 💡

- `k8seventsreceiver`: Add Api_version and resource_version (#8539)
- `datadogexporter`: Add `metrics::sums::cumulative_monotonic_mode` to specify export mode for cumulative monotonic sums (#8490)
- `dynatraceexporter`: add multi-instance deployment note to README.md (#8848)
- `resourcedetectionprocessor`: Add attribute allowlist (#8547)
- `datadogexporter`:  Metrics payload data and Sketches payload data will be logged if collector is started in debug mode (#8929)
<<<<<<< HEAD
- `hostmetricsreceiver`:  Ability to configure include/exclude filters on any process attribute (#8188)
=======
- `cmd/mdatagen`: Add resource attributes definition to metadata.yaml and move `pdata.Metrics` creation to the
  generated code (#8555)
>>>>>>> df63d49c

### 🛑 Breaking changes 🛑

- `windowsperfcountersreceiver`: Added metrics configuration (#8376)
- `lokiexporter`: Remove deprecated LogRecord.name field (#8951)
- `splunkhecexporter`: Remove deprecated LogRecord.name field (#8951)

### 🚩 Deprecations 🚩

- `datadogexporter`: Deprecate `OnlyMetadata` method from `Config` struct (#8359)
- `datadogexporter`: Deprecate `GetCensoredKey` method from `APIConfig` struct (#8830)
- `datadogexporter`: Deprecate `metrics::send_monotonic_counter` in favor of `metrics::sums::cumulative_monotonic_mode` (#8490)

### 🚀 New components 🚀

- `sigv4authextension`: Enable component (#8518)

## v0.47.0

### 💡 Enhancements 💡

- `googlecloudexporter`: Add Validate method in config (#8559)
- `attributesprocessor`: Add convert action (#7930)
- `attributesprocessor`: Add metric support (#8111)
- `prometheusremotewriteexporter`: Write-Ahead Log support enabled (#7304)
- `hostreceiver/filesystemscraper`: Add filesystem utilization (#8027)
- `hostreceiver/pagingscraper`: Add paging.utilization (#6221)
- `googlecloudexporter`: [Alpha] Translate metrics directly from OTLP to gcm using the `exporter.googlecloud.OTLPDirect` feature-gate (#7177)
- `simpleprometheusreceiver`: Add support for static labels (#7908)
- `spanmetricsprocessor`: Dropping the condition to replace _ with key_ as __ label is reserved and _ is not (#8057)
- `podmanreceiver`: Add container.runtime attribute to container metrics (#8262)
- `dockerstatsreceiver`: Add container.runtime attribute to container metrics (#8261)
- `tanzuobservabilityexporter`: instrumentation Library and Dropped Counts to Span Tags (#8120)
- `clickhouseexporter`: Implement consume log logic. (#9705)
- `influxdbexporter`: Add support for cumulative, non-monotonic metrics. (#8348)
- `oauth2clientauthextension`: Add support for EndpointParams (#7307)
- Add `NewMetricData` function to `MetricsBuilder` to consistently set instrumentation library name (#8255)
- `googlecloudpubsubreceiver` Added implementation of Google Cloud Pubsub receiver. (#8391)
- `googlecloudpubsubexporter` Added implementation of Google Cloud Pubsub exporter. (#8391)
- `coralogixexporter` Allow exporter timeout to be configured (#7957)
- `prometheusremotewriteexporter` support adding trace id and span id attached to exemplars (#8380)
- `influxdbexporter`: accept histogram metric missing infinity bucket. (#8462)
- `skywalkingreceiver`: Added implementation of Skywalking receiver. (#8549)
- `prometheusreceiver`: Fix staleness bug for histograms and summaries (#8561)

### 🛑 Breaking changes 🛑

- `mongodbatlasreceiver`: rename mislabeled attribute `memory_state` to correct `disk_status` on partition disk metrics (#7747)
- `mongodbatlasreceiver`: Correctly set initial lookback for querying mongodb atlas api (#8246)
- `nginxreceiver`: instrumentation name updated from `otelcol/nginx` to `otelcol/nginxreceiver` (#8255)
- `postgresqlreceiver`: instrumentation name updated from `otelcol/postgresql` to `otelcol/postgresqlreceiver` (#8255)
- `redisreceiver`: instrumentation name updated from `otelcol/redis` to `otelcol/redisreceiver` (#8255)
- `apachereceiver`: instrumentation name updated from `otelcol/apache` to `otelcol/apachereceiver` ()
- `couchdbreceiver`: instrumentation name updated from `otelcol/couchdb` to `otelcol/couchdbreceiver` (#8366)
- `prometheusreceiver` Change resource attributes on metrics: `instance` -> `service.instance.id`, `host.name` -> `net.host.name`,  `port` -> `net.host.port`, `scheme` -> `http.scheme`, `job` removed (#8266)
- `prometheusremotewriteexporter` Use `service.*` resource attributes instead of `job` and `instance` resource attributes when adding job and instance labels to metrics (#8266)
- `mysqlreceiver`: instrumentation name updated from `otel/mysql` to `otelcol/mysqlreceiver` (#8387)
- `zookeeperreceiver`: instrumentation name updated from `otelcol/zookeeper` to `otelcol/zookeeperreceiver` (#8389)
- `coralogixexporter`: Create dynamic subsystem name (#7957)
  - Deprecate configuration changed. Dynamic subsystem name from traces service name property.
- `rabbitmqreceiver`: instrumentation name updated from `otelcol/rabbitmq` to `otelcol/rabbitmqreceiver` (#8400)

### 🧰 Bug fixes 🧰

- `zipkinexporter`: Set "error" tag value when status is set to error (#8187)
- `prometheusremotewriteexporter`: Correctly handle metric labels which collide after sanitization (#8378)
- `prometheusremotewriteexporter`: Drop labels when exemplar attributes exceed the max number of characters (#8379)
- `k8sclusterreceiver`: Add support to enable k8s node and container cpu metrics to be reported as double values (#8245)
  - Use "--feature-gates=receiver.k8sclusterreceiver.reportCpuMetricsAsDouble" to enable reporting node and container
    cpu metrics as a double values.
- `tanzuobservabilityexporter`: Fix a typo in Instrumentation Library name and version tags (#8384)
- `logreceivers`: Fix an issue where receiver would sometimes fail to build using Go 1.18 (#8521)
- `awsxrayreceiver`: Add defaults for optional stack frame parameters (#8790)

### 🚩 Deprecations 🚩

- `datadogexporter`: Deprecate automatic environment variable detection (#8397)

### 🚀 New components 🚀
- `sigv4authextension`: New Component: Sigv4 Authenticator Extension (#8263)

## v0.46.0

### 💡 Enhancements 💡

- `internal/stanza`: Export metrics from Stanza receivers (#8025)
- `hostreceiver/pagingscraper`: Migrate the scraper to the mdatagen metrics builder (#7139)
- Do not drop zero trace/span id spans in the jaeger conversion (#7946)
- Upgrade to use semantic conventions 1.6.1 (#7926)
- `dynatraceexporter`: Validate QueueSettings and perform config validation in Validate() instead (#8020)
- `sapmexporter`: Add validation for `sending_queue` setting (#8023)
- `signalfxexporter`: Add validation for `sending_queue` setting (#8026)
- `internal/stanza`: Add support for arbitrary attribute types (#8081)
- `resourcedetectionprocessor`: Add confighttp.HTTPClientSettings To Resource Detection Config Fixes (#7397)
- `hostmetricsreceiver`: Add cpu.utilization metrics to cpu scrapper (#7130)
- `honeycombexporter`: Add validation for `sending_queue` setting (#8113)
- `routingprocessor`: Expand error handling on failure to build exporters (#8125)
- `skywalkingreceiver`: Add new skywalking receiver component folder and structure (#8107)
- `groupbyattrsprocesor`: Allow empty keys, which allows to use the processor for compaction (#7793)
- `datadogexporter`: Add rbac to example k8s manifest file (#8186)
- `splunkhecexporter`: Add validation for `sending_queue` setting (#8256)

### 🛑 Breaking changes 🛑

- Remove deprecated functions from jaeger translator (#8032)
- `internal/stanza`: Remove `write_to` setting from input operators (#8081)
- `mongodbatlasreceiver`: rename `mongodb.atlas.*` attributes to `mongodb_atlas.*` adhering to naming guidelines. Adding 3 new attributes (#7960)

### 🧰 Bug fixes 🧰

- `prometheusreceiver`: Fix segfault that can occur after receiving stale metrics (#8056)
- `filelogreceiver`: Fix issue where logs could occasionally be duplicated (#8123)
- `prometheusremotewriteexporter`: Fix empty non-string resource attributes (#8116)

### 🚀 New components 🚀

## v0.45.1

### 💡 Enhancements 💡

- `sumologicexporter`: Move validation to Config (#7936)
- `elasticsearchexporter`: Fix crash with batch processor (#7953).
- `splunkhecexporter`: Batch metrics payloads (#7760)
- `tanzuobservabilityexporter`: Add internal SDK metric tag (#7826)
- `hostreceiver/processscraper`: Migrate the scraper to the mdatagen metrics builder (#7287)

### 🧰 Bug fixes 🧰

- `awsprometheusremotewriteexporter`: fix dependencies issue (#7963)

### 🚀 New components 🚀

- `awsfirehose` receiver: Add AWS Kinesis Data Firehose Receiver (#7918)

## v0.45.0

### 💡 Enhancements 💡

- `hostreceiver/filesystemscraper`: Migrate the scraper to the mdatagen metrics builder (#7772)
- `hostreceiver/memoryscraper`: Migrate the scraper to the mdatagen metrics builder (#7312)
- `lokiexporter`: Use record attributes as log labels (#7569)
- `routingprocessor`: Do not err on failure to build exporters (#7423)
- `apachereceiver`: Update to mdatagen v2 (#7573)
- `datadogexporter`: Don't send host metadata if hostname is empty (#7426)
- `datadogexporter`: Add insecure_skip_verify flag to configuration (#7422)
- `coralogixexporter`: Update readme (#7785)
- `awscloudwatchlogsexporter`: Remove name from aws cloudwatch logs exporter (#7554)
- `tanzuobservabilityexporter`: Update OTel Collector's Exporter to match WF Proxy Handling of source (#7929)
- `hostreceiver/memoryscraper`: Add memory.utilization (#6221)
- `awskinesisexporter`: Add Queue Config Validation AWS Kinesis Exporter (#7835)
- `elasticsearchexporter`: Remove usage of deprecated LogRecord.Name field (#7829).
- `loadbalancingexporter`: Allow non-exist hostname on startup (#7935)
- `datadogexporter`: Use exact sum, count and average on Datadog distributions (#7830)
- `storage/filestorage`: add optional compaction to filestorage (#7768)
- `tanzuobservabilityexporter`: Add attributes from the Resource to the resulting WF metric tags & set `source` value in WF metric (#8101)

### 🛑 Breaking changes 🛑

- Use go mod compat, drops support for reproducibility with go 1.16 (#7915)
- `apachereceiver`: Update instrumentation library name from `otel/apache` to `otelcol/apache` (#7754)
- `pkg/translator/prometheusremotewrite`: Cleanup prw translator public functions (#7776)
- `prometheusreceiver`: The OpenCensus-based metric conversion pipeline has
  been removed.
  - The `receiver.prometheus.OTLPDirect` feature gate has been removed as
    the direct pipeline is the only remaining pipeline.
- `translator/jaeger`: Cleanup jaeger translator function names (#7775)
  - Deprecate old funcs with Internal word.
- `mysqlreceiver`: Update data model and names for several metrics (#7924)
  - Change all metrics to Int values
  - Remove `mysql.buffer_pool_pages`. Replace with:
    - `mysql.buffer_pool.pages`
    - `mysql.buffer_pool.data_pages`
    - `mysql.buffer_pool.page_flushes`
  - Remove `mysql.buffer_pool_size`. Replace with:
    - `mysql.buffer_pool.limit`
    - `mysql.buffer_pool.usage`
  - Rename `mysql.buffer_pool_operations` to `mysql.buffer_pool.operations`

### 🚩 Deprecations 🚩

- Deprecated log_names setting from filter processor. (#7552)

### 🧰 Bug fixes 🧰

 - `tailsamplingprocessor`: "And" policy only works as a sub policy under a composite policy (#7590)
 - `prometheusreceiver`: Correctly map description and units when converting
  Prometheus metadata directly to pdata. (#7748)
 - `sumologicexporter`: fix exporter panics on malformed histogram (#7548)
- `awsecscontainermetrics`: CPU Reserved is now 1024/vCPU for ECS Container Insights (#6734)

### 🚀 New components 🚀

- `clickhouse` exporter: Add ClickHouse Exporter (#6907)
- `pkg/translator/signalfx`: Extract signalfx to metrics conversion in a separate package (#7778)
  - Extract FromMetrics to SignalFx translator package (#7823)

## v0.44.0

### 💡 Enhancements 💡

- `kafkaexporter`: Add compression and flush max messages options.
- `dynatraceexporter`: Write error logs using plugin logger (#7360)
- `dynatraceexporter`: Fix docs for TLS settings (#7568)
- `tanzuobservabilityexporter`: Turn on metrics exporter (#7281)
- `attributesprocessor` `resourceprocessor`: Add `from_context` value source
- `resourcedetectionprocessor`: check cluster config to verify resource is on aws for eks resources (#7186)
- `awscloudwatchlogsexporter`: enable awscloudwatchlogsexporter which accepts and exports log data (#7297)
- `translator/prometheusremotewrite`: add a new module to help translate data from OTLP to Prometheus Remote Write (#7240)
- `azuremonitorexporter`: In addition to traces, export logs to Azure Application Insights (#7403)
- `jmxreceiver`: Added `additional_jars` configuration option to launch JMX Metric Gatherer JAR with extended `CLASSPATH` (#7378)
- `awscontainerinsightreceiver`: add full pod name when configured to AWS Container Insights Receiver (#7415)
- `hostreceiver/loadscraper`: Migrate the scraper to the mdatagen metrics builder (#7288)
- `awsecscontainermetricsreceiver`: Rename attributes to follow semantic conventions (#7425)
- `datadogexporter`: Always map conventional attributes to tags (#7185)
- `mysqlreceiver`: Add golden files for integration test (#7303)
- `nginxreceiver`: Standardize integration test (#7515)
- `mysqlreceiver`: Update to use mdatagen v2 (#7507)
- `postgresqlreceiver`: Add integration tests (#7501)
- `apachereceiver`: Add integration test (#7517)
- `mysqlreceiver`: Use scrapererror to report errors (#7513)
- `postgresreceiver`: Update to mdatagen v2 (#7503)
- `nginxreceiver`: Update to mdatagen v2 (#7549)
- `datadogexporter`: Fix traces exporter's initialization log (#7564)
- `tailsamplingprocessor`: Add And sampling policy (#6910)
- `coralogixexporter`: Add Coralogix Exporter (#7383)
- `prometheusexecreceiver`: Add default value for `scrape_timeout` option (#7587)

### 🛑 Breaking changes 🛑

- `resourcedetectionprocessor`: Update `os.type` attribute values according to semantic conventions (#7544)
- `awsprometheusremotewriteexporter`: Deprecation notice; may be removed after v0.49.0
  - Switch to using the `prometheusremotewriteexporter` + `sigv4authextension` instead

### 🧰 Bug fixes 🧰

- `resourcedetectionprocessor`: fix `meta` allow list excluding keys with nil values (#7424)
- `postgresqlreceiver`: Fix issue where empty metrics could be returned after failed connection (#7502)
- `resourcetotelemetry`: Ensure resource attributes are added to summary
  and exponential histogram data points. (#7523)

### 🚩 Deprecations 🚩

- Deprecated otel_to_hec_fields.name setting from splunkhec exporter. (#7560)

## v0.43.0

### 💡 Enhancements 💡

- `coralogixexporter`: First implementation of Coralogix Exporter (#6816)
- `cloudfoundryreceiver`: Enable Cloud Foundry client (#7060)
- `elasticsearchexporter`: add elasticsearchexporter to the components exporter list (#6002)
- `elasticsearchreceiver`: Add metric metadata (#6892)
- `elasticsearchreceiver`: Use same metrics as JMX receiver for JVM metrics (#7160)
- `elasticsearchreceiver`: Implement scraping logic (#7174)
- `datadogexporter`: Add http.status_code tag to trace stats (#6889)
- `datadogexporter`: Add configuration option to use OTel span name into the Datatog resource name (#6611)
- `mongodbreceiver`: Add initial client code to the component (#7125)
- `tanzuobservabilityexporter`: Support delta histograms (#6897)
- `awscloudwatchlogsexporter`: Use cwlogs package to export logs (#7152)
- `mysqlreceiver`: Add the receiver to available components (#7078)
- `tanzuobservabilityexporter`: Documentation for the memory_limiter configuration (#7164)
- `dynatraceexporter`: Do not shut down exporter when metrics ingest module is temporarily unavailable (#7161)
- `mongodbreceiver`: Add metric metadata (#7163)
- `mongodbreceiver`: Add metric scraping (#7175)
- `postgresqlreceiver`: add the receiver to available components (#7079)
- `rabbitmqreceiver`: Add scraper logic (#7299)
- `tanzuobservability exporter`: Support summary metrics (#7121)
- `mongodbatlasreceiver`: Add retry and backoff to HTTP client (#6943)
- Use Jaeger gRPC instead of Thrift in the docker-compose example (#7243)
- `tanzuobservabilityexporter`: Support exponential histograms (#7127)
- `receiver_creator`: Log added and removed endpoint env structs (#7248)
- `prometheusreceiver`: Use the OTLP data conversion path by default. (#7282)
  - Use `--feature-gates=-receiver.prometheus.OTLPDirect` to re-enable the
    OpenCensus conversion path.
- `extension/observers`: Correctly set image and tag on container endpoints (#7279)
- `tanzuobservabilityexporter`: Document how to enable memory_limiter (#7286)
- `hostreceiver/networkscraper`: Migrate the scraper to the mdatagen metrics builder (#7048)
- `hostmetricsreceiver`: Add MuteProcessNameError config flag to mute specific error reading process executable (#7176)
- `scrapertest`: Improve comparison logic (#7305)
- `hostmetricsreceiver`: add `cpu_average` option for load scraper to report the average cpu load (#6999)
- `scrapertest`: Add comparison option to ignore specific attributes (#6519)
- `tracegen`: Add option to pass in custom headers to export calls via command line (#7308)
- `tracegen`: Provide official container images (#7179)
- `scrapertest`: Add comparison function for pdata.Metrics (#7400)
- `prometheusremotewriteexporter` : Dropping the condition to replace _ with key_ as __ label is reserved and _ is not (#7112)

### 🛑 Breaking changes 🛑

- `tanzuobservabilityexporter`: Remove status.code
- `tanzuobservabilityexporter`: Use semantic conventions for status.message (#7126)
- `k8sattributesprocessor`: Move `kube` and `observability` packages to `internal` folder (#7159)
- `k8sattributesprocessor`: Unexport processor `Option`s (#7311)
- `zookeeperreceiver`: Refactored metrics to have correct units, types, and combined some metrics via attributes. (#7280)
- `prometheusremotewriteexporter`: `PRWExporter` struct and `NewPRWExporter()`
  function are now unexported. (#TBD)
- `newrelicexporter` marked as deprecated (#7284)

### 🚀 New components 🚀

- `rabbitmqreceiver`: Establish codebase for RabbitMQ metrics receiver (#7239)
- Add `basicauth` extension (#7167)
- `k8seventsreceiver`: Implement core logic (#6885)

### 🧰 Bug fixes 🧰

- `k8sattributeprocessor`: Parse IP out of net.Addr to correctly tag k8s.pod.ip (#7077)
- `k8sattributeprocessor`: Process IP correctly for net.Addr instances that are not typed (#7133)
- `mdatagen`: Fix validation of `enabled` field in metadata.yaml (#7166)
- `elasticsearch`: Fix timestamp for each metric being startup time (#7255)
- `prometheusremotewriteexporter`: Fix index out of range panic caused by expiring metrics (#7149)
- `resourcedetection`: Log the error when checking for ec2metadata availability (#7296)

## v0.42.0

### 💡 Enhancements 💡

- `couchbasereceiver`: Add couchbase client (#7122)
- `couchdbreceiver`: Add couchdb scraper (#7131)
- `couchdbreceiver`: Add couchdb client (#6880)
- `elasticsearchreceiver`: Implement scraper client (#7019)
- `couchdbreceiver`: Add metadata metrics (#6878)
- `prometheusremotewriteexporter`: Handling Staleness flag from OTLP (#6679)
- `prometheusexporter`: Handling Staleness flag from OTLP (#6805)
- `prometheusreceiver`: Set OTLP no-data-present flag for stale scraped metrics. (#7043)
- `mysqlreceiver`: Add Integration test (#6916)
- `datadogexporter`: Add compatibility with ECS Fargate semantic conventions (#6670)
- `k8s_observer`: discover k8s.node endpoints (#6820)
- `redisreceiver`: Add missing description fields to keyspace metrics (#6940)
- `redisreceiver`: Set start timestamp uniformly for gauge and sum metrics (#6941)
- `kafkaexporter`: Allow controlling Kafka acknowledgment behaviour  (#6301)
- `lokiexporter`: Log the first part of the http body on failed pushes to loki (#6946)
- `resourcedetectionprocessor`: add the [consul](https://www.consul.io/) detector (#6382)
- `awsemfexporter`: refactor cw_client logic into separate `cwlogs` package (#7072)
- `prometheusexporter`: Dropping the condition to replace _ with key_ as __ label is reserved and _ is not (#7506)

### 🛑 Breaking changes 🛑

- `memcachedreceiver`: Update metric names (#6594)
- `memcachedreceiver`: Fix some metric units and value types (#6895)
- `sapm` receiver: Use Jaeger status values instead of OpenCensus (#6682)
- `jaeger` receiver/exporter: Parse/set Jaeger status with OTel spec values (#6682)
- `awsecscontainermetricsreceiver`: remove tag from `container.image.name` (#6436)
- `k8sclusterreceiver`: remove tag from `container.image.name` (#6436)

### 🚀 New components 🚀

- `ecs_task_observer`: Discover running containers in AWS ECS tasks (#6894)
- `mongodbreceiver`: Establish codebase for MongoDB metrics receiver (#6972)
- `couchbasereceiver`: Establish codebase for Couchbase metrics receiver (#7046)
- `dbstorage`: New experimental dbstorage extension (#7061)
- `redactionprocessor`: Remove sensitive data from traces (#6495)

### 🧰 Bug fixes 🧰

- `ecstaskobserver`: Fix "Incorrect conversion between integer types" security issue (#6939)
- Fix typo in "direction" metrics attribute description (#6949)
- `zookeeperreceiver`: Fix issue where receiver could panic during shutdown (#7020)
- `prometheusreceiver`: Fix metadata fetching when metrics differ by trimmable suffixes (#6932)
- Sanitize URLs being logged (#7021)
- `prometheusreceiver`: Fix start time tracking for long scrape intervals (#7053)
- `signalfxexporter`: Don't use syscall to avoid compilation errors on some platforms (#7062)
- `tailsamplingprocessor`: Add support for new policies as composite sub-policies (#6975)

### 💡 Enhancements 💡

- `lokiexporter`: add complete log record to body (#6619)
- `k8sclusterreceiver` add `container.image.tag` attribute (#6436)
- `spanmetricproccessor`: use an LRU cache for the cached Dimensions key-value pairs (#2179)
- `skywalkingexporter`: add skywalking metrics exporter (#6528)
- `deltatorateprocessor`: add int counter support (#6982)
- `filestorageextension`: document default values (#7022)
- `redisreceiver`: Migrate the scraper to the mdatagen metrics builder (#6938)

## v0.41.0

### 🛑 Breaking changes 🛑

- None

### 🚀 New components 🚀

- `asapauthextension` (#6627)
- `mongodbatlasreceiver` (#6367)

### 🧰 Bug fixes 🧰

- `filestorageextension`: fix panic when configured directory cannot be accessed (#6103)
- `hostmetricsreceiver`: fix set of attributes for system.cpu.time metric (#6422)
- `k8sobserver`: only record pod endpoints for running pods (#5878)
- `mongodbatlasreceiver`: fix attributes fields in metadata.yaml (#6440)
- `prometheusexecreceiver`: command line processing on Windows (#6145)
- `spanmetricsprocessor`: fix exemplars support (#6140)
-  Remap arm64 to aarch64 on rpm/deb packages (#6635)

### 💡 Enhancements 💡

- `datadogexporter`: do not use attribute localhost-like hostnames (#6477)
- `datadogexporter`: retry per network call (#6412)
- `datadogexporter`: take hostname into account for cache (#6223)
- `exporter/lokiexporter`: adding a feature for loki exporter to encode JSON for log entry (#5846)
- `googlecloudspannerreceiver`: added fallback to ADC for database connections. (#6629)
- `googlecloudspannerreceiver`: added parsing only distinct items for sample lock request label. (#6514)
- `googlecloudspannerreceiver`: added request tag label to metadata config for top query stats. (#6475)
- `googlecloudspannerreceiver`: added sample lock requests label to the top lock stats metrics. (#6466)
- `googlecloudspannerreceiver`: added transaction tag label to metadata config for top transaction stats. (#6433)
- `groupbyattrsprocessor`: added support for metrics signal (#6248)
- `hostmetricsreceiver`: ensure SchemaURL is set (#6482)
- `kubeletstatsreceiver`: add support for read-only kubelet endpoint (#6488)
- `mysqlreceiver`: enable native authentication (#6628)
- `mysqlreceiver`: remove requirement for password on MySQL (#6479)
- `receiver/prometheusreceiver`: do not add host.name to metrics from localhost/unspecified targets (#6476)
- `spanmetricsprocessor`: add setStatus operation (#5886)
- `splunkhecexporter`: remove duplication of host.name attribute (#6527)
- `tanzuobservabilityexporter`: add consumer for sum metrics. (#6385)
- Update log-collection library to v0.23.0 (#6593)

## v0.40.0

### 🛑 Breaking changes 🛑

- `tencentcloudlogserviceexporter`: change `Endpoint` to `Region` to simplify configuration (#6135)

### 🚀 New components 🚀

- Add `memcached` receiver (#5839)

### 🧰 Bug fixes 🧰

- Fix token passthrough for HEC (#5435)
- `datadogexporter`: Fix missing resource attributes default mapping when resource_attributes_as_tags: false (#6359)
- `tanzuobservabilityexporter`: Log and report missing metric values. (#5835)
- `mongodbatlasreceiver`: Fix metrics metadata (#6395)

### 💡 Enhancements 💡

- `awsprometheusremotewrite` exporter: Improve error message when failing to sign request
- `mongodbatlas`: add metrics (#5921)
- `healthcheckextension`: Add path option (#6111)
- Set unprivileged user to container image (#6380)
- `k8sclusterreceiver`: Add allocatable type of metrics (#6113)
- `observiqexporter`: Allow Dialer timeout to be configured (#5906)
- `routingprocessor`: remove broken debug log fields (#6373)
- `prometheusremotewriteexporter`: Add exemplars support (#5578)
- `fluentforwardreceiver`: Convert attributes with nil value to AttributeValueTypeEmpty (#6630)

## v0.39.0

### 🛑 Breaking changes 🛑

- `httpdreceiver` renamed to `apachereceiver` to match industry standards (#6207)
- `tencentcloudlogserviceexporter` change `Endpoint` to `Region` to simplify configuration (#6135)

### 🚀 New components 🚀

- Add `postgresqlreceiver` config and factory (#6153)
- Add TencentCloud LogService exporter `tencentcloudlogserviceexporter` (#5722)
- Restore `jaegerthrifthttpexporter` (#5666)
- Add `skywalkingexporter` (#5690, #6114)

### 🧰 Bug fixes 🧰

- `datadogexporter`: Improve cumulative metrics reset detection using `StartTimestamp` (#6120)
- `mysqlreceiver`: Address issues in shutdown function (#6239)
- `tailsamplingprocessor`: End go routines during shutdown (#5693)
- `googlecloudexporter`: Update google cloud exporter to correctly close the metric exporter (#5990)
- `statsdreceiver`: Fix the summary point calculation (#6155)
- `datadogexporter` Correct default value for `send_count_sum_metrics` (#6130)

### 💡 Enhancements 💡

- `datadogexporter`: Increase default timeout to 15 seconds (#6131)
- `googlecloudspannerreceiver`: Added metrics cardinality handling for Google Cloud Spanner receiver (#5981, #6148, #6229)
- `mysqlreceiver`: Mysql add support for different protocols (#6138)
- `bearertokenauthextension`: Added support of Bearer Auth for HTTP Exporters (#5962)
- `awsxrayexporter`: Fallback to rpc.method for segment operation when aws.operation missing (#6231)
- `healthcheckextension`: Add new health check feature for collector pipeline (#5643)
- `datadogexporter`: Always add current hostname (#5967)
- `k8sattributesprocessor`: Add code to fetch all annotations and labels by specifying key regex (#5780)
- `datadogexporter`: Do not rely on collector to resolve envvar when possible to resolve them (#6122)
- `datadogexporter`: Add container tags to attributes package (#6086)
- `datadogexporter`: Preserve original TraceID (#6158)
- `prometheusreceiver`: Enhance prometheus receiver logger to determine errors, test real e2e usage (#5870)
- `awsxrayexporter`: Added support for AWS AppRunner origin (#6141)

## v0.38.0

### 🛑 Breaking changes 🛑

- `datadogexporter` Make distributions the default histogram export option. (#5885)
- `redisreceiver` Update Redis receiver's metric names. (#5837)
- Remove `scraperhelper` from contrib, use the core version. (#5826)

### 🚀 New components 🚀

- `googlecloudspannerreceiver` Added implementation of Google Cloud Spanner receiver. (#5727)
- `awsxrayproxy` Wire up awsxrayproxy extension. (#5747)
- `awscontainerinsightreceiver` Enable AWS Container Insight receiver. (#5960)

### 🧰 Bug fixes 🧰

- `statsdreceiver`: fix start timestamp / temporality for counters. (#5714)
- Fix security issue related to github.com/tidwall/gjson. (#5936)
- `datadogexporter` Fix cumulative histogram handling in distributions mode (#5867)
- `datadogexporter` Skip nil sketches (#5925)

### 💡 Enhancements 💡

- Extend `kafkareceiver` configuration capabilities. (#5677)
- Convert `mongodbatlas` receiver to use scraperhelper. (#5827)
- Convert `dockerstats` receiver to use scraperhelper. (#5825)
- Convert `podman` receiver to use scraperhelper. (#5822)
- Convert `redisreceiver` to use scraperhelper. (#5796)
- Convert `kubeletstats` receiver to use scraperhelper. (#5821)
- `googlecloudspannerreceiver` Migrated Google Cloud Spanner receiver to scraper approach. (#5868)
- `datadogexporter` Use a `Consumer` interface for decoupling from zorkian's package. (#5315)
- `mdatagen` - Add support for extended metric descriptions (#5688)
- `signalfxexporter` Log datapoints option. (#5689)
- `cumulativetodeltaprocessor`: Update cumulative to delta. (#5772)
- Update configuration default values in log receivers docs. (#5840)
- `fluentforwardreceiver`: support more complex fluent-bit objects. (#5676)
- `datadogexporter` Remove spammy logging. (#5856)
- `datadogexporter` Remove obsolete report_buckets config. (#5858)
- Improve performance of metric expression matcher. (#5864)
- `tanzuobservabilityexporter` Introduce metricsConsumer and gaugeMetricConsumer. (#5426)
- `awsxrayexporter` rpc.system has priority to determine aws namespace. (#5833)
- `tailsamplingprocessor` Add support for composite sampling policy to the tailsampler. (#4958)
- `kafkaexporter` Add support for AWS_MSK_IAM SASL Auth (#5763)
- Refactor the client Authenticators  for the new "ClientAuthenticator" interfaces (#5905)
- `mongodbatlasreceiver` Add client wrapper for MongoDB Atlas support (#5386)
- `redisreceiver` Update Redis config options (#5861)
- `routingprocessor`: allow routing for all signals (#5869)
- `extension/observer/docker` add ListAndWatch to observer (#5851)

## v0.37.1

### 🧰 Bug fixes 🧰

- Fixes a problem with v0.37.0 which contained dependencies on v0.36.0 components. They should have been updated to v0.37.0.

## v0.37.0

### 🚀 New components 🚀

- [`journald` receiver](https://github.com/open-telemetry/opentelemetry-collector-contrib/tree/main/receiver/journaldreceiver) to parse Journald events from systemd journal using the [opentelemetry-log-collection](https://github.com/open-telemetry/opentelemetry-log-collection) library

### 🛑 Breaking changes 🛑

- Remove squash on configtls.TLSClientSetting for splunkhecexporter (#5541)
- Remove squash on configtls.TLSClientSetting for elastic components (#5539)
- Remove squash on configtls.TLSClientSetting for observiqexporter (#5540)
- Remove squash on configtls.TLSClientSetting for AWS components (#5454)
- Move `k8sprocessor` to `k8sattributesprocessor`.
- Rename `k8s_tagger` configuration `k8sattributes`.
- filelog receiver: use empty value for `SeverityText` field instead of `"Undefined"` (#5423)
- Rename `configparser.ConfigMap` to `config.Map`
- Rename `pdata.AggregationTemporality*` to `pdata.MetricAggregationTemporality*`
- Remove deprecated `batchpertrace` package/module (#5380)

### 💡 Enhancements 💡

- `k8sattributes` processor: add container metadata enrichment (#5467, #5572)
- `resourcedetection` processor: Add an option to force using hostname instead of FQDN (#5064)
- `dockerstats` receiver: Move docker client into new shared `internal/docker` (#4702)
- `spanmetrics` processor:
  - Add exemplars to metrics (#5263)
  - Support resource attributes in metrics dimensions (#4624)
- `filter` processor:
  - Add log filtering by `regexp` type filters (#5237)
  - Add record level log filtering (#5418)
- `dynatrace` exporter: Handle non-gauge data types (#5056)
- `datadog` exporter:
  - Add support for exporting histograms as sketches (#5082)
  - Scrub sensitive information from errors (#5575)
  - Add option to send instrumentation library metadata tags with metrics (#5431)
- `podman` receiver: Add `api_version`, `ssh_key`, and `ssh_passphrase` config options (#5430)
- `signalfx` exporter:
  - Add `max_connections` config option (#5432)
  - Add dimension name to log when value > 256 chars (#5258)
  - Discourage setting of endpoint path (#4851)
- `kubeletstats` receiver: Convert to pdata instead of using OpenCensus (#5458)
- `tailsampling` processor: Add `invert_match` config option to `string_attribute` policy (#4393)
- `awsemf` exporter: Add a feature flag in UserAgent for AWS backend to monitor the adoptions (#5178)
- `splunkhec` exporter: Handle explicitly NaN and Inf values (#5581)
- `hostmetrics` receiver:
  - Collect more process states in processes scraper (#4856)
  - Add device label to paging scraper (#4854)
- `awskinesis` exporter: Extend to allow for dynamic export types (#5440)

### 🧰 Bug fixes 🧰

- `datadog` exporter:
  - Fix tags on summary and bucket metrics (#5416)
  - Fix cache key generation for cumulative metrics (#5417)
- `resourcedetection` processor: Fix failure to start collector if at least one detector returns an error (#5242)
- `prometheus` exporter: Do not record obsreport calls (#5438)
- `prometheus` receiver: Metric type fixes to match Prometheus functionality (#4865)
- `sentry` exporter: Fix sentry tracing (#4320)
- `statsd` receiver: Set quantiles for metrics (#5647)

## v0.36.0

### 🛑 Breaking changes 🛑

- `filter` processor: The configs for `logs` filter processor have been changed to be consistent with the `metrics` filter processor. (#4895)
- `splunk_hec` receiver:
  - `source_key`, `sourcetype_key`, `host_key` and `index_key` have now moved under `hec_metadata_to_otel_attrs` (#4726)
  - `path` field on splunkhecreceiver configuration is removed: We removed the `path` attribute as any request going to the Splunk HEC receiver port should be accepted, and added the `raw_path` field to explicitly map the path accepting raw HEC data. (#4951)
- feat(dynatrace): tags is deprecated in favor of default_dimensions (#5055)

### 💡 Enhancements 💡

- `filter` processor: Add ability to `include` logs based on resource attributes in addition to excluding logs based on resource attributes for strict matching. (#4895)
- `kubelet` API: Add ability to create an empty CertPool when the system run environment is windows
- `JMX` receiver: Allow JMX receiver logging level to be configured (#4898)
- `datadog` exporter: Export histograms as in OpenMetrics Datadog check (#5065)
- `dockerstats` receiver: Set Schema URL (#5239)
- Rename memorylimiter -> memorylimiterprocessor (#5262)
- `awskinesis` exporter: Refactor AWS kinesis exporter to be synchronous  (#5248)

## v0.35.0

### 🛑 Breaking changes 🛑

- Rename configparser.Parser to configparser.ConfigMap (#5070)
- Rename TelemetryCreateSettings -> TelemetrySettings (#5169)

### 💡 Enhancements 💡

- chore: update influxdb exporter and receiver (#5058)
- chore(dynatrace): use payload limit from api constants (#5077)
- Add documentation for filelog's new force_flush_period parameter (#5066)
- Reuse the gzip reader with a sync.Pool (#5145)
- Add a trace observer when splunkhecreceiver is used for logs (#5063)
- Remove usage of deprecated pdata.AttributeValueMapToMap (#5174)
- Podman Stats Receiver: Receiver and Metrics implementation (#4577)

### 🧰 Bug fixes 🧰

- Use staleness markers generated by prometheus, rather than making our own (#5062)
- `datadogexporter` exporter: skip NaN and infinite values (#5053)

## v0.34.0

### 🚀 New components 🚀

- [`cumulativetodelta` processor](https://github.com/open-telemetry/opentelemetry-collector-contrib/tree/main/processor/cumulativetodeltaprocessor) to convert cumulative sum metrics to cumulative delta

- [`file` exporter](https://github.com/open-telemetry/opentelemetry-collector-contrib/tree/main/exporter/fileexporter) from core repository ([#3474](https://github.com/open-telemetry/opentelemetry-collector/issues/3474))
- [`jaeger` exporter](https://github.com/open-telemetry/opentelemetry-collector-contrib/tree/main/exporter/jaegerexporter) from core repository ([#3474](https://github.com/open-telemetry/opentelemetry-collector/issues/3474))
- [`kafka` exporter](https://github.com/open-telemetry/opentelemetry-collector-contrib/tree/main/exporter/kafkaexporter) from core repository ([#3474](https://github.com/open-telemetry/opentelemetry-collector/issues/3474))
- [`opencensus` exporter](https://github.com/open-telemetry/opentelemetry-collector-contrib/tree/main/exporter/opencensusexporter) from core repository ([#3474](https://github.com/open-telemetry/opentelemetry-collector/issues/3474))
- [`prometheus` exporter](https://github.com/open-telemetry/opentelemetry-collector-contrib/tree/main/exporter/prometheusexporter) from core repository ([#3474](https://github.com/open-telemetry/opentelemetry-collector/issues/3474))
- [`prometheusremotewrite` exporter](https://github.com/open-telemetry/opentelemetry-collector-contrib/tree/main/exporter/prometheusremotewriteexporter) from core repository ([#3474](https://github.com/open-telemetry/opentelemetry-collector/issues/3474))
- [`zipkin` exporter](https://github.com/open-telemetry/opentelemetry-collector-contrib/tree/main/exporter/zipkinexporter) from core repository ([#3474](https://github.com/open-telemetry/opentelemetry-collector/issues/3474))
- [`attribute` processor](https://github.com/open-telemetry/opentelemetry-collector-contrib/tree/main/processor/attributeprocessor) from core repository ([#3474](https://github.com/open-telemetry/opentelemetry-collector/issues/3474))
- [`filter` processor](https://github.com/open-telemetry/opentelemetry-collector-contrib/tree/main/processor/filterprocessor) from core repository ([#3474](https://github.com/open-telemetry/opentelemetry-collector/issues/3474))
- [`probabilisticsampler` processor](https://github.com/open-telemetry/opentelemetry-collector-contrib/tree/main/processor/probabilisticsamplerprocessor) from core repository ([#3474](https://github.com/open-telemetry/opentelemetry-collector/issues/3474))
- [`resource` processor](https://github.com/open-telemetry/opentelemetry-collector-contrib/tree/main/processor/resourceprocessor) from core repository ([#3474](https://github.com/open-telemetry/opentelemetry-collector/issues/3474))
- [`span` processor](https://github.com/open-telemetry/opentelemetry-collector-contrib/tree/main/processor/spanprocessor) from core repository ([#3474](https://github.com/open-telemetry/opentelemetry-collector/issues/3474))
- [`hostmetrics` receiver](https://github.com/open-telemetry/opentelemetry-collector-contrib/tree/main/receiver/hostmetricsreceiver) from core repository ([#3474](https://github.com/open-telemetry/opentelemetry-collector/issues/3474))
- [`jaeger` receiver](https://github.com/open-telemetry/opentelemetry-collector-contrib/tree/main/receiver/jaegerreceiver) from core repository ([#3474](https://github.com/open-telemetry/opentelemetry-collector/issues/3474))
- [`kafka` receiver](https://github.com/open-telemetry/opentelemetry-collector-contrib/tree/main/receiver/kafkareceiver) from core repository ([#3474](https://github.com/open-telemetry/opentelemetry-collector/issues/3474))
- [`opencensus` receiver](https://github.com/open-telemetry/opentelemetry-collector-contrib/tree/main/receiver/opencensusreceiver) from core repository ([#3474](https://github.com/open-telemetry/opentelemetry-collector/issues/3474))
- [`prometheus` receiver](https://github.com/open-telemetry/opentelemetry-collector-contrib/tree/main/receiver/prometheusreceiver) from core repository ([#3474](https://github.com/open-telemetry/opentelemetry-collector/issues/3474))
- [`zipkin` receiver](https://github.com/open-telemetry/opentelemetry-collector-contrib/tree/main/receiver/zipkinreceiver) from core repository ([#3474](https://github.com/open-telemetry/opentelemetry-collector/issues/3474))
- [`bearertokenauth` extension](https://github.com/open-telemetry/opentelemetry-collector-contrib/tree/main/extension/bearertokenauthextension) from core repository ([#3474](https://github.com/open-telemetry/opentelemetry-collector/issues/3474))
- [`healthcheck` extension](https://github.com/open-telemetry/opentelemetry-collector-contrib/tree/main/extension/healthcheckextension) from core repository ([#3474](https://github.com/open-telemetry/opentelemetry-collector/issues/3474))
- [`oidcauth` extension](https://github.com/open-telemetry/opentelemetry-collector-contrib/tree/main/extension/oidcauthextension) from core repository ([#3474](https://github.com/open-telemetry/opentelemetry-collector/issues/3474))
- [`pprof` extension](https://github.com/open-telemetry/opentelemetry-collector-contrib/tree/main/extension/pprofextension) from core repository ([#3474](https://github.com/open-telemetry/opentelemetry-collector/issues/3474))
- [`testbed`](https://github.com/open-telemetry/opentelemetry-collector-contrib/tree/main/testbed) from core repository ([#3474](https://github.com/open-telemetry/opentelemetry-collector/issues/3474))

### 💡 Enhancements 💡

- `tailsampling` processor: Add new policy `probabilistic` (#3876)

## v0.33.0

# 🎉 OpenTelemetry Collector Contrib v0.33.0 (Beta) 🎉

The OpenTelemetry Collector Contrib contains everything in the [opentelemetry-collector release](https://github.com/open-telemetry/opentelemetry-collector/releases/tag/v0.32.0) (be sure to check the release notes here as well!). Check out the [Getting Started Guide](https://opentelemetry.io/docs/collector/getting-started/) for deployment and configuration information.

### 🚀 New components 🚀

- [`cumulativetodelta` processor](https://github.com/open-telemetry/opentelemetry-collector-contrib/tree/main/processor/cumulativetodeltaprocessor) to convert cumulative sum metrics to cumulative delta

### 💡 Enhancements 💡

- Collector contrib has now full support for metrics proto v0.9.0.

## v0.32.0

# 🎉 OpenTelemetry Collector Contrib v0.32.0 (Beta) 🎉

This release is marked as "bad" since the metrics pipelines will produce bad data.

- See https://github.com/open-telemetry/opentelemetry-collector/issues/3824

The OpenTelemetry Collector Contrib contains everything in the [opentelemetry-collector release](https://github.com/open-telemetry/opentelemetry-collector/releases/tag/v0.32.0) (be sure to check the release notes here as well!). Check out the [Getting Started Guide](https://opentelemetry.io/docs/collector/getting-started/) for deployment and configuration information.

### 🛑 Breaking changes 🛑

- `splunk_hec` receiver/exporter: `com.splunk.source` field is mapped to `source` field in Splunk instead of `service.name` (#4596)
- `redis` receiver: Move interval runner package to `internal/interval` (#4600)
- `datadog` exporter: Export summary count and sum as monotonic counts (#4605)

### 💡 Enhancements 💡

- `logzio` exporter:
  - New implementation of an in-memory queue to store traces, data compression with gzip, and queue configuration options (#4395)
  - Make `Hclog2ZapLogger` struct and methods private for public go api review (#4431)
- `newrelic` exporter (#4392):
  - Marked unsupported metric as permanent error
  - Force the interval to be valid even if 0
- `awsxray` exporter: Add PHP stacktrace parsing support (#4454)
- `file_storage` extension: Implementation of batch storage API (#4145)
- `datadog` exporter:
  - Skip sum metrics with no aggregation temporality (#4597)
  - Export delta sums as counts (#4609)
- `elasticsearch` exporter: Add dedot support (#4579)
- `signalfx` exporter: Add process metric to translation rules (#4598)
- `splunk_hec` exporter: Add profiling logs support (#4464)
- `awsemf` exporter: Replace logGroup and logStream pattern with metric labels (#4466)

### 🧰 Bug fixes 🧰

- `awsxray` exporter: Fix the origin on ECS/EKS/EB on EC2 cases (#4391)
- `splunk_hec` exporter: Prevent re-sending logs that were successfully sent (#4467)
- `signalfx` exporter: Prefix temporary metric translations (#4394)

## v0.31.0

# 🎉 OpenTelemetry Collector Contrib v0.31.0 (Beta) 🎉

The OpenTelemetry Collector Contrib contains everything in the [opentelemetry-collector release](https://github.com/open-telemetry/opentelemetry-collector/releases/tag/v0.31.0) (be sure to check the release notes here as well!). Check out the [Getting Started Guide](https://opentelemetry.io/docs/collector/getting-started/) for deployment and configuration information.

### 🛑 Breaking changes 🛑

- `influxdb` receiver: Removed `metrics_schema` config option (#4277)

### 💡 Enhancements 💡

- Update to OTLP 0.8.0:
  - Remove use of `IntHistogram` (#4276)
  - Update exporters/receivers for `NumberDataPoint`
- Remove use of deprecated `pdata` slice `Resize()` (#4203, #4208, #4209)
- `awsemf` exporter: Added the option to have a user who is sending metrics from EKS Fargate Container Insights to reformat them to look the same as insights from ECS so that they can be ingested by CloudWatch (#4130)
- `k8scluster` receiver: Support OpenShift cluster quota metrics (#4342)
- `newrelic` exporter (#4278):
  - Requests are now retry-able via configuration option (defaults to retries enabled). Permanent errors are not retried.
  - The exporter monitoring metrics now include an untagged summary metric for ease of use.
  - Improved error logging to include URLs that fail to post messages to New Relic.
- `datadog` exporter: Upscale trace stats when global sampling rate is set (#4213)

### 🧰 Bug fixes 🧰

- `statsd` receiver: Add option to set Counter to be monotonic (#4154)
- Fix `internal/stanza` severity mappings (#4315)
- `awsxray` exporter: Fix the wrong AWS env resource setting (#4384)
- `newrelic` exporter (#4278):
  - Configuration unmarshalling did not allow timeout value to be set to 0 in the endpoint specific section.
  - Request cancellation was not propagated via context into the http request.
  - The queued retry logger is set to a zap.Nop logger as intended.

## v0.30.0

# 🎉 OpenTelemetry Collector Contrib v0.30.0 (Beta) 🎉

The OpenTelemetry Collector Contrib contains everything in the [opentelemetry-collector release](https://github.com/open-telemetry/opentelemetry-collector/releases/tag/v0.30.0) (be sure to check the release notes here as well!). Check out the [Getting Started Guide](https://opentelemetry.io/docs/collector/getting-started/) for deployment and configuration information.

### 🚀 New components 🚀
- `oauth2clientauth` extension: ported from core (#3848)
- `metrics-generation` processor: is now enabled and available (#4047)

### 🛑 Breaking changes 🛑

- Removed `jaegerthrifthttp` exporter (#4089)

### 💡 Enhancements 💡

- `tailsampling` processor:
  - Add new policy `status_code` (#3754)
  - Add new tail sampling processor policy: status_code (#3754)
- `awscontainerinsights` receiver:
  - Integrate components and fix bugs for EKS Container Insights (#3846)
  - Add Cgroup to collect ECS instance metrics for container insights receiver #3875
- `spanmetrics` processor: Support sub-millisecond latency buckets (#4091)
- `sentry` exporter: Add exception event capture in sentry (#3854)

## v0.29.0

# 🎉 OpenTelemetry Collector Contrib v0.29.0 (Beta) 🎉

The OpenTelemetry Collector Contrib contains everything in the [opentelemetry-collector release](https://github.com/open-telemetry/opentelemetry-collector/releases/tag/v0.29.0) (be sure to check the release notes here as well!). Check out the [Getting Started Guide](https://opentelemetry.io/docs/collector/getting-started/) for deployment and configuration information.

### 🛑 Breaking changes 🛑

- `redis` receiver (#3808)
  - removed configuration `service_name`. Use resource processor or `resource_attributes` setting if using `receivercreator`
  - removed `type` label and set instrumentation library name to `otelcol/redis` as other receivers do

### 💡 Enhancements 💡

- `tailsampling` processor:
  - Add new policy `latency` (#3750)
  - Add new policy `status_code` (#3754)
- `splunkhec` exporter: Include `trace_id` and `span_id` if set (#3850)
- `newrelic` exporter: Update instrumentation naming in accordance with otel spec (#3733)
- `sentry` exporter: Added support for insecure connection with Sentry (#3446)
- `k8s` processor:
  - Add namespace k8s tagger (#3384)
  - Add ignored pod names as config parameter (#3520)
- `awsemf` exporter: Add support for `TaskDefinitionFamily` placeholder on log stream name (#3755)
- `loki` exporter: Add resource attributes as Loki label (#3418)

### 🧰 Bug fixes 🧰

- `datadog` exporter:
  - Ensure top level spans are computed (#3786)
  - Update `env` clobbering behavior (#3851)
- `awsxray` exporter: Fixed filtered attribute translation (#3757)
- `splunkhec` exporter: Include trace and span id if set in log record (#3850)

## v0.28.0

# 🎉 OpenTelemetry Collector Contrib v0.28.0 (Beta) 🎉

The OpenTelemetry Collector Contrib contains everything in the [opentelemetry-collector release](https://github.com/open-telemetry/opentelemetry-collector/releases/tag/v0.28.0) (be sure to check the release notes here as well!). Check out the [Getting Started Guide](https://opentelemetry.io/docs/collector/getting-started/) for deployment and configuration information.

### 🚀 New components 🚀

- `humio` exporter to export data to Humio using JSON over the HTTP [Ingest API](https://docs.humio.com/reference/api/ingest/)
- `udplog` receiver to receives logs from udp using the [opentelemetry-log-collection](https://github.com/open-telemetry/opentelemetry-log-collection) library
- `tanzuobservability` exporter to send traces to [Tanzu Observability](https://tanzu.vmware.com/observability)

### 🛑 Breaking changes 🛑

- `f5cloud` exporter (#3509):
  - Renamed the config 'auth' field to 'f5cloud_auth'. This will prevent a config field name collision when [Support for Custom Exporter Authenticators as Extensions](https://github.com/open-telemetry/opentelemetry-collector/pull/3128) is ready to be integrated.

### 💡 Enhancements 💡

- Enabled Dependabot for Github Actions (#3543)
- Change obsreport helpers for receivers to use the new pattern created in Collector (#3439,#3443,#3449,#3504,#3521,#3548)
- `datadog` exporter:
  - Add logging for unknown or unsupported metric types (#3421)
  - Add collector version tag to internal health metrics (#3394)
  - Remove sublayer stats calc and mutex (#3531)
  - Deduplicate hosts for which we send running metrics (#3539)
  - Add support for summary datatype (#3660)
  - Add datadog span operation name remapping config option (#3444)
  - Update error formatting for error spans that are not exceptions (#3701)
- `nginx` receiver: Update the nginx metrics to more closely align with the conventions (#3420)
- `elasticsearch` exporter: Init JSON encoding support (#3101)
- `jmx` receiver:
  - Allow setting system properties (#3450)
  - Update tested JMX Metric Gatherer release (#3695)
- Refactor components for the Client Authentication Extensions (#3507)
- Remove redundant conversion calls (#3688)
- `storage` extension: Add a `Close` method to Client interface (#3506)
- `splunkhec` exporter: Add `metric_type` as key which maps to the type of the metric (#3696)
- `k8s` processor: Add semantic conventions to k8s-tagger for pod metadata (#3544)
- `kubeletstats` receiver: Refactor kubelet client to internal folder (#3698)
- `newrelic` exporter (#3690):
  - Updates the log level from error to debug when New Relic rate limiting occurs
  - Updates the sanitized api key that is reported via metrics
- `filestorage` extension: Add ability to specify name (#3703)
- `awsemf` exporter: Store the initial value for cumulative metrics (#3425)
- `awskinesis` exporter: Refactor to allow for extended types of encoding (#3655)
- `ecsobserver` extension:
  - Add task definition, ec2, and service fetcher (#3503)
  - Add exporter to convert task to target (#3333)

### 🧰 Bug fixes 🧰

- `awsemf` exporter: Remove delta adjustment from summaries by default (#3408)
- `alibabacloudlogservice` exporter: Sanitize labels for metrics (#3454)
- `statsd` receiver: Fix StatsD drop metrics tags when using summary as observer_type for timer/histogram (#3440)
- `awsxray` exporter: Restore setting of Throttle for HTTP throttle response (#3685)
- `awsxray` receiver: Fix quick start bug (#3653)
- `metricstransform` processor: Check all data points for matching metric label values (#3435)

## v0.27.0

# 🎉 OpenTelemetry Collector Contrib v0.27.0 (Beta) 🎉

The OpenTelemetry Collector Contrib contains everything in the [opentelemetry-collector release](https://github.com/open-telemetry/opentelemetry-collector/releases/tag/v0.27.0) (be sure to check the release notes here as well!). Check out the [Getting Started Guide](https://opentelemetry.io/docs/collector/getting-started/) for deployment and configuration information.

### 🚀 New components 🚀

- `tcplog` receiver to receive logs from tcp using the [opentelemetry-log-collection](https://github.com/open-telemetry/opentelemetry-log-collection) library
- `influxdb` receiver to accept metrics data as [InfluxDB Line Protocol](https://docs.influxdata.com/influxdb/v2.0/reference/syntax/line-protocol/)

### 💡 Enhancements 💡

- `splunkhec` exporter:
  - Include the response in returned 400 errors (#3338)
  - Map summary metrics to Splunk HEC metrics (#3344)
  - Add HEC telemetry (#3260)
- `newrelic` exporter: Include dropped attributes and events counts (#3187)
- `datadog` exporter:
  - Add Fargate task ARN to container tags (#3326)
  - Improve mappings for span kind dd span type (#3368)
- `signalfx` exporter: Add info log for host metadata properties update (#3343)
- `awsprometheusremotewrite` exporter: Add SDK and system information to User-Agent header (#3317)
- `metricstransform` processor: Add filtering capabilities matching metric label values for applying changes (#3201)
- `groupbytrace` processor: Added workers for queue processing (#2902)
- `resourcedetection` processor: Add docker detector (#2775)
- `tailsampling` processor: Support regex on span attribute filtering (#3335)

### 🧰 Bug fixes 🧰

- `datadog` exporter:
  - Update Datadog attributes to tags mapping (#3292)
  - Consistent `hostname` and default metrics behavior (#3286)
- `signalfx` exporter: Handle character limits on metric names and dimensions (#3328)
- `newrelic` exporter: Fix timestamp value for cumulative metrics (#3406)

## v0.26.0

# 🎉 OpenTelemetry Collector Contrib v0.26.0 (Beta) 🎉

The OpenTelemetry Collector Contrib contains everything in the [opentelemetry-collector release](https://github.com/open-telemetry/opentelemetry-collector/releases/tag/v0.26.0) (be sure to check the release notes here as well!). Check out the [Getting Started Guide](https://opentelemetry.io/docs/collector/getting-started/) for deployment and configuration information.

### 🚀 New components 🚀

- `influxdb` exporter to support sending tracing, metrics, and logging data to [InfluxDB](https://www.influxdata.com/products/)

### 🛑 Breaking changes 🛑

- `signalfx` exporter (#3207):
  - Additional metrics excluded by default by signalfx exporter
    - system.disk.io_time
    - system.disk.operation_time
    - system.disk.weighted_io_time
    - system.network.connections
    - system.processes.count
    - system.processes.created

### 💡 Enhancements 💡

- Add default config and systemd environment file support for DEB/RPM packages (#3123)
- Log errors on receiver start/stop failures (#3208)
- `newrelic` exporter: Update API key detection logic (#3212)
- `splunkhec` exporter:
  - Mark permanent errors to avoid futile retries (#3253)
  - Add TLS certs verification (#3204)
- `datadog` exporter:
  - Add env and tag name normalization to trace payloads (#3200)
  - add `ignore_resource`s configuration option (#3245)
- `jmx` receiver: Update for latest snapshot and header support (#3283)
- `awsxray` exporter: Added support for stack trace translation for .NET language (#3280)
- `statsd` receiver: Add timing/histogram for statsD receiver as OTLP summary (#3261)

### 🧰 Bug fixes 🧰

- `awsprometheusremotewrite` exporter:
  - Remove `sending_queue` (#3186)
  - Use the correct default for aws_auth.service (#3161)
  - Identify the Amazon Prometheus region from the endpoint (#3210)
  - Don't panic in case session can't be constructed (#3221)
- `datadog` exporter: Add max tag length (#3185)
- `sapm` exporter: Fix crash when passing the signalfx access token (#3294)
- `newrelic` exporter: Update error conditions (#3322)

## v0.25.0

# 🎉 OpenTelemetry Collector Contrib v0.25.0 (Beta) 🎉

The OpenTelemetry Collector Contrib contains everything in the [opentelemetry-collector release](https://github.com/open-telemetry/opentelemetry-collector/releases/tag/v0.25.0) (be sure to check the release notes here as well!). Check out the [Getting Started Guide](https://opentelemetry.io/docs/collector/getting-started/) for deployment and configuration information.

### 🚀 New components 🚀

- `kafkametricsreceiver` new receiver component for collecting metrics about a kafka cluster - primarily lag and offset. [configuration instructions](receiver/kafkametricsreceiver/README.md)
- `file_storage` extension to read and write data to the local file system (#3087)

### 🛑 Breaking changes 🛑

- `newrelic` exporter (#3091):
  - Removal of common attributes (use opentelemetry collector resource processor to add attributes)
  - Drop support for cumulative metrics being sent to New Relic via a collector

### 💡 Enhancements 💡

- Update `opentelemetry-log-collection` to v0.17.0 for log receivers (#3017)
- `datadog` exporter:
  - Add `peer.service` priority instead of `service.name` (#2817)
  - Improve support of semantic conventions for K8s, Azure and ECS (#2623)
- Improve and batch logs translation for stanza (#2892)
- `statsd` receiver: Add timing/histogram as OTLP gauge (#2973)
- `honeycomb` exporter: Add Retry and Queue settings (#2714)
- `resourcedetection` processor:
  - Add AKS resource detector (#3035)
  - Use conventions package constants for ECS detector (#3171)
- `sumologic` exporter: Add graphite format (#2695)
- Add trace attributes to the log entry for stanza (#3018)
- `splunk_hec` exporter: Send log record name as part of the HEC log event (#3119)
- `newrelic` exporter (#3091):
  - Add support for logs
  - Performance improvements
  - Optimizations to the New Relic payload to reduce payload size
  - Metrics generated for monitoring the exporter
  - Insert Key vs License keys are auto-detected in some cases
  - Collector version information is properly extracted via the application start info parameters

### 🧰 Bug fixes 🧰

- `splunk_hec` exporter: Fix sending log payload with missing the GZIP footer (#3032)
- `awsxray` exporter: Remove propagation of error on shutdown (#2999)
- `resourcedetection` processor:
  - Correctly report DRAGONFLYBSD value (#3100)
  - Fallback to `os.Hostname` when FQDN is not available (#3099)
- `httpforwarder` extension: Do not report ErrServerClosed when shutting down the service (#3173)
- `collectd` receiver: Do not report ErrServerClosed when shutting down the service (#3178)

## v0.24.0

# 🎉 OpenTelemetry Collector Contrib v0.24.0 (Beta) 🎉

The OpenTelemetry Collector Contrib contains everything in the [opentelemetry-collector release](https://github.com/open-telemetry/opentelemetry-collector/releases/tag/v0.24.0) (be sure to check the release notes here as well!). Check out the [Getting Started Guide](https://opentelemetry.io/docs/collector/getting-started/) for deployment and configuration information.

### 🚀 New components 🚀

- `fluentbit` extension and `fluentforward` receiver moved from opentelemetry-collector

### 💡 Enhancements 💡

- Check `NO_WINDOWS_SERVICE` environment variable to force interactive mode on Windows (#2819)
- `resourcedetection `processor:
  - Add task revision to ECS resource detector (#2814)
  - Add GKE detector (#2821)
  - Add Amazon EKS detector (#2820)
  - Add `VMScaleSetName` field to Azure detector (#2890)
- `awsemf` exporter:
  - Add `parse_json_encoded_attr_values` config option to decode json-encoded strings in attribute values (#2827)
  - Add `output_destination` config option to support AWS Lambda (#2720)
- `googlecloud` exporter: Handle `cloud.availability_zone` semantic convention (#2893)
- `newrelic` exporter: Add `instrumentation.provider` to default attributes (#2900)
- Set unprivileged user to container image (#2925)
- `splunkhec` exporter: Add `max_content_length_logs` config option to send log data in payloads less than max content length (#2524)
- `k8scluster` and `kubeletstats` receiver: Replace package constants in favor of constants from conventions in core (#2996)

### 🧰 Bug fixes 🧰

- `spanmetrics` processor:
  - Rename `calls` metric to `calls_total` and set `IsMonotonic` to true (#2837)
  - Validate duplicate dimensions at start (#2844)
- `awsemf` exporter: Calculate delta instead of rate for cumulative metrics (#2512)
- `signalfx` exporter:
  - Remove more unnecessary translation rules (#2889)
  - Implement summary type (#2998)
- `awsxray` exporter: Remove translation to HTTP status from OC status (#2978)
- `awsprometheusremotewrite` exporter: Close HTTP body after RoundTrip (#2955)
- `splunkhec` exporter: Add ResourceAttributes to Splunk Event (#2843)

## v0.23.0

# 🎉 OpenTelemetry Collector Contrib v0.23.0 (Beta) 🎉

The OpenTelemetry Collector Contrib contains everything in the [opentelemetry-collector release](https://github.com/open-telemetry/opentelemetry-collector/releases/tag/v0.23.0) (be sure to check the release notes here as well!). Check out the [Getting Started Guide](https://opentelemetry.io/docs/collector/getting-started/) for deployment and configuration information.

### 🚀 New components 🚀

- `groupbyattrs` processor to group the records by provided attributes
- `dotnetdiagnostics` receiver to read metrics from .NET processes

### 🛑 Breaking changes 🛑

- `stackdriver` exporter marked as deprecated and renamed to `googlecloud`
- Change the rule expression in receiver creator for matching endpoints types from `type.port`, `type.hostport` and `type.pod` to `type == "port"`, `type == "hostport"` and `type == "pod"` (#2661)

### 💡 Enhancements 💡

- `loadbalancing` exporter: Add support for logs (#2470)
- `sumologic` exporter: Add carbon formatter (#2562)
- `awsecscontainermetrics` receiver: Add new metric for stopped container (#2383)
- `awsemf` exporter:
  - Send EMF logs in batches (#2572)
  - Add prometheus type field for CloudWatch compatibility (#2689)
- `signalfx` exporter:
  - Add resource attributes to events (#2631)
  - Add translation rule to drop dimensions (#2660)
  - Remove temporary host translation workaround (#2652)
  - Remove unnecessary default translation rules (#2672)
  - Update `exclude_metrics` option so that the default exclude rules can be overridden by setting the option to `[]` (#2737)
- `awsprometheusremotewrite` exporter: Add support for given IAM roles (#2675)
- `statsd` receiver: Change to use OpenTelemetry type instead of OpenCensus type (#2733)
- `resourcedetection` processor: Add missing entries for `cloud.infrastructure_service` (#2777)

### 🧰 Bug fixes 🧰

- `dynatrace` exporter: Serialize each datapoint into separate line (#2618)
- `splunkhec` exporter: Retain all otel attributes (#2712)
- `newrelic` exporter: Fix default metric URL (#2739)
- `googlecloud` exporter: Add host.name label if hostname is present in node (#2711)

## v0.22.0

# 🎉 OpenTelemetry Collector Contrib v0.22.0 (Beta) 🎉

The OpenTelemetry Collector Contrib contains everything in the [opentelemetry-collector release](https://github.com/open-telemetry/opentelemetry-collector/releases/tag/v0.22.0) (be sure to check the release notes here as well!). Check out the [Getting Started Guide](https://opentelemetry.io/docs/collector/getting-started/) for deployment and configuration information.

### 🚀 New components 🚀

- `filelog` receiver to tail and parse logs from files using the [opentelemetry-log-collection](https://github.com/open-telemetry/opentelemetry-log-collection) library

### 💡 Enhancements 💡

- `dynatrace` exporter: Send metrics to Dynatrace in chunks of 1000 (#2468)
- `k8s` processor: Add ability to associate metadata tags using pod UID rather than just IP (#2199)
- `signalfx` exporter:
  - Add statusCode to logging field on dimension client (#2459)
  - Add translation rules for `cpu.utilization_per_core` (#2540)
  - Updates to metadata handling (#2531)
  - Calculate extra network I/O metrics (#2553)
  - Calculate extra disk I/O metrics (#2557)
- `statsd` receiver: Add metric type label and `enable_metric_type` option (#2466)
- `sumologic` exporter: Add support for carbon2 format (#2562)
- `resourcedetection` processor: Add Azure detector (#2372)
- `k8scluster` receiver: Use OTel conventions for metadata (#2530)
- `newrelic` exporter: Multi-tenant support for sending trace data and performance enhancements (#2481)
- `stackdriver` exporter: Enable `retry_on_failure` and `sending_queue` options (#2613)
- Use standard way to convert from time.Time to proto Timestamp (#2548)

### 🧰 Bug fixes 🧰

- `signalfx` exporter:
  - Fix calculation of `network.total` metric (#2551)
  - Correctly convert dimensions on metadata updates (#2552)
- `awsxray` exporter and receiver: Fix the type of content_length (#2539)
- `resourcedetection` processor: Use values in accordance to semantic conventions for AWS (#2556)
- `awsemf` exporter: Fix concurrency issue (#2571)

## v0.21.0

# 🎉 OpenTelemetry Collector Contrib v0.21.0 (Beta) 🎉

The OpenTelemetry Collector Contrib contains everything in the [opentelemetry-collector release](https://github.com/open-telemetry/opentelemetry-collector/releases/tag/v0.21.0) (be sure to check the release notes here as well!). Check out the [Getting Started Guide](https://opentelemetry.io/docs/collector/getting-started/) for deployment and configuration information.

### 🚀 New components 🚀

- `loki` exporter to export data via HTTP to Loki

### 🛑 Breaking changes 🛑

- `signalfx` exporter: Allow periods to be sent in dimension keys (#2456). Existing users who do not want to change this functionality can set `nonalphanumeric_dimension_chars` to `_-`

### 💡 Enhancements 💡

- `awsemf` exporter:
  - Support unit customization before sending logs to AWS CloudWatch (#2318)
  - Group exported metrics by labels (#2317)
- `datadog` exporter: Add basic span events support (#2338)
- `alibabacloudlogservice` exporter: Support new metrics interface (#2280)
- `sumologic` exporter:
  - Enable metrics pipeline (#2117)
  - Add support for all types of log body (#2380)
- `signalfx` exporter: Add `nonalphanumeric_dimension_chars` config option (#2442)

### 🧰 Bug fixes 🧰

- `resourcedetection` processor: Fix resource attribute environment variable (#2378)
- `k8scluster` receiver: Fix nil pointer bug (#2450)

## v0.20.0

# 🎉 OpenTelemetry Collector Contrib v0.20.0 (Beta) 🎉

The OpenTelemetry Collector Contrib contains everything in the [opentelemetry-collector release](https://github.com/open-telemetry/opentelemetry-collector/releases/tag/v0.20.0) (be sure to check the release notes here as well!). Check out the [Getting Started Guide](https://opentelemetry.io/docs/collector/getting-started/) for deployment and configuration information.

### 🚀 New components 🚀

- `spanmetrics` processor to aggregate Request, Error and Duration (R.E.D) metrics from span data
- `awsxray` receiver to accept spans in the X-Ray Segment format
- `groupbyattrs` processor to group the records by provided attributes

### 🛑 Breaking changes 🛑

- Rename `kinesis` exporter to `awskinesis` (#2234)
- `signalfx` exporter: Remove `send_compatible_metrics` option, use `translation_rules` instead (#2267)
- `datadog` exporter: Remove default prefix from user metrics (#2308)

### 💡 Enhancements 💡

- `signalfx` exporter: Add k8s metrics to default excludes (#2167)
- `stackdriver` exporter: Reduce QPS (#2191)
- `datadog` exporter:
  - Translate otel exceptions to DataDog errors (#2195)
  - Use resource attributes for metadata and generated metrics (#2023)
- `sapm` exporter: Enable queuing by default (#1224)
- `dynatrace` exporter: Allow underscores anywhere in metric or dimension names (#2219)
- `awsecscontainermetrics` receiver: Handle stopped container's metadata (#2229)
- `awsemf` exporter: Enhance metrics batching in AWS EMF logs (#2271)
- `f5cloud` exporter: Add User-Agent header with version to requests (#2292)

### 🧰 Bug fixes 🧰

- `signalfx` exporter: Reinstate network/filesystem translation rules (#2171)

## v0.19.0

# 🎉 OpenTelemetry Collector Contrib v0.19.0 (Beta) 🎉

The OpenTelemetry Collector Contrib contains everything in the [opentelemetry-collector release](https://github.com/open-telemetry/opentelemetry-collector/releases/tag/v0.19.0) (be sure to check the release notes here as well!). Check out the [Getting Started Guide](https://opentelemetry.io/docs/collector/getting-started/) for deployment and configuration information.

### 🚀 New components 🚀

- `f5cloud` exporter to export metric, trace, and log data to F5 Cloud
- `jmx` receiver to report metrics from a target MBean server in conjunction with the [JMX Metric Gatherer](https://github.com/open-telemetry/opentelemetry-java-contrib/blob/main/contrib/jmx-metrics/README.md)

### 🛑 Breaking changes 🛑

- `signalfx` exporter: The `exclude_metrics` option now takes slice of metric filters instead of just metric names (slice of strings) (#1951)

### 💡 Enhancements 💡

- `datadog` exporter: Sanitize datadog service names (#1982)
- `awsecscontainermetrics` receiver: Add more metadata (#2011)
- `azuremonitor` exporter: Favor RPC over HTTP spans (#2006)
- `awsemf` exporter: Always use float64 as calculated rate (#2019)
- `splunkhec` receiver: Make the HEC receiver path configurable, and use `/*` by default (#2137)
- `signalfx` exporter:
  - Drop non-default metrics and add `include_metrics` option to override (#2145, #2146, #2162)
  - Rename `system.network.dropped_packets` metric to `system.network.dropped` (#2160)
  - Do not filter cloud attributes from dimensions (#2020)
- `redis` receiver: Migrate to pdata metrics #1889

### 🧰 Bug fixes 🧰

- `datadog` exporter: Ensure that version tag is added to trace stats (#2010)
- `loadbalancing` exporter: Rolling update of collector can stop the periodical check of DNS updates (#1798)
- `awsecscontainermetrics` receiver: Change the type of `exit_code` from string to int and deal with the situation when there is no data (#2147)
- `groupbytrace` processor: Make onTraceReleased asynchronous to fix processor overload (#1808)
- Handle cases where the time field of Splunk HEC events is encoded as a String (#2159)

## v0.18.0

# 🎉 OpenTelemetry Collector Contrib v0.18.0 (Beta) 🎉

The OpenTelemetry Collector Contrib contains everything in the [opentelemetry-collector release](https://github.com/open-telemetry/opentelemetry-collector/releases/tag/v0.18.0) (be sure to check the release notes here as well!). Check out the [Getting Started Guide](https://opentelemetry.io/docs/collector/getting-started/) for deployment and configuration information.

### 🚀 New components 🚀

- `sumologic` exporter to send logs and metrics data to Sumo Logic
- `dynatrace` exporter to send metrics to Dynatrace

### 💡 Enhancements 💡

- `datadog` exporter:
  - Add resource attributes to tags conversion feature (#1782)
  - Add Kubernetes conventions for hostnames (#1919)
  - Add container tags to datadog export for container infra metrics in service view (#1895)
  - Update resource naming and span naming (#1861)
  - Add environment variables support for config options (#1897)
- `awsxray` exporter: Add parsing of JavaScript stack traces (#1888)
- `elastic` exporter: Translate exception span events (#1858)
- `signalfx` exporter: Add translation rules to aggregate per core CPU metrics in default translations (#1841)
- `resourcedetection` processor: Gather tags associated with the EC2 instance and add them as resource attributes (#1899)
- `simpleprometheus` receiver: Add support for passing params to the prometheus scrape config (#1949)
- `azuremonitor` exporter: Implement Span status code specification changes - gRPC (#1960)
- `metricstransform` processor: Add grouping option ($1887)
- `alibabacloudlogservice` exporter: Use producer to send data to improve performance (#1981)

### 🧰 Bug fixes 🧰

- `datadog` exporter: Handle monotonic metrics client-side (#1805)
- `awsxray` exporter: Log error when translating span (#1809)

## v0.17.0

# 🎉 OpenTelemetry Collector Contrib v0.17.0 (Beta) 🎉

The OpenTelemetry Collector Contrib contains everything in the [opentelemetry-collector release](https://github.com/open-telemetry/opentelemetry-collector/releases/tag/v0.17.0) (be sure to check the release notes here as well!). Check out the [Getting Started Guide](https://opentelemetry.io/docs/collector/getting-started/) for deployment and configuration information.

### 💡 Enhancements 💡

- `awsemf` exporter: Add collector version to EMF exporter user agent (#1778)
- `signalfx` exporter: Add configuration for trace correlation (#1795)
- `statsd` receiver: Add support for metric aggregation (#1670)
- `datadog` exporter: Improve logging of hostname detection (#1796)

### 🧰 Bug fixes 🧰

- `resourcedetection` processor: Fix ecs detector to not use the default golang logger (#1745)
- `signalfx` receiver: Return 200 when receiver succeed (#1785)
- `datadog` exporter: Use a singleton for sublayer calculation (#1759)
- `awsxray` and `awsemf` exporters: Change the User-Agent content order (#1791)

## v0.16.0

# 🎉 OpenTelemetry Collector Contrib v0.16.0 (Beta) 🎉

The OpenTelemetry Collector Contrib contains everything in the [opentelemetry-collector release](https://github.com/open-telemetry/opentelemetry-collector/releases/tag/v0.16.0) (be sure to check the release notes here as well!). Check out the [Getting Started Guide](https://opentelemetry.io/docs/collector/getting-started/) for deployment and configuration information.

### 🛑 Breaking changes 🛑

- `honeycomb` exporter: Update to use internal data format (#1689)

### 💡 Enhancements 💡

- `newrelic` exporter: Add support for span events (#1643)
- `awsemf` exporter:
  - Add placeholder support in `log_group_name` and `log_stream_name` config (#1623, #1661)
  - Add label matching filtering rule (#1619)
- `resourcedetection` processor: Add new resource detector for AWS Elastic Beanstalk environments (#1585)
- `loadbalancing` exporter:
  - Add sort of endpoints in static resolver (#1692)
  - Allow specifying port when using DNS resolver (#1650)
- Add `batchperresourceattr` helper library that splits an incoming data based on an attribute in the resource (#1694)
- `alibabacloudlogservice` exporter:
  - Add logs exporter (#1609)
  - Change trace type from opencensus to opentelemetry (#1713)
- `datadog` exporter:
  - Improve trace exporter performance (#1706, #1707)
  - Add option to only send metadata (#1723)
- `awsxray` exporter:
  - Add parsing of Python stack traces (#1676)
  - Add collector version to user agent (#1730)

### 🧰 Bug fixes 🧰

- `loadbalancing` exporter:
  - Fix retry queue for exporters (#1687)
  - Fix `periodicallyResolve` for DNS resolver checks (#1678)
- `datadog` exporter: Fix status code handling (#1691)
- `awsxray` exporter:
  - Fix empty traces in X-Ray console (#1709)
  - Stricter requirements for adding http request url (#1729)
  - Fix status code handling for errors/faults (#1740)
- `signalfx` exporter:
  - Split incoming data requests by access token before enqueuing (#1727)
  - Disable retry on 400 and 401, retry with backoff on 429 and 503 (#1672)
- `awsecscontainermetrics` receiver: Improve error handling to fix seg fault (#1738)

## v0.15.0

# 🎉 OpenTelemetry Collector Contrib v0.15.0 (Beta) 🎉

The OpenTelemetry Collector Contrib contains everything in the [opentelemetry-collector release](https://github.com/open-telemetry/opentelemetry-collector/releases/tag/v0.15.0) (be sure to check the release notes here as well!). Check out the [Getting Started Guide](https://opentelemetry.io/docs/collector/getting-started/) for deployment and configuration information.

### 🚀 New components 🚀

- `zookeeper` receiver: Collects metrics from a Zookeeper instance using the `mntr` command
- `loadbalacing` exporter: Consistently exports spans belonging to the same trace to the same backend
- `windowsperfcounters` receiver: Captures the configured system, application, or custom performance counter data from the Windows registry using the PDH interface
- `awsprometheusremotewrite` exporter:  Sends metrics data in Prometheus TimeSeries format to a Prometheus Remote Write Backend and signs each outgoing HTTP request following the AWS Signature Version 4 signing process

### 💡 Enhancements 💡

- `awsemf` exporter:
  - Add `metric_declarations` config option for metric filtering and dimensions (#1503)
  - Add SummaryDataType and remove Min/Max from Histogram (#1584)
- `signalfxcorrelation` exporter: Add ability to translate host dimension (#1561)
- `newrelic` exporter: Use pdata instead of the OpenCensus for traces (#1587)
- `metricstransform` processor:
  - Add `combine` action for matched metrics (#1506)
  - Add `submatch_case` config option to specify case of matched label values (#1640)
- `awsecscontainermetrics` receiver: Extract cluster name from ARN (#1626)
- `elastic` exporter: Improve handling of span status if the status code is unset (#1591)

### 🧰 Bug fixes 🧰

- `awsemf` exporter: Add check for unhandled metric data types (#1493)
- `groupbytrace` processor: Make buffered channel to avoid goroutines leak (#1505)
- `stackdriver` exporter: Set `options.UserAgent` so that the OpenCensus exporter does not override the UA ($1620)

## v0.14.0

# 🎉 OpenTelemetry Collector Contrib v0.14.0 (Beta) 🎉

The OpenTelemetry Collector Contrib contains everything in the [opentelemetry-collector release](https://github.com/open-telemetry/opentelemetry-collector/releases/tag/v0.14.0) (be sure to check the release notes here as well!). Check out the [Getting Started Guide](https://opentelemetry.io/docs/collector/getting-started/) for deployment and configuration information.

### 🚀 New components 🚀

- `datadog` exporter to send metric and trace data to Datadog (#1352)
- `tailsampling` processor moved from core to contrib (#1383)

### 🛑 Breaking changes 🛑

- `jmxmetricsextension` migrated to `jmxreceiver` (#1182, #1357)
- Move signalfx correlation code out of `sapm` to `signalfxcorrelation` exporter (#1376)
- Move Splunk specific utils outside of common (#1306)
- `stackdriver` exporter:
    - Config options `metric_prefix` & `skip_create_metric_descriptor` are now nested under `metric`, see [README](https://github.com/open-telemetry/opentelemetry-collector-contrib/blob/main/exporter/stackdriverexporter/README.md).
    - Trace status codes no longer reflect gRPC codes as per spec changes: open-telemetry/opentelemetry-specification#1067
- `datadog` exporter: Remove option to change the namespace prefix (#1483)

### 💡 Enhancements 💡

- `splunkhec` receiver: Add ability to ingest metrics (#1276)
- `signalfx` receiver: Improve pipeline error handling (#1329)
- `datadog` exporter:
  - Improve hostname resolution (#1285)
  - Add flushing/export of traces and trace-related statistics (#1266)
  - Enable traces on Windows (#1340)
  - Send otel.exporter running metric (#1354)
  - Add tag normalization util method (#1373)
  - Send host metadata (#1351)
  - Support resource conventions for hostnames (#1434)
  - Add version tag extract (#1449)
- Add `batchpertrace` library to split the incoming batch into several batches, one per trace (#1257)
- `statsd` receiver:
  - Add timer support (#1335)
  - Add sample rate support for counter, transfer gauge to double and transfer counter to int only (#1361)
- `awsemf` exporter: Restructure metric translator logic (#1353)
- `resourcedetection` processor:
  - Add EC2 hostname attribute (#1324)
  - Add ECS Resource detector (#1360)
- `sapm` exporter: Add queue settings (#1390)
- `metrictransform` processor: Add metric filter option (#1447)
- `awsxray` exporter: Improve ECS attribute and origin translation (#1428)
- `resourcedetection` processor: Initial system detector (#1405)

### 🧰 Bug fixes 🧰

- Remove duplicate definition of cloud providers with core conventions (#1288)
- `kubeletstats` receiver: Handle nil references from the kubelet API (#1326)
- `awsxray` receiver:
  - Add kind type to root span to fix the empty parentID problem (#1338)
  - Fix the race condition issue (#1490)
- `awsxray` exporter:
  - Setting the tlsconfig InsecureSkipVerify using NoVerifySSL (#1350)
  - Drop invalid xray trace id (#1366)
- `elastic` exporter: Ensure span name is limited (#1371)
- `splunkhec` exporter: Don't send 'zero' timestamps to Splunk HEC (#1157)
- `stackdriver` exporter: Skip processing empty metrics slice (#1494)

## v0.13.0

# 🎉 OpenTelemetry Collector Contrib v0.13.0 (Beta) 🎉

The OpenTelemetry Collector Contrib contains everything in the [opentelemetry-collector release](https://github.com/open-telemetry/opentelemetry-collector/releases/tag/v0.13.0) (be sure to check the release notes here as well!). Check out the [Getting Started Guide](https://opentelemetry.io/docs/collector/getting-started/) for deployment and configuration information.

### 💡 Enhancements 💡

- `sapm` exporter:
  - Enable queuing by default (#1224)
  - Add SignalFx APM correlation (#1205)
  - Make span source attribute and destination dimension names configurable (#1286)
- `signalfx` exporter:
  - Pass context to the http client requests (#1225)
  - Update `disk.summary_utilization` translation rule to accommodate new labels (#1258)
- `newrelic` exporter: Add `span.kind` attribute (#1263)
- `datadog` exporter:
  - Add Datadog trace translation helpers (#1208)
  - Add API key validation (#1216)
- `splunkhec` receiver: Add the ability to ingest logs (#1268)
- `awscontainermetrics` receiver: Report `CpuUtilized` metric in percentage (#1283)
- `awsemf` exporter: Only calculate metric rate for cumulative counter and avoid SingleDimensionRollup for metrics with only one dimension (#1280)

### 🧰 Bug fixes 🧰

- Make `signalfx` exporter a metadata exporter (#1252)
- `awsecscontainermetrics` receiver: Check for empty network rate stats and set zero (#1260)
- `awsemf` exporter: Remove InstrumentationLibrary dimension in CloudWatch EMF Logs if it is undefined (#1256)
- `awsxray` receiver: Fix trace/span id transfer (#1264)
- `datadog` exporter: Remove trace support for Windows for now (#1274)
- `sapm` exporter: Correlation enabled check inversed (#1278)

## v0.12.0

# 🎉 OpenTelemetry Collector Contrib v0.12.0 (Beta) 🎉

The OpenTelemetry Collector Contrib contains everything in the [opentelemetry-collector release](https://github.com/open-telemetry/opentelemetry-collector/releases/tag/v0.12.0) (be sure to check the release notes here as well!). Check out the [Getting Started Guide](https://opentelemetry.io/docs/collector/getting-started/) for deployment and configuration information.

### 🚀 New components 🚀

- `awsemf` exporter to support exporting metrics to AWS CloudWatch (#498, #1169)
- `http_forwarder` extension that forwards HTTP requests to a specified target (#979, #1014, #1150)
- `datadog` exporter that sends metric and trace data to Datadog (#1142, #1178, #1181, #1212)
- `awsecscontainermetrics` receiver to collect metrics from Amazon ECS Task Metadata Endpoint (#1089, #1148, #1160)

### 💡 Enhancements 💡

- `signalfx` exporter:
  - Add host metadata synchronization (#1039, #1118)
  - Add `copy_dimensions` translator option (#1126)
  - Update `k8s_cluster` metric translations (#1121)
  - Add option to exclude metrics (#1156)
  - Add `avg` aggregation method (#1151)
  - Fallback to host if cloud resource id not found (#1170)
  - Add backwards compatible translation rules for the `dockerstatsreceiver` (#1201)
  - Enable queuing and retries (#1223)
- `splunkhec` exporter:
  - Add log support (#875)
  - Enable queuing and retries (#1222)
- `k8scluster` receiver: Standardize metric names (#1119)
- `awsxray` exporter:
  - Support AWS EKS attributes (#1090)
  - Store resource attributes in X-Ray segments (#1174)
- `honeycomb` exporter:
  - Add span kind to the event sent to Honeycomb (#474)
  - Add option to adjust the sample rate using an attribute on the span (#1162)
- `jmxmetrics` extension: Add subprocess manager to manage child java processes (#1028)
- `elastic` exporter: Initial metrics support (#1173)
- `k8s` processor: Rename default attr names for label/annotation extraction (#1214)
- Add common SignalFx host id extraction (#1100)
- Allow MSI upgrades (#1165)

### 🧰 Bug fixes 🧰

- `awsxray` exporter: Don't set origin to EC2 when not on AWS (#1115)

## v0.11.0

# 🎉 OpenTelemetry Collector Contrib v0.11.0 (Beta) 🎉

The OpenTelemetry Collector Contrib contains everything in the [opentelemetry-collector release](https://github.com/open-telemetry/opentelemetry-collector/releases/tag/v0.11.0) (be sure to check the release notes here as well!). Check out the [Getting Started Guide](https://opentelemetry.io/docs/collector/getting-started/) for deployment and configuration information.

### 🚀 New components 🚀
- add `dockerstats` receiver as top level component (#1081)
- add `tracegen` utility (#956)

### 💡 Enhancements 💡
- `stackdriver` exporter: Allow overriding client options via config (#1010)
- `k8scluster` receiver: Ensure informer caches are synced before initial data sync (#842)
- `elastic` exporter: Translate `deployment.environment` resource attribute to Elastic APM's semantically equivalent `service.environment` (#1022)
- `k8s` processor: Add logs support (#1051)
- `awsxray` exporter: Log response error with zap (#1050)
- `signalfx` exporter
  - Add dimensions to renamed metrics (#1041)
  - Add translation rules for `disk_ops.total` and `disk_ops.pending` metrics (#1082)
  - Add event support (#1036)
- `kubeletstats` receiver: Cache detailed PVC labels to reduce API calls (#1052)
- `signalfx` receiver: Add event support (#1035)

## v0.10.0

# 🎉 OpenTelemetry Collector Contrib v0.10.0 (Beta) 🎉

The OpenTelemetry Collector Contrib contains everything in the [opentelemetry-collector release](https://github.com/open-telemetry/opentelemetry-collector/releases/tag/v0.10.0) (be sure to check the release notes here as well!). Check out the [Getting Started Guide](https://opentelemetry.io/docs/collector/getting-started/) for deployment and configuration information.

### 🚀 New components 🚀
- add initial docker stats receiver, without sourcing in top level components (#495)
- add initial jmx metrics extension structure, without sourcing in top level components (#740)
- `routing` processor for routing spans based on HTTP headers (#907)
- `splunkhec` receiver to receive Splunk HEC metrics, traces and logs (#840)
- Add skeleton for `http_forwarder` extension that forwards HTTP requests to a specified target (#979)

### 💡 Enhancements 💡
- `stackdriver` exporter
  - Add timeout parameter (#835)
  - Add option to configurably set UserAgent string (#758)
- `signalfx` exporter
  - Reduce memory allocations for big batches processing (#871)
  - Add AWSUniqueId and gcp_id generation (#829)
  - Calculate cpu.utilization compatibility metric (#839, #974, #954)
- `metricstransform` processor: Replace `{{version}}` in label values (#876)
- `resourcedetection` processor: Logs Support (#970)
- `statsd` receiver: Add parsing for labels and gauges (#903)

### 🧰 Bug fixes 🧰
- `k8s` processor
  - Wrap metrics before sending further down the pipeline (#837)
  - Fix setting attributes on metrics passed from agent (#836)
- `awsxray` exporter: Fix "pointer to empty string" is not omitted bug (#830)
- `azuremonitor` exporter: Treat UNSPECIFIED span kind as INTERNAL (#844)
- `signalfx` exporter: Remove misleading warnings (#869)
- `newrelic` exporter: Fix panic if service name is empty (#969)
- `honeycomb` exporter: Don't emit default proc id + starttime (#972)

## v0.9.0

# 🎉 OpenTelemetry Collector Contrib v0.9.0 (Beta) 🎉

The OpenTelemetry Collector Contrib contains everything in the [opentelemetry-collector release](https://github.com/open-telemetry/opentelemetry-collector/releases/tag/v0.9.0) (be sure to check the release notes here as well!). Check out the [Getting Started Guide](https://opentelemetry.io/docs/collector/getting-started/) for deployment and configuration information.

### 🛑 Breaking changes 🛑
- Remove deprecated `lightstep` exporter (#828)

### 🚀 New components 🚀
- `statsd` receiver for ingesting StatsD messages (#566)

### 💡 Enhancements 💡
- `signalfx` exporter
   - Add disk usage translations (#760)
   - Add disk utilization translations (#782)
   - Add translation rule to drop redundant metrics (#809)
- `kubeletstats` receiver
  - Sync available volume metadata from /pods endpoint (#690)
  - Add ability to collect detailed data from PVC (#743)
- `awsxray` exporter: Translate SDK name/version into xray model (#755)
- `elastic` exporter: Translate semantic conventions to Elastic destination fields (#671)
- `stackdriver` exporter: Add point count metric (#757)
- `awsxray` receiver
  - Ported the TCP proxy from the X-Ray daemon (#774)
  - Convert to OTEL trace format (#691)

### 🧰 Bug fixes 🧰
- `kubeletstats` receiver: Do not break down metrics batch (#754)
- `host` observer: Fix issue on darwin where ports listening on all interfaces are not correctly accounted for (#582)
- `newrelic` exporter: Fix panic on missing span status (#775)

## v0.8.0

# 🎉 OpenTelemetry Collector Contrib v0.8.0 (Beta) 🎉

The OpenTelemetry Collector Contrib contains everything in the [opentelemetry-collector release](https://github.com/open-telemetry/opentelemetry-collector/releases/tag/v0.8.0) (be sure to check the release notes here as well!). Check out the [Getting Started Guide](https://opentelemetry.io/docs/collector/getting-started/) for deployment and configuration information.

### 🚀 New components 🚀

- Receivers
  - `prometheusexec` subprocess manager (##499)

### 💡 Enhancements 💡

- `signalfx` exporter
  - Add/Update metric translations (#579, #584, #639, #640, #652, #662)
  - Add support for calculate new metric translator (#644)
  - Add renaming rules for load metrics (#664)
  - Update `container.name` to `k8s.container.name` in default translation rule (#683)
  - Rename working-set and page-fault metrics (#679)
- `awsxray` exporter
  - Translate exception event into xray exception (#577)
  - Add ingestion of X-Ray segments via UDP (#502)
  - Parse Java stacktrace and populate in xray cause (#687)
- `kubeletstats` receiver
  - Add metric_groups option (#648)
  - Set datapoint timestamp in receiver (#661)
  - Change `container.name` label to `k8s.container.name` (#680)
  - Add working-set and page-fault metrics (#666)
  - Add basic support for volume metrics (#667)
- `stackdriver` trace exporter: Move to new interface and pdata (#486)
- `metricstranform` processor: Keep timeseries and points in order after aggregation (#663)
- `k8scluster` receiver: Change `container.spec.name` label to `k8s.container.name` (#681)
- Migrate receiver creator to internal data model (#701)
- Add ec2 support to `resourcedetection` processor (#587)
- Enable timeout, sending queue and retry for SAPM exporter (#707)

### 🧰 Bug fixes 🧰

- `azuremonitor` exporter: Correct HTTP status code success mapping (#588)
- `k8scluster` receiver: Fix owner reference in metadata updates (#649)
- `awsxray` exporter: Fix handling of db system (#697)

### 🚀 New components 🚀

- Skeleton for AWS ECS container metrics receiver (#463)
- `prometheus_exec` receiver (#655)

## v0.7.0

# 🎉 OpenTelemetry Collector Contrib v0.7.0 (Beta) 🎉

The OpenTelemetry Collector Contrib contains everything in the [opentelemetry-collector release](https://github.com/open-telemetry/opentelemetry-collector/releases/tag/v0.7.0) (be sure to check the release notes here as well!). Check out the [Getting Started Guide](https://opentelemetry.io/docs/collector/getting-started/) for deployment and configuration information.

### 🛑 Breaking changes 🛑

- `awsxray` receiver updated to support udp: `tcp_endpoint` config option renamed to `endpoint` (#497)
- TLS config changed for `sapmreceiver` (#488) and `signalfxreceiver` receivers (#488)

### 🚀 New components 🚀

- Exporters
  - `sentry` adds tracing exporter for [Sentry](https://sentry.io/) (#565)
- Extensions
  - `endpoints` observer: adds generic endpoint watcher (#427)
  - `host` observer: looks for listening network endpoints on host (#432)

### 💡 Enhancements 💡

- Update `honeycomb` exporter for v0.8.0 compatibility
- Extend `metricstransform` processor to be able to add a label to an existing metric (#441)
- Update `kubeletstats` metrics according to semantic conventions (#475)
- Updated `awsxray` receiver config to use udp (#497)
- Add `/pods` endpoint support in `kubeletstats` receiver to add extra labels (#569)
- Add metric translation options to `signalfx` exporter (#477, #501, #571, #573)

### 🧰 Bug fixes 🧰

- `azuremonitor` exporter: Mark spanToEnvelope errors as permanent (#500)

## v0.6.0

# 🎉 OpenTelemetry Collector Contrib v0.6.0 (Beta) 🎉

The OpenTelemetry Collector Contrib contains everything in the [opentelemetry-collector release](https://github.com/open-telemetry/opentelemetry-collector/releases/tag/v0.6.0) (be sure to check the release notes here as well!). Check out the [Getting Started Guide](https://opentelemetry.io/docs/collector/getting-started/) for deployment and configuration information.

### 🛑 Breaking changes 🛑

- Removed `jaegarlegacy` (#397) and `zipkinscribe` receivers (#410)
- `kubeletstats` receiver: Renamed `k8s.pod.namespace` pod label to `k8s.namespace.name` and `k8s.container.name` container label to `container.name`

### 🚀 New components 🚀

- Processors
  - `metricstransform` renames/aggregates within individual metrics (#376) and allow changing the data type between int and float (#402)

### 💡 Enhancements 💡

- `awsxray` exporter: Use `peer.service` as segment name when set. (#385)
- `splunk` exporter: Add trace exports support (#359, #399)
- Build and publish Windows MSI (#408) and DEB/RPM Linux packages (#405)

### 🧰 Bug fixes 🧰

- `kubeletstats` receiver:
  - Fixed NPE for newly created pods (#404)
  - Updated to latest change in the ReceiverFactoryOld interface (#401)
  - Fixed logging and self reported metrics (#357)
- `awsxray` exporter: Only convert SQL information for SQL databases. (#379)
- `resourcedetection` processor: Correctly obtain machine-type info from gce metadata (#395)
- `k8scluster` receiver: Fix container resource metrics (#416)

## v0.5.0

Released 01-07-2020

# 🎉 OpenTelemetry Collector Contrib v0.5.0 (Beta) 🎉

The OpenTelemetry Collector Contrib contains everything in the [opentelemetry-collector release](https://github.com/open-telemetry/opentelemetry-collector/releases/tag/v0.5.0) (be sure to check the release notes here as well!). Check out the [Getting Started Guide](https://opentelemetry.io/docs/collector/getting-started/) for deployment and configuration information.

### 🚀 New components 🚀

- Processors
  - `resourcedetection` to automatically detect the resource based on the configured set of detectors (#309)

### 💡 Enhancements 💡

- `kubeletstats` receiver: Support for ServiceAccount authentication (#324)
- `signalfx` exporter and receiver
  - Add SignalFx metric token passthrough and config option (#325)
  - Set default endpoint of `signalfx` receiver to `:9943` (#351)
- `awsxray` exporter: Support aws plugins EC2/ECS/Beanstalk (#343)
- `sapm` exporter and receiver: Add SAPM access token passthrough and config option (#349)
- `k8s` processor: Add metrics support (#358)
- `k8s` observer: Separate annotations from labels in discovered pods (#363)

### 🧰 Bug fixes 🧰

- `honeycomb` exporter: Remove shared use of libhoney from goroutines (#305)

## v0.4.0

Released 17-06-2020

# 🎉 OpenTelemetry Collector Contrib v0.4.0 (Beta) 🎉

The OpenTelemetry Collector Contrib contains everything in the [opentelemetry-collector release](https://github.com/open-telemetry/opentelemetry-collector/releases/tag/v0.4.0) (be sure to check the release notes here as well!). Check out the [Getting Started Guide](https://opentelemetry.io/docs/collector/getting-started/) for deployment and configuration information.

### 🛑 Breaking changes 🛑

  - `signalfx` exporter `url` parameter changed to `ingest_url` (no impact if only using `realm` setting)

### 🚀 New components 🚀

- Receivers
  - `receiver_creator` to create receivers at runtime (#145), add observer support to receiver_creator (#173), add rules support (#207), add dynamic configuration values (#235)
  - `kubeletstats` receiver (#237)
  - `prometheus_simple` receiver (#184)
  - `kubernetes-cluster` receiver (#175)
  - `redis` receiver (#138)
- Exporters
  - `alibabacloudlogservice` exporter (#259)
  - `SplunkHEC` metrics exporter (#246)
  - `elastic` APM exporter (#240)
  - `newrelic` exporter (#229)
- Extensions
  - `k8s` observer (#185)

### 💡 Enhancements 💡

- `awsxray` exporter
  - Use X-Ray convention of segment name == service name (#282)
  - Tweak xray export to improve rendering of traces and improve parity (#241)
  - Add handling for spans received with nil attributes (#212)
- `honeycomb` exporter
  - Use SendPresampled (#291)
  - Add span attributes as honeycomb event fields (#271)
  - Support resource labels in Honeycomb exporter (#20)
- `k8s` processor
  - Add support of Pod UID extraction to k8sprocessor (#219)
  - Use `k8s.pod.ip` to record resource IP instead of just `ip` (#183)
  - Support same authentication mechanism as other kubernetes components do (#307)
- `sapm` exporter: Add TLS for SAPM and SignalFx receiver (#215)
- `signalfx` exporter
  - Add metric metadata syncer to SignalFx exporter (#231)
  - Add TLS for SAPM and SignalFx receiver (#215)
- `stackdriver` exporter: Add support for resource mapping in config (#163)

### 🧰 Bug fixes 🧰

- `awsxray` exporter: Wrap bad request errors for proper handling by retry queue (#205)
- `lightstep` exporter: Ensure Lightstep exporter doesnt crash on nil node (#250)
- `sapm` exporter: Do not break Jaeger traces before sending downstream (#193)
- `k8s` processor: Ensure Jaeger spans work in passthrough mode (262)

## 🧩 Components 🧩

### Receivers

| Traces | Metrics |
|:-------:|:-------:|
| Jaeger Legacy | Carbon |
| SAPM (SignalFx APM) | Collectd |
| Zipkin Scribe | K8s Cluster |
| | Redis |
| |  SignalFx |
| | Simple Prometheus |
| | Wavefront |

### Processors

- K8s

### Exporters

| Commercial | Community |
|:------------:|:-----------:|
| Alibaba Cloud Log Service | Carbon |
| AWS X-ray | Elastic |
| Azure Monitor | Jaeger Thrift |
| Honeycomb | Kinesis |
| Lightstep |
| New Relic |
| SAPM (SignalFx APM) |
| SignalFx (Metrics) |
| Splunk HEC |
| Stackdriver (Google) |

### Extensions

- Observer
  - K8s

## v0.3.0 Beta

Released 2020-03-30

### Breaking changes

-  Make prometheus receiver config loading strict. #697
Prometheus receiver will now fail fast if the config contains unused keys in it.

### Changes and fixes

- Enable best effort serve by default of Prometheus Exporter (https://github.com/orijtech/prometheus-go-metrics-exporter/pull/6)
- Fix null pointer exception in the logging exporter #743
- Remove unnecessary condition to have at least one processor #744
- Updated Honeycomb exported to `honeycombio/opentelemetry-exporter-go v0.3.1`

### Features

Receivers / Exporters:

* AWS X-Ray
* Carbon
* CollectD
* Honeycomb
* Jaeger
* Kinesis
* LightStep
* OpenCensus
* OpenTelemetry
* SAPM
* SignalFx
* Stackdriver
* Wavefront
* Zipkin
* Zipkin Scribe


Processors:

* Attributes
* Batch
* Memory Limiter
* Queued Retry
* Resource
* Sampling
* Span
* Kubernetes

Extensions:

* Health Check
* Performance Profiler
* zPages


## v0.2.8

Released 2020-03-25

Alpha v0.2.8 of OpenTelemetry Collector Contrib.

- Implemented OTLP receiver and exporter.
- Added ability to pass config to the service programmatically (useful for custom builds).
- Improved own metrics / observability.


## v0.2.7

Released 2020-03-17

### Self-Observability
- New command-line switch to control legacy and new metrics. Users are encouraged
to experiment and migrate to the new metrics.
- Improved error handling on shutdown.


### Processors
- Fixed passthrough mode k8sprocessor.
- Added `HASH` action to attribute processor.

### Receivers and Exporters
- Added Honeycomb exporter.
- Added LightStep exporter.
- Added regular expression for Carbon receiver, allowing the metric name to be broken into proper label keys and values.
- Updated Stackdriver exporter to use a new batch API.


## v0.2.6 Alpha

Released 2020-02-18

### Self-Observability
- Updated metrics prefix to `otelcol` and expose command line argument to modify the prefix value.
- Batch dropped span now emits zero when no spans are dropped.

### Processors
- Extended Span processor to have include/exclude span logic.
- Ability to choose strict or regexp matching for include/exclude filters.

### Receivers and Exporters
- Added Carbon receiver and exporter.
- Added Wavefront receiver.


## v0.0.5 Alpha

Released 2020-01-30

- Regexp-based filtering of span names.
- Ability to extract attributes from span names and rename span.
- File exporter for debugging.
- Span processor is now enabled by default.

## v0.0.1 Alpha

Released 2020-01-11

First release of OpenTelemetry Collector Contrib.


[v0.3.0]: https://github.com/open-telemetry/opentelemetry-collector-contrib/compare/v0.2.8...v0.3.0
[v0.2.8]: https://github.com/open-telemetry/opentelemetry-collector-contrib/compare/v0.2.7...v0.2.8
[v0.2.7]: https://github.com/open-telemetry/opentelemetry-collector-contrib/compare/v0.2.6...v0.2.7
[v0.2.6]: https://github.com/open-telemetry/opentelemetry-collector-contrib/compare/v0.0.5...v0.2.6
[v0.0.5]: https://github.com/open-telemetry/opentelemetry-collector-contrib/compare/v0.0.1...v0.0.5
[v0.0.1]: https://github.com/open-telemetry/opentelemetry-collector-contrib/tree/v0.0.1<|MERGE_RESOLUTION|>--- conflicted
+++ resolved
@@ -5,10 +5,7 @@
 ### 🛑 Breaking changes 🛑
 
 - `stackdriverexporter`: Remove the stackdriver exporter in favor of the identical googlecloud exporter (#9274)
-<<<<<<< HEAD
-=======
 - `filelog`, `journald`, `syslog`, `tcplog`, `udplog`: Remove `preserve_to` field from sub-parsers (#9331)
->>>>>>> df63d49c
 
 ### 🚩 Deprecations 🚩
 
@@ -16,15 +13,6 @@
 
 - `iisreceiver`: Add implementation of IIS Metric Receiver (#8832)
 - `sqlserverreceiver`: Add implementation of SQL Server Metric Receiver (#8398)
-<<<<<<< HEAD
-
-### 💡 Enhancements 💡
-
-### 🧰 Bug fixes 🧰
-
-## v0.49.0
-
-=======
 - `activedirectorydsreceiver`: Add implementation of Active Directory Domain Services metric receiver (#9359)
 
 ### 💡 Enhancements 💡
@@ -47,27 +35,19 @@
 investigated and will be fixed in one of the new releases. More details:
 https://github.com/open-telemetry/opentelemetry-collector-contrib/issues/9278.
 
->>>>>>> df63d49c
 ### 🛑 Breaking changes 🛑
 
 - `filelogreceiver`, `journaldreceiver`, `syslogreceiver`, `tcplogreceiver`, `udplogreceiver`:
   - Updated data model to align with stable logs data model, which includes various breaking changes. (#9139, #8835)
-<<<<<<< HEAD
     - A detailed [Upgrade Guide](https://github.com/open-telemetry/opentelemetry-log-collection/releases/tag/v0.28.0) is available in the log-collection v0.29.0 release notes. 
-=======
-    - A detailed [Upgrade Guide](https://github.com/open-telemetry/opentelemetry-log-collection/releases/tag/v0.28.0) is available in the log-collection v0.29.0 release notes.
->>>>>>> df63d49c
 - `datadogexporter`: Remove `OnlyMetadata` method from `Config` struct (#8980)
 - `datadogexporter`: Remove `GetCensoredKey` method from `APIConfig` struct (#8980)
 - `mongodbatlasreceiver`: Updated to uses newer metric builder which changed some metric and resource attributes (#9093)
 - `dynatraceexporter`: Make `serialization` package `/internal` (#9097)
 - `attributesprocessor`: Remove log names from filters (#9131)
-<<<<<<< HEAD
-=======
 - `k8sclusterreceiver`: The `receiver.k8sclusterreceiver.reportCpuMetricsAsDouble` feature gate is now enabled by default (#9367)
   - Users may have to update monitoring for a few Kubernetes cpu metrics, for 
     more details see [feature-gate-configurations](https://github.com/open-telemetry/opentelemetry-collector-contrib/tree/main/receiver/k8sclusterreceiver#feature-gate-configurations).
->>>>>>> df63d49c
 
 ### 🚩 Deprecations 🚩
 
@@ -80,11 +60,8 @@
 - `datadogexporter`: Deprecate `use_resource_metadata` setting in favor of `host_metadata::hostname_source` (#9100)
 - `prometheusexecreceiver`: Deprecate prom_exec receiver (#9058)
 - `fluentbitextension`: Deprecate Fluentbit extension (#9062)
-<<<<<<< HEAD
 - `hostmetricsreceiver`: Deprecate `include` and `exclude` settings for process filtering (#8188)  
-=======
-
->>>>>>> df63d49c
+
 ### 🚀 New components 🚀
 
 - `riakreceiver`: Riak Metric Receiver (#8548)
@@ -102,11 +79,7 @@
 - `podmanreceiver`: Add API timeout configuration option (#9014)
 - `cmd/mdatagen`: Add `sem_conv_version` field to metadata.yaml that is used to set metrics SchemaURL (#9010)
 - `splunkheceporter`: Add an option to disable log or profiling data (#9065)
-<<<<<<< HEAD
 - `windowsperfcountersreceiver`: Move code into separate package for use in other windowsperfcounter receivers (#9108) 
-=======
-- `windowsperfcountersreceiver`: Move code into separate package for use in other windowsperfcounter receivers (#9108)
->>>>>>> df63d49c
 - `datadogexporter`: Add `host_metadata` configuration section to configure host metadata export (#9100)
 - `cmd/mdatagen`: Update documentation generated for attributes to list enumerated values and show the "value" that will be visible on metrics when it is different from the attribute key in metadata.yaml (#8983)
 - `routingprocessor`: add option to drop resource attribute used for routing (#8990)
@@ -120,10 +93,7 @@
 - `signalfxexporter`: Fix bug to enable timeouts for correlating traces and metrics (#9101)
 - `windowsperfcountersreceiver`: fix exported values being integers instead of doubles (#9138)
 - `prometheusreceiver`: Fix issues with relabelling the `job` and `instance` labels. (#8780)
-<<<<<<< HEAD
-=======
 - `dynatraceexporter`: Continue processing data points after a serialization error. (#9330)
->>>>>>> df63d49c
 
 ## v0.48.0
 
@@ -134,12 +104,9 @@
 - `dynatraceexporter`: add multi-instance deployment note to README.md (#8848)
 - `resourcedetectionprocessor`: Add attribute allowlist (#8547)
 - `datadogexporter`:  Metrics payload data and Sketches payload data will be logged if collector is started in debug mode (#8929)
-<<<<<<< HEAD
 - `hostmetricsreceiver`:  Ability to configure include/exclude filters on any process attribute (#8188)
-=======
 - `cmd/mdatagen`: Add resource attributes definition to metadata.yaml and move `pdata.Metrics` creation to the
   generated code (#8555)
->>>>>>> df63d49c
 
 ### 🛑 Breaking changes 🛑
 
