# Changelog

## Unreleased

### 💡 Enhancements 💡

- `k8seventsreceiver`: Add Api_version and resource_version (#8539)
<<<<<<< HEAD
- Add `make crosslink` target to ensure replace statements are included in `go.mod` for all transitive dependencies within repository (#8822)
=======
- `cmd/mdatagen`: Add resource attributes definition to metadata.yaml and move `pdata.Metrics` creation to the
  generated code (#5270) 
- `datadogexporter`: Add `metrics::sums::cumulative_monotonic_mode` to specify export mode for cumulative monotonic sums (#8490)
- `dynatraceexporter`: add multi-instance deployment note to README.md (#8848)
- `resourcedetectionprocessor`: Add attribute allowlist (#8547)
- `datadogexporter`:  Metrics payload data and Sketches payload data will be logged if collector is started in debug mode (#8929)
>>>>>>> 3914f36e

### 🛑 Breaking changes 🛑

- `windowsperfcountersreceiver`: Added metrics configuration (#8376)
- `lokiexporter`: Remove deprecated LogRecord.name field (#8951)
- `splunkhecexporter`: Remove deprecated LogRecord.name field (#8951)

### 🚩 Deprecations 🚩

- `datadogexporter`: Deprecate `OnlyMetadata` method from `Config` struct (#8359)
- `datadogexporter`: Deprecate `GetCensoredKey` method from `APIConfig` struct (#8830)
- `datadogexporter`: Deprecate `metrics::send_monotonic_counter` in favor of `metrics::sums::cumulative_monotonic_mode` (#8490)

### 🚀 New components 🚀

- `sigv4authextension`: Enable component (#8518)

## v0.47.0

### 💡 Enhancements 💡

- `googlecloudexporter`: Add Validate method in config (#8559)
- `attributesprocessor`: Add convert action (#7930)
- `attributesprocessor`: Add metric support (#8111)
- `prometheusremotewriteexporter`: Write-Ahead Log support enabled (#7304)
- `hostreceiver/filesystemscraper`: Add filesystem utilization (#8027)
- `hostreceiver/pagingscraper`: Add paging.utilization (#6221)
- `googlecloudexporter`: [Alpha] Translate metrics directly from OTLP to gcm using the `exporter.googlecloud.OTLPDirect` feature-gate (#7177)
- `simpleprometheusreceiver`: Add support for static labels (#7908)
- `spanmetricsprocessor`: Dropping the condition to replace _ with key_ as __ label is reserved and _ is not (#8057)
- `podmanreceiver`: Add container.runtime attribute to container metrics (#8262)
- `dockerstatsreceiver`: Add container.runtime attribute to container metrics (#8261)
- `tanzuobservabilityexporter`: instrumentation Library and Dropped Counts to Span Tags (#8120)
- `clickhouseexporter`: Implement consume log logic. (#9705)
- `influxdbexporter`: Add support for cumulative, non-monotonic metrics. (#8348)
- `oauth2clientauthextension`: Add support for EndpointParams (#7307)
- Add `NewMetricData` function to `MetricsBuilder` to consistently set instrumentation library name (#8255)
- `googlecloudpubsubreceiver` Added implementation of Google Cloud Pubsub receiver. (#8391)
- `googlecloudpubsubexporter` Added implementation of Google Cloud Pubsub exporter. (#8391)
- `coralogixexporter` Allow exporter timeout to be configured (#7957)
- `prometheusremotewriteexporter` support adding trace id and span id attached to exemplars (#8380)
- `influxdbexporter`: accept histogram metric missing infinity bucket. (#8462)
- `skywalkingreceiver`: Added implementation of Skywalking receiver. (#8549)
- `prometheusreceiver`: Fix staleness bug for histograms and summaries (#8561)

### 🛑 Breaking changes 🛑

- `mongodbatlasreceiver`: rename mislabeled attribute `memory_state` to correct `disk_status` on partition disk metrics (#7747)
- `mongodbatlasreceiver`: Correctly set initial lookback for querying mongodb atlas api (#8246)
- `nginxreceiver`: instrumentation name updated from `otelcol/nginx` to `otelcol/nginxreceiver` (#8255)
- `postgresqlreceiver`: instrumentation name updated from `otelcol/postgresql` to `otelcol/postgresqlreceiver` (#8255)
- `redisreceiver`: instrumentation name updated from `otelcol/redis` to `otelcol/redisreceiver` (#8255)
- `apachereceiver`: instrumentation name updated from `otelcol/apache` to `otelcol/apachereceiver` ()
- `couchdbreceiver`: instrumentation name updated from `otelcol/couchdb` to `otelcol/couchdbreceiver` (#8366)
- `prometheusreceiver` Change resource attributes on metrics: `instance` -> `service.instance.id`, `host.name` -> `net.host.name`,  `port` -> `net.host.port`, `scheme` -> `http.scheme`, `job` removed (#8266)
- `prometheusremotewriteexporter` Use `service.*` resource attributes instead of `job` and `instance` resource attributes when adding job and instance labels to metrics (#8266)
- `mysqlreceiver`: instrumentation name updated from `otel/mysql` to `otelcol/mysqlreceiver` (#8387)
- `zookeeperreceiver`: instrumentation name updated from `otelcol/zookeeper` to `otelcol/zookeeperreceiver` (#8389)
- `coralogixexporter`: Create dynamic subsystem name (#7957)
  - Deprecate configuration changed. Dynamic subsystem name from traces service name property.
- `rabbitmqreceiver`: instrumentation name updated from `otelcol/rabbitmq` to `otelcol/rabbitmqreceiver` (#8400)

### 🧰 Bug fixes 🧰

- `zipkinexporter`: Set "error" tag value when status is set to error (#8187)
- `prometheusremotewriteexporter`: Correctly handle metric labels which collide after sanitization (#8378)
- `prometheusremotewriteexporter`: Drop labels when exemplar attributes exceed the max number of characters (#8379)
- `k8sclusterreceiver`: Add support to enable k8s node and container cpu metrics to be reported as double values (#8245)
  - Use "--feature-gates=receiver.k8sclusterreceiver.reportCpuMetricsAsDouble" to enable reporting node and container
    cpu metrics as a double values.
- `tanzuobservabilityexporter`: Fix a typo in Instrumentation Library name and version tags (#8384)
- `logreceivers`: Fix an issue where receiver would sometimes fail to build using Go 1.18 (#8521)
- `awsxrayreceiver`: Add defaults for optional stack frame parameters (#8790)

### 🚩 Deprecations 🚩

- `datadogexporter`: Deprecate automatic environment variable detection (#8397)

### 🚀 New components 🚀
- `sigv4authextension`: New Component: Sigv4 Authenticator Extension (#8263)

## v0.46.0

### 💡 Enhancements 💡

- `internal/stanza`: Export metrics from Stanza receivers (#8025)
- `hostreceiver/pagingscraper`: Migrate the scraper to the mdatagen metrics builder (#7139)
- Do not drop zero trace/span id spans in the jaeger conversion (#7946)
- Upgrade to use semantic conventions 1.6.1 (#7926)
- `dynatraceexporter`: Validate QueueSettings and perform config validation in Validate() instead (#8020)
- `sapmexporter`: Add validation for `sending_queue` setting (#8023)
- `signalfxexporter`: Add validation for `sending_queue` setting (#8026)
- `internal/stanza`: Add support for arbitrary attribute types (#8081)
- `resourcedetectionprocessor`: Add confighttp.HTTPClientSettings To Resource Detection Config Fixes (#7397)
- `hostmetricsreceiver`: Add cpu.utilization metrics to cpu scrapper (#7130)
- `honeycombexporter`: Add validation for `sending_queue` setting (#8113)
- `routingprocessor`: Expand error handling on failure to build exporters (#8125)
- `skywalkingreceiver`: Add new skywalking receiver component folder and structure (#8107)
- `groupbyattrsprocesor`: Allow empty keys, which allows to use the processor for compaction (#7793)
- `datadogexporter`: Add rbac to example k8s manifest file (#8186)
- `splunkhecexporter`: Add validation for `sending_queue` setting (#8256)

### 🛑 Breaking changes 🛑

- Remove deprecated functions from jaeger translator (#8032)
- `internal/stanza`: Remove `write_to` setting from input operators (#8081)
- `mongodbatlasreceiver`: rename `mongodb.atlas.*` attributes to `mongodb_atlas.*` adhering to naming guidelines. Adding 3 new attributes (#7960)

### 🧰 Bug fixes 🧰

- `prometheusreceiver`: Fix segfault that can occur after receiving stale metrics (#8056)
- `filelogreceiver`: Fix issue where logs could occasionally be duplicated (#8123)
- `prometheusremotewriteexporter`: Fix empty non-string resource attributes (#8116)

### 🚀 New components 🚀

## v0.45.1

### 💡 Enhancements 💡

- `sumologicexporter`: Move validation to Config (#7936)
- `elasticsearchexporter`: Fix crash with batch processor (#7953).
- `splunkhecexporter`: Batch metrics payloads (#7760)
- `tanzuobservabilityexporter`: Add internal SDK metric tag (#7826)
- `hostreceiver/processscraper`: Migrate the scraper to the mdatagen metrics builder (#7287)

### 🧰 Bug fixes 🧰

- `awsprometheusremotewriteexporter`: fix dependencies issue (#7963)

### 🚀 New components 🚀

- `awsfirehose` receiver: Add AWS Kinesis Data Firehose Receiver (#7918)

## v0.45.0

### 💡 Enhancements 💡

- `hostreceiver/filesystemscraper`: Migrate the scraper to the mdatagen metrics builder (#7772)
- `hostreceiver/memoryscraper`: Migrate the scraper to the mdatagen metrics builder (#7312)
- `lokiexporter`: Use record attributes as log labels (#7569)
- `routingprocessor`: Do not err on failure to build exporters (#7423)
- `apachereceiver`: Update to mdatagen v2 (#7573)
- `datadogexporter`: Don't send host metadata if hostname is empty (#7426)
- `datadogexporter`: Add insecure_skip_verify flag to configuration (#7422)
- `coralogixexporter`: Update readme (#7785)
- `awscloudwatchlogsexporter`: Remove name from aws cloudwatch logs exporter (#7554)
- `tanzuobservabilityexporter`: Update OTel Collector's Exporter to match WF Proxy Handling of source (#7929)
- `hostreceiver/memoryscraper`: Add memory.utilization (#6221)
- `awskinesisexporter`: Add Queue Config Validation AWS Kinesis Exporter (#7835)
- `elasticsearchexporter`: Remove usage of deprecated LogRecord.Name field (#7829).
- `loadbalancingexporter`: Allow non-exist hostname on startup (#7935)
- `datadogexporter`: Use exact sum, count and average on Datadog distributions (#7830)
- `storage/filestorage`: add optional compaction to filestorage (#7768)
- `tanzuobservabilityexporter`: Add attributes from the Resource to the resulting WF metric tags & set `source` value in WF metric (#8101)

### 🛑 Breaking changes 🛑

- Use go mod compat, drops support for reproducibility with go 1.16 (#7915)
- `apachereceiver`: Update instrumentation library name from `otel/apache` to `otelcol/apache` (#7754)
- `pkg/translator/prometheusremotewrite`: Cleanup prw translator public functions (#7776)
- `prometheusreceiver`: The OpenCensus-based metric conversion pipeline has 
  been removed.
  - The `receiver.prometheus.OTLPDirect` feature gate has been removed as 
    the direct pipeline is the only remaining pipeline.
- `translator/jaeger`: Cleanup jaeger translator function names (#7775)
  - Deprecate old funcs with Internal word.
- `mysqlreceiver`: Update data model and names for several metrics (#7924)
  - Change all metrics to Int values
  - Remove `mysql.buffer_pool_pages`. Replace with:
    - `mysql.buffer_pool.pages`
    - `mysql.buffer_pool.data_pages`
    - `mysql.buffer_pool.page_flushes`
  - Remove `mysql.buffer_pool_size`. Replace with:
    - `mysql.buffer_pool.limit`
    - `mysql.buffer_pool.usage`
  - Rename `mysql.buffer_pool_operations` to `mysql.buffer_pool.operations`

### 🚩 Deprecations 🚩

- Deprecated log_names setting from filter processor. (#7552)

### 🧰 Bug fixes 🧰

 - `tailsamplingprocessor`: "And" policy only works as a sub policy under a composite policy (#7590) 
 - `prometheusreceiver`: Correctly map description and units when converting
  Prometheus metadata directly to pdata. (#7748)
 - `sumologicexporter`: fix exporter panics on malformed histogram (#7548)
- `awsecscontainermetrics`: CPU Reserved is now 1024/vCPU for ECS Container Insights (#6734)

### 🚀 New components 🚀

- `clickhouse` exporter: Add ClickHouse Exporter (#6907)
- `pkg/translator/signalfx`: Extract signalfx to metrics conversion in a separate package (#7778)
  - Extract FromMetrics to SignalFx translator package (#7823)

## v0.44.0

### 💡 Enhancements 💡

- `kafkaexporter`: Add compression and flush max messages options.
- `dynatraceexporter`: Write error logs using plugin logger (#7360)
- `dynatraceexporter`: Fix docs for TLS settings (#7568)
- `tanzuobservabilityexporter`: Turn on metrics exporter (#7281)
- `attributesprocessor` `resourceprocessor`: Add `from_context` value source
- `resourcedetectionprocessor`: check cluster config to verify resource is on aws for eks resources (#7186)
- `awscloudwatchlogsexporter`: enable awscloudwatchlogsexporter which accepts and exports log data (#7297)
- `translator/prometheusremotewrite`: add a new module to help translate data from OTLP to Prometheus Remote Write (#7240)
- `azuremonitorexporter`: In addition to traces, export logs to Azure Application Insights (#7403)
- `jmxreceiver`: Added `additional_jars` configuration option to launch JMX Metric Gatherer JAR with extended `CLASSPATH` (#7378)
- `awscontainerinsightreceiver`: add full pod name when configured to AWS Container Insights Receiver (#7415)
- `hostreceiver/loadscraper`: Migrate the scraper to the mdatagen metrics builder (#7288)
- `awsecscontainermetricsreceiver`: Rename attributes to follow semantic conventions (#7425)
- `datadogexporter`: Always map conventional attributes to tags (#7185)
- `mysqlreceiver`: Add golden files for integration test (#7303)
- `nginxreceiver`: Standardize integration test (#7515)
- `mysqlreceiver`: Update to use mdatagen v2 (#7507)
- `postgresqlreceiver`: Add integration tests (#7501)
- `apachereceiver`: Add integration test (#7517)
- `mysqlreceiver`: Use scrapererror to report errors (#7513)
- `postgresreceiver`: Update to mdatagen v2 (#7503)
- `nginxreceiver`: Update to mdatagen v2 (#7549)
- `datadogexporter`: Fix traces exporter's initialization log (#7564)
- `tailsamplingprocessor`: Add And sampling policy (#6910)
- `coralogixexporter`: Add Coralogix Exporter (#7383)
- `prometheusexecreceiver`: Add default value for `scrape_timeout` option (#7587)

### 🛑 Breaking changes 🛑

- `resourcedetectionprocessor`: Update `os.type` attribute values according to semantic conventions (#7544)
- `awsprometheusremotewriteexporter`: Deprecation notice; may be removed after v0.49.0
  - Switch to using the `prometheusremotewriteexporter` + `sigv4authextension` instead

### 🧰 Bug fixes 🧰

- `resourcedetectionprocessor`: fix `meta` allow list excluding keys with nil values (#7424)
- `postgresqlreceiver`: Fix issue where empty metrics could be returned after failed connection (#7502)
- `resourcetotelemetry`: Ensure resource attributes are added to summary
  and exponential histogram data points. (#7523)

### 🚩 Deprecations 🚩

- Deprecated otel_to_hec_fields.name setting from splunkhec exporter. (#7560)

## v0.43.0

### 💡 Enhancements 💡

- `coralogixexporter`: First implementation of Coralogix Exporter (#6816)
- `cloudfoundryreceiver`: Enable Cloud Foundry client (#7060)
- `elasticsearchexporter`: add elasticsearchexporter to the components exporter list (#6002)
- `elasticsearchreceiver`: Add metric metadata (#6892)
- `elasticsearchreceiver`: Use same metrics as JMX receiver for JVM metrics (#7160)
- `elasticsearchreceiver`: Implement scraping logic (#7174)
- `datadogexporter`: Add http.status_code tag to trace stats (#6889)
- `datadogexporter`: Add configuration option to use OTel span name into the Datatog resource name (#6611)
- `mongodbreceiver`: Add initial client code to the component (#7125)
- `tanzuobservabilityexporter`: Support delta histograms (#6897)
- `awscloudwatchlogsexporter`: Use cwlogs package to export logs (#7152)
- `mysqlreceiver`: Add the receiver to available components (#7078)
- `tanzuobservabilityexporter`: Documentation for the memory_limiter configuration (#7164)
- `dynatraceexporter`: Do not shut down exporter when metrics ingest module is temporarily unavailable (#7161)
- `mongodbreceiver`: Add metric metadata (#7163)
- `mongodbreceiver`: Add metric scraping (#7175)
- `postgresqlreceiver`: add the receiver to available components (#7079)
- `rabbitmqreceiver`: Add scraper logic (#7299)
- `tanzuobservability exporter`: Support summary metrics (#7121)
- `mongodbatlasreceiver`: Add retry and backoff to HTTP client (#6943)
- Use Jaeger gRPC instead of Thrift in the docker-compose example (#7243)
- `tanzuobservabilityexporter`: Support exponential histograms (#7127)
- `receiver_creator`: Log added and removed endpoint env structs (#7248)
- `prometheusreceiver`: Use the OTLP data conversion path by default. (#7282)
  - Use `--feature-gates=-receiver.prometheus.OTLPDirect` to re-enable the 
    OpenCensus conversion path.
- `extension/observers`: Correctly set image and tag on container endpoints (#7279)
- `tanzuobservabilityexporter`: Document how to enable memory_limiter (#7286)
- `hostreceiver/networkscraper`: Migrate the scraper to the mdatagen metrics builder (#7048)
- `hostmetricsreceiver`: Add MuteProcessNameError config flag to mute specific error reading process executable (#7176)
- `scrapertest`: Improve comparison logic (#7305)
- `hostmetricsreceiver`: add `cpu_average` option for load scraper to report the average cpu load (#6999)
- `scrapertest`: Add comparison option to ignore specific attributes (#6519)
- `tracegen`: Add option to pass in custom headers to export calls via command line (#7308)
- `tracegen`: Provide official container images (#7179)
- `scrapertest`: Add comparison function for pdata.Metrics (#7400)
- `prometheusremotewriteexporter` : Dropping the condition to replace _ with key_ as __ label is reserved and _ is not (#7112)

### 🛑 Breaking changes 🛑

- `tanzuobservabilityexporter`: Remove status.code
- `tanzuobservabilityexporter`: Use semantic conventions for status.message (#7126) 
- `k8sattributesprocessor`: Move `kube` and `observability` packages to `internal` folder (#7159)
- `k8sattributesprocessor`: Unexport processor `Option`s (#7311)
- `zookeeperreceiver`: Refactored metrics to have correct units, types, and combined some metrics via attributes. (#7280)
- `prometheusremotewriteexporter`: `PRWExporter` struct and `NewPRWExporter()`
  function are now unexported. (#TBD)
- `newrelicexporter` marked as deprecated (#7284)

### 🚀 New components 🚀

- `rabbitmqreceiver`: Establish codebase for RabbitMQ metrics receiver (#7239)
- Add `basicauth` extension (#7167)
- `k8seventsreceiver`: Implement core logic (#6885)

### 🧰 Bug fixes 🧰

- `k8sattributeprocessor`: Parse IP out of net.Addr to correctly tag k8s.pod.ip (#7077)
- `k8sattributeprocessor`: Process IP correctly for net.Addr instances that are not typed (#7133)
- `mdatagen`: Fix validation of `enabled` field in metadata.yaml (#7166)
- `elasticsearch`: Fix timestamp for each metric being startup time (#7255)
- `prometheusremotewriteexporter`: Fix index out of range panic caused by expiring metrics (#7149)
- `resourcedetection`: Log the error when checking for ec2metadata availability (#7296) 

## v0.42.0

### 💡 Enhancements 💡

- `couchbasereceiver`: Add couchbase client (#7122)
- `couchdbreceiver`: Add couchdb scraper (#7131)
- `couchdbreceiver`: Add couchdb client (#6880)
- `elasticsearchreceiver`: Implement scraper client (#7019)
- `couchdbreceiver`: Add metadata metrics (#6878)
- `prometheusremotewriteexporter`: Handling Staleness flag from OTLP (#6679)
- `prometheusexporter`: Handling Staleness flag from OTLP (#6805)
- `prometheusreceiver`: Set OTLP no-data-present flag for stale scraped metrics. (#7043)
- `mysqlreceiver`: Add Integration test (#6916)
- `datadogexporter`: Add compatibility with ECS Fargate semantic conventions (#6670)
- `k8s_observer`: discover k8s.node endpoints (#6820)
- `redisreceiver`: Add missing description fields to keyspace metrics (#6940)
- `redisreceiver`: Set start timestamp uniformly for gauge and sum metrics (#6941)
- `kafkaexporter`: Allow controlling Kafka acknowledgment behaviour  (#6301)
- `lokiexporter`: Log the first part of the http body on failed pushes to loki (#6946)
- `resourcedetectionprocessor`: add the [consul](https://www.consul.io/) detector (#6382)
- `awsemfexporter`: refactor cw_client logic into separate `cwlogs` package (#7072)
- `prometheusexporter`: Dropping the condition to replace _ with key_ as __ label is reserved and _ is not (#7506)

### 🛑 Breaking changes 🛑

- `memcachedreceiver`: Update metric names (#6594)
- `memcachedreceiver`: Fix some metric units and value types (#6895)
- `sapm` receiver: Use Jaeger status values instead of OpenCensus (#6682)
- `jaeger` receiver/exporter: Parse/set Jaeger status with OTel spec values (#6682)
- `awsecscontainermetricsreceiver`: remove tag from `container.image.name` (#6436)
- `k8sclusterreceiver`: remove tag from `container.image.name` (#6436)

### 🚀 New components 🚀

- `ecs_task_observer`: Discover running containers in AWS ECS tasks (#6894)
- `mongodbreceiver`: Establish codebase for MongoDB metrics receiver (#6972)
- `couchbasereceiver`: Establish codebase for Couchbase metrics receiver (#7046)
- `dbstorage`: New experimental dbstorage extension (#7061)
- `redactionprocessor`: Remove sensitive data from traces (#6495)

### 🧰 Bug fixes 🧰

- `ecstaskobserver`: Fix "Incorrect conversion between integer types" security issue (#6939)
- Fix typo in "direction" metrics attribute description (#6949)
- `zookeeperreceiver`: Fix issue where receiver could panic during shutdown (#7020)
- `prometheusreceiver`: Fix metadata fetching when metrics differ by trimmable suffixes (#6932)
- Sanitize URLs being logged (#7021)
- `prometheusreceiver`: Fix start time tracking for long scrape intervals (#7053)
- `signalfxexporter`: Don't use syscall to avoid compilation errors on some platforms (#7062)
- `tailsamplingprocessor`: Add support for new policies as composite sub-policies (#6975)

### 💡 Enhancements 💡

- `lokiexporter`: add complete log record to body (#6619)
- `k8sclusterreceiver` add `container.image.tag` attribute (#6436)
- `spanmetricproccessor`: use an LRU cache for the cached Dimensions key-value pairs (#2179)
- `skywalkingexporter`: add skywalking metrics exporter (#6528)
- `deltatorateprocessor`: add int counter support (#6982)
- `filestorageextension`: document default values (#7022)
- `redisreceiver`: Migrate the scraper to the mdatagen metrics builder (#6938)  

## v0.41.0

### 🛑 Breaking changes 🛑

- None

### 🚀 New components 🚀

- `asapauthextension` (#6627)
- `mongodbatlasreceiver` (#6367)

### 🧰 Bug fixes 🧰

- `filestorageextension`: fix panic when configured directory cannot be accessed (#6103)
- `hostmetricsreceiver`: fix set of attributes for system.cpu.time metric (#6422)
- `k8sobserver`: only record pod endpoints for running pods (#5878)
- `mongodbatlasreceiver`: fix attributes fields in metadata.yaml (#6440)
- `prometheusexecreceiver`: command line processing on Windows (#6145)
- `spanmetricsprocessor`: fix exemplars support (#6140)
-  Remap arm64 to aarch64 on rpm/deb packages (#6635)

### 💡 Enhancements 💡

- `datadogexporter`: do not use attribute localhost-like hostnames (#6477)
- `datadogexporter`: retry per network call (#6412)
- `datadogexporter`: take hostname into account for cache (#6223)
- `exporter/lokiexporter`: adding a feature for loki exporter to encode JSON for log entry (#5846)
- `googlecloudspannerreceiver`: added fallback to ADC for database connections. (#6629)
- `googlecloudspannerreceiver`: added parsing only distinct items for sample lock request label. (#6514)
- `googlecloudspannerreceiver`: added request tag label to metadata config for top query stats. (#6475)
- `googlecloudspannerreceiver`: added sample lock requests label to the top lock stats metrics. (#6466)
- `googlecloudspannerreceiver`: added transaction tag label to metadata config for top transaction stats. (#6433)
- `groupbyattrsprocessor`: added support for metrics signal (#6248)
- `hostmetricsreceiver`: ensure SchemaURL is set (#6482)
- `kubeletstatsreceiver`: add support for read-only kubelet endpoint (#6488)
- `mysqlreceiver`: enable native authentication (#6628)
- `mysqlreceiver`: remove requirement for password on MySQL (#6479)
- `receiver/prometheusreceiver`: do not add host.name to metrics from localhost/unspecified targets (#6476)
- `spanmetricsprocessor`: add setStatus operation (#5886)
- `splunkhecexporter`: remove duplication of host.name attribute (#6527)
- `tanzuobservabilityexporter`: add consumer for sum metrics. (#6385)
- Update log-collection library to v0.23.0 (#6593)

## v0.40.0

### 🛑 Breaking changes 🛑

- `tencentcloudlogserviceexporter`: change `Endpoint` to `Region` to simplify configuration (#6135)

### 🚀 New components 🚀

- Add `memcached` receiver (#5839)

### 🧰 Bug fixes 🧰

- Fix token passthrough for HEC (#5435)
- `datadogexporter`: Fix missing resource attributes default mapping when resource_attributes_as_tags: false (#6359)
- `tanzuobservabilityexporter`: Log and report missing metric values. (#5835)
- `mongodbatlasreceiver`: Fix metrics metadata (#6395)

### 💡 Enhancements 💡

- `awsprometheusremotewrite` exporter: Improve error message when failing to sign request
- `mongodbatlas`: add metrics (#5921)
- `healthcheckextension`: Add path option (#6111)
- Set unprivileged user to container image (#6380)
- `k8sclusterreceiver`: Add allocatable type of metrics (#6113)
- `observiqexporter`: Allow Dialer timeout to be configured (#5906)
- `routingprocessor`: remove broken debug log fields (#6373)
- `prometheusremotewriteexporter`: Add exemplars support (#5578) 
- `fluentforwardreceiver`: Convert attributes with nil value to AttributeValueTypeEmpty (#6630)

## v0.39.0

### 🛑 Breaking changes 🛑

- `httpdreceiver` renamed to `apachereceiver` to match industry standards (#6207)
- `tencentcloudlogserviceexporter` change `Endpoint` to `Region` to simplify configuration (#6135)

### 🚀 New components 🚀

- Add `postgresqlreceiver` config and factory (#6153)
- Add TencentCloud LogService exporter `tencentcloudlogserviceexporter` (#5722)
- Restore `jaegerthrifthttpexporter` (#5666)
- Add `skywalkingexporter` (#5690, #6114)

### 🧰 Bug fixes 🧰

- `datadogexporter`: Improve cumulative metrics reset detection using `StartTimestamp` (#6120)
- `mysqlreceiver`: Address issues in shutdown function (#6239)
- `tailsamplingprocessor`: End go routines during shutdown (#5693)
- `googlecloudexporter`: Update google cloud exporter to correctly close the metric exporter (#5990)
- `statsdreceiver`: Fix the summary point calculation (#6155)
- `datadogexporter` Correct default value for `send_count_sum_metrics` (#6130)

### 💡 Enhancements 💡

- `datadogexporter`: Increase default timeout to 15 seconds (#6131)
- `googlecloudspannerreceiver`: Added metrics cardinality handling for Google Cloud Spanner receiver (#5981, #6148, #6229)
- `mysqlreceiver`: Mysql add support for different protocols (#6138)
- `bearertokenauthextension`: Added support of Bearer Auth for HTTP Exporters (#5962)
- `awsxrayexporter`: Fallback to rpc.method for segment operation when aws.operation missing (#6231)
- `healthcheckextension`: Add new health check feature for collector pipeline (#5643)
- `datadogexporter`: Always add current hostname (#5967)
- `k8sattributesprocessor`: Add code to fetch all annotations and labels by specifying key regex (#5780)
- `datadogexporter`: Do not rely on collector to resolve envvar when possible to resolve them (#6122)
- `datadogexporter`: Add container tags to attributes package (#6086)
- `datadogexporter`: Preserve original TraceID (#6158)
- `prometheusreceiver`: Enhance prometheus receiver logger to determine errors, test real e2e usage (#5870)
- `awsxrayexporter`: Added support for AWS AppRunner origin (#6141)

## v0.38.0

### 🛑 Breaking changes 🛑

- `datadogexporter` Make distributions the default histogram export option. (#5885)
- `redisreceiver` Update Redis receiver's metric names. (#5837)
- Remove `scraperhelper` from contrib, use the core version. (#5826)

### 🚀 New components 🚀

- `googlecloudspannerreceiver` Added implementation of Google Cloud Spanner receiver. (#5727)
- `awsxrayproxy` Wire up awsxrayproxy extension. (#5747)
- `awscontainerinsightreceiver` Enable AWS Container Insight receiver. (#5960)

### 🧰 Bug fixes 🧰

- `statsdreceiver`: fix start timestamp / temporality for counters. (#5714)
- Fix security issue related to github.com/tidwall/gjson. (#5936)
- `datadogexporter` Fix cumulative histogram handling in distributions mode (#5867)
- `datadogexporter` Skip nil sketches (#5925)

### 💡 Enhancements 💡

- Extend `kafkareceiver` configuration capabilities. (#5677)
- Convert `mongodbatlas` receiver to use scraperhelper. (#5827)
- Convert `dockerstats` receiver to use scraperhelper. (#5825)
- Convert `podman` receiver to use scraperhelper. (#5822)
- Convert `redisreceiver` to use scraperhelper. (#5796)
- Convert `kubeletstats` receiver to use scraperhelper. (#5821)
- `googlecloudspannerreceiver` Migrated Google Cloud Spanner receiver to scraper approach. (#5868)
- `datadogexporter` Use a `Consumer` interface for decoupling from zorkian's package. (#5315)
- `mdatagen` - Add support for extended metric descriptions (#5688)
- `signalfxexporter` Log datapoints option. (#5689)
- `cumulativetodeltaprocessor`: Update cumulative to delta. (#5772)
- Update configuration default values in log receivers docs. (#5840)
- `fluentforwardreceiver`: support more complex fluent-bit objects. (#5676)
- `datadogexporter` Remove spammy logging. (#5856)
- `datadogexporter` Remove obsolete report_buckets config. (#5858)
- Improve performance of metric expression matcher. (#5864)
- `tanzuobservabilityexporter` Introduce metricsConsumer and gaugeMetricConsumer. (#5426)
- `awsxrayexporter` rpc.system has priority to determine aws namespace. (#5833)
- `tailsamplingprocessor` Add support for composite sampling policy to the tailsampler. (#4958)
- `kafkaexporter` Add support for AWS_MSK_IAM SASL Auth (#5763)
- Refactor the client Authenticators  for the new "ClientAuthenticator" interfaces (#5905)
- `mongodbatlasreceiver` Add client wrapper for MongoDB Atlas support (#5386)
- `redisreceiver` Update Redis config options (#5861)
- `routingprocessor`: allow routing for all signals (#5869)
- `extension/observer/docker` add ListAndWatch to observer (#5851)

## v0.37.1

### 🧰 Bug fixes 🧰

- Fixes a problem with v0.37.0 which contained dependencies on v0.36.0 components. They should have been updated to v0.37.0.

## v0.37.0

### 🚀 New components 🚀

- [`journald` receiver](https://github.com/open-telemetry/opentelemetry-collector-contrib/tree/main/receiver/journaldreceiver) to parse Journald events from systemd journal using the [opentelemetry-log-collection](https://github.com/open-telemetry/opentelemetry-log-collection) library

### 🛑 Breaking changes 🛑

- Remove squash on configtls.TLSClientSetting for splunkhecexporter (#5541)
- Remove squash on configtls.TLSClientSetting for elastic components (#5539)
- Remove squash on configtls.TLSClientSetting for observiqexporter (#5540)
- Remove squash on configtls.TLSClientSetting for AWS components (#5454)
- Move `k8sprocessor` to `k8sattributesprocessor`.
- Rename `k8s_tagger` configuration `k8sattributes`.
- filelog receiver: use empty value for `SeverityText` field instead of `"Undefined"` (#5423)
- Rename `configparser.ConfigMap` to `config.Map`
- Rename `pdata.AggregationTemporality*` to `pdata.MetricAggregationTemporality*`
- Remove deprecated `batchpertrace` package/module (#5380)

### 💡 Enhancements 💡

- `k8sattributes` processor: add container metadata enrichment (#5467, #5572)
- `resourcedetection` processor: Add an option to force using hostname instead of FQDN (#5064)
- `dockerstats` receiver: Move docker client into new shared `internal/docker` (#4702)
- `spanmetrics` processor:
  - Add exemplars to metrics (#5263)
  - Support resource attributes in metrics dimensions (#4624)
- `filter` processor:
  - Add log filtering by `regexp` type filters (#5237)
  - Add record level log filtering (#5418)
- `dynatrace` exporter: Handle non-gauge data types (#5056)
- `datadog` exporter:
  - Add support for exporting histograms as sketches (#5082)
  - Scrub sensitive information from errors (#5575)
  - Add option to send instrumentation library metadata tags with metrics (#5431)
- `podman` receiver: Add `api_version`, `ssh_key`, and `ssh_passphrase` config options (#5430)
- `signalfx` exporter:
  - Add `max_connections` config option (#5432)
  - Add dimension name to log when value > 256 chars (#5258)
  - Discourage setting of endpoint path (#4851)
- `kubeletstats` receiver: Convert to pdata instead of using OpenCensus (#5458)
- `tailsampling` processor: Add `invert_match` config option to `string_attribute` policy (#4393)
- `awsemf` exporter: Add a feature flag in UserAgent for AWS backend to monitor the adoptions (#5178)
- `splunkhec` exporter: Handle explicitly NaN and Inf values (#5581)
- `hostmetrics` receiver:
  - Collect more process states in processes scraper (#4856)
  - Add device label to paging scraper (#4854)
- `awskinesis` exporter: Extend to allow for dynamic export types (#5440)

### 🧰 Bug fixes 🧰

- `datadog` exporter:
  - Fix tags on summary and bucket metrics (#5416)
  - Fix cache key generation for cumulative metrics (#5417)
- `resourcedetection` processor: Fix failure to start collector if at least one detector returns an error (#5242)
- `prometheus` exporter: Do not record obsreport calls (#5438)
- `prometheus` receiver: Metric type fixes to match Prometheus functionality (#4865)
- `sentry` exporter: Fix sentry tracing (#4320)
- `statsd` receiver: Set quantiles for metrics (#5647)

## v0.36.0

### 🛑 Breaking changes 🛑

- `filter` processor: The configs for `logs` filter processor have been changed to be consistent with the `metrics` filter processor. (#4895)
- `splunk_hec` receiver: 
  - `source_key`, `sourcetype_key`, `host_key` and `index_key` have now moved under `hec_metadata_to_otel_attrs` (#4726)
  - `path` field on splunkhecreceiver configuration is removed: We removed the `path` attribute as any request going to the Splunk HEC receiver port should be accepted, and added the `raw_path` field to explicitly map the path accepting raw HEC data. (#4951)
- feat(dynatrace): tags is deprecated in favor of default_dimensions (#5055)

### 💡 Enhancements 💡

- `filter` processor: Add ability to `include` logs based on resource attributes in addition to excluding logs based on resource attributes for strict matching. (#4895)
- `kubelet` API: Add ability to create an empty CertPool when the system run environment is windows
- `JMX` receiver: Allow JMX receiver logging level to be configured (#4898)
- `datadog` exporter: Export histograms as in OpenMetrics Datadog check (#5065)
- `dockerstats` receiver: Set Schema URL (#5239)
- Rename memorylimiter -> memorylimiterprocessor (#5262)
- `awskinesis` exporter: Refactor AWS kinesis exporter to be synchronous  (#5248)

## v0.35.0

### 🛑 Breaking changes 🛑

- Rename configparser.Parser to configparser.ConfigMap (#5070)
- Rename TelemetryCreateSettings -> TelemetrySettings (#5169)

### 💡 Enhancements 💡

- chore: update influxdb exporter and receiver (#5058)
- chore(dynatrace): use payload limit from api constants (#5077)
- Add documentation for filelog's new force_flush_period parameter (#5066)
- Reuse the gzip reader with a sync.Pool (#5145)
- Add a trace observer when splunkhecreceiver is used for logs (#5063)
- Remove usage of deprecated pdata.AttributeValueMapToMap (#5174)
- Podman Stats Receiver: Receiver and Metrics implementation (#4577)

### 🧰 Bug fixes 🧰

- Use staleness markers generated by prometheus, rather than making our own (#5062)
- `datadogexporter` exporter: skip NaN and infinite values (#5053)

## v0.34.0

### 🚀 New components 🚀

- [`cumulativetodelta` processor](https://github.com/open-telemetry/opentelemetry-collector-contrib/tree/main/processor/cumulativetodeltaprocessor) to convert cumulative sum metrics to cumulative delta

- [`file` exporter](https://github.com/open-telemetry/opentelemetry-collector-contrib/tree/main/exporter/fileexporter) from core repository ([#3474](https://github.com/open-telemetry/opentelemetry-collector/issues/3474))
- [`jaeger` exporter](https://github.com/open-telemetry/opentelemetry-collector-contrib/tree/main/exporter/jaegerexporter) from core repository ([#3474](https://github.com/open-telemetry/opentelemetry-collector/issues/3474))
- [`kafka` exporter](https://github.com/open-telemetry/opentelemetry-collector-contrib/tree/main/exporter/kafkaexporter) from core repository ([#3474](https://github.com/open-telemetry/opentelemetry-collector/issues/3474))
- [`opencensus` exporter](https://github.com/open-telemetry/opentelemetry-collector-contrib/tree/main/exporter/opencensusexporter) from core repository ([#3474](https://github.com/open-telemetry/opentelemetry-collector/issues/3474))
- [`prometheus` exporter](https://github.com/open-telemetry/opentelemetry-collector-contrib/tree/main/exporter/prometheusexporter) from core repository ([#3474](https://github.com/open-telemetry/opentelemetry-collector/issues/3474))
- [`prometheusremotewrite` exporter](https://github.com/open-telemetry/opentelemetry-collector-contrib/tree/main/exporter/prometheusremotewriteexporter) from core repository ([#3474](https://github.com/open-telemetry/opentelemetry-collector/issues/3474))
- [`zipkin` exporter](https://github.com/open-telemetry/opentelemetry-collector-contrib/tree/main/exporter/zipkinexporter) from core repository ([#3474](https://github.com/open-telemetry/opentelemetry-collector/issues/3474))
- [`attribute` processor](https://github.com/open-telemetry/opentelemetry-collector-contrib/tree/main/processor/attributeprocessor) from core repository ([#3474](https://github.com/open-telemetry/opentelemetry-collector/issues/3474))
- [`filter` processor](https://github.com/open-telemetry/opentelemetry-collector-contrib/tree/main/processor/filterprocessor) from core repository ([#3474](https://github.com/open-telemetry/opentelemetry-collector/issues/3474))
- [`probabilisticsampler` processor](https://github.com/open-telemetry/opentelemetry-collector-contrib/tree/main/processor/probabilisticsamplerprocessor) from core repository ([#3474](https://github.com/open-telemetry/opentelemetry-collector/issues/3474))
- [`resource` processor](https://github.com/open-telemetry/opentelemetry-collector-contrib/tree/main/processor/resourceprocessor) from core repository ([#3474](https://github.com/open-telemetry/opentelemetry-collector/issues/3474))
- [`span` processor](https://github.com/open-telemetry/opentelemetry-collector-contrib/tree/main/processor/spanprocessor) from core repository ([#3474](https://github.com/open-telemetry/opentelemetry-collector/issues/3474))
- [`hostmetrics` receiver](https://github.com/open-telemetry/opentelemetry-collector-contrib/tree/main/receiver/hostmetricsreceiver) from core repository ([#3474](https://github.com/open-telemetry/opentelemetry-collector/issues/3474))
- [`jaeger` receiver](https://github.com/open-telemetry/opentelemetry-collector-contrib/tree/main/receiver/jaegerreceiver) from core repository ([#3474](https://github.com/open-telemetry/opentelemetry-collector/issues/3474))
- [`kafka` receiver](https://github.com/open-telemetry/opentelemetry-collector-contrib/tree/main/receiver/kafkareceiver) from core repository ([#3474](https://github.com/open-telemetry/opentelemetry-collector/issues/3474))
- [`opencensus` receiver](https://github.com/open-telemetry/opentelemetry-collector-contrib/tree/main/receiver/opencensusreceiver) from core repository ([#3474](https://github.com/open-telemetry/opentelemetry-collector/issues/3474))
- [`prometheus` receiver](https://github.com/open-telemetry/opentelemetry-collector-contrib/tree/main/receiver/prometheusreceiver) from core repository ([#3474](https://github.com/open-telemetry/opentelemetry-collector/issues/3474))
- [`zipkin` receiver](https://github.com/open-telemetry/opentelemetry-collector-contrib/tree/main/receiver/zipkinreceiver) from core repository ([#3474](https://github.com/open-telemetry/opentelemetry-collector/issues/3474))
- [`bearertokenauth` extension](https://github.com/open-telemetry/opentelemetry-collector-contrib/tree/main/extension/bearertokenauthextension) from core repository ([#3474](https://github.com/open-telemetry/opentelemetry-collector/issues/3474))
- [`healthcheck` extension](https://github.com/open-telemetry/opentelemetry-collector-contrib/tree/main/extension/healthcheckextension) from core repository ([#3474](https://github.com/open-telemetry/opentelemetry-collector/issues/3474))
- [`oidcauth` extension](https://github.com/open-telemetry/opentelemetry-collector-contrib/tree/main/extension/oidcauthextension) from core repository ([#3474](https://github.com/open-telemetry/opentelemetry-collector/issues/3474))
- [`pprof` extension](https://github.com/open-telemetry/opentelemetry-collector-contrib/tree/main/extension/pprofextension) from core repository ([#3474](https://github.com/open-telemetry/opentelemetry-collector/issues/3474))
- [`testbed`](https://github.com/open-telemetry/opentelemetry-collector-contrib/tree/main/testbed) from core repository ([#3474](https://github.com/open-telemetry/opentelemetry-collector/issues/3474))

### 💡 Enhancements 💡

- `tailsampling` processor: Add new policy `probabilistic` (#3876)

## v0.33.0

# 🎉 OpenTelemetry Collector Contrib v0.33.0 (Beta) 🎉

The OpenTelemetry Collector Contrib contains everything in the [opentelemetry-collector release](https://github.com/open-telemetry/opentelemetry-collector/releases/tag/v0.32.0) (be sure to check the release notes here as well!). Check out the [Getting Started Guide](https://opentelemetry.io/docs/collector/getting-started/) for deployment and configuration information.

### 🚀 New components 🚀

- [`cumulativetodelta` processor](https://github.com/open-telemetry/opentelemetry-collector-contrib/tree/main/processor/cumulativetodeltaprocessor) to convert cumulative sum metrics to cumulative delta

### 💡 Enhancements 💡

- Collector contrib has now full support for metrics proto v0.9.0.

## v0.32.0

# 🎉 OpenTelemetry Collector Contrib v0.32.0 (Beta) 🎉

This release is marked as "bad" since the metrics pipelines will produce bad data.

- See https://github.com/open-telemetry/opentelemetry-collector/issues/3824

The OpenTelemetry Collector Contrib contains everything in the [opentelemetry-collector release](https://github.com/open-telemetry/opentelemetry-collector/releases/tag/v0.32.0) (be sure to check the release notes here as well!). Check out the [Getting Started Guide](https://opentelemetry.io/docs/collector/getting-started/) for deployment and configuration information.

### 🛑 Breaking changes 🛑

- `splunk_hec` receiver/exporter: `com.splunk.source` field is mapped to `source` field in Splunk instead of `service.name` (#4596)
- `redis` receiver: Move interval runner package to `internal/interval` (#4600)
- `datadog` exporter: Export summary count and sum as monotonic counts (#4605)

### 💡 Enhancements 💡

- `logzio` exporter:
  - New implementation of an in-memory queue to store traces, data compression with gzip, and queue configuration options (#4395)
  - Make `Hclog2ZapLogger` struct and methods private for public go api review (#4431)
- `newrelic` exporter (#4392):
  - Marked unsupported metric as permanent error
  - Force the interval to be valid even if 0
- `awsxray` exporter: Add PHP stacktrace parsing support (#4454)
- `file_storage` extension: Implementation of batch storage API (#4145)
- `datadog` exporter:
  - Skip sum metrics with no aggregation temporality (#4597)
  - Export delta sums as counts (#4609)
- `elasticsearch` exporter: Add dedot support (#4579)
- `signalfx` exporter: Add process metric to translation rules (#4598)
- `splunk_hec` exporter: Add profiling logs support (#4464)
- `awsemf` exporter: Replace logGroup and logStream pattern with metric labels (#4466)

### 🧰 Bug fixes 🧰

- `awsxray` exporter: Fix the origin on ECS/EKS/EB on EC2 cases (#4391)
- `splunk_hec` exporter: Prevent re-sending logs that were successfully sent (#4467)
- `signalfx` exporter: Prefix temporary metric translations (#4394)

## v0.31.0

# 🎉 OpenTelemetry Collector Contrib v0.31.0 (Beta) 🎉

The OpenTelemetry Collector Contrib contains everything in the [opentelemetry-collector release](https://github.com/open-telemetry/opentelemetry-collector/releases/tag/v0.31.0) (be sure to check the release notes here as well!). Check out the [Getting Started Guide](https://opentelemetry.io/docs/collector/getting-started/) for deployment and configuration information.

### 🛑 Breaking changes 🛑

- `influxdb` receiver: Removed `metrics_schema` config option (#4277)

### 💡 Enhancements 💡

- Update to OTLP 0.8.0:
  - Remove use of `IntHistogram` (#4276)
  - Update exporters/receivers for `NumberDataPoint`
- Remove use of deprecated `pdata` slice `Resize()` (#4203, #4208, #4209)
- `awsemf` exporter: Added the option to have a user who is sending metrics from EKS Fargate Container Insights to reformat them to look the same as insights from ECS so that they can be ingested by CloudWatch (#4130)
- `k8scluster` receiver: Support OpenShift cluster quota metrics (#4342)
- `newrelic` exporter (#4278):
  - Requests are now retry-able via configuration option (defaults to retries enabled). Permanent errors are not retried.
  - The exporter monitoring metrics now include an untagged summary metric for ease of use.
  - Improved error logging to include URLs that fail to post messages to New Relic.
- `datadog` exporter: Upscale trace stats when global sampling rate is set (#4213)

### 🧰 Bug fixes 🧰

- `statsd` receiver: Add option to set Counter to be monotonic (#4154)
- Fix `internal/stanza` severity mappings (#4315)
- `awsxray` exporter: Fix the wrong AWS env resource setting (#4384)
- `newrelic` exporter (#4278):
  - Configuration unmarshalling did not allow timeout value to be set to 0 in the endpoint specific section.
  - Request cancellation was not propagated via context into the http request.
  - The queued retry logger is set to a zap.Nop logger as intended.

## v0.30.0

# 🎉 OpenTelemetry Collector Contrib v0.30.0 (Beta) 🎉

The OpenTelemetry Collector Contrib contains everything in the [opentelemetry-collector release](https://github.com/open-telemetry/opentelemetry-collector/releases/tag/v0.30.0) (be sure to check the release notes here as well!). Check out the [Getting Started Guide](https://opentelemetry.io/docs/collector/getting-started/) for deployment and configuration information.

### 🚀 New components 🚀
- `oauth2clientauth` extension: ported from core (#3848)
- `metrics-generation` processor: is now enabled and available (#4047) 

### 🛑 Breaking changes 🛑

- Removed `jaegerthrifthttp` exporter (#4089) 

### 💡 Enhancements 💡

- `tailsampling` processor:
  - Add new policy `status_code` (#3754)
  - Add new tail sampling processor policy: status_code (#3754)
- `awscontainerinsights` receiver:
  - Integrate components and fix bugs for EKS Container Insights (#3846) 
  - Add Cgroup to collect ECS instance metrics for container insights receiver #3875
- `spanmetrics` processor: Support sub-millisecond latency buckets (#4091) 
- `sentry` exporter: Add exception event capture in sentry (#3854)

## v0.29.0

# 🎉 OpenTelemetry Collector Contrib v0.29.0 (Beta) 🎉

The OpenTelemetry Collector Contrib contains everything in the [opentelemetry-collector release](https://github.com/open-telemetry/opentelemetry-collector/releases/tag/v0.29.0) (be sure to check the release notes here as well!). Check out the [Getting Started Guide](https://opentelemetry.io/docs/collector/getting-started/) for deployment and configuration information.

### 🛑 Breaking changes 🛑

- `redis` receiver (#3808)
  - removed configuration `service_name`. Use resource processor or `resource_attributes` setting if using `receivercreator`
  - removed `type` label and set instrumentation library name to `otelcol/redis` as other receivers do

### 💡 Enhancements 💡

- `tailsampling` processor:
  - Add new policy `latency` (#3750)
  - Add new policy `status_code` (#3754)
- `splunkhec` exporter: Include `trace_id` and `span_id` if set (#3850)
- `newrelic` exporter: Update instrumentation naming in accordance with otel spec (#3733)
- `sentry` exporter: Added support for insecure connection with Sentry (#3446)
- `k8s` processor:
  - Add namespace k8s tagger (#3384)
  - Add ignored pod names as config parameter (#3520)
- `awsemf` exporter: Add support for `TaskDefinitionFamily` placeholder on log stream name (#3755)
- `loki` exporter: Add resource attributes as Loki label (#3418)

### 🧰 Bug fixes 🧰

- `datadog` exporter:
  - Ensure top level spans are computed (#3786)
  - Update `env` clobbering behavior (#3851)
- `awsxray` exporter: Fixed filtered attribute translation (#3757)
- `splunkhec` exporter: Include trace and span id if set in log record (#3850)

## v0.28.0

# 🎉 OpenTelemetry Collector Contrib v0.28.0 (Beta) 🎉

The OpenTelemetry Collector Contrib contains everything in the [opentelemetry-collector release](https://github.com/open-telemetry/opentelemetry-collector/releases/tag/v0.28.0) (be sure to check the release notes here as well!). Check out the [Getting Started Guide](https://opentelemetry.io/docs/collector/getting-started/) for deployment and configuration information.

### 🚀 New components 🚀

- `humio` exporter to export data to Humio using JSON over the HTTP [Ingest API](https://docs.humio.com/reference/api/ingest/)
- `udplog` receiver to receives logs from udp using the [opentelemetry-log-collection](https://github.com/open-telemetry/opentelemetry-log-collection) library
- `tanzuobservability` exporter to send traces to [Tanzu Observability](https://tanzu.vmware.com/observability)

### 🛑 Breaking changes 🛑

- `f5cloud` exporter (#3509):
  - Renamed the config 'auth' field to 'f5cloud_auth'. This will prevent a config field name collision when [Support for Custom Exporter Authenticators as Extensions](https://github.com/open-telemetry/opentelemetry-collector/pull/3128) is ready to be integrated.

### 💡 Enhancements 💡

- Enabled Dependabot for Github Actions (#3543)
- Change obsreport helpers for receivers to use the new pattern created in Collector (#3439,#3443,#3449,#3504,#3521,#3548)
- `datadog` exporter:
  - Add logging for unknown or unsupported metric types (#3421)
  - Add collector version tag to internal health metrics (#3394)
  - Remove sublayer stats calc and mutex (#3531)
  - Deduplicate hosts for which we send running metrics (#3539)
  - Add support for summary datatype (#3660)
  - Add datadog span operation name remapping config option (#3444)
  - Update error formatting for error spans that are not exceptions (#3701)
- `nginx` receiver: Update the nginx metrics to more closely align with the conventions (#3420)
- `elasticsearch` exporter: Init JSON encoding support (#3101)
- `jmx` receiver:
  - Allow setting system properties (#3450)
  - Update tested JMX Metric Gatherer release (#3695)
- Refactor components for the Client Authentication Extensions (#3507)
- Remove redundant conversion calls (#3688)
- `storage` extension: Add a `Close` method to Client interface (#3506)
- `splunkhec` exporter: Add `metric_type` as key which maps to the type of the metric (#3696)
- `k8s` processor: Add semantic conventions to k8s-tagger for pod metadata (#3544)
- `kubeletstats` receiver: Refactor kubelet client to internal folder (#3698)
- `newrelic` exporter (#3690):
  - Updates the log level from error to debug when New Relic rate limiting occurs
  - Updates the sanitized api key that is reported via metrics
- `filestorage` extension: Add ability to specify name (#3703)
- `awsemf` exporter: Store the initial value for cumulative metrics (#3425)
- `awskinesis` exporter: Refactor to allow for extended types of encoding (#3655)
- `ecsobserver` extension:
  - Add task definition, ec2, and service fetcher (#3503)
  - Add exporter to convert task to target (#3333)

### 🧰 Bug fixes 🧰

- `awsemf` exporter: Remove delta adjustment from summaries by default (#3408)
- `alibabacloudlogservice` exporter: Sanitize labels for metrics (#3454)
- `statsd` receiver: Fix StatsD drop metrics tags when using summary as observer_type for timer/histogram (#3440)
- `awsxray` exporter: Restore setting of Throttle for HTTP throttle response (#3685)
- `awsxray` receiver: Fix quick start bug (#3653)
- `metricstransform` processor: Check all data points for matching metric label values (#3435)

## v0.27.0

# 🎉 OpenTelemetry Collector Contrib v0.27.0 (Beta) 🎉

The OpenTelemetry Collector Contrib contains everything in the [opentelemetry-collector release](https://github.com/open-telemetry/opentelemetry-collector/releases/tag/v0.27.0) (be sure to check the release notes here as well!). Check out the [Getting Started Guide](https://opentelemetry.io/docs/collector/getting-started/) for deployment and configuration information.

### 🚀 New components 🚀

- `tcplog` receiver to receive logs from tcp using the [opentelemetry-log-collection](https://github.com/open-telemetry/opentelemetry-log-collection) library
- `influxdb` receiver to accept metrics data as [InfluxDB Line Protocol](https://docs.influxdata.com/influxdb/v2.0/reference/syntax/line-protocol/)

### 💡 Enhancements 💡

- `splunkhec` exporter:
  - Include the response in returned 400 errors (#3338)
  - Map summary metrics to Splunk HEC metrics (#3344)
  - Add HEC telemetry (#3260)
- `newrelic` exporter: Include dropped attributes and events counts (#3187)
- `datadog` exporter:
  - Add Fargate task ARN to container tags (#3326)
  - Improve mappings for span kind dd span type (#3368)
- `signalfx` exporter: Add info log for host metadata properties update (#3343)
- `awsprometheusremotewrite` exporter: Add SDK and system information to User-Agent header (#3317)
- `metricstransform` processor: Add filtering capabilities matching metric label values for applying changes (#3201)
- `groupbytrace` processor: Added workers for queue processing (#2902)
- `resourcedetection` processor: Add docker detector (#2775)
- `tailsampling` processor: Support regex on span attribute filtering (#3335)

### 🧰 Bug fixes 🧰

- `datadog` exporter:
  - Update Datadog attributes to tags mapping (#3292)
  - Consistent `hostname` and default metrics behavior (#3286)
- `signalfx` exporter: Handle character limits on metric names and dimensions (#3328)
- `newrelic` exporter: Fix timestamp value for cumulative metrics (#3406)

## v0.26.0

# 🎉 OpenTelemetry Collector Contrib v0.26.0 (Beta) 🎉

The OpenTelemetry Collector Contrib contains everything in the [opentelemetry-collector release](https://github.com/open-telemetry/opentelemetry-collector/releases/tag/v0.26.0) (be sure to check the release notes here as well!). Check out the [Getting Started Guide](https://opentelemetry.io/docs/collector/getting-started/) for deployment and configuration information.

### 🚀 New components 🚀

- `influxdb` exporter to support sending tracing, metrics, and logging data to [InfluxDB](https://www.influxdata.com/products/)

### 🛑 Breaking changes 🛑

- `signalfx` exporter (#3207):
  - Additional metrics excluded by default by signalfx exporter
    - system.disk.io_time
    - system.disk.operation_time
    - system.disk.weighted_io_time
    - system.network.connections
    - system.processes.count
    - system.processes.created

### 💡 Enhancements 💡

- Add default config and systemd environment file support for DEB/RPM packages (#3123)
- Log errors on receiver start/stop failures (#3208)
- `newrelic` exporter: Update API key detection logic (#3212)
- `splunkhec` exporter:
  - Mark permanent errors to avoid futile retries (#3253)
  - Add TLS certs verification (#3204)
- `datadog` exporter:
  - Add env and tag name normalization to trace payloads (#3200)
  - add `ignore_resource`s configuration option (#3245)
- `jmx` receiver: Update for latest snapshot and header support (#3283)
- `awsxray` exporter: Added support for stack trace translation for .NET language (#3280)
- `statsd` receiver: Add timing/histogram for statsD receiver as OTLP summary (#3261)

### 🧰 Bug fixes 🧰

- `awsprometheusremotewrite` exporter:
  - Remove `sending_queue` (#3186)
  - Use the correct default for aws_auth.service (#3161)
  - Identify the Amazon Prometheus region from the endpoint (#3210)
  - Don't panic in case session can't be constructed (#3221)
- `datadog` exporter: Add max tag length (#3185)
- `sapm` exporter: Fix crash when passing the signalfx access token (#3294)
- `newrelic` exporter: Update error conditions (#3322)

## v0.25.0

# 🎉 OpenTelemetry Collector Contrib v0.25.0 (Beta) 🎉

The OpenTelemetry Collector Contrib contains everything in the [opentelemetry-collector release](https://github.com/open-telemetry/opentelemetry-collector/releases/tag/v0.25.0) (be sure to check the release notes here as well!). Check out the [Getting Started Guide](https://opentelemetry.io/docs/collector/getting-started/) for deployment and configuration information.

### 🚀 New components 🚀

- `kafkametricsreceiver` new receiver component for collecting metrics about a kafka cluster - primarily lag and offset. [configuration instructions](receiver/kafkametricsreceiver/README.md)
- `file_storage` extension to read and write data to the local file system (#3087)

### 🛑 Breaking changes 🛑

- `newrelic` exporter (#3091):
  - Removal of common attributes (use opentelemetry collector resource processor to add attributes)
  - Drop support for cumulative metrics being sent to New Relic via a collector

### 💡 Enhancements 💡

- Update `opentelemetry-log-collection` to v0.17.0 for log receivers (#3017)
- `datadog` exporter:
  - Add `peer.service` priority instead of `service.name` (#2817)
  - Improve support of semantic conventions for K8s, Azure and ECS (#2623)
- Improve and batch logs translation for stanza (#2892)
- `statsd` receiver: Add timing/histogram as OTLP gauge (#2973)
- `honeycomb` exporter: Add Retry and Queue settings (#2714)
- `resourcedetection` processor:
  - Add AKS resource detector (#3035)
  - Use conventions package constants for ECS detector (#3171)
- `sumologic` exporter: Add graphite format (#2695)
- Add trace attributes to the log entry for stanza (#3018)
- `splunk_hec` exporter: Send log record name as part of the HEC log event (#3119)
- `newrelic` exporter (#3091):
  - Add support for logs
  - Performance improvements
  - Optimizations to the New Relic payload to reduce payload size
  - Metrics generated for monitoring the exporter
  - Insert Key vs License keys are auto-detected in some cases
  - Collector version information is properly extracted via the application start info parameters

### 🧰 Bug fixes 🧰

- `splunk_hec` exporter: Fix sending log payload with missing the GZIP footer (#3032)
- `awsxray` exporter: Remove propagation of error on shutdown (#2999)
- `resourcedetection` processor:
  - Correctly report DRAGONFLYBSD value (#3100)
  - Fallback to `os.Hostname` when FQDN is not available (#3099)
- `httpforwarder` extension: Do not report ErrServerClosed when shutting down the service (#3173)
- `collectd` receiver: Do not report ErrServerClosed when shutting down the service (#3178)

## v0.24.0

# 🎉 OpenTelemetry Collector Contrib v0.24.0 (Beta) 🎉

The OpenTelemetry Collector Contrib contains everything in the [opentelemetry-collector release](https://github.com/open-telemetry/opentelemetry-collector/releases/tag/v0.24.0) (be sure to check the release notes here as well!). Check out the [Getting Started Guide](https://opentelemetry.io/docs/collector/getting-started/) for deployment and configuration information.

### 🚀 New components 🚀

- `fluentbit` extension and `fluentforward` receiver moved from opentelemetry-collector

### 💡 Enhancements 💡

- Check `NO_WINDOWS_SERVICE` environment variable to force interactive mode on Windows (#2819)
- `resourcedetection `processor:
  - Add task revision to ECS resource detector (#2814)
  - Add GKE detector (#2821)
  - Add Amazon EKS detector (#2820)
  - Add `VMScaleSetName` field to Azure detector (#2890)
- `awsemf` exporter:
  - Add `parse_json_encoded_attr_values` config option to decode json-encoded strings in attribute values (#2827)
  - Add `output_destination` config option to support AWS Lambda (#2720)
- `googlecloud` exporter: Handle `cloud.availability_zone` semantic convention (#2893)
- `newrelic` exporter: Add `instrumentation.provider` to default attributes (#2900)
- Set unprivileged user to container image (#2925)
- `splunkhec` exporter: Add `max_content_length_logs` config option to send log data in payloads less than max content length (#2524)
- `k8scluster` and `kubeletstats` receiver: Replace package constants in favor of constants from conventions in core (#2996)

### 🧰 Bug fixes 🧰

- `spanmetrics` processor:
  - Rename `calls` metric to `calls_total` and set `IsMonotonic` to true (#2837)
  - Validate duplicate dimensions at start (#2844)
- `awsemf` exporter: Calculate delta instead of rate for cumulative metrics (#2512)
- `signalfx` exporter:
  - Remove more unnecessary translation rules (#2889)
  - Implement summary type (#2998)
- `awsxray` exporter: Remove translation to HTTP status from OC status (#2978)
- `awsprometheusremotewrite` exporter: Close HTTP body after RoundTrip (#2955)
- `splunkhec` exporter: Add ResourceAttributes to Splunk Event (#2843)

## v0.23.0

# 🎉 OpenTelemetry Collector Contrib v0.23.0 (Beta) 🎉

The OpenTelemetry Collector Contrib contains everything in the [opentelemetry-collector release](https://github.com/open-telemetry/opentelemetry-collector/releases/tag/v0.23.0) (be sure to check the release notes here as well!). Check out the [Getting Started Guide](https://opentelemetry.io/docs/collector/getting-started/) for deployment and configuration information.

### 🚀 New components 🚀

- `groupbyattrs` processor to group the records by provided attributes
- `dotnetdiagnostics` receiver to read metrics from .NET processes

### 🛑 Breaking changes 🛑

- `stackdriver` exporter marked as deprecated and renamed to `googlecloud`
- Change the rule expression in receiver creator for matching endpoints types from `type.port`, `type.hostport` and `type.pod` to `type == "port"`, `type == "hostport"` and `type == "pod"` (#2661)

### 💡 Enhancements 💡

- `loadbalancing` exporter: Add support for logs (#2470)
- `sumologic` exporter: Add carbon formatter (#2562)
- `awsecscontainermetrics` receiver: Add new metric for stopped container (#2383)
- `awsemf` exporter:
  - Send EMF logs in batches (#2572)
  - Add prometheus type field for CloudWatch compatibility (#2689)
- `signalfx` exporter:
  - Add resource attributes to events (#2631)
  - Add translation rule to drop dimensions (#2660)
  - Remove temporary host translation workaround (#2652)
  - Remove unnecessary default translation rules (#2672)
  - Update `exclude_metrics` option so that the default exclude rules can be overridden by setting the option to `[]` (#2737)
- `awsprometheusremotewrite` exporter: Add support for given IAM roles (#2675)
- `statsd` receiver: Change to use OpenTelemetry type instead of OpenCensus type (#2733)
- `resourcedetection` processor: Add missing entries for `cloud.infrastructure_service` (#2777)

### 🧰 Bug fixes 🧰

- `dynatrace` exporter: Serialize each datapoint into separate line (#2618)
- `splunkhec` exporter: Retain all otel attributes (#2712)
- `newrelic` exporter: Fix default metric URL (#2739)
- `googlecloud` exporter: Add host.name label if hostname is present in node (#2711)

## v0.22.0

# 🎉 OpenTelemetry Collector Contrib v0.22.0 (Beta) 🎉

The OpenTelemetry Collector Contrib contains everything in the [opentelemetry-collector release](https://github.com/open-telemetry/opentelemetry-collector/releases/tag/v0.22.0) (be sure to check the release notes here as well!). Check out the [Getting Started Guide](https://opentelemetry.io/docs/collector/getting-started/) for deployment and configuration information.

### 🚀 New components 🚀

- `filelog` receiver to tail and parse logs from files using the [opentelemetry-log-collection](https://github.com/open-telemetry/opentelemetry-log-collection) library

### 💡 Enhancements 💡

- `dynatrace` exporter: Send metrics to Dynatrace in chunks of 1000 (#2468)
- `k8s` processor: Add ability to associate metadata tags using pod UID rather than just IP (#2199)
- `signalfx` exporter:
  - Add statusCode to logging field on dimension client (#2459)
  - Add translation rules for `cpu.utilization_per_core` (#2540)
  - Updates to metadata handling (#2531)
  - Calculate extra network I/O metrics (#2553)
  - Calculate extra disk I/O metrics (#2557)
- `statsd` receiver: Add metric type label and `enable_metric_type` option (#2466)
- `sumologic` exporter: Add support for carbon2 format (#2562)
- `resourcedetection` processor: Add Azure detector (#2372)
- `k8scluster` receiver: Use OTel conventions for metadata (#2530)
- `newrelic` exporter: Multi-tenant support for sending trace data and performance enhancements (#2481)
- `stackdriver` exporter: Enable `retry_on_failure` and `sending_queue` options (#2613)
- Use standard way to convert from time.Time to proto Timestamp (#2548)

### 🧰 Bug fixes 🧰

- `signalfx` exporter:
  - Fix calculation of `network.total` metric (#2551)
  - Correctly convert dimensions on metadata updates (#2552)
- `awsxray` exporter and receiver: Fix the type of content_length (#2539)
- `resourcedetection` processor: Use values in accordance to semantic conventions for AWS (#2556)
- `awsemf` exporter: Fix concurrency issue (#2571)

## v0.21.0

# 🎉 OpenTelemetry Collector Contrib v0.21.0 (Beta) 🎉

The OpenTelemetry Collector Contrib contains everything in the [opentelemetry-collector release](https://github.com/open-telemetry/opentelemetry-collector/releases/tag/v0.21.0) (be sure to check the release notes here as well!). Check out the [Getting Started Guide](https://opentelemetry.io/docs/collector/getting-started/) for deployment and configuration information.

### 🚀 New components 🚀

- `loki` exporter to export data via HTTP to Loki

### 🛑 Breaking changes 🛑

- `signalfx` exporter: Allow periods to be sent in dimension keys (#2456). Existing users who do not want to change this functionality can set `nonalphanumeric_dimension_chars` to `_-`

### 💡 Enhancements 💡

- `awsemf` exporter:
  - Support unit customization before sending logs to AWS CloudWatch (#2318)
  - Group exported metrics by labels (#2317)
- `datadog` exporter: Add basic span events support (#2338)
- `alibabacloudlogservice` exporter: Support new metrics interface (#2280)
- `sumologic` exporter:
  - Enable metrics pipeline (#2117)
  - Add support for all types of log body (#2380)
- `signalfx` exporter: Add `nonalphanumeric_dimension_chars` config option (#2442)

### 🧰 Bug fixes 🧰

- `resourcedetection` processor: Fix resource attribute environment variable (#2378)
- `k8scluster` receiver: Fix nil pointer bug (#2450)

## v0.20.0

# 🎉 OpenTelemetry Collector Contrib v0.20.0 (Beta) 🎉

The OpenTelemetry Collector Contrib contains everything in the [opentelemetry-collector release](https://github.com/open-telemetry/opentelemetry-collector/releases/tag/v0.20.0) (be sure to check the release notes here as well!). Check out the [Getting Started Guide](https://opentelemetry.io/docs/collector/getting-started/) for deployment and configuration information.

### 🚀 New components 🚀

- `spanmetrics` processor to aggregate Request, Error and Duration (R.E.D) metrics from span data
- `awsxray` receiver to accept spans in the X-Ray Segment format
- `groupbyattrs` processor to group the records by provided attributes

### 🛑 Breaking changes 🛑

- Rename `kinesis` exporter to `awskinesis` (#2234)
- `signalfx` exporter: Remove `send_compatible_metrics` option, use `translation_rules` instead (#2267)
- `datadog` exporter: Remove default prefix from user metrics (#2308)

### 💡 Enhancements 💡

- `signalfx` exporter: Add k8s metrics to default excludes (#2167)
- `stackdriver` exporter: Reduce QPS (#2191)
- `datadog` exporter:
  - Translate otel exceptions to DataDog errors (#2195)
  - Use resource attributes for metadata and generated metrics (#2023)
- `sapm` exporter: Enable queuing by default (#1224)
- `dynatrace` exporter: Allow underscores anywhere in metric or dimension names (#2219)
- `awsecscontainermetrics` receiver: Handle stopped container's metadata (#2229)
- `awsemf` exporter: Enhance metrics batching in AWS EMF logs (#2271)
- `f5cloud` exporter: Add User-Agent header with version to requests (#2292)

### 🧰 Bug fixes 🧰

- `signalfx` exporter: Reinstate network/filesystem translation rules (#2171)

## v0.19.0

# 🎉 OpenTelemetry Collector Contrib v0.19.0 (Beta) 🎉

The OpenTelemetry Collector Contrib contains everything in the [opentelemetry-collector release](https://github.com/open-telemetry/opentelemetry-collector/releases/tag/v0.19.0) (be sure to check the release notes here as well!). Check out the [Getting Started Guide](https://opentelemetry.io/docs/collector/getting-started/) for deployment and configuration information.

### 🚀 New components 🚀

- `f5cloud` exporter to export metric, trace, and log data to F5 Cloud
- `jmx` receiver to report metrics from a target MBean server in conjunction with the [JMX Metric Gatherer](https://github.com/open-telemetry/opentelemetry-java-contrib/blob/main/contrib/jmx-metrics/README.md)

### 🛑 Breaking changes 🛑

- `signalfx` exporter: The `exclude_metrics` option now takes slice of metric filters instead of just metric names (slice of strings) (#1951)

### 💡 Enhancements 💡

- `datadog` exporter: Sanitize datadog service names (#1982)
- `awsecscontainermetrics` receiver: Add more metadata (#2011)
- `azuremonitor` exporter: Favor RPC over HTTP spans (#2006)
- `awsemf` exporter: Always use float64 as calculated rate (#2019)
- `splunkhec` receiver: Make the HEC receiver path configurable, and use `/*` by default (#2137)
- `signalfx` exporter:
  - Drop non-default metrics and add `include_metrics` option to override (#2145, #2146, #2162)
  - Rename `system.network.dropped_packets` metric to `system.network.dropped` (#2160)
  - Do not filter cloud attributes from dimensions (#2020)
- `redis` receiver: Migrate to pdata metrics #1889

### 🧰 Bug fixes 🧰

- `datadog` exporter: Ensure that version tag is added to trace stats (#2010)
- `loadbalancing` exporter: Rolling update of collector can stop the periodical check of DNS updates (#1798)
- `awsecscontainermetrics` receiver: Change the type of `exit_code` from string to int and deal with the situation when there is no data (#2147)
- `groupbytrace` processor: Make onTraceReleased asynchronous to fix processor overload (#1808)
- Handle cases where the time field of Splunk HEC events is encoded as a String (#2159)

## v0.18.0

# 🎉 OpenTelemetry Collector Contrib v0.18.0 (Beta) 🎉

The OpenTelemetry Collector Contrib contains everything in the [opentelemetry-collector release](https://github.com/open-telemetry/opentelemetry-collector/releases/tag/v0.18.0) (be sure to check the release notes here as well!). Check out the [Getting Started Guide](https://opentelemetry.io/docs/collector/getting-started/) for deployment and configuration information.

### 🚀 New components 🚀

- `sumologic` exporter to send logs and metrics data to Sumo Logic
- `dynatrace` exporter to send metrics to Dynatrace

### 💡 Enhancements 💡

- `datadog` exporter:
  - Add resource attributes to tags conversion feature (#1782)
  - Add Kubernetes conventions for hostnames (#1919)
  - Add container tags to datadog export for container infra metrics in service view (#1895)
  - Update resource naming and span naming (#1861)
  - Add environment variables support for config options (#1897)
- `awsxray` exporter: Add parsing of JavaScript stack traces (#1888)
- `elastic` exporter: Translate exception span events (#1858)
- `signalfx` exporter: Add translation rules to aggregate per core CPU metrics in default translations (#1841)
- `resourcedetection` processor: Gather tags associated with the EC2 instance and add them as resource attributes (#1899)
- `simpleprometheus` receiver: Add support for passing params to the prometheus scrape config (#1949)
- `azuremonitor` exporter: Implement Span status code specification changes - gRPC (#1960)
- `metricstransform` processor: Add grouping option ($1887)
- `alibabacloudlogservice` exporter: Use producer to send data to improve performance (#1981)

### 🧰 Bug fixes 🧰

- `datadog` exporter: Handle monotonic metrics client-side (#1805)
- `awsxray` exporter: Log error when translating span (#1809)

## v0.17.0

# 🎉 OpenTelemetry Collector Contrib v0.17.0 (Beta) 🎉

The OpenTelemetry Collector Contrib contains everything in the [opentelemetry-collector release](https://github.com/open-telemetry/opentelemetry-collector/releases/tag/v0.17.0) (be sure to check the release notes here as well!). Check out the [Getting Started Guide](https://opentelemetry.io/docs/collector/getting-started/) for deployment and configuration information.

### 💡 Enhancements 💡

- `awsemf` exporter: Add collector version to EMF exporter user agent (#1778)
- `signalfx` exporter: Add configuration for trace correlation (#1795)
- `statsd` receiver: Add support for metric aggregation (#1670)
- `datadog` exporter: Improve logging of hostname detection (#1796)

### 🧰 Bug fixes 🧰

- `resourcedetection` processor: Fix ecs detector to not use the default golang logger (#1745)
- `signalfx` receiver: Return 200 when receiver succeed (#1785)
- `datadog` exporter: Use a singleton for sublayer calculation (#1759)
- `awsxray` and `awsemf` exporters: Change the User-Agent content order (#1791)

## v0.16.0

# 🎉 OpenTelemetry Collector Contrib v0.16.0 (Beta) 🎉

The OpenTelemetry Collector Contrib contains everything in the [opentelemetry-collector release](https://github.com/open-telemetry/opentelemetry-collector/releases/tag/v0.16.0) (be sure to check the release notes here as well!). Check out the [Getting Started Guide](https://opentelemetry.io/docs/collector/getting-started/) for deployment and configuration information.

### 🛑 Breaking changes 🛑

- `honeycomb` exporter: Update to use internal data format (#1689)

### 💡 Enhancements 💡

- `newrelic` exporter: Add support for span events (#1643)
- `awsemf` exporter:
  - Add placeholder support in `log_group_name` and `log_stream_name` config (#1623, #1661)
  - Add label matching filtering rule (#1619)
- `resourcedetection` processor: Add new resource detector for AWS Elastic Beanstalk environments (#1585)
- `loadbalancing` exporter:
  - Add sort of endpoints in static resolver (#1692)
  - Allow specifying port when using DNS resolver (#1650)
- Add `batchperresourceattr` helper library that splits an incoming data based on an attribute in the resource (#1694)
- `alibabacloudlogservice` exporter:
  - Add logs exporter (#1609)
  - Change trace type from opencensus to opentelemetry (#1713)
- `datadog` exporter:
  - Improve trace exporter performance (#1706, #1707)
  - Add option to only send metadata (#1723)
- `awsxray` exporter:
  - Add parsing of Python stack traces (#1676)
  - Add collector version to user agent (#1730)

### 🧰 Bug fixes 🧰

- `loadbalancing` exporter:
  - Fix retry queue for exporters (#1687)
  - Fix `periodicallyResolve` for DNS resolver checks (#1678)
- `datadog` exporter: Fix status code handling (#1691)
- `awsxray` exporter:
  - Fix empty traces in X-Ray console (#1709)
  - Stricter requirements for adding http request url (#1729)
  - Fix status code handling for errors/faults (#1740)
- `signalfx` exporter:
  - Split incoming data requests by access token before enqueuing (#1727)
  - Disable retry on 400 and 401, retry with backoff on 429 and 503 (#1672)
- `awsecscontainermetrics` receiver: Improve error handling to fix seg fault (#1738)

## v0.15.0

# 🎉 OpenTelemetry Collector Contrib v0.15.0 (Beta) 🎉

The OpenTelemetry Collector Contrib contains everything in the [opentelemetry-collector release](https://github.com/open-telemetry/opentelemetry-collector/releases/tag/v0.15.0) (be sure to check the release notes here as well!). Check out the [Getting Started Guide](https://opentelemetry.io/docs/collector/getting-started/) for deployment and configuration information.

### 🚀 New components 🚀

- `zookeeper` receiver: Collects metrics from a Zookeeper instance using the `mntr` command
- `loadbalacing` exporter: Consistently exports spans belonging to the same trace to the same backend
- `windowsperfcounters` receiver: Captures the configured system, application, or custom performance counter data from the Windows registry using the PDH interface
- `awsprometheusremotewrite` exporter:  Sends metrics data in Prometheus TimeSeries format to a Prometheus Remote Write Backend and signs each outgoing HTTP request following the AWS Signature Version 4 signing process

### 💡 Enhancements 💡

- `awsemf` exporter:
  - Add `metric_declarations` config option for metric filtering and dimensions (#1503)
  - Add SummaryDataType and remove Min/Max from Histogram (#1584)
- `signalfxcorrelation` exporter: Add ability to translate host dimension (#1561)
- `newrelic` exporter: Use pdata instead of the OpenCensus for traces (#1587)
- `metricstransform` processor:
  - Add `combine` action for matched metrics (#1506)
  - Add `submatch_case` config option to specify case of matched label values (#1640)
- `awsecscontainermetrics` receiver: Extract cluster name from ARN (#1626)
- `elastic` exporter: Improve handling of span status if the status code is unset (#1591)

### 🧰 Bug fixes 🧰

- `awsemf` exporter: Add check for unhandled metric data types (#1493)
- `groupbytrace` processor: Make buffered channel to avoid goroutines leak (#1505)
- `stackdriver` exporter: Set `options.UserAgent` so that the OpenCensus exporter does not override the UA ($1620)

## v0.14.0

# 🎉 OpenTelemetry Collector Contrib v0.14.0 (Beta) 🎉

The OpenTelemetry Collector Contrib contains everything in the [opentelemetry-collector release](https://github.com/open-telemetry/opentelemetry-collector/releases/tag/v0.14.0) (be sure to check the release notes here as well!). Check out the [Getting Started Guide](https://opentelemetry.io/docs/collector/getting-started/) for deployment and configuration information.

### 🚀 New components 🚀

- `datadog` exporter to send metric and trace data to Datadog (#1352)
- `tailsampling` processor moved from core to contrib (#1383)

### 🛑 Breaking changes 🛑

- `jmxmetricsextension` migrated to `jmxreceiver` (#1182, #1357)
- Move signalfx correlation code out of `sapm` to `signalfxcorrelation` exporter (#1376)
- Move Splunk specific utils outside of common (#1306)
- `stackdriver` exporter:
    - Config options `metric_prefix` & `skip_create_metric_descriptor` are now nested under `metric`, see [README](https://github.com/open-telemetry/opentelemetry-collector-contrib/blob/main/exporter/stackdriverexporter/README.md).
    - Trace status codes no longer reflect gRPC codes as per spec changes: open-telemetry/opentelemetry-specification#1067
- `datadog` exporter: Remove option to change the namespace prefix (#1483)

### 💡 Enhancements 💡

- `splunkhec` receiver: Add ability to ingest metrics (#1276)
- `signalfx` receiver: Improve pipeline error handling (#1329)
- `datadog` exporter:
  - Improve hostname resolution (#1285)
  - Add flushing/export of traces and trace-related statistics (#1266)
  - Enable traces on Windows (#1340)
  - Send otel.exporter running metric (#1354)
  - Add tag normalization util method (#1373)
  - Send host metadata (#1351)
  - Support resource conventions for hostnames (#1434)
  - Add version tag extract (#1449)
- Add `batchpertrace` library to split the incoming batch into several batches, one per trace (#1257)
- `statsd` receiver:
  - Add timer support (#1335)
  - Add sample rate support for counter, transfer gauge to double and transfer counter to int only (#1361)
- `awsemf` exporter: Restructure metric translator logic (#1353)
- `resourcedetection` processor:
  - Add EC2 hostname attribute (#1324)
  - Add ECS Resource detector (#1360)
- `sapm` exporter: Add queue settings (#1390)
- `metrictransform` processor: Add metric filter option (#1447)
- `awsxray` exporter: Improve ECS attribute and origin translation (#1428)
- `resourcedetection` processor: Initial system detector (#1405)

### 🧰 Bug fixes 🧰

- Remove duplicate definition of cloud providers with core conventions (#1288)
- `kubeletstats` receiver: Handle nil references from the kubelet API (#1326)
- `awsxray` receiver:
  - Add kind type to root span to fix the empty parentID problem (#1338)
  - Fix the race condition issue (#1490)
- `awsxray` exporter:
  - Setting the tlsconfig InsecureSkipVerify using NoVerifySSL (#1350)
  - Drop invalid xray trace id (#1366)
- `elastic` exporter: Ensure span name is limited (#1371)
- `splunkhec` exporter: Don't send 'zero' timestamps to Splunk HEC (#1157)
- `stackdriver` exporter: Skip processing empty metrics slice (#1494)

## v0.13.0

# 🎉 OpenTelemetry Collector Contrib v0.13.0 (Beta) 🎉

The OpenTelemetry Collector Contrib contains everything in the [opentelemetry-collector release](https://github.com/open-telemetry/opentelemetry-collector/releases/tag/v0.13.0) (be sure to check the release notes here as well!). Check out the [Getting Started Guide](https://opentelemetry.io/docs/collector/getting-started/) for deployment and configuration information.

### 💡 Enhancements 💡

- `sapm` exporter:
  - Enable queuing by default (#1224)
  - Add SignalFx APM correlation (#1205)
  - Make span source attribute and destination dimension names configurable (#1286)
- `signalfx` exporter:
  - Pass context to the http client requests (#1225)
  - Update `disk.summary_utilization` translation rule to accommodate new labels (#1258)
- `newrelic` exporter: Add `span.kind` attribute (#1263)
- `datadog` exporter:
  - Add Datadog trace translation helpers (#1208)
  - Add API key validation (#1216)
- `splunkhec` receiver: Add the ability to ingest logs (#1268)
- `awscontainermetrics` receiver: Report `CpuUtilized` metric in percentage (#1283)
- `awsemf` exporter: Only calculate metric rate for cumulative counter and avoid SingleDimensionRollup for metrics with only one dimension (#1280)

### 🧰 Bug fixes 🧰

- Make `signalfx` exporter a metadata exporter (#1252)
- `awsecscontainermetrics` receiver: Check for empty network rate stats and set zero (#1260)
- `awsemf` exporter: Remove InstrumentationLibrary dimension in CloudWatch EMF Logs if it is undefined (#1256)
- `awsxray` receiver: Fix trace/span id transfer (#1264)
- `datadog` exporter: Remove trace support for Windows for now (#1274)
- `sapm` exporter: Correlation enabled check inversed (#1278)

## v0.12.0

# 🎉 OpenTelemetry Collector Contrib v0.12.0 (Beta) 🎉

The OpenTelemetry Collector Contrib contains everything in the [opentelemetry-collector release](https://github.com/open-telemetry/opentelemetry-collector/releases/tag/v0.12.0) (be sure to check the release notes here as well!). Check out the [Getting Started Guide](https://opentelemetry.io/docs/collector/getting-started/) for deployment and configuration information.

### 🚀 New components 🚀

- `awsemf` exporter to support exporting metrics to AWS CloudWatch (#498, #1169)
- `http_forwarder` extension that forwards HTTP requests to a specified target (#979, #1014, #1150)
- `datadog` exporter that sends metric and trace data to Datadog (#1142, #1178, #1181, #1212)
- `awsecscontainermetrics` receiver to collect metrics from Amazon ECS Task Metadata Endpoint (#1089, #1148, #1160)

### 💡 Enhancements 💡

- `signalfx` exporter:
  - Add host metadata synchronization (#1039, #1118)
  - Add `copy_dimensions` translator option (#1126)
  - Update `k8s_cluster` metric translations (#1121)
  - Add option to exclude metrics (#1156)
  - Add `avg` aggregation method (#1151)
  - Fallback to host if cloud resource id not found (#1170)
  - Add backwards compatible translation rules for the `dockerstatsreceiver` (#1201)
  - Enable queuing and retries (#1223)
- `splunkhec` exporter:
  - Add log support (#875)
  - Enable queuing and retries (#1222)
- `k8scluster` receiver: Standardize metric names (#1119)
- `awsxray` exporter:
  - Support AWS EKS attributes (#1090)
  - Store resource attributes in X-Ray segments (#1174)
- `honeycomb` exporter:
  - Add span kind to the event sent to Honeycomb (#474)
  - Add option to adjust the sample rate using an attribute on the span (#1162)
- `jmxmetrics` extension: Add subprocess manager to manage child java processes (#1028)
- `elastic` exporter: Initial metrics support (#1173)
- `k8s` processor: Rename default attr names for label/annotation extraction (#1214)
- Add common SignalFx host id extraction (#1100)
- Allow MSI upgrades (#1165)

### 🧰 Bug fixes 🧰

- `awsxray` exporter: Don't set origin to EC2 when not on AWS (#1115)

## v0.11.0

# 🎉 OpenTelemetry Collector Contrib v0.11.0 (Beta) 🎉

The OpenTelemetry Collector Contrib contains everything in the [opentelemetry-collector release](https://github.com/open-telemetry/opentelemetry-collector/releases/tag/v0.11.0) (be sure to check the release notes here as well!). Check out the [Getting Started Guide](https://opentelemetry.io/docs/collector/getting-started/) for deployment and configuration information.

### 🚀 New components 🚀
- add `dockerstats` receiver as top level component (#1081)
- add `tracegen` utility (#956)

### 💡 Enhancements 💡
- `stackdriver` exporter: Allow overriding client options via config (#1010)
- `k8scluster` receiver: Ensure informer caches are synced before initial data sync (#842)
- `elastic` exporter: Translate `deployment.environment` resource attribute to Elastic APM's semantically equivalent `service.environment` (#1022)
- `k8s` processor: Add logs support (#1051)
- `awsxray` exporter: Log response error with zap (#1050)
- `signalfx` exporter
  - Add dimensions to renamed metrics (#1041)
  - Add translation rules for `disk_ops.total` and `disk_ops.pending` metrics (#1082)
  - Add event support (#1036)
- `kubeletstats` receiver: Cache detailed PVC labels to reduce API calls (#1052)
- `signalfx` receiver: Add event support (#1035)

## v0.10.0

# 🎉 OpenTelemetry Collector Contrib v0.10.0 (Beta) 🎉

The OpenTelemetry Collector Contrib contains everything in the [opentelemetry-collector release](https://github.com/open-telemetry/opentelemetry-collector/releases/tag/v0.10.0) (be sure to check the release notes here as well!). Check out the [Getting Started Guide](https://opentelemetry.io/docs/collector/getting-started/) for deployment and configuration information.

### 🚀 New components 🚀
- add initial docker stats receiver, without sourcing in top level components (#495)
- add initial jmx metrics extension structure, without sourcing in top level components (#740)
- `routing` processor for routing spans based on HTTP headers (#907)
- `splunkhec` receiver to receive Splunk HEC metrics, traces and logs (#840)
- Add skeleton for `http_forwarder` extension that forwards HTTP requests to a specified target (#979)

### 💡 Enhancements 💡
- `stackdriver` exporter
  - Add timeout parameter (#835)
  - Add option to configurably set UserAgent string (#758)
- `signalfx` exporter
  - Reduce memory allocations for big batches processing (#871)
  - Add AWSUniqueId and gcp_id generation (#829)
  - Calculate cpu.utilization compatibility metric (#839, #974, #954)
- `metricstransform` processor: Replace `{{version}}` in label values (#876)
- `resourcedetection` processor: Logs Support (#970)
- `statsd` receiver: Add parsing for labels and gauges (#903)

### 🧰 Bug fixes 🧰
- `k8s` processor
  - Wrap metrics before sending further down the pipeline (#837)
  - Fix setting attributes on metrics passed from agent (#836)
- `awsxray` exporter: Fix "pointer to empty string" is not omitted bug (#830)
- `azuremonitor` exporter: Treat UNSPECIFIED span kind as INTERNAL (#844)
- `signalfx` exporter: Remove misleading warnings (#869)
- `newrelic` exporter: Fix panic if service name is empty (#969)
- `honeycomb` exporter: Don't emit default proc id + starttime (#972)

## v0.9.0

# 🎉 OpenTelemetry Collector Contrib v0.9.0 (Beta) 🎉

The OpenTelemetry Collector Contrib contains everything in the [opentelemetry-collector release](https://github.com/open-telemetry/opentelemetry-collector/releases/tag/v0.9.0) (be sure to check the release notes here as well!). Check out the [Getting Started Guide](https://opentelemetry.io/docs/collector/getting-started/) for deployment and configuration information.

### 🛑 Breaking changes 🛑
- Remove deprecated `lightstep` exporter (#828)

### 🚀 New components 🚀
- `statsd` receiver for ingesting StatsD messages (#566)

### 💡 Enhancements 💡
- `signalfx` exporter
   - Add disk usage translations (#760)
   - Add disk utilization translations (#782)
   - Add translation rule to drop redundant metrics (#809)
- `kubeletstats` receiver
  - Sync available volume metadata from /pods endpoint (#690)
  - Add ability to collect detailed data from PVC (#743)
- `awsxray` exporter: Translate SDK name/version into xray model (#755)
- `elastic` exporter: Translate semantic conventions to Elastic destination fields (#671)
- `stackdriver` exporter: Add point count metric (#757)
- `awsxray` receiver
  - Ported the TCP proxy from the X-Ray daemon (#774)
  - Convert to OTEL trace format (#691)

### 🧰 Bug fixes 🧰
- `kubeletstats` receiver: Do not break down metrics batch (#754)
- `host` observer: Fix issue on darwin where ports listening on all interfaces are not correctly accounted for (#582)
- `newrelic` exporter: Fix panic on missing span status (#775)

## v0.8.0

# 🎉 OpenTelemetry Collector Contrib v0.8.0 (Beta) 🎉

The OpenTelemetry Collector Contrib contains everything in the [opentelemetry-collector release](https://github.com/open-telemetry/opentelemetry-collector/releases/tag/v0.8.0) (be sure to check the release notes here as well!). Check out the [Getting Started Guide](https://opentelemetry.io/docs/collector/getting-started/) for deployment and configuration information.

### 🚀 New components 🚀

- Receivers
  - `prometheusexec` subprocess manager (##499)

### 💡 Enhancements 💡

- `signalfx` exporter
  - Add/Update metric translations (#579, #584, #639, #640, #652, #662)
  - Add support for calculate new metric translator (#644)
  - Add renaming rules for load metrics (#664)
  - Update `container.name` to `k8s.container.name` in default translation rule (#683)
  - Rename working-set and page-fault metrics (#679)
- `awsxray` exporter
  - Translate exception event into xray exception (#577)
  - Add ingestion of X-Ray segments via UDP (#502)
  - Parse Java stacktrace and populate in xray cause (#687)
- `kubeletstats` receiver
  - Add metric_groups option (#648)
  - Set datapoint timestamp in receiver (#661)
  - Change `container.name` label to `k8s.container.name` (#680)
  - Add working-set and page-fault metrics (#666)
  - Add basic support for volume metrics (#667)
- `stackdriver` trace exporter: Move to new interface and pdata (#486)
- `metricstranform` processor: Keep timeseries and points in order after aggregation (#663)
- `k8scluster` receiver: Change `container.spec.name` label to `k8s.container.name` (#681)
- Migrate receiver creator to internal data model (#701)
- Add ec2 support to `resourcedetection` processor (#587)
- Enable timeout, sending queue and retry for SAPM exporter (#707)

### 🧰 Bug fixes 🧰

- `azuremonitor` exporter: Correct HTTP status code success mapping (#588)
- `k8scluster` receiver: Fix owner reference in metadata updates (#649)
- `awsxray` exporter: Fix handling of db system (#697)

### 🚀 New components 🚀

- Skeleton for AWS ECS container metrics receiver (#463)
- `prometheus_exec` receiver (#655)

## v0.7.0

# 🎉 OpenTelemetry Collector Contrib v0.7.0 (Beta) 🎉

The OpenTelemetry Collector Contrib contains everything in the [opentelemetry-collector release](https://github.com/open-telemetry/opentelemetry-collector/releases/tag/v0.7.0) (be sure to check the release notes here as well!). Check out the [Getting Started Guide](https://opentelemetry.io/docs/collector/getting-started/) for deployment and configuration information.

### 🛑 Breaking changes 🛑

- `awsxray` receiver updated to support udp: `tcp_endpoint` config option renamed to `endpoint` (#497)
- TLS config changed for `sapmreceiver` (#488) and `signalfxreceiver` receivers (#488)

### 🚀 New components 🚀

- Exporters
  - `sentry` adds tracing exporter for [Sentry](https://sentry.io/) (#565)
- Extensions
  - `endpoints` observer: adds generic endpoint watcher (#427)
  - `host` observer: looks for listening network endpoints on host (#432)

### 💡 Enhancements 💡

- Update `honeycomb` exporter for v0.8.0 compatibility
- Extend `metricstransform` processor to be able to add a label to an existing metric (#441)
- Update `kubeletstats` metrics according to semantic conventions (#475)
- Updated `awsxray` receiver config to use udp (#497)
- Add `/pods` endpoint support in `kubeletstats` receiver to add extra labels (#569)
- Add metric translation options to `signalfx` exporter (#477, #501, #571, #573)

### 🧰 Bug fixes 🧰

- `azuremonitor` exporter: Mark spanToEnvelope errors as permanent (#500)

## v0.6.0

# 🎉 OpenTelemetry Collector Contrib v0.6.0 (Beta) 🎉

The OpenTelemetry Collector Contrib contains everything in the [opentelemetry-collector release](https://github.com/open-telemetry/opentelemetry-collector/releases/tag/v0.6.0) (be sure to check the release notes here as well!). Check out the [Getting Started Guide](https://opentelemetry.io/docs/collector/getting-started/) for deployment and configuration information.

### 🛑 Breaking changes 🛑

- Removed `jaegarlegacy` (#397) and `zipkinscribe` receivers (#410)
- `kubeletstats` receiver: Renamed `k8s.pod.namespace` pod label to `k8s.namespace.name` and `k8s.container.name` container label to `container.name`

### 🚀 New components 🚀

- Processors
  - `metricstransform` renames/aggregates within individual metrics (#376) and allow changing the data type between int and float (#402)

### 💡 Enhancements 💡

- `awsxray` exporter: Use `peer.service` as segment name when set. (#385)
- `splunk` exporter: Add trace exports support (#359, #399)
- Build and publish Windows MSI (#408) and DEB/RPM Linux packages (#405)

### 🧰 Bug fixes 🧰

- `kubeletstats` receiver:
  - Fixed NPE for newly created pods (#404)
  - Updated to latest change in the ReceiverFactoryOld interface (#401)
  - Fixed logging and self reported metrics (#357)
- `awsxray` exporter: Only convert SQL information for SQL databases. (#379)
- `resourcedetection` processor: Correctly obtain machine-type info from gce metadata (#395)
- `k8scluster` receiver: Fix container resource metrics (#416)

## v0.5.0

Released 01-07-2020

# 🎉 OpenTelemetry Collector Contrib v0.5.0 (Beta) 🎉

The OpenTelemetry Collector Contrib contains everything in the [opentelemetry-collector release](https://github.com/open-telemetry/opentelemetry-collector/releases/tag/v0.5.0) (be sure to check the release notes here as well!). Check out the [Getting Started Guide](https://opentelemetry.io/docs/collector/getting-started/) for deployment and configuration information.

### 🚀 New components 🚀

- Processors
  - `resourcedetection` to automatically detect the resource based on the configured set of detectors (#309)

### 💡 Enhancements 💡

- `kubeletstats` receiver: Support for ServiceAccount authentication (#324)
- `signalfx` exporter and receiver
  - Add SignalFx metric token passthrough and config option (#325)
  - Set default endpoint of `signalfx` receiver to `:9943` (#351)
- `awsxray` exporter: Support aws plugins EC2/ECS/Beanstalk (#343)
- `sapm` exporter and receiver: Add SAPM access token passthrough and config option (#349)
- `k8s` processor: Add metrics support (#358)
- `k8s` observer: Separate annotations from labels in discovered pods (#363)

### 🧰 Bug fixes 🧰

- `honeycomb` exporter: Remove shared use of libhoney from goroutines (#305)

## v0.4.0

Released 17-06-2020

# 🎉 OpenTelemetry Collector Contrib v0.4.0 (Beta) 🎉

The OpenTelemetry Collector Contrib contains everything in the [opentelemetry-collector release](https://github.com/open-telemetry/opentelemetry-collector/releases/tag/v0.4.0) (be sure to check the release notes here as well!). Check out the [Getting Started Guide](https://opentelemetry.io/docs/collector/getting-started/) for deployment and configuration information.

### 🛑 Breaking changes 🛑

  - `signalfx` exporter `url` parameter changed to `ingest_url` (no impact if only using `realm` setting)

### 🚀 New components 🚀

- Receivers
  - `receiver_creator` to create receivers at runtime (#145), add observer support to receiver_creator (#173), add rules support (#207), add dynamic configuration values (#235) 
  - `kubeletstats` receiver (#237) 
  - `prometheus_simple` receiver (#184) 
  - `kubernetes-cluster` receiver (#175) 
  - `redis` receiver (#138)
- Exporters
  - `alibabacloudlogservice` exporter (#259) 
  - `SplunkHEC` metrics exporter (#246)
  - `elastic` APM exporter (#240)
  - `newrelic` exporter (#229) 
- Extensions
  - `k8s` observer (#185) 

### 💡 Enhancements 💡

- `awsxray` exporter
  - Use X-Ray convention of segment name == service name (#282)
  - Tweak xray export to improve rendering of traces and improve parity (#241)
  - Add handling for spans received with nil attributes (#212)
- `honeycomb` exporter
  - Use SendPresampled (#291)
  - Add span attributes as honeycomb event fields (#271)
  - Support resource labels in Honeycomb exporter (#20)
- `k8s` processor
  - Add support of Pod UID extraction to k8sprocessor (#219)
  - Use `k8s.pod.ip` to record resource IP instead of just `ip` (#183)
  - Support same authentication mechanism as other kubernetes components do (#307)
- `sapm` exporter: Add TLS for SAPM and SignalFx receiver (#215)
- `signalfx` exporter
  - Add metric metadata syncer to SignalFx exporter (#231)
  - Add TLS for SAPM and SignalFx receiver (#215)
- `stackdriver` exporter: Add support for resource mapping in config (#163)

### 🧰 Bug fixes 🧰

- `awsxray` exporter: Wrap bad request errors for proper handling by retry queue (#205)
- `lightstep` exporter: Ensure Lightstep exporter doesnt crash on nil node (#250)
- `sapm` exporter: Do not break Jaeger traces before sending downstream (#193)
- `k8s` processor: Ensure Jaeger spans work in passthrough mode (262)

## 🧩 Components 🧩

### Receivers

| Traces | Metrics |
|:-------:|:-------:|
| Jaeger Legacy | Carbon |
| SAPM (SignalFx APM) | Collectd | 
| Zipkin Scribe | K8s Cluster |
| | Redis |
| |  SignalFx | 
| | Simple Prometheus |
| | Wavefront |

### Processors

- K8s

### Exporters

| Commercial | Community |
|:------------:|:-----------:|
| Alibaba Cloud Log Service | Carbon |
| AWS X-ray | Elastic |
| Azure Monitor | Jaeger Thrift |
| Honeycomb | Kinesis |
| Lightstep |
| New Relic |
| SAPM (SignalFx APM) | 
| SignalFx (Metrics) |
| Splunk HEC |
| Stackdriver (Google) |

### Extensions

- Observer
  - K8s

## v0.3.0 Beta

Released 2020-03-30

### Breaking changes

-  Make prometheus receiver config loading strict. #697 
Prometheus receiver will now fail fast if the config contains unused keys in it.

### Changes and fixes

- Enable best effort serve by default of Prometheus Exporter (https://github.com/orijtech/prometheus-go-metrics-exporter/pull/6)
- Fix null pointer exception in the logging exporter #743 
- Remove unnecessary condition to have at least one processor #744 
- Updated Honeycomb exported to `honeycombio/opentelemetry-exporter-go v0.3.1`

### Features

Receivers / Exporters:

* AWS X-Ray
* Carbon
* CollectD
* Honeycomb
* Jaeger
* Kinesis
* LightStep
* OpenCensus
* OpenTelemetry
* SAPM
* SignalFx
* Stackdriver
* Wavefront
* Zipkin
* Zipkin Scribe


Processors:

* Attributes
* Batch
* Memory Limiter
* Queued Retry
* Resource
* Sampling
* Span
* Kubernetes

Extensions:

* Health Check
* Performance Profiler
* zPages


## v0.2.8

Released 2020-03-25

Alpha v0.2.8 of OpenTelemetry Collector Contrib.

- Implemented OTLP receiver and exporter.
- Added ability to pass config to the service programmatically (useful for custom builds).
- Improved own metrics / observability.


## v0.2.7

Released 2020-03-17

### Self-Observability
- New command-line switch to control legacy and new metrics. Users are encouraged
to experiment and migrate to the new metrics.
- Improved error handling on shutdown.


### Processors
- Fixed passthrough mode k8sprocessor.
- Added `HASH` action to attribute processor.

### Receivers and Exporters
- Added Honeycomb exporter.
- Added LightStep exporter.
- Added regular expression for Carbon receiver, allowing the metric name to be broken into proper label keys and values.
- Updated Stackdriver exporter to use a new batch API.


## v0.2.6 Alpha

Released 2020-02-18

### Self-Observability
- Updated metrics prefix to `otelcol` and expose command line argument to modify the prefix value.
- Batch dropped span now emits zero when no spans are dropped.

### Processors
- Extended Span processor to have include/exclude span logic.
- Ability to choose strict or regexp matching for include/exclude filters.

### Receivers and Exporters
- Added Carbon receiver and exporter.
- Added Wavefront receiver.


## v0.0.5 Alpha

Released 2020-01-30

- Regexp-based filtering of span names.
- Ability to extract attributes from span names and rename span.
- File exporter for debugging.
- Span processor is now enabled by default.

## v0.0.1 Alpha

Released 2020-01-11

First release of OpenTelemetry Collector Contrib.


[v0.3.0]: https://github.com/open-telemetry/opentelemetry-collector-contrib/compare/v0.2.8...v0.3.0
[v0.2.8]: https://github.com/open-telemetry/opentelemetry-collector-contrib/compare/v0.2.7...v0.2.8
[v0.2.7]: https://github.com/open-telemetry/opentelemetry-collector-contrib/compare/v0.2.6...v0.2.7
[v0.2.6]: https://github.com/open-telemetry/opentelemetry-collector-contrib/compare/v0.0.5...v0.2.6
[v0.0.5]: https://github.com/open-telemetry/opentelemetry-collector-contrib/compare/v0.0.1...v0.0.5
[v0.0.1]: https://github.com/open-telemetry/opentelemetry-collector-contrib/tree/v0.0.1<|MERGE_RESOLUTION|>--- conflicted
+++ resolved
@@ -5,16 +5,13 @@
 ### 💡 Enhancements 💡
 
 - `k8seventsreceiver`: Add Api_version and resource_version (#8539)
-<<<<<<< HEAD
-- Add `make crosslink` target to ensure replace statements are included in `go.mod` for all transitive dependencies within repository (#8822)
-=======
 - `cmd/mdatagen`: Add resource attributes definition to metadata.yaml and move `pdata.Metrics` creation to the
   generated code (#5270) 
 - `datadogexporter`: Add `metrics::sums::cumulative_monotonic_mode` to specify export mode for cumulative monotonic sums (#8490)
 - `dynatraceexporter`: add multi-instance deployment note to README.md (#8848)
 - `resourcedetectionprocessor`: Add attribute allowlist (#8547)
 - `datadogexporter`:  Metrics payload data and Sketches payload data will be logged if collector is started in debug mode (#8929)
->>>>>>> 3914f36e
+- Add `make crosslink` target to ensure replace statements are included in `go.mod` for all transitive dependencies within repository (#8822)
 
 ### 🛑 Breaking changes 🛑
 
