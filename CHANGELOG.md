# Changelog

## Unreleased

### 🛑 Breaking changes 🛑

- `stackdriverexporter`: Remove the stackdriver exporter in favor of the identical googlecloud exporter (#9274)

### 🚩 Deprecations 🚩

### 🚀 New components 🚀

- `iisreceiver`: Add implementation of IIS Metric Receiver (#8832)
- `sqlserverreceiver`: Add implementation of SQL Server Metric Receiver (#8398)

### 💡 Enhancements 💡

<<<<<<< HEAD
- `cmd/mdatagen`: Update generated functions to have simple parse function to handle string parsing consistently and limit code duplication across receivers(#7574)
- `cmd/mdatagen`: Add resource attributes definition to metadata.yaml and move `pdata.Metrics` creation to the
  generated code (#5270) 
=======
### 🧰 Bug fixes 🧰

## v0.49.0
>>>>>>> c7fe9fd4

### 🛑 Breaking changes 🛑

- `filelogreceiver`, `journaldreceiver`, `syslogreceiver`, `tcplogreceiver`, `udplogreceiver`:
  - Updated data model to align with stable logs data model, which includes various breaking changes. (#9139, #8835)
    - A detailed [Upgrade Guide](https://github.com/open-telemetry/opentelemetry-log-collection/releases/tag/v0.28.0) is available in the log-collection v0.29.0 release notes. 
- `datadogexporter`: Remove `OnlyMetadata` method from `Config` struct (#8980)
- `datadogexporter`: Remove `GetCensoredKey` method from `APIConfig` struct (#8980)
- `mongodbatlasreceiver`: Updated to uses newer metric builder which changed some metric and resource attributes (#9093)
- `dynatraceexporter`: Make `serialization` package `/internal` (#9097)
- `attributesprocessor`: Remove log names from filters (#9131)

### 🚩 Deprecations 🚩

- `datadogexporter`: Deprecate `service` setting in favor of `service.name` semantic convention (#8784)
- `datadogexporter`: Deprecate `version` setting in favor of `service.version` semantic convention (#8784)
- `datadogexporter`: Deprecate `env` setting in favor of `deployment.environment` semantic convention (#9017)
- `datadogexporter`: Deprecate `GetHostTags` method from `TagsConfig` struct (#8975)
- `datadogexporter`: Deprecate `tags` setting in favor of `host_metadata::tags` (#9100)
- `datadogexporter`: Deprecate `send_metadata` setting in favor of `host_metadata::enabled` (#9100)
- `datadogexporter`: Deprecate `use_resource_metadata` setting in favor of `host_metadata::hostname_source` (#9100)
- `prometheusexecreceiver`: Deprecate prom_exec receiver (#9058)
- `fluentbitextension`: Deprecate Fluentbit extension (#9062)

### 🚀 New components 🚀

- `riakreceiver`: Riak Metric Receiver (#8548)

### 💡 Enhancements 💡
- `splunkhecexporter`: Add support for batching traces (#8995)
- `hostmetricsreceiver`: Migrate Processes scraper to the Metrics builder (#8855)
- `tanzuobservabilityexporter`: Use resourcetotelemetry helper (#8338)
- Add `make crosslink` target to ensure replace statements are included in `go.mod` for all transitive dependencies within repository (#8822)
- `filestorageextension`: Change bbolt DB settings for better performance (#9004)
- `jaegerremotesamplingextension`: Add local and remote sampling stores (#8818)
- `attributesprocessor`: Add support to filter on log body (#8996)
- `prometheusremotewriteexporter`: Translate resource attributes to the target info metric (#8493)
- `prometheusexporter`: Add `job` and `instance` labels to metrics so they can be scraped with `honor_labels: true` (#9115)
- `podmanreceiver`: Add API timeout configuration option (#9014)
- `cmd/mdatagen`: Add `sem_conv_version` field to metadata.yaml that is used to set metrics SchemaURL (#9010)
- `splunkheceporter`: Add an option to disable log or profiling data (#9065)
- `windowsperfcountersreceiver`: Move code into separate package for use in other windowsperfcounter receivers (#9108) 
- `datadogexporter`: Add `host_metadata` configuration section to configure host metadata export (#9100)
- `cmd/mdatagen`: Update documentation generated for attributes to list enumerated values and show the "value" that will be visible on metrics when it is different from the attribute key in metadata.yaml (#8983)
- `routingprocessor`: add option to drop resource attribute used for routing (#8990)

### 🧰 Bug fixes 🧰

- `filestorageextension`: use correct bbolt options for compaction (#9134)
- `hostmetricsreceiver`: Use cpu times for time delta in cpu.utilization calculation (#8857)
- `dynatraceexporter`: Remove overly verbose stacktrace from certain logs (#8989)
- `googlecloudexporter`: fix the `exporter.googlecloud.OTLPDirect` fature-gate, which was not applied when the flag was provided (#9116)
- `signalfxexporter`: Fix bug to enable timeouts for correlating traces and metrics (#9101)
- `windowsperfcountersreceiver`: fix exported values being integers instead of doubles (#9138)
- `prometheusreceiver`: Fix issues with relabelling the `job` and `instance` labels. (#8780)

## v0.48.0

### 💡 Enhancements 💡

- `k8seventsreceiver`: Add Api_version and resource_version (#8539)
- `datadogexporter`: Add `metrics::sums::cumulative_monotonic_mode` to specify export mode for cumulative monotonic sums (#8490)
- `dynatraceexporter`: add multi-instance deployment note to README.md (#8848)
- `resourcedetectionprocessor`: Add attribute allowlist (#8547)
- `datadogexporter`:  Metrics payload data and Sketches payload data will be logged if collector is started in debug mode (#8929)
- `cmd/mdatagen`: Add resource attributes definition to metadata.yaml and move `pdata.Metrics` creation to the
  generated code (#8555)

### 🛑 Breaking changes 🛑

- `windowsperfcountersreceiver`: Added metrics configuration (#8376)
- `lokiexporter`: Remove deprecated LogRecord.name field (#8951)
- `splunkhecexporter`: Remove deprecated LogRecord.name field (#8951)

### 🚩 Deprecations 🚩

- `datadogexporter`: Deprecate `OnlyMetadata` method from `Config` struct (#8359)
- `datadogexporter`: Deprecate `GetCensoredKey` method from `APIConfig` struct (#8830)
- `datadogexporter`: Deprecate `metrics::send_monotonic_counter` in favor of `metrics::sums::cumulative_monotonic_mode` (#8490)

### 🚀 New components 🚀

- `sigv4authextension`: Enable component (#8518)

## v0.47.0

### 💡 Enhancements 💡

- `googlecloudexporter`: Add Validate method in config (#8559)
- `attributesprocessor`: Add convert action (#7930)
- `attributesprocessor`: Add metric support (#8111)
- `prometheusremotewriteexporter`: Write-Ahead Log support enabled (#7304)
- `hostreceiver/filesystemscraper`: Add filesystem utilization (#8027)
- `hostreceiver/pagingscraper`: Add paging.utilization (#6221)
- `googlecloudexporter`: [Alpha] Translate metrics directly from OTLP to gcm using the `exporter.googlecloud.OTLPDirect` feature-gate (#7177)
- `simpleprometheusreceiver`: Add support for static labels (#7908)
- `spanmetricsprocessor`: Dropping the condition to replace _ with key_ as __ label is reserved and _ is not (#8057)
- `podmanreceiver`: Add container.runtime attribute to container metrics (#8262)
- `dockerstatsreceiver`: Add container.runtime attribute to container metrics (#8261)
- `tanzuobservabilityexporter`: instrumentation Library and Dropped Counts to Span Tags (#8120)
- `clickhouseexporter`: Implement consume log logic. (#9705)
- `influxdbexporter`: Add support for cumulative, non-monotonic metrics. (#8348)
- `oauth2clientauthextension`: Add support for EndpointParams (#7307)
- Add `NewMetricData` function to `MetricsBuilder` to consistently set instrumentation library name (#8255)
- `googlecloudpubsubreceiver` Added implementation of Google Cloud Pubsub receiver. (#8391)
- `googlecloudpubsubexporter` Added implementation of Google Cloud Pubsub exporter. (#8391)
- `coralogixexporter` Allow exporter timeout to be configured (#7957)
- `prometheusremotewriteexporter` support adding trace id and span id attached to exemplars (#8380)
- `influxdbexporter`: accept histogram metric missing infinity bucket. (#8462)
- `skywalkingreceiver`: Added implementation of Skywalking receiver. (#8549)
- `prometheusreceiver`: Fix staleness bug for histograms and summaries (#8561)

### 🛑 Breaking changes 🛑

- `mongodbatlasreceiver`: rename mislabeled attribute `memory_state` to correct `disk_status` on partition disk metrics (#7747)
- `mongodbatlasreceiver`: Correctly set initial lookback for querying mongodb atlas api (#8246)
- `nginxreceiver`: instrumentation name updated from `otelcol/nginx` to `otelcol/nginxreceiver` (#8255)
- `postgresqlreceiver`: instrumentation name updated from `otelcol/postgresql` to `otelcol/postgresqlreceiver` (#8255)
- `redisreceiver`: instrumentation name updated from `otelcol/redis` to `otelcol/redisreceiver` (#8255)
- `apachereceiver`: instrumentation name updated from `otelcol/apache` to `otelcol/apachereceiver` ()
- `couchdbreceiver`: instrumentation name updated from `otelcol/couchdb` to `otelcol/couchdbreceiver` (#8366)
- `prometheusreceiver` Change resource attributes on metrics: `instance` -> `service.instance.id`, `host.name` -> `net.host.name`,  `port` -> `net.host.port`, `scheme` -> `http.scheme`, `job` removed (#8266)
- `prometheusremotewriteexporter` Use `service.*` resource attributes instead of `job` and `instance` resource attributes when adding job and instance labels to metrics (#8266)
- `mysqlreceiver`: instrumentation name updated from `otel/mysql` to `otelcol/mysqlreceiver` (#8387)
- `zookeeperreceiver`: instrumentation name updated from `otelcol/zookeeper` to `otelcol/zookeeperreceiver` (#8389)
- `coralogixexporter`: Create dynamic subsystem name (#7957)
  - Deprecate configuration changed. Dynamic subsystem name from traces service name property.
- `rabbitmqreceiver`: instrumentation name updated from `otelcol/rabbitmq` to `otelcol/rabbitmqreceiver` (#8400)

### 🧰 Bug fixes 🧰

- `zipkinexporter`: Set "error" tag value when status is set to error (#8187)
- `prometheusremotewriteexporter`: Correctly handle metric labels which collide after sanitization (#8378)
- `prometheusremotewriteexporter`: Drop labels when exemplar attributes exceed the max number of characters (#8379)
- `k8sclusterreceiver`: Add support to enable k8s node and container cpu metrics to be reported as double values (#8245)
  - Use "--feature-gates=receiver.k8sclusterreceiver.reportCpuMetricsAsDouble" to enable reporting node and container
    cpu metrics as a double values.
- `tanzuobservabilityexporter`: Fix a typo in Instrumentation Library name and version tags (#8384)
- `logreceivers`: Fix an issue where receiver would sometimes fail to build using Go 1.18 (#8521)
- `awsxrayreceiver`: Add defaults for optional stack frame parameters (#8790)

### 🚩 Deprecations 🚩

- `datadogexporter`: Deprecate automatic environment variable detection (#8397)

### 🚀 New components 🚀
- `sigv4authextension`: New Component: Sigv4 Authenticator Extension (#8263)

## v0.46.0

### 💡 Enhancements 💡

- `internal/stanza`: Export metrics from Stanza receivers (#8025)
- `hostreceiver/pagingscraper`: Migrate the scraper to the mdatagen metrics builder (#7139)
- Do not drop zero trace/span id spans in the jaeger conversion (#7946)
- Upgrade to use semantic conventions 1.6.1 (#7926)
- `dynatraceexporter`: Validate QueueSettings and perform config validation in Validate() instead (#8020)
- `sapmexporter`: Add validation for `sending_queue` setting (#8023)
- `signalfxexporter`: Add validation for `sending_queue` setting (#8026)
- `internal/stanza`: Add support for arbitrary attribute types (#8081)
- `resourcedetectionprocessor`: Add confighttp.HTTPClientSettings To Resource Detection Config Fixes (#7397)
- `hostmetricsreceiver`: Add cpu.utilization metrics to cpu scrapper (#7130)
- `honeycombexporter`: Add validation for `sending_queue` setting (#8113)
- `routingprocessor`: Expand error handling on failure to build exporters (#8125)
- `skywalkingreceiver`: Add new skywalking receiver component folder and structure (#8107)
- `groupbyattrsprocesor`: Allow empty keys, which allows to use the processor for compaction (#7793)
- `datadogexporter`: Add rbac to example k8s manifest file (#8186)
- `splunkhecexporter`: Add validation for `sending_queue` setting (#8256)

### 🛑 Breaking changes 🛑

- Remove deprecated functions from jaeger translator (#8032)
- `internal/stanza`: Remove `write_to` setting from input operators (#8081)
- `mongodbatlasreceiver`: rename `mongodb.atlas.*` attributes to `mongodb_atlas.*` adhering to naming guidelines. Adding 3 new attributes (#7960)

### 🧰 Bug fixes 🧰

- `prometheusreceiver`: Fix segfault that can occur after receiving stale metrics (#8056)
- `filelogreceiver`: Fix issue where logs could occasionally be duplicated (#8123)
- `prometheusremotewriteexporter`: Fix empty non-string resource attributes (#8116)

### 🚀 New components 🚀

## v0.45.1

### 💡 Enhancements 💡

- `sumologicexporter`: Move validation to Config (#7936)
- `elasticsearchexporter`: Fix crash with batch processor (#7953).
- `splunkhecexporter`: Batch metrics payloads (#7760)
- `tanzuobservabilityexporter`: Add internal SDK metric tag (#7826)
- `hostreceiver/processscraper`: Migrate the scraper to the mdatagen metrics builder (#7287)

### 🧰 Bug fixes 🧰

- `awsprometheusremotewriteexporter`: fix dependencies issue (#7963)

### 🚀 New components 🚀

- `awsfirehose` receiver: Add AWS Kinesis Data Firehose Receiver (#7918)

## v0.45.0

### 💡 Enhancements 💡

- `hostreceiver/filesystemscraper`: Migrate the scraper to the mdatagen metrics builder (#7772)
- `hostreceiver/memoryscraper`: Migrate the scraper to the mdatagen metrics builder (#7312)
- `lokiexporter`: Use record attributes as log labels (#7569)
- `routingprocessor`: Do not err on failure to build exporters (#7423)
- `apachereceiver`: Update to mdatagen v2 (#7573)
- `datadogexporter`: Don't send host metadata if hostname is empty (#7426)
- `datadogexporter`: Add insecure_skip_verify flag to configuration (#7422)
- `coralogixexporter`: Update readme (#7785)
- `awscloudwatchlogsexporter`: Remove name from aws cloudwatch logs exporter (#7554)
- `tanzuobservabilityexporter`: Update OTel Collector's Exporter to match WF Proxy Handling of source (#7929)
- `hostreceiver/memoryscraper`: Add memory.utilization (#6221)
- `awskinesisexporter`: Add Queue Config Validation AWS Kinesis Exporter (#7835)
- `elasticsearchexporter`: Remove usage of deprecated LogRecord.Name field (#7829).
- `loadbalancingexporter`: Allow non-exist hostname on startup (#7935)
- `datadogexporter`: Use exact sum, count and average on Datadog distributions (#7830)
- `storage/filestorage`: add optional compaction to filestorage (#7768)
- `tanzuobservabilityexporter`: Add attributes from the Resource to the resulting WF metric tags & set `source` value in WF metric (#8101)

### 🛑 Breaking changes 🛑

- Use go mod compat, drops support for reproducibility with go 1.16 (#7915)
- `apachereceiver`: Update instrumentation library name from `otel/apache` to `otelcol/apache` (#7754)
- `pkg/translator/prometheusremotewrite`: Cleanup prw translator public functions (#7776)
- `prometheusreceiver`: The OpenCensus-based metric conversion pipeline has 
  been removed.
  - The `receiver.prometheus.OTLPDirect` feature gate has been removed as 
    the direct pipeline is the only remaining pipeline.
- `translator/jaeger`: Cleanup jaeger translator function names (#7775)
  - Deprecate old funcs with Internal word.
- `mysqlreceiver`: Update data model and names for several metrics (#7924)
  - Change all metrics to Int values
  - Remove `mysql.buffer_pool_pages`. Replace with:
    - `mysql.buffer_pool.pages`
    - `mysql.buffer_pool.data_pages`
    - `mysql.buffer_pool.page_flushes`
  - Remove `mysql.buffer_pool_size`. Replace with:
    - `mysql.buffer_pool.limit`
    - `mysql.buffer_pool.usage`
  - Rename `mysql.buffer_pool_operations` to `mysql.buffer_pool.operations`

### 🚩 Deprecations 🚩

- Deprecated log_names setting from filter processor. (#7552)

### 🧰 Bug fixes 🧰

 - `tailsamplingprocessor`: "And" policy only works as a sub policy under a composite policy (#7590) 
 - `prometheusreceiver`: Correctly map description and units when converting
  Prometheus metadata directly to pdata. (#7748)
 - `sumologicexporter`: fix exporter panics on malformed histogram (#7548)
- `awsecscontainermetrics`: CPU Reserved is now 1024/vCPU for ECS Container Insights (#6734)

### 🚀 New components 🚀

- `clickhouse` exporter: Add ClickHouse Exporter (#6907)
- `pkg/translator/signalfx`: Extract signalfx to metrics conversion in a separate package (#7778)
  - Extract FromMetrics to SignalFx translator package (#7823)

## v0.44.0

### 💡 Enhancements 💡

- `kafkaexporter`: Add compression and flush max messages options.
- `dynatraceexporter`: Write error logs using plugin logger (#7360)
- `dynatraceexporter`: Fix docs for TLS settings (#7568)
- `tanzuobservabilityexporter`: Turn on metrics exporter (#7281)
- `attributesprocessor` `resourceprocessor`: Add `from_context` value source
- `resourcedetectionprocessor`: check cluster config to verify resource is on aws for eks resources (#7186)
- `awscloudwatchlogsexporter`: enable awscloudwatchlogsexporter which accepts and exports log data (#7297)
- `translator/prometheusremotewrite`: add a new module to help translate data from OTLP to Prometheus Remote Write (#7240)
- `azuremonitorexporter`: In addition to traces, export logs to Azure Application Insights (#7403)
- `jmxreceiver`: Added `additional_jars` configuration option to launch JMX Metric Gatherer JAR with extended `CLASSPATH` (#7378)
- `awscontainerinsightreceiver`: add full pod name when configured to AWS Container Insights Receiver (#7415)
- `hostreceiver/loadscraper`: Migrate the scraper to the mdatagen metrics builder (#7288)
- `awsecscontainermetricsreceiver`: Rename attributes to follow semantic conventions (#7425)
- `datadogexporter`: Always map conventional attributes to tags (#7185)
- `mysqlreceiver`: Add golden files for integration test (#7303)
- `nginxreceiver`: Standardize integration test (#7515)
- `mysqlreceiver`: Update to use mdatagen v2 (#7507)
- `postgresqlreceiver`: Add integration tests (#7501)
- `apachereceiver`: Add integration test (#7517)
- `mysqlreceiver`: Use scrapererror to report errors (#7513)
- `postgresreceiver`: Update to mdatagen v2 (#7503)
- `nginxreceiver`: Update to mdatagen v2 (#7549)
- `datadogexporter`: Fix traces exporter's initialization log (#7564)
- `tailsamplingprocessor`: Add And sampling policy (#6910)
- `coralogixexporter`: Add Coralogix Exporter (#7383)
- `prometheusexecreceiver`: Add default value for `scrape_timeout` option (#7587)

### 🛑 Breaking changes 🛑

- `resourcedetectionprocessor`: Update `os.type` attribute values according to semantic conventions (#7544)
- `awsprometheusremotewriteexporter`: Deprecation notice; may be removed after v0.49.0
  - Switch to using the `prometheusremotewriteexporter` + `sigv4authextension` instead

### 🧰 Bug fixes 🧰

- `resourcedetectionprocessor`: fix `meta` allow list excluding keys with nil values (#7424)
- `postgresqlreceiver`: Fix issue where empty metrics could be returned after failed connection (#7502)
- `resourcetotelemetry`: Ensure resource attributes are added to summary
  and exponential histogram data points. (#7523)

### 🚩 Deprecations 🚩

- Deprecated otel_to_hec_fields.name setting from splunkhec exporter. (#7560)

## v0.43.0

### 💡 Enhancements 💡

- `coralogixexporter`: First implementation of Coralogix Exporter (#6816)
- `cloudfoundryreceiver`: Enable Cloud Foundry client (#7060)
- `elasticsearchexporter`: add elasticsearchexporter to the components exporter list (#6002)
- `elasticsearchreceiver`: Add metric metadata (#6892)
- `elasticsearchreceiver`: Use same metrics as JMX receiver for JVM metrics (#7160)
- `elasticsearchreceiver`: Implement scraping logic (#7174)
- `datadogexporter`: Add http.status_code tag to trace stats (#6889)
- `datadogexporter`: Add configuration option to use OTel span name into the Datatog resource name (#6611)
- `mongodbreceiver`: Add initial client code to the component (#7125)
- `tanzuobservabilityexporter`: Support delta histograms (#6897)
- `awscloudwatchlogsexporter`: Use cwlogs package to export logs (#7152)
- `mysqlreceiver`: Add the receiver to available components (#7078)
- `tanzuobservabilityexporter`: Documentation for the memory_limiter configuration (#7164)
- `dynatraceexporter`: Do not shut down exporter when metrics ingest module is temporarily unavailable (#7161)
- `mongodbreceiver`: Add metric metadata (#7163)
- `mongodbreceiver`: Add metric scraping (#7175)
- `postgresqlreceiver`: add the receiver to available components (#7079)
- `rabbitmqreceiver`: Add scraper logic (#7299)
- `tanzuobservability exporter`: Support summary metrics (#7121)
- `mongodbatlasreceiver`: Add retry and backoff to HTTP client (#6943)
- Use Jaeger gRPC instead of Thrift in the docker-compose example (#7243)
- `tanzuobservabilityexporter`: Support exponential histograms (#7127)
- `receiver_creator`: Log added and removed endpoint env structs (#7248)
- `prometheusreceiver`: Use the OTLP data conversion path by default. (#7282)
  - Use `--feature-gates=-receiver.prometheus.OTLPDirect` to re-enable the 
    OpenCensus conversion path.
- `extension/observers`: Correctly set image and tag on container endpoints (#7279)
- `tanzuobservabilityexporter`: Document how to enable memory_limiter (#7286)
- `hostreceiver/networkscraper`: Migrate the scraper to the mdatagen metrics builder (#7048)
- `hostmetricsreceiver`: Add MuteProcessNameError config flag to mute specific error reading process executable (#7176)
- `scrapertest`: Improve comparison logic (#7305)
- `hostmetricsreceiver`: add `cpu_average` option for load scraper to report the average cpu load (#6999)
- `scrapertest`: Add comparison option to ignore specific attributes (#6519)
- `tracegen`: Add option to pass in custom headers to export calls via command line (#7308)
- `tracegen`: Provide official container images (#7179)
- `scrapertest`: Add comparison function for pdata.Metrics (#7400)
- `prometheusremotewriteexporter` : Dropping the condition to replace _ with key_ as __ label is reserved and _ is not (#7112)

### 🛑 Breaking changes 🛑

- `tanzuobservabilityexporter`: Remove status.code
- `tanzuobservabilityexporter`: Use semantic conventions for status.message (#7126) 
- `k8sattributesprocessor`: Move `kube` and `observability` packages to `internal` folder (#7159)
- `k8sattributesprocessor`: Unexport processor `Option`s (#7311)
- `zookeeperreceiver`: Refactored metrics to have correct units, types, and combined some metrics via attributes. (#7280)
- `prometheusremotewriteexporter`: `PRWExporter` struct and `NewPRWExporter()`
  function are now unexported. (#TBD)
- `newrelicexporter` marked as deprecated (#7284)

### 🚀 New components 🚀

- `rabbitmqreceiver`: Establish codebase for RabbitMQ metrics receiver (#7239)
- Add `basicauth` extension (#7167)
- `k8seventsreceiver`: Implement core logic (#6885)

### 🧰 Bug fixes 🧰

- `k8sattributeprocessor`: Parse IP out of net.Addr to correctly tag k8s.pod.ip (#7077)
- `k8sattributeprocessor`: Process IP correctly for net.Addr instances that are not typed (#7133)
- `mdatagen`: Fix validation of `enabled` field in metadata.yaml (#7166)
- `elasticsearch`: Fix timestamp for each metric being startup time (#7255)
- `prometheusremotewriteexporter`: Fix index out of range panic caused by expiring metrics (#7149)
- `resourcedetection`: Log the error when checking for ec2metadata availability (#7296) 

## v0.42.0

### 💡 Enhancements 💡

- `couchbasereceiver`: Add couchbase client (#7122)
- `couchdbreceiver`: Add couchdb scraper (#7131)
- `couchdbreceiver`: Add couchdb client (#6880)
- `elasticsearchreceiver`: Implement scraper client (#7019)
- `couchdbreceiver`: Add metadata metrics (#6878)
- `prometheusremotewriteexporter`: Handling Staleness flag from OTLP (#6679)
- `prometheusexporter`: Handling Staleness flag from OTLP (#6805)
- `prometheusreceiver`: Set OTLP no-data-present flag for stale scraped metrics. (#7043)
- `mysqlreceiver`: Add Integration test (#6916)
- `datadogexporter`: Add compatibility with ECS Fargate semantic conventions (#6670)
- `k8s_observer`: discover k8s.node endpoints (#6820)
- `redisreceiver`: Add missing description fields to keyspace metrics (#6940)
- `redisreceiver`: Set start timestamp uniformly for gauge and sum metrics (#6941)
- `kafkaexporter`: Allow controlling Kafka acknowledgment behaviour  (#6301)
- `lokiexporter`: Log the first part of the http body on failed pushes to loki (#6946)
- `resourcedetectionprocessor`: add the [consul](https://www.consul.io/) detector (#6382)
- `awsemfexporter`: refactor cw_client logic into separate `cwlogs` package (#7072)
- `prometheusexporter`: Dropping the condition to replace _ with key_ as __ label is reserved and _ is not (#7506)

### 🛑 Breaking changes 🛑

- `memcachedreceiver`: Update metric names (#6594)
- `memcachedreceiver`: Fix some metric units and value types (#6895)
- `sapm` receiver: Use Jaeger status values instead of OpenCensus (#6682)
- `jaeger` receiver/exporter: Parse/set Jaeger status with OTel spec values (#6682)
- `awsecscontainermetricsreceiver`: remove tag from `container.image.name` (#6436)
- `k8sclusterreceiver`: remove tag from `container.image.name` (#6436)

### 🚀 New components 🚀

- `ecs_task_observer`: Discover running containers in AWS ECS tasks (#6894)
- `mongodbreceiver`: Establish codebase for MongoDB metrics receiver (#6972)
- `couchbasereceiver`: Establish codebase for Couchbase metrics receiver (#7046)
- `dbstorage`: New experimental dbstorage extension (#7061)
- `redactionprocessor`: Remove sensitive data from traces (#6495)

### 🧰 Bug fixes 🧰

- `ecstaskobserver`: Fix "Incorrect conversion between integer types" security issue (#6939)
- Fix typo in "direction" metrics attribute description (#6949)
- `zookeeperreceiver`: Fix issue where receiver could panic during shutdown (#7020)
- `prometheusreceiver`: Fix metadata fetching when metrics differ by trimmable suffixes (#6932)
- Sanitize URLs being logged (#7021)
- `prometheusreceiver`: Fix start time tracking for long scrape intervals (#7053)
- `signalfxexporter`: Don't use syscall to avoid compilation errors on some platforms (#7062)
- `tailsamplingprocessor`: Add support for new policies as composite sub-policies (#6975)

### 💡 Enhancements 💡

- `lokiexporter`: add complete log record to body (#6619)
- `k8sclusterreceiver` add `container.image.tag` attribute (#6436)
- `spanmetricproccessor`: use an LRU cache for the cached Dimensions key-value pairs (#2179)
- `skywalkingexporter`: add skywalking metrics exporter (#6528)
- `deltatorateprocessor`: add int counter support (#6982)
- `filestorageextension`: document default values (#7022)
- `redisreceiver`: Migrate the scraper to the mdatagen metrics builder (#6938)  

## v0.41.0

### 🛑 Breaking changes 🛑

- None

### 🚀 New components 🚀

- `asapauthextension` (#6627)
- `mongodbatlasreceiver` (#6367)

### 🧰 Bug fixes 🧰

- `filestorageextension`: fix panic when configured directory cannot be accessed (#6103)
- `hostmetricsreceiver`: fix set of attributes for system.cpu.time metric (#6422)
- `k8sobserver`: only record pod endpoints for running pods (#5878)
- `mongodbatlasreceiver`: fix attributes fields in metadata.yaml (#6440)
- `prometheusexecreceiver`: command line processing on Windows (#6145)
- `spanmetricsprocessor`: fix exemplars support (#6140)
-  Remap arm64 to aarch64 on rpm/deb packages (#6635)

### 💡 Enhancements 💡

- `datadogexporter`: do not use attribute localhost-like hostnames (#6477)
- `datadogexporter`: retry per network call (#6412)
- `datadogexporter`: take hostname into account for cache (#6223)
- `exporter/lokiexporter`: adding a feature for loki exporter to encode JSON for log entry (#5846)
- `googlecloudspannerreceiver`: added fallback to ADC for database connections. (#6629)
- `googlecloudspannerreceiver`: added parsing only distinct items for sample lock request label. (#6514)
- `googlecloudspannerreceiver`: added request tag label to metadata config for top query stats. (#6475)
- `googlecloudspannerreceiver`: added sample lock requests label to the top lock stats metrics. (#6466)
- `googlecloudspannerreceiver`: added transaction tag label to metadata config for top transaction stats. (#6433)
- `groupbyattrsprocessor`: added support for metrics signal (#6248)
- `hostmetricsreceiver`: ensure SchemaURL is set (#6482)
- `kubeletstatsreceiver`: add support for read-only kubelet endpoint (#6488)
- `mysqlreceiver`: enable native authentication (#6628)
- `mysqlreceiver`: remove requirement for password on MySQL (#6479)
- `receiver/prometheusreceiver`: do not add host.name to metrics from localhost/unspecified targets (#6476)
- `spanmetricsprocessor`: add setStatus operation (#5886)
- `splunkhecexporter`: remove duplication of host.name attribute (#6527)
- `tanzuobservabilityexporter`: add consumer for sum metrics. (#6385)
- Update log-collection library to v0.23.0 (#6593)

## v0.40.0

### 🛑 Breaking changes 🛑

- `tencentcloudlogserviceexporter`: change `Endpoint` to `Region` to simplify configuration (#6135)

### 🚀 New components 🚀

- Add `memcached` receiver (#5839)

### 🧰 Bug fixes 🧰

- Fix token passthrough for HEC (#5435)
- `datadogexporter`: Fix missing resource attributes default mapping when resource_attributes_as_tags: false (#6359)
- `tanzuobservabilityexporter`: Log and report missing metric values. (#5835)
- `mongodbatlasreceiver`: Fix metrics metadata (#6395)

### 💡 Enhancements 💡

- `awsprometheusremotewrite` exporter: Improve error message when failing to sign request
- `mongodbatlas`: add metrics (#5921)
- `healthcheckextension`: Add path option (#6111)
- Set unprivileged user to container image (#6380)
- `k8sclusterreceiver`: Add allocatable type of metrics (#6113)
- `observiqexporter`: Allow Dialer timeout to be configured (#5906)
- `routingprocessor`: remove broken debug log fields (#6373)
- `prometheusremotewriteexporter`: Add exemplars support (#5578) 
- `fluentforwardreceiver`: Convert attributes with nil value to AttributeValueTypeEmpty (#6630)

## v0.39.0

### 🛑 Breaking changes 🛑

- `httpdreceiver` renamed to `apachereceiver` to match industry standards (#6207)
- `tencentcloudlogserviceexporter` change `Endpoint` to `Region` to simplify configuration (#6135)

### 🚀 New components 🚀

- Add `postgresqlreceiver` config and factory (#6153)
- Add TencentCloud LogService exporter `tencentcloudlogserviceexporter` (#5722)
- Restore `jaegerthrifthttpexporter` (#5666)
- Add `skywalkingexporter` (#5690, #6114)

### 🧰 Bug fixes 🧰

- `datadogexporter`: Improve cumulative metrics reset detection using `StartTimestamp` (#6120)
- `mysqlreceiver`: Address issues in shutdown function (#6239)
- `tailsamplingprocessor`: End go routines during shutdown (#5693)
- `googlecloudexporter`: Update google cloud exporter to correctly close the metric exporter (#5990)
- `statsdreceiver`: Fix the summary point calculation (#6155)
- `datadogexporter` Correct default value for `send_count_sum_metrics` (#6130)

### 💡 Enhancements 💡

- `datadogexporter`: Increase default timeout to 15 seconds (#6131)
- `googlecloudspannerreceiver`: Added metrics cardinality handling for Google Cloud Spanner receiver (#5981, #6148, #6229)
- `mysqlreceiver`: Mysql add support for different protocols (#6138)
- `bearertokenauthextension`: Added support of Bearer Auth for HTTP Exporters (#5962)
- `awsxrayexporter`: Fallback to rpc.method for segment operation when aws.operation missing (#6231)
- `healthcheckextension`: Add new health check feature for collector pipeline (#5643)
- `datadogexporter`: Always add current hostname (#5967)
- `k8sattributesprocessor`: Add code to fetch all annotations and labels by specifying key regex (#5780)
- `datadogexporter`: Do not rely on collector to resolve envvar when possible to resolve them (#6122)
- `datadogexporter`: Add container tags to attributes package (#6086)
- `datadogexporter`: Preserve original TraceID (#6158)
- `prometheusreceiver`: Enhance prometheus receiver logger to determine errors, test real e2e usage (#5870)
- `awsxrayexporter`: Added support for AWS AppRunner origin (#6141)

## v0.38.0

### 🛑 Breaking changes 🛑

- `datadogexporter` Make distributions the default histogram export option. (#5885)
- `redisreceiver` Update Redis receiver's metric names. (#5837)
- Remove `scraperhelper` from contrib, use the core version. (#5826)

### 🚀 New components 🚀

- `googlecloudspannerreceiver` Added implementation of Google Cloud Spanner receiver. (#5727)
- `awsxrayproxy` Wire up awsxrayproxy extension. (#5747)
- `awscontainerinsightreceiver` Enable AWS Container Insight receiver. (#5960)

### 🧰 Bug fixes 🧰

- `statsdreceiver`: fix start timestamp / temporality for counters. (#5714)
- Fix security issue related to github.com/tidwall/gjson. (#5936)
- `datadogexporter` Fix cumulative histogram handling in distributions mode (#5867)
- `datadogexporter` Skip nil sketches (#5925)

### 💡 Enhancements 💡

- Extend `kafkareceiver` configuration capabilities. (#5677)
- Convert `mongodbatlas` receiver to use scraperhelper. (#5827)
- Convert `dockerstats` receiver to use scraperhelper. (#5825)
- Convert `podman` receiver to use scraperhelper. (#5822)
- Convert `redisreceiver` to use scraperhelper. (#5796)
- Convert `kubeletstats` receiver to use scraperhelper. (#5821)
- `googlecloudspannerreceiver` Migrated Google Cloud Spanner receiver to scraper approach. (#5868)
- `datadogexporter` Use a `Consumer` interface for decoupling from zorkian's package. (#5315)
- `mdatagen` - Add support for extended metric descriptions (#5688)
- `signalfxexporter` Log datapoints option. (#5689)
- `cumulativetodeltaprocessor`: Update cumulative to delta. (#5772)
- Update configuration default values in log receivers docs. (#5840)
- `fluentforwardreceiver`: support more complex fluent-bit objects. (#5676)
- `datadogexporter` Remove spammy logging. (#5856)
- `datadogexporter` Remove obsolete report_buckets config. (#5858)
- Improve performance of metric expression matcher. (#5864)
- `tanzuobservabilityexporter` Introduce metricsConsumer and gaugeMetricConsumer. (#5426)
- `awsxrayexporter` rpc.system has priority to determine aws namespace. (#5833)
- `tailsamplingprocessor` Add support for composite sampling policy to the tailsampler. (#4958)
- `kafkaexporter` Add support for AWS_MSK_IAM SASL Auth (#5763)
- Refactor the client Authenticators  for the new "ClientAuthenticator" interfaces (#5905)
- `mongodbatlasreceiver` Add client wrapper for MongoDB Atlas support (#5386)
- `redisreceiver` Update Redis config options (#5861)
- `routingprocessor`: allow routing for all signals (#5869)
- `extension/observer/docker` add ListAndWatch to observer (#5851)

## v0.37.1

### 🧰 Bug fixes 🧰

- Fixes a problem with v0.37.0 which contained dependencies on v0.36.0 components. They should have been updated to v0.37.0.

## v0.37.0

### 🚀 New components 🚀

- [`journald` receiver](https://github.com/open-telemetry/opentelemetry-collector-contrib/tree/main/receiver/journaldreceiver) to parse Journald events from systemd journal using the [opentelemetry-log-collection](https://github.com/open-telemetry/opentelemetry-log-collection) library

### 🛑 Breaking changes 🛑

- Remove squash on configtls.TLSClientSetting for splunkhecexporter (#5541)
- Remove squash on configtls.TLSClientSetting for elastic components (#5539)
- Remove squash on configtls.TLSClientSetting for observiqexporter (#5540)
- Remove squash on configtls.TLSClientSetting for AWS components (#5454)
- Move `k8sprocessor` to `k8sattributesprocessor`.
- Rename `k8s_tagger` configuration `k8sattributes`.
- filelog receiver: use empty value for `SeverityText` field instead of `"Undefined"` (#5423)
- Rename `configparser.ConfigMap` to `config.Map`
- Rename `pdata.AggregationTemporality*` to `pdata.MetricAggregationTemporality*`
- Remove deprecated `batchpertrace` package/module (#5380)

### 💡 Enhancements 💡

- `k8sattributes` processor: add container metadata enrichment (#5467, #5572)
- `resourcedetection` processor: Add an option to force using hostname instead of FQDN (#5064)
- `dockerstats` receiver: Move docker client into new shared `internal/docker` (#4702)
- `spanmetrics` processor:
  - Add exemplars to metrics (#5263)
  - Support resource attributes in metrics dimensions (#4624)
- `filter` processor:
  - Add log filtering by `regexp` type filters (#5237)
  - Add record level log filtering (#5418)
- `dynatrace` exporter: Handle non-gauge data types (#5056)
- `datadog` exporter:
  - Add support for exporting histograms as sketches (#5082)
  - Scrub sensitive information from errors (#5575)
  - Add option to send instrumentation library metadata tags with metrics (#5431)
- `podman` receiver: Add `api_version`, `ssh_key`, and `ssh_passphrase` config options (#5430)
- `signalfx` exporter:
  - Add `max_connections` config option (#5432)
  - Add dimension name to log when value > 256 chars (#5258)
  - Discourage setting of endpoint path (#4851)
- `kubeletstats` receiver: Convert to pdata instead of using OpenCensus (#5458)
- `tailsampling` processor: Add `invert_match` config option to `string_attribute` policy (#4393)
- `awsemf` exporter: Add a feature flag in UserAgent for AWS backend to monitor the adoptions (#5178)
- `splunkhec` exporter: Handle explicitly NaN and Inf values (#5581)
- `hostmetrics` receiver:
  - Collect more process states in processes scraper (#4856)
  - Add device label to paging scraper (#4854)
- `awskinesis` exporter: Extend to allow for dynamic export types (#5440)

### 🧰 Bug fixes 🧰

- `datadog` exporter:
  - Fix tags on summary and bucket metrics (#5416)
  - Fix cache key generation for cumulative metrics (#5417)
- `resourcedetection` processor: Fix failure to start collector if at least one detector returns an error (#5242)
- `prometheus` exporter: Do not record obsreport calls (#5438)
- `prometheus` receiver: Metric type fixes to match Prometheus functionality (#4865)
- `sentry` exporter: Fix sentry tracing (#4320)
- `statsd` receiver: Set quantiles for metrics (#5647)

## v0.36.0

### 🛑 Breaking changes 🛑

- `filter` processor: The configs for `logs` filter processor have been changed to be consistent with the `metrics` filter processor. (#4895)
- `splunk_hec` receiver: 
  - `source_key`, `sourcetype_key`, `host_key` and `index_key` have now moved under `hec_metadata_to_otel_attrs` (#4726)
  - `path` field on splunkhecreceiver configuration is removed: We removed the `path` attribute as any request going to the Splunk HEC receiver port should be accepted, and added the `raw_path` field to explicitly map the path accepting raw HEC data. (#4951)
- feat(dynatrace): tags is deprecated in favor of default_dimensions (#5055)

### 💡 Enhancements 💡

- `filter` processor: Add ability to `include` logs based on resource attributes in addition to excluding logs based on resource attributes for strict matching. (#4895)
- `kubelet` API: Add ability to create an empty CertPool when the system run environment is windows
- `JMX` receiver: Allow JMX receiver logging level to be configured (#4898)
- `datadog` exporter: Export histograms as in OpenMetrics Datadog check (#5065)
- `dockerstats` receiver: Set Schema URL (#5239)
- Rename memorylimiter -> memorylimiterprocessor (#5262)
- `awskinesis` exporter: Refactor AWS kinesis exporter to be synchronous  (#5248)

## v0.35.0

### 🛑 Breaking changes 🛑

- Rename configparser.Parser to configparser.ConfigMap (#5070)
- Rename TelemetryCreateSettings -> TelemetrySettings (#5169)

### 💡 Enhancements 💡

- chore: update influxdb exporter and receiver (#5058)
- chore(dynatrace): use payload limit from api constants (#5077)
- Add documentation for filelog's new force_flush_period parameter (#5066)
- Reuse the gzip reader with a sync.Pool (#5145)
- Add a trace observer when splunkhecreceiver is used for logs (#5063)
- Remove usage of deprecated pdata.AttributeValueMapToMap (#5174)
- Podman Stats Receiver: Receiver and Metrics implementation (#4577)

### 🧰 Bug fixes 🧰

- Use staleness markers generated by prometheus, rather than making our own (#5062)
- `datadogexporter` exporter: skip NaN and infinite values (#5053)

## v0.34.0

### 🚀 New components 🚀

- [`cumulativetodelta` processor](https://github.com/open-telemetry/opentelemetry-collector-contrib/tree/main/processor/cumulativetodeltaprocessor) to convert cumulative sum metrics to cumulative delta

- [`file` exporter](https://github.com/open-telemetry/opentelemetry-collector-contrib/tree/main/exporter/fileexporter) from core repository ([#3474](https://github.com/open-telemetry/opentelemetry-collector/issues/3474))
- [`jaeger` exporter](https://github.com/open-telemetry/opentelemetry-collector-contrib/tree/main/exporter/jaegerexporter) from core repository ([#3474](https://github.com/open-telemetry/opentelemetry-collector/issues/3474))
- [`kafka` exporter](https://github.com/open-telemetry/opentelemetry-collector-contrib/tree/main/exporter/kafkaexporter) from core repository ([#3474](https://github.com/open-telemetry/opentelemetry-collector/issues/3474))
- [`opencensus` exporter](https://github.com/open-telemetry/opentelemetry-collector-contrib/tree/main/exporter/opencensusexporter) from core repository ([#3474](https://github.com/open-telemetry/opentelemetry-collector/issues/3474))
- [`prometheus` exporter](https://github.com/open-telemetry/opentelemetry-collector-contrib/tree/main/exporter/prometheusexporter) from core repository ([#3474](https://github.com/open-telemetry/opentelemetry-collector/issues/3474))
- [`prometheusremotewrite` exporter](https://github.com/open-telemetry/opentelemetry-collector-contrib/tree/main/exporter/prometheusremotewriteexporter) from core repository ([#3474](https://github.com/open-telemetry/opentelemetry-collector/issues/3474))
- [`zipkin` exporter](https://github.com/open-telemetry/opentelemetry-collector-contrib/tree/main/exporter/zipkinexporter) from core repository ([#3474](https://github.com/open-telemetry/opentelemetry-collector/issues/3474))
- [`attribute` processor](https://github.com/open-telemetry/opentelemetry-collector-contrib/tree/main/processor/attributeprocessor) from core repository ([#3474](https://github.com/open-telemetry/opentelemetry-collector/issues/3474))
- [`filter` processor](https://github.com/open-telemetry/opentelemetry-collector-contrib/tree/main/processor/filterprocessor) from core repository ([#3474](https://github.com/open-telemetry/opentelemetry-collector/issues/3474))
- [`probabilisticsampler` processor](https://github.com/open-telemetry/opentelemetry-collector-contrib/tree/main/processor/probabilisticsamplerprocessor) from core repository ([#3474](https://github.com/open-telemetry/opentelemetry-collector/issues/3474))
- [`resource` processor](https://github.com/open-telemetry/opentelemetry-collector-contrib/tree/main/processor/resourceprocessor) from core repository ([#3474](https://github.com/open-telemetry/opentelemetry-collector/issues/3474))
- [`span` processor](https://github.com/open-telemetry/opentelemetry-collector-contrib/tree/main/processor/spanprocessor) from core repository ([#3474](https://github.com/open-telemetry/opentelemetry-collector/issues/3474))
- [`hostmetrics` receiver](https://github.com/open-telemetry/opentelemetry-collector-contrib/tree/main/receiver/hostmetricsreceiver) from core repository ([#3474](https://github.com/open-telemetry/opentelemetry-collector/issues/3474))
- [`jaeger` receiver](https://github.com/open-telemetry/opentelemetry-collector-contrib/tree/main/receiver/jaegerreceiver) from core repository ([#3474](https://github.com/open-telemetry/opentelemetry-collector/issues/3474))
- [`kafka` receiver](https://github.com/open-telemetry/opentelemetry-collector-contrib/tree/main/receiver/kafkareceiver) from core repository ([#3474](https://github.com/open-telemetry/opentelemetry-collector/issues/3474))
- [`opencensus` receiver](https://github.com/open-telemetry/opentelemetry-collector-contrib/tree/main/receiver/opencensusreceiver) from core repository ([#3474](https://github.com/open-telemetry/opentelemetry-collector/issues/3474))
- [`prometheus` receiver](https://github.com/open-telemetry/opentelemetry-collector-contrib/tree/main/receiver/prometheusreceiver) from core repository ([#3474](https://github.com/open-telemetry/opentelemetry-collector/issues/3474))
- [`zipkin` receiver](https://github.com/open-telemetry/opentelemetry-collector-contrib/tree/main/receiver/zipkinreceiver) from core repository ([#3474](https://github.com/open-telemetry/opentelemetry-collector/issues/3474))
- [`bearertokenauth` extension](https://github.com/open-telemetry/opentelemetry-collector-contrib/tree/main/extension/bearertokenauthextension) from core repository ([#3474](https://github.com/open-telemetry/opentelemetry-collector/issues/3474))
- [`healthcheck` extension](https://github.com/open-telemetry/opentelemetry-collector-contrib/tree/main/extension/healthcheckextension) from core repository ([#3474](https://github.com/open-telemetry/opentelemetry-collector/issues/3474))
- [`oidcauth` extension](https://github.com/open-telemetry/opentelemetry-collector-contrib/tree/main/extension/oidcauthextension) from core repository ([#3474](https://github.com/open-telemetry/opentelemetry-collector/issues/3474))
- [`pprof` extension](https://github.com/open-telemetry/opentelemetry-collector-contrib/tree/main/extension/pprofextension) from core repository ([#3474](https://github.com/open-telemetry/opentelemetry-collector/issues/3474))
- [`testbed`](https://github.com/open-telemetry/opentelemetry-collector-contrib/tree/main/testbed) from core repository ([#3474](https://github.com/open-telemetry/opentelemetry-collector/issues/3474))

### 💡 Enhancements 💡

- `tailsampling` processor: Add new policy `probabilistic` (#3876)

## v0.33.0

# 🎉 OpenTelemetry Collector Contrib v0.33.0 (Beta) 🎉

The OpenTelemetry Collector Contrib contains everything in the [opentelemetry-collector release](https://github.com/open-telemetry/opentelemetry-collector/releases/tag/v0.32.0) (be sure to check the release notes here as well!). Check out the [Getting Started Guide](https://opentelemetry.io/docs/collector/getting-started/) for deployment and configuration information.

### 🚀 New components 🚀

- [`cumulativetodelta` processor](https://github.com/open-telemetry/opentelemetry-collector-contrib/tree/main/processor/cumulativetodeltaprocessor) to convert cumulative sum metrics to cumulative delta

### 💡 Enhancements 💡

- Collector contrib has now full support for metrics proto v0.9.0.

## v0.32.0

# 🎉 OpenTelemetry Collector Contrib v0.32.0 (Beta) 🎉

This release is marked as "bad" since the metrics pipelines will produce bad data.

- See https://github.com/open-telemetry/opentelemetry-collector/issues/3824

The OpenTelemetry Collector Contrib contains everything in the [opentelemetry-collector release](https://github.com/open-telemetry/opentelemetry-collector/releases/tag/v0.32.0) (be sure to check the release notes here as well!). Check out the [Getting Started Guide](https://opentelemetry.io/docs/collector/getting-started/) for deployment and configuration information.

### 🛑 Breaking changes 🛑

- `splunk_hec` receiver/exporter: `com.splunk.source` field is mapped to `source` field in Splunk instead of `service.name` (#4596)
- `redis` receiver: Move interval runner package to `internal/interval` (#4600)
- `datadog` exporter: Export summary count and sum as monotonic counts (#4605)

### 💡 Enhancements 💡

- `logzio` exporter:
  - New implementation of an in-memory queue to store traces, data compression with gzip, and queue configuration options (#4395)
  - Make `Hclog2ZapLogger` struct and methods private for public go api review (#4431)
- `newrelic` exporter (#4392):
  - Marked unsupported metric as permanent error
  - Force the interval to be valid even if 0
- `awsxray` exporter: Add PHP stacktrace parsing support (#4454)
- `file_storage` extension: Implementation of batch storage API (#4145)
- `datadog` exporter:
  - Skip sum metrics with no aggregation temporality (#4597)
  - Export delta sums as counts (#4609)
- `elasticsearch` exporter: Add dedot support (#4579)
- `signalfx` exporter: Add process metric to translation rules (#4598)
- `splunk_hec` exporter: Add profiling logs support (#4464)
- `awsemf` exporter: Replace logGroup and logStream pattern with metric labels (#4466)

### 🧰 Bug fixes 🧰

- `awsxray` exporter: Fix the origin on ECS/EKS/EB on EC2 cases (#4391)
- `splunk_hec` exporter: Prevent re-sending logs that were successfully sent (#4467)
- `signalfx` exporter: Prefix temporary metric translations (#4394)

## v0.31.0

# 🎉 OpenTelemetry Collector Contrib v0.31.0 (Beta) 🎉

The OpenTelemetry Collector Contrib contains everything in the [opentelemetry-collector release](https://github.com/open-telemetry/opentelemetry-collector/releases/tag/v0.31.0) (be sure to check the release notes here as well!). Check out the [Getting Started Guide](https://opentelemetry.io/docs/collector/getting-started/) for deployment and configuration information.

### 🛑 Breaking changes 🛑

- `influxdb` receiver: Removed `metrics_schema` config option (#4277)

### 💡 Enhancements 💡

- Update to OTLP 0.8.0:
  - Remove use of `IntHistogram` (#4276)
  - Update exporters/receivers for `NumberDataPoint`
- Remove use of deprecated `pdata` slice `Resize()` (#4203, #4208, #4209)
- `awsemf` exporter: Added the option to have a user who is sending metrics from EKS Fargate Container Insights to reformat them to look the same as insights from ECS so that they can be ingested by CloudWatch (#4130)
- `k8scluster` receiver: Support OpenShift cluster quota metrics (#4342)
- `newrelic` exporter (#4278):
  - Requests are now retry-able via configuration option (defaults to retries enabled). Permanent errors are not retried.
  - The exporter monitoring metrics now include an untagged summary metric for ease of use.
  - Improved error logging to include URLs that fail to post messages to New Relic.
- `datadog` exporter: Upscale trace stats when global sampling rate is set (#4213)

### 🧰 Bug fixes 🧰

- `statsd` receiver: Add option to set Counter to be monotonic (#4154)
- Fix `internal/stanza` severity mappings (#4315)
- `awsxray` exporter: Fix the wrong AWS env resource setting (#4384)
- `newrelic` exporter (#4278):
  - Configuration unmarshalling did not allow timeout value to be set to 0 in the endpoint specific section.
  - Request cancellation was not propagated via context into the http request.
  - The queued retry logger is set to a zap.Nop logger as intended.

## v0.30.0

# 🎉 OpenTelemetry Collector Contrib v0.30.0 (Beta) 🎉

The OpenTelemetry Collector Contrib contains everything in the [opentelemetry-collector release](https://github.com/open-telemetry/opentelemetry-collector/releases/tag/v0.30.0) (be sure to check the release notes here as well!). Check out the [Getting Started Guide](https://opentelemetry.io/docs/collector/getting-started/) for deployment and configuration information.

### 🚀 New components 🚀
- `oauth2clientauth` extension: ported from core (#3848)
- `metrics-generation` processor: is now enabled and available (#4047) 

### 🛑 Breaking changes 🛑

- Removed `jaegerthrifthttp` exporter (#4089) 

### 💡 Enhancements 💡

- `tailsampling` processor:
  - Add new policy `status_code` (#3754)
  - Add new tail sampling processor policy: status_code (#3754)
- `awscontainerinsights` receiver:
  - Integrate components and fix bugs for EKS Container Insights (#3846) 
  - Add Cgroup to collect ECS instance metrics for container insights receiver #3875
- `spanmetrics` processor: Support sub-millisecond latency buckets (#4091) 
- `sentry` exporter: Add exception event capture in sentry (#3854)

## v0.29.0

# 🎉 OpenTelemetry Collector Contrib v0.29.0 (Beta) 🎉

The OpenTelemetry Collector Contrib contains everything in the [opentelemetry-collector release](https://github.com/open-telemetry/opentelemetry-collector/releases/tag/v0.29.0) (be sure to check the release notes here as well!). Check out the [Getting Started Guide](https://opentelemetry.io/docs/collector/getting-started/) for deployment and configuration information.

### 🛑 Breaking changes 🛑

- `redis` receiver (#3808)
  - removed configuration `service_name`. Use resource processor or `resource_attributes` setting if using `receivercreator`
  - removed `type` label and set instrumentation library name to `otelcol/redis` as other receivers do

### 💡 Enhancements 💡

- `tailsampling` processor:
  - Add new policy `latency` (#3750)
  - Add new policy `status_code` (#3754)
- `splunkhec` exporter: Include `trace_id` and `span_id` if set (#3850)
- `newrelic` exporter: Update instrumentation naming in accordance with otel spec (#3733)
- `sentry` exporter: Added support for insecure connection with Sentry (#3446)
- `k8s` processor:
  - Add namespace k8s tagger (#3384)
  - Add ignored pod names as config parameter (#3520)
- `awsemf` exporter: Add support for `TaskDefinitionFamily` placeholder on log stream name (#3755)
- `loki` exporter: Add resource attributes as Loki label (#3418)

### 🧰 Bug fixes 🧰

- `datadog` exporter:
  - Ensure top level spans are computed (#3786)
  - Update `env` clobbering behavior (#3851)
- `awsxray` exporter: Fixed filtered attribute translation (#3757)
- `splunkhec` exporter: Include trace and span id if set in log record (#3850)

## v0.28.0

# 🎉 OpenTelemetry Collector Contrib v0.28.0 (Beta) 🎉

The OpenTelemetry Collector Contrib contains everything in the [opentelemetry-collector release](https://github.com/open-telemetry/opentelemetry-collector/releases/tag/v0.28.0) (be sure to check the release notes here as well!). Check out the [Getting Started Guide](https://opentelemetry.io/docs/collector/getting-started/) for deployment and configuration information.

### 🚀 New components 🚀

- `humio` exporter to export data to Humio using JSON over the HTTP [Ingest API](https://docs.humio.com/reference/api/ingest/)
- `udplog` receiver to receives logs from udp using the [opentelemetry-log-collection](https://github.com/open-telemetry/opentelemetry-log-collection) library
- `tanzuobservability` exporter to send traces to [Tanzu Observability](https://tanzu.vmware.com/observability)

### 🛑 Breaking changes 🛑

- `f5cloud` exporter (#3509):
  - Renamed the config 'auth' field to 'f5cloud_auth'. This will prevent a config field name collision when [Support for Custom Exporter Authenticators as Extensions](https://github.com/open-telemetry/opentelemetry-collector/pull/3128) is ready to be integrated.

### 💡 Enhancements 💡

- Enabled Dependabot for Github Actions (#3543)
- Change obsreport helpers for receivers to use the new pattern created in Collector (#3439,#3443,#3449,#3504,#3521,#3548)
- `datadog` exporter:
  - Add logging for unknown or unsupported metric types (#3421)
  - Add collector version tag to internal health metrics (#3394)
  - Remove sublayer stats calc and mutex (#3531)
  - Deduplicate hosts for which we send running metrics (#3539)
  - Add support for summary datatype (#3660)
  - Add datadog span operation name remapping config option (#3444)
  - Update error formatting for error spans that are not exceptions (#3701)
- `nginx` receiver: Update the nginx metrics to more closely align with the conventions (#3420)
- `elasticsearch` exporter: Init JSON encoding support (#3101)
- `jmx` receiver:
  - Allow setting system properties (#3450)
  - Update tested JMX Metric Gatherer release (#3695)
- Refactor components for the Client Authentication Extensions (#3507)
- Remove redundant conversion calls (#3688)
- `storage` extension: Add a `Close` method to Client interface (#3506)
- `splunkhec` exporter: Add `metric_type` as key which maps to the type of the metric (#3696)
- `k8s` processor: Add semantic conventions to k8s-tagger for pod metadata (#3544)
- `kubeletstats` receiver: Refactor kubelet client to internal folder (#3698)
- `newrelic` exporter (#3690):
  - Updates the log level from error to debug when New Relic rate limiting occurs
  - Updates the sanitized api key that is reported via metrics
- `filestorage` extension: Add ability to specify name (#3703)
- `awsemf` exporter: Store the initial value for cumulative metrics (#3425)
- `awskinesis` exporter: Refactor to allow for extended types of encoding (#3655)
- `ecsobserver` extension:
  - Add task definition, ec2, and service fetcher (#3503)
  - Add exporter to convert task to target (#3333)

### 🧰 Bug fixes 🧰

- `awsemf` exporter: Remove delta adjustment from summaries by default (#3408)
- `alibabacloudlogservice` exporter: Sanitize labels for metrics (#3454)
- `statsd` receiver: Fix StatsD drop metrics tags when using summary as observer_type for timer/histogram (#3440)
- `awsxray` exporter: Restore setting of Throttle for HTTP throttle response (#3685)
- `awsxray` receiver: Fix quick start bug (#3653)
- `metricstransform` processor: Check all data points for matching metric label values (#3435)

## v0.27.0

# 🎉 OpenTelemetry Collector Contrib v0.27.0 (Beta) 🎉

The OpenTelemetry Collector Contrib contains everything in the [opentelemetry-collector release](https://github.com/open-telemetry/opentelemetry-collector/releases/tag/v0.27.0) (be sure to check the release notes here as well!). Check out the [Getting Started Guide](https://opentelemetry.io/docs/collector/getting-started/) for deployment and configuration information.

### 🚀 New components 🚀

- `tcplog` receiver to receive logs from tcp using the [opentelemetry-log-collection](https://github.com/open-telemetry/opentelemetry-log-collection) library
- `influxdb` receiver to accept metrics data as [InfluxDB Line Protocol](https://docs.influxdata.com/influxdb/v2.0/reference/syntax/line-protocol/)

### 💡 Enhancements 💡

- `splunkhec` exporter:
  - Include the response in returned 400 errors (#3338)
  - Map summary metrics to Splunk HEC metrics (#3344)
  - Add HEC telemetry (#3260)
- `newrelic` exporter: Include dropped attributes and events counts (#3187)
- `datadog` exporter:
  - Add Fargate task ARN to container tags (#3326)
  - Improve mappings for span kind dd span type (#3368)
- `signalfx` exporter: Add info log for host metadata properties update (#3343)
- `awsprometheusremotewrite` exporter: Add SDK and system information to User-Agent header (#3317)
- `metricstransform` processor: Add filtering capabilities matching metric label values for applying changes (#3201)
- `groupbytrace` processor: Added workers for queue processing (#2902)
- `resourcedetection` processor: Add docker detector (#2775)
- `tailsampling` processor: Support regex on span attribute filtering (#3335)

### 🧰 Bug fixes 🧰

- `datadog` exporter:
  - Update Datadog attributes to tags mapping (#3292)
  - Consistent `hostname` and default metrics behavior (#3286)
- `signalfx` exporter: Handle character limits on metric names and dimensions (#3328)
- `newrelic` exporter: Fix timestamp value for cumulative metrics (#3406)

## v0.26.0

# 🎉 OpenTelemetry Collector Contrib v0.26.0 (Beta) 🎉

The OpenTelemetry Collector Contrib contains everything in the [opentelemetry-collector release](https://github.com/open-telemetry/opentelemetry-collector/releases/tag/v0.26.0) (be sure to check the release notes here as well!). Check out the [Getting Started Guide](https://opentelemetry.io/docs/collector/getting-started/) for deployment and configuration information.

### 🚀 New components 🚀

- `influxdb` exporter to support sending tracing, metrics, and logging data to [InfluxDB](https://www.influxdata.com/products/)

### 🛑 Breaking changes 🛑

- `signalfx` exporter (#3207):
  - Additional metrics excluded by default by signalfx exporter
    - system.disk.io_time
    - system.disk.operation_time
    - system.disk.weighted_io_time
    - system.network.connections
    - system.processes.count
    - system.processes.created

### 💡 Enhancements 💡

- Add default config and systemd environment file support for DEB/RPM packages (#3123)
- Log errors on receiver start/stop failures (#3208)
- `newrelic` exporter: Update API key detection logic (#3212)
- `splunkhec` exporter:
  - Mark permanent errors to avoid futile retries (#3253)
  - Add TLS certs verification (#3204)
- `datadog` exporter:
  - Add env and tag name normalization to trace payloads (#3200)
  - add `ignore_resource`s configuration option (#3245)
- `jmx` receiver: Update for latest snapshot and header support (#3283)
- `awsxray` exporter: Added support for stack trace translation for .NET language (#3280)
- `statsd` receiver: Add timing/histogram for statsD receiver as OTLP summary (#3261)

### 🧰 Bug fixes 🧰

- `awsprometheusremotewrite` exporter:
  - Remove `sending_queue` (#3186)
  - Use the correct default for aws_auth.service (#3161)
  - Identify the Amazon Prometheus region from the endpoint (#3210)
  - Don't panic in case session can't be constructed (#3221)
- `datadog` exporter: Add max tag length (#3185)
- `sapm` exporter: Fix crash when passing the signalfx access token (#3294)
- `newrelic` exporter: Update error conditions (#3322)

## v0.25.0

# 🎉 OpenTelemetry Collector Contrib v0.25.0 (Beta) 🎉

The OpenTelemetry Collector Contrib contains everything in the [opentelemetry-collector release](https://github.com/open-telemetry/opentelemetry-collector/releases/tag/v0.25.0) (be sure to check the release notes here as well!). Check out the [Getting Started Guide](https://opentelemetry.io/docs/collector/getting-started/) for deployment and configuration information.

### 🚀 New components 🚀

- `kafkametricsreceiver` new receiver component for collecting metrics about a kafka cluster - primarily lag and offset. [configuration instructions](receiver/kafkametricsreceiver/README.md)
- `file_storage` extension to read and write data to the local file system (#3087)

### 🛑 Breaking changes 🛑

- `newrelic` exporter (#3091):
  - Removal of common attributes (use opentelemetry collector resource processor to add attributes)
  - Drop support for cumulative metrics being sent to New Relic via a collector

### 💡 Enhancements 💡

- Update `opentelemetry-log-collection` to v0.17.0 for log receivers (#3017)
- `datadog` exporter:
  - Add `peer.service` priority instead of `service.name` (#2817)
  - Improve support of semantic conventions for K8s, Azure and ECS (#2623)
- Improve and batch logs translation for stanza (#2892)
- `statsd` receiver: Add timing/histogram as OTLP gauge (#2973)
- `honeycomb` exporter: Add Retry and Queue settings (#2714)
- `resourcedetection` processor:
  - Add AKS resource detector (#3035)
  - Use conventions package constants for ECS detector (#3171)
- `sumologic` exporter: Add graphite format (#2695)
- Add trace attributes to the log entry for stanza (#3018)
- `splunk_hec` exporter: Send log record name as part of the HEC log event (#3119)
- `newrelic` exporter (#3091):
  - Add support for logs
  - Performance improvements
  - Optimizations to the New Relic payload to reduce payload size
  - Metrics generated for monitoring the exporter
  - Insert Key vs License keys are auto-detected in some cases
  - Collector version information is properly extracted via the application start info parameters

### 🧰 Bug fixes 🧰

- `splunk_hec` exporter: Fix sending log payload with missing the GZIP footer (#3032)
- `awsxray` exporter: Remove propagation of error on shutdown (#2999)
- `resourcedetection` processor:
  - Correctly report DRAGONFLYBSD value (#3100)
  - Fallback to `os.Hostname` when FQDN is not available (#3099)
- `httpforwarder` extension: Do not report ErrServerClosed when shutting down the service (#3173)
- `collectd` receiver: Do not report ErrServerClosed when shutting down the service (#3178)

## v0.24.0

# 🎉 OpenTelemetry Collector Contrib v0.24.0 (Beta) 🎉

The OpenTelemetry Collector Contrib contains everything in the [opentelemetry-collector release](https://github.com/open-telemetry/opentelemetry-collector/releases/tag/v0.24.0) (be sure to check the release notes here as well!). Check out the [Getting Started Guide](https://opentelemetry.io/docs/collector/getting-started/) for deployment and configuration information.

### 🚀 New components 🚀

- `fluentbit` extension and `fluentforward` receiver moved from opentelemetry-collector

### 💡 Enhancements 💡

- Check `NO_WINDOWS_SERVICE` environment variable to force interactive mode on Windows (#2819)
- `resourcedetection `processor:
  - Add task revision to ECS resource detector (#2814)
  - Add GKE detector (#2821)
  - Add Amazon EKS detector (#2820)
  - Add `VMScaleSetName` field to Azure detector (#2890)
- `awsemf` exporter:
  - Add `parse_json_encoded_attr_values` config option to decode json-encoded strings in attribute values (#2827)
  - Add `output_destination` config option to support AWS Lambda (#2720)
- `googlecloud` exporter: Handle `cloud.availability_zone` semantic convention (#2893)
- `newrelic` exporter: Add `instrumentation.provider` to default attributes (#2900)
- Set unprivileged user to container image (#2925)
- `splunkhec` exporter: Add `max_content_length_logs` config option to send log data in payloads less than max content length (#2524)
- `k8scluster` and `kubeletstats` receiver: Replace package constants in favor of constants from conventions in core (#2996)

### 🧰 Bug fixes 🧰

- `spanmetrics` processor:
  - Rename `calls` metric to `calls_total` and set `IsMonotonic` to true (#2837)
  - Validate duplicate dimensions at start (#2844)
- `awsemf` exporter: Calculate delta instead of rate for cumulative metrics (#2512)
- `signalfx` exporter:
  - Remove more unnecessary translation rules (#2889)
  - Implement summary type (#2998)
- `awsxray` exporter: Remove translation to HTTP status from OC status (#2978)
- `awsprometheusremotewrite` exporter: Close HTTP body after RoundTrip (#2955)
- `splunkhec` exporter: Add ResourceAttributes to Splunk Event (#2843)

## v0.23.0

# 🎉 OpenTelemetry Collector Contrib v0.23.0 (Beta) 🎉

The OpenTelemetry Collector Contrib contains everything in the [opentelemetry-collector release](https://github.com/open-telemetry/opentelemetry-collector/releases/tag/v0.23.0) (be sure to check the release notes here as well!). Check out the [Getting Started Guide](https://opentelemetry.io/docs/collector/getting-started/) for deployment and configuration information.

### 🚀 New components 🚀

- `groupbyattrs` processor to group the records by provided attributes
- `dotnetdiagnostics` receiver to read metrics from .NET processes

### 🛑 Breaking changes 🛑

- `stackdriver` exporter marked as deprecated and renamed to `googlecloud`
- Change the rule expression in receiver creator for matching endpoints types from `type.port`, `type.hostport` and `type.pod` to `type == "port"`, `type == "hostport"` and `type == "pod"` (#2661)

### 💡 Enhancements 💡

- `loadbalancing` exporter: Add support for logs (#2470)
- `sumologic` exporter: Add carbon formatter (#2562)
- `awsecscontainermetrics` receiver: Add new metric for stopped container (#2383)
- `awsemf` exporter:
  - Send EMF logs in batches (#2572)
  - Add prometheus type field for CloudWatch compatibility (#2689)
- `signalfx` exporter:
  - Add resource attributes to events (#2631)
  - Add translation rule to drop dimensions (#2660)
  - Remove temporary host translation workaround (#2652)
  - Remove unnecessary default translation rules (#2672)
  - Update `exclude_metrics` option so that the default exclude rules can be overridden by setting the option to `[]` (#2737)
- `awsprometheusremotewrite` exporter: Add support for given IAM roles (#2675)
- `statsd` receiver: Change to use OpenTelemetry type instead of OpenCensus type (#2733)
- `resourcedetection` processor: Add missing entries for `cloud.infrastructure_service` (#2777)

### 🧰 Bug fixes 🧰

- `dynatrace` exporter: Serialize each datapoint into separate line (#2618)
- `splunkhec` exporter: Retain all otel attributes (#2712)
- `newrelic` exporter: Fix default metric URL (#2739)
- `googlecloud` exporter: Add host.name label if hostname is present in node (#2711)

## v0.22.0

# 🎉 OpenTelemetry Collector Contrib v0.22.0 (Beta) 🎉

The OpenTelemetry Collector Contrib contains everything in the [opentelemetry-collector release](https://github.com/open-telemetry/opentelemetry-collector/releases/tag/v0.22.0) (be sure to check the release notes here as well!). Check out the [Getting Started Guide](https://opentelemetry.io/docs/collector/getting-started/) for deployment and configuration information.

### 🚀 New components 🚀

- `filelog` receiver to tail and parse logs from files using the [opentelemetry-log-collection](https://github.com/open-telemetry/opentelemetry-log-collection) library

### 💡 Enhancements 💡

- `dynatrace` exporter: Send metrics to Dynatrace in chunks of 1000 (#2468)
- `k8s` processor: Add ability to associate metadata tags using pod UID rather than just IP (#2199)
- `signalfx` exporter:
  - Add statusCode to logging field on dimension client (#2459)
  - Add translation rules for `cpu.utilization_per_core` (#2540)
  - Updates to metadata handling (#2531)
  - Calculate extra network I/O metrics (#2553)
  - Calculate extra disk I/O metrics (#2557)
- `statsd` receiver: Add metric type label and `enable_metric_type` option (#2466)
- `sumologic` exporter: Add support for carbon2 format (#2562)
- `resourcedetection` processor: Add Azure detector (#2372)
- `k8scluster` receiver: Use OTel conventions for metadata (#2530)
- `newrelic` exporter: Multi-tenant support for sending trace data and performance enhancements (#2481)
- `stackdriver` exporter: Enable `retry_on_failure` and `sending_queue` options (#2613)
- Use standard way to convert from time.Time to proto Timestamp (#2548)

### 🧰 Bug fixes 🧰

- `signalfx` exporter:
  - Fix calculation of `network.total` metric (#2551)
  - Correctly convert dimensions on metadata updates (#2552)
- `awsxray` exporter and receiver: Fix the type of content_length (#2539)
- `resourcedetection` processor: Use values in accordance to semantic conventions for AWS (#2556)
- `awsemf` exporter: Fix concurrency issue (#2571)

## v0.21.0

# 🎉 OpenTelemetry Collector Contrib v0.21.0 (Beta) 🎉

The OpenTelemetry Collector Contrib contains everything in the [opentelemetry-collector release](https://github.com/open-telemetry/opentelemetry-collector/releases/tag/v0.21.0) (be sure to check the release notes here as well!). Check out the [Getting Started Guide](https://opentelemetry.io/docs/collector/getting-started/) for deployment and configuration information.

### 🚀 New components 🚀

- `loki` exporter to export data via HTTP to Loki

### 🛑 Breaking changes 🛑

- `signalfx` exporter: Allow periods to be sent in dimension keys (#2456). Existing users who do not want to change this functionality can set `nonalphanumeric_dimension_chars` to `_-`

### 💡 Enhancements 💡

- `awsemf` exporter:
  - Support unit customization before sending logs to AWS CloudWatch (#2318)
  - Group exported metrics by labels (#2317)
- `datadog` exporter: Add basic span events support (#2338)
- `alibabacloudlogservice` exporter: Support new metrics interface (#2280)
- `sumologic` exporter:
  - Enable metrics pipeline (#2117)
  - Add support for all types of log body (#2380)
- `signalfx` exporter: Add `nonalphanumeric_dimension_chars` config option (#2442)

### 🧰 Bug fixes 🧰

- `resourcedetection` processor: Fix resource attribute environment variable (#2378)
- `k8scluster` receiver: Fix nil pointer bug (#2450)

## v0.20.0

# 🎉 OpenTelemetry Collector Contrib v0.20.0 (Beta) 🎉

The OpenTelemetry Collector Contrib contains everything in the [opentelemetry-collector release](https://github.com/open-telemetry/opentelemetry-collector/releases/tag/v0.20.0) (be sure to check the release notes here as well!). Check out the [Getting Started Guide](https://opentelemetry.io/docs/collector/getting-started/) for deployment and configuration information.

### 🚀 New components 🚀

- `spanmetrics` processor to aggregate Request, Error and Duration (R.E.D) metrics from span data
- `awsxray` receiver to accept spans in the X-Ray Segment format
- `groupbyattrs` processor to group the records by provided attributes

### 🛑 Breaking changes 🛑

- Rename `kinesis` exporter to `awskinesis` (#2234)
- `signalfx` exporter: Remove `send_compatible_metrics` option, use `translation_rules` instead (#2267)
- `datadog` exporter: Remove default prefix from user metrics (#2308)

### 💡 Enhancements 💡

- `signalfx` exporter: Add k8s metrics to default excludes (#2167)
- `stackdriver` exporter: Reduce QPS (#2191)
- `datadog` exporter:
  - Translate otel exceptions to DataDog errors (#2195)
  - Use resource attributes for metadata and generated metrics (#2023)
- `sapm` exporter: Enable queuing by default (#1224)
- `dynatrace` exporter: Allow underscores anywhere in metric or dimension names (#2219)
- `awsecscontainermetrics` receiver: Handle stopped container's metadata (#2229)
- `awsemf` exporter: Enhance metrics batching in AWS EMF logs (#2271)
- `f5cloud` exporter: Add User-Agent header with version to requests (#2292)

### 🧰 Bug fixes 🧰

- `signalfx` exporter: Reinstate network/filesystem translation rules (#2171)

## v0.19.0

# 🎉 OpenTelemetry Collector Contrib v0.19.0 (Beta) 🎉

The OpenTelemetry Collector Contrib contains everything in the [opentelemetry-collector release](https://github.com/open-telemetry/opentelemetry-collector/releases/tag/v0.19.0) (be sure to check the release notes here as well!). Check out the [Getting Started Guide](https://opentelemetry.io/docs/collector/getting-started/) for deployment and configuration information.

### 🚀 New components 🚀

- `f5cloud` exporter to export metric, trace, and log data to F5 Cloud
- `jmx` receiver to report metrics from a target MBean server in conjunction with the [JMX Metric Gatherer](https://github.com/open-telemetry/opentelemetry-java-contrib/blob/main/contrib/jmx-metrics/README.md)

### 🛑 Breaking changes 🛑

- `signalfx` exporter: The `exclude_metrics` option now takes slice of metric filters instead of just metric names (slice of strings) (#1951)

### 💡 Enhancements 💡

- `datadog` exporter: Sanitize datadog service names (#1982)
- `awsecscontainermetrics` receiver: Add more metadata (#2011)
- `azuremonitor` exporter: Favor RPC over HTTP spans (#2006)
- `awsemf` exporter: Always use float64 as calculated rate (#2019)
- `splunkhec` receiver: Make the HEC receiver path configurable, and use `/*` by default (#2137)
- `signalfx` exporter:
  - Drop non-default metrics and add `include_metrics` option to override (#2145, #2146, #2162)
  - Rename `system.network.dropped_packets` metric to `system.network.dropped` (#2160)
  - Do not filter cloud attributes from dimensions (#2020)
- `redis` receiver: Migrate to pdata metrics #1889

### 🧰 Bug fixes 🧰

- `datadog` exporter: Ensure that version tag is added to trace stats (#2010)
- `loadbalancing` exporter: Rolling update of collector can stop the periodical check of DNS updates (#1798)
- `awsecscontainermetrics` receiver: Change the type of `exit_code` from string to int and deal with the situation when there is no data (#2147)
- `groupbytrace` processor: Make onTraceReleased asynchronous to fix processor overload (#1808)
- Handle cases where the time field of Splunk HEC events is encoded as a String (#2159)

## v0.18.0

# 🎉 OpenTelemetry Collector Contrib v0.18.0 (Beta) 🎉

The OpenTelemetry Collector Contrib contains everything in the [opentelemetry-collector release](https://github.com/open-telemetry/opentelemetry-collector/releases/tag/v0.18.0) (be sure to check the release notes here as well!). Check out the [Getting Started Guide](https://opentelemetry.io/docs/collector/getting-started/) for deployment and configuration information.

### 🚀 New components 🚀

- `sumologic` exporter to send logs and metrics data to Sumo Logic
- `dynatrace` exporter to send metrics to Dynatrace

### 💡 Enhancements 💡

- `datadog` exporter:
  - Add resource attributes to tags conversion feature (#1782)
  - Add Kubernetes conventions for hostnames (#1919)
  - Add container tags to datadog export for container infra metrics in service view (#1895)
  - Update resource naming and span naming (#1861)
  - Add environment variables support for config options (#1897)
- `awsxray` exporter: Add parsing of JavaScript stack traces (#1888)
- `elastic` exporter: Translate exception span events (#1858)
- `signalfx` exporter: Add translation rules to aggregate per core CPU metrics in default translations (#1841)
- `resourcedetection` processor: Gather tags associated with the EC2 instance and add them as resource attributes (#1899)
- `simpleprometheus` receiver: Add support for passing params to the prometheus scrape config (#1949)
- `azuremonitor` exporter: Implement Span status code specification changes - gRPC (#1960)
- `metricstransform` processor: Add grouping option ($1887)
- `alibabacloudlogservice` exporter: Use producer to send data to improve performance (#1981)

### 🧰 Bug fixes 🧰

- `datadog` exporter: Handle monotonic metrics client-side (#1805)
- `awsxray` exporter: Log error when translating span (#1809)

## v0.17.0

# 🎉 OpenTelemetry Collector Contrib v0.17.0 (Beta) 🎉

The OpenTelemetry Collector Contrib contains everything in the [opentelemetry-collector release](https://github.com/open-telemetry/opentelemetry-collector/releases/tag/v0.17.0) (be sure to check the release notes here as well!). Check out the [Getting Started Guide](https://opentelemetry.io/docs/collector/getting-started/) for deployment and configuration information.

### 💡 Enhancements 💡

- `awsemf` exporter: Add collector version to EMF exporter user agent (#1778)
- `signalfx` exporter: Add configuration for trace correlation (#1795)
- `statsd` receiver: Add support for metric aggregation (#1670)
- `datadog` exporter: Improve logging of hostname detection (#1796)

### 🧰 Bug fixes 🧰

- `resourcedetection` processor: Fix ecs detector to not use the default golang logger (#1745)
- `signalfx` receiver: Return 200 when receiver succeed (#1785)
- `datadog` exporter: Use a singleton for sublayer calculation (#1759)
- `awsxray` and `awsemf` exporters: Change the User-Agent content order (#1791)

## v0.16.0

# 🎉 OpenTelemetry Collector Contrib v0.16.0 (Beta) 🎉

The OpenTelemetry Collector Contrib contains everything in the [opentelemetry-collector release](https://github.com/open-telemetry/opentelemetry-collector/releases/tag/v0.16.0) (be sure to check the release notes here as well!). Check out the [Getting Started Guide](https://opentelemetry.io/docs/collector/getting-started/) for deployment and configuration information.

### 🛑 Breaking changes 🛑

- `honeycomb` exporter: Update to use internal data format (#1689)

### 💡 Enhancements 💡

- `newrelic` exporter: Add support for span events (#1643)
- `awsemf` exporter:
  - Add placeholder support in `log_group_name` and `log_stream_name` config (#1623, #1661)
  - Add label matching filtering rule (#1619)
- `resourcedetection` processor: Add new resource detector for AWS Elastic Beanstalk environments (#1585)
- `loadbalancing` exporter:
  - Add sort of endpoints in static resolver (#1692)
  - Allow specifying port when using DNS resolver (#1650)
- Add `batchperresourceattr` helper library that splits an incoming data based on an attribute in the resource (#1694)
- `alibabacloudlogservice` exporter:
  - Add logs exporter (#1609)
  - Change trace type from opencensus to opentelemetry (#1713)
- `datadog` exporter:
  - Improve trace exporter performance (#1706, #1707)
  - Add option to only send metadata (#1723)
- `awsxray` exporter:
  - Add parsing of Python stack traces (#1676)
  - Add collector version to user agent (#1730)

### 🧰 Bug fixes 🧰

- `loadbalancing` exporter:
  - Fix retry queue for exporters (#1687)
  - Fix `periodicallyResolve` for DNS resolver checks (#1678)
- `datadog` exporter: Fix status code handling (#1691)
- `awsxray` exporter:
  - Fix empty traces in X-Ray console (#1709)
  - Stricter requirements for adding http request url (#1729)
  - Fix status code handling for errors/faults (#1740)
- `signalfx` exporter:
  - Split incoming data requests by access token before enqueuing (#1727)
  - Disable retry on 400 and 401, retry with backoff on 429 and 503 (#1672)
- `awsecscontainermetrics` receiver: Improve error handling to fix seg fault (#1738)

## v0.15.0

# 🎉 OpenTelemetry Collector Contrib v0.15.0 (Beta) 🎉

The OpenTelemetry Collector Contrib contains everything in the [opentelemetry-collector release](https://github.com/open-telemetry/opentelemetry-collector/releases/tag/v0.15.0) (be sure to check the release notes here as well!). Check out the [Getting Started Guide](https://opentelemetry.io/docs/collector/getting-started/) for deployment and configuration information.

### 🚀 New components 🚀

- `zookeeper` receiver: Collects metrics from a Zookeeper instance using the `mntr` command
- `loadbalacing` exporter: Consistently exports spans belonging to the same trace to the same backend
- `windowsperfcounters` receiver: Captures the configured system, application, or custom performance counter data from the Windows registry using the PDH interface
- `awsprometheusremotewrite` exporter:  Sends metrics data in Prometheus TimeSeries format to a Prometheus Remote Write Backend and signs each outgoing HTTP request following the AWS Signature Version 4 signing process

### 💡 Enhancements 💡

- `awsemf` exporter:
  - Add `metric_declarations` config option for metric filtering and dimensions (#1503)
  - Add SummaryDataType and remove Min/Max from Histogram (#1584)
- `signalfxcorrelation` exporter: Add ability to translate host dimension (#1561)
- `newrelic` exporter: Use pdata instead of the OpenCensus for traces (#1587)
- `metricstransform` processor:
  - Add `combine` action for matched metrics (#1506)
  - Add `submatch_case` config option to specify case of matched label values (#1640)
- `awsecscontainermetrics` receiver: Extract cluster name from ARN (#1626)
- `elastic` exporter: Improve handling of span status if the status code is unset (#1591)

### 🧰 Bug fixes 🧰

- `awsemf` exporter: Add check for unhandled metric data types (#1493)
- `groupbytrace` processor: Make buffered channel to avoid goroutines leak (#1505)
- `stackdriver` exporter: Set `options.UserAgent` so that the OpenCensus exporter does not override the UA ($1620)

## v0.14.0

# 🎉 OpenTelemetry Collector Contrib v0.14.0 (Beta) 🎉

The OpenTelemetry Collector Contrib contains everything in the [opentelemetry-collector release](https://github.com/open-telemetry/opentelemetry-collector/releases/tag/v0.14.0) (be sure to check the release notes here as well!). Check out the [Getting Started Guide](https://opentelemetry.io/docs/collector/getting-started/) for deployment and configuration information.

### 🚀 New components 🚀

- `datadog` exporter to send metric and trace data to Datadog (#1352)
- `tailsampling` processor moved from core to contrib (#1383)

### 🛑 Breaking changes 🛑

- `jmxmetricsextension` migrated to `jmxreceiver` (#1182, #1357)
- Move signalfx correlation code out of `sapm` to `signalfxcorrelation` exporter (#1376)
- Move Splunk specific utils outside of common (#1306)
- `stackdriver` exporter:
    - Config options `metric_prefix` & `skip_create_metric_descriptor` are now nested under `metric`, see [README](https://github.com/open-telemetry/opentelemetry-collector-contrib/blob/main/exporter/stackdriverexporter/README.md).
    - Trace status codes no longer reflect gRPC codes as per spec changes: open-telemetry/opentelemetry-specification#1067
- `datadog` exporter: Remove option to change the namespace prefix (#1483)

### 💡 Enhancements 💡

- `splunkhec` receiver: Add ability to ingest metrics (#1276)
- `signalfx` receiver: Improve pipeline error handling (#1329)
- `datadog` exporter:
  - Improve hostname resolution (#1285)
  - Add flushing/export of traces and trace-related statistics (#1266)
  - Enable traces on Windows (#1340)
  - Send otel.exporter running metric (#1354)
  - Add tag normalization util method (#1373)
  - Send host metadata (#1351)
  - Support resource conventions for hostnames (#1434)
  - Add version tag extract (#1449)
- Add `batchpertrace` library to split the incoming batch into several batches, one per trace (#1257)
- `statsd` receiver:
  - Add timer support (#1335)
  - Add sample rate support for counter, transfer gauge to double and transfer counter to int only (#1361)
- `awsemf` exporter: Restructure metric translator logic (#1353)
- `resourcedetection` processor:
  - Add EC2 hostname attribute (#1324)
  - Add ECS Resource detector (#1360)
- `sapm` exporter: Add queue settings (#1390)
- `metrictransform` processor: Add metric filter option (#1447)
- `awsxray` exporter: Improve ECS attribute and origin translation (#1428)
- `resourcedetection` processor: Initial system detector (#1405)

### 🧰 Bug fixes 🧰

- Remove duplicate definition of cloud providers with core conventions (#1288)
- `kubeletstats` receiver: Handle nil references from the kubelet API (#1326)
- `awsxray` receiver:
  - Add kind type to root span to fix the empty parentID problem (#1338)
  - Fix the race condition issue (#1490)
- `awsxray` exporter:
  - Setting the tlsconfig InsecureSkipVerify using NoVerifySSL (#1350)
  - Drop invalid xray trace id (#1366)
- `elastic` exporter: Ensure span name is limited (#1371)
- `splunkhec` exporter: Don't send 'zero' timestamps to Splunk HEC (#1157)
- `stackdriver` exporter: Skip processing empty metrics slice (#1494)

## v0.13.0

# 🎉 OpenTelemetry Collector Contrib v0.13.0 (Beta) 🎉

The OpenTelemetry Collector Contrib contains everything in the [opentelemetry-collector release](https://github.com/open-telemetry/opentelemetry-collector/releases/tag/v0.13.0) (be sure to check the release notes here as well!). Check out the [Getting Started Guide](https://opentelemetry.io/docs/collector/getting-started/) for deployment and configuration information.

### 💡 Enhancements 💡

- `sapm` exporter:
  - Enable queuing by default (#1224)
  - Add SignalFx APM correlation (#1205)
  - Make span source attribute and destination dimension names configurable (#1286)
- `signalfx` exporter:
  - Pass context to the http client requests (#1225)
  - Update `disk.summary_utilization` translation rule to accommodate new labels (#1258)
- `newrelic` exporter: Add `span.kind` attribute (#1263)
- `datadog` exporter:
  - Add Datadog trace translation helpers (#1208)
  - Add API key validation (#1216)
- `splunkhec` receiver: Add the ability to ingest logs (#1268)
- `awscontainermetrics` receiver: Report `CpuUtilized` metric in percentage (#1283)
- `awsemf` exporter: Only calculate metric rate for cumulative counter and avoid SingleDimensionRollup for metrics with only one dimension (#1280)

### 🧰 Bug fixes 🧰

- Make `signalfx` exporter a metadata exporter (#1252)
- `awsecscontainermetrics` receiver: Check for empty network rate stats and set zero (#1260)
- `awsemf` exporter: Remove InstrumentationLibrary dimension in CloudWatch EMF Logs if it is undefined (#1256)
- `awsxray` receiver: Fix trace/span id transfer (#1264)
- `datadog` exporter: Remove trace support for Windows for now (#1274)
- `sapm` exporter: Correlation enabled check inversed (#1278)

## v0.12.0

# 🎉 OpenTelemetry Collector Contrib v0.12.0 (Beta) 🎉

The OpenTelemetry Collector Contrib contains everything in the [opentelemetry-collector release](https://github.com/open-telemetry/opentelemetry-collector/releases/tag/v0.12.0) (be sure to check the release notes here as well!). Check out the [Getting Started Guide](https://opentelemetry.io/docs/collector/getting-started/) for deployment and configuration information.

### 🚀 New components 🚀

- `awsemf` exporter to support exporting metrics to AWS CloudWatch (#498, #1169)
- `http_forwarder` extension that forwards HTTP requests to a specified target (#979, #1014, #1150)
- `datadog` exporter that sends metric and trace data to Datadog (#1142, #1178, #1181, #1212)
- `awsecscontainermetrics` receiver to collect metrics from Amazon ECS Task Metadata Endpoint (#1089, #1148, #1160)

### 💡 Enhancements 💡

- `signalfx` exporter:
  - Add host metadata synchronization (#1039, #1118)
  - Add `copy_dimensions` translator option (#1126)
  - Update `k8s_cluster` metric translations (#1121)
  - Add option to exclude metrics (#1156)
  - Add `avg` aggregation method (#1151)
  - Fallback to host if cloud resource id not found (#1170)
  - Add backwards compatible translation rules for the `dockerstatsreceiver` (#1201)
  - Enable queuing and retries (#1223)
- `splunkhec` exporter:
  - Add log support (#875)
  - Enable queuing and retries (#1222)
- `k8scluster` receiver: Standardize metric names (#1119)
- `awsxray` exporter:
  - Support AWS EKS attributes (#1090)
  - Store resource attributes in X-Ray segments (#1174)
- `honeycomb` exporter:
  - Add span kind to the event sent to Honeycomb (#474)
  - Add option to adjust the sample rate using an attribute on the span (#1162)
- `jmxmetrics` extension: Add subprocess manager to manage child java processes (#1028)
- `elastic` exporter: Initial metrics support (#1173)
- `k8s` processor: Rename default attr names for label/annotation extraction (#1214)
- Add common SignalFx host id extraction (#1100)
- Allow MSI upgrades (#1165)

### 🧰 Bug fixes 🧰

- `awsxray` exporter: Don't set origin to EC2 when not on AWS (#1115)

## v0.11.0

# 🎉 OpenTelemetry Collector Contrib v0.11.0 (Beta) 🎉

The OpenTelemetry Collector Contrib contains everything in the [opentelemetry-collector release](https://github.com/open-telemetry/opentelemetry-collector/releases/tag/v0.11.0) (be sure to check the release notes here as well!). Check out the [Getting Started Guide](https://opentelemetry.io/docs/collector/getting-started/) for deployment and configuration information.

### 🚀 New components 🚀
- add `dockerstats` receiver as top level component (#1081)
- add `tracegen` utility (#956)

### 💡 Enhancements 💡
- `stackdriver` exporter: Allow overriding client options via config (#1010)
- `k8scluster` receiver: Ensure informer caches are synced before initial data sync (#842)
- `elastic` exporter: Translate `deployment.environment` resource attribute to Elastic APM's semantically equivalent `service.environment` (#1022)
- `k8s` processor: Add logs support (#1051)
- `awsxray` exporter: Log response error with zap (#1050)
- `signalfx` exporter
  - Add dimensions to renamed metrics (#1041)
  - Add translation rules for `disk_ops.total` and `disk_ops.pending` metrics (#1082)
  - Add event support (#1036)
- `kubeletstats` receiver: Cache detailed PVC labels to reduce API calls (#1052)
- `signalfx` receiver: Add event support (#1035)

## v0.10.0

# 🎉 OpenTelemetry Collector Contrib v0.10.0 (Beta) 🎉

The OpenTelemetry Collector Contrib contains everything in the [opentelemetry-collector release](https://github.com/open-telemetry/opentelemetry-collector/releases/tag/v0.10.0) (be sure to check the release notes here as well!). Check out the [Getting Started Guide](https://opentelemetry.io/docs/collector/getting-started/) for deployment and configuration information.

### 🚀 New components 🚀
- add initial docker stats receiver, without sourcing in top level components (#495)
- add initial jmx metrics extension structure, without sourcing in top level components (#740)
- `routing` processor for routing spans based on HTTP headers (#907)
- `splunkhec` receiver to receive Splunk HEC metrics, traces and logs (#840)
- Add skeleton for `http_forwarder` extension that forwards HTTP requests to a specified target (#979)

### 💡 Enhancements 💡
- `stackdriver` exporter
  - Add timeout parameter (#835)
  - Add option to configurably set UserAgent string (#758)
- `signalfx` exporter
  - Reduce memory allocations for big batches processing (#871)
  - Add AWSUniqueId and gcp_id generation (#829)
  - Calculate cpu.utilization compatibility metric (#839, #974, #954)
- `metricstransform` processor: Replace `{{version}}` in label values (#876)
- `resourcedetection` processor: Logs Support (#970)
- `statsd` receiver: Add parsing for labels and gauges (#903)

### 🧰 Bug fixes 🧰
- `k8s` processor
  - Wrap metrics before sending further down the pipeline (#837)
  - Fix setting attributes on metrics passed from agent (#836)
- `awsxray` exporter: Fix "pointer to empty string" is not omitted bug (#830)
- `azuremonitor` exporter: Treat UNSPECIFIED span kind as INTERNAL (#844)
- `signalfx` exporter: Remove misleading warnings (#869)
- `newrelic` exporter: Fix panic if service name is empty (#969)
- `honeycomb` exporter: Don't emit default proc id + starttime (#972)

## v0.9.0

# 🎉 OpenTelemetry Collector Contrib v0.9.0 (Beta) 🎉

The OpenTelemetry Collector Contrib contains everything in the [opentelemetry-collector release](https://github.com/open-telemetry/opentelemetry-collector/releases/tag/v0.9.0) (be sure to check the release notes here as well!). Check out the [Getting Started Guide](https://opentelemetry.io/docs/collector/getting-started/) for deployment and configuration information.

### 🛑 Breaking changes 🛑
- Remove deprecated `lightstep` exporter (#828)

### 🚀 New components 🚀
- `statsd` receiver for ingesting StatsD messages (#566)

### 💡 Enhancements 💡
- `signalfx` exporter
   - Add disk usage translations (#760)
   - Add disk utilization translations (#782)
   - Add translation rule to drop redundant metrics (#809)
- `kubeletstats` receiver
  - Sync available volume metadata from /pods endpoint (#690)
  - Add ability to collect detailed data from PVC (#743)
- `awsxray` exporter: Translate SDK name/version into xray model (#755)
- `elastic` exporter: Translate semantic conventions to Elastic destination fields (#671)
- `stackdriver` exporter: Add point count metric (#757)
- `awsxray` receiver
  - Ported the TCP proxy from the X-Ray daemon (#774)
  - Convert to OTEL trace format (#691)

### 🧰 Bug fixes 🧰
- `kubeletstats` receiver: Do not break down metrics batch (#754)
- `host` observer: Fix issue on darwin where ports listening on all interfaces are not correctly accounted for (#582)
- `newrelic` exporter: Fix panic on missing span status (#775)

## v0.8.0

# 🎉 OpenTelemetry Collector Contrib v0.8.0 (Beta) 🎉

The OpenTelemetry Collector Contrib contains everything in the [opentelemetry-collector release](https://github.com/open-telemetry/opentelemetry-collector/releases/tag/v0.8.0) (be sure to check the release notes here as well!). Check out the [Getting Started Guide](https://opentelemetry.io/docs/collector/getting-started/) for deployment and configuration information.

### 🚀 New components 🚀

- Receivers
  - `prometheusexec` subprocess manager (##499)

### 💡 Enhancements 💡

- `signalfx` exporter
  - Add/Update metric translations (#579, #584, #639, #640, #652, #662)
  - Add support for calculate new metric translator (#644)
  - Add renaming rules for load metrics (#664)
  - Update `container.name` to `k8s.container.name` in default translation rule (#683)
  - Rename working-set and page-fault metrics (#679)
- `awsxray` exporter
  - Translate exception event into xray exception (#577)
  - Add ingestion of X-Ray segments via UDP (#502)
  - Parse Java stacktrace and populate in xray cause (#687)
- `kubeletstats` receiver
  - Add metric_groups option (#648)
  - Set datapoint timestamp in receiver (#661)
  - Change `container.name` label to `k8s.container.name` (#680)
  - Add working-set and page-fault metrics (#666)
  - Add basic support for volume metrics (#667)
- `stackdriver` trace exporter: Move to new interface and pdata (#486)
- `metricstranform` processor: Keep timeseries and points in order after aggregation (#663)
- `k8scluster` receiver: Change `container.spec.name` label to `k8s.container.name` (#681)
- Migrate receiver creator to internal data model (#701)
- Add ec2 support to `resourcedetection` processor (#587)
- Enable timeout, sending queue and retry for SAPM exporter (#707)

### 🧰 Bug fixes 🧰

- `azuremonitor` exporter: Correct HTTP status code success mapping (#588)
- `k8scluster` receiver: Fix owner reference in metadata updates (#649)
- `awsxray` exporter: Fix handling of db system (#697)

### 🚀 New components 🚀

- Skeleton for AWS ECS container metrics receiver (#463)
- `prometheus_exec` receiver (#655)

## v0.7.0

# 🎉 OpenTelemetry Collector Contrib v0.7.0 (Beta) 🎉

The OpenTelemetry Collector Contrib contains everything in the [opentelemetry-collector release](https://github.com/open-telemetry/opentelemetry-collector/releases/tag/v0.7.0) (be sure to check the release notes here as well!). Check out the [Getting Started Guide](https://opentelemetry.io/docs/collector/getting-started/) for deployment and configuration information.

### 🛑 Breaking changes 🛑

- `awsxray` receiver updated to support udp: `tcp_endpoint` config option renamed to `endpoint` (#497)
- TLS config changed for `sapmreceiver` (#488) and `signalfxreceiver` receivers (#488)

### 🚀 New components 🚀

- Exporters
  - `sentry` adds tracing exporter for [Sentry](https://sentry.io/) (#565)
- Extensions
  - `endpoints` observer: adds generic endpoint watcher (#427)
  - `host` observer: looks for listening network endpoints on host (#432)

### 💡 Enhancements 💡

- Update `honeycomb` exporter for v0.8.0 compatibility
- Extend `metricstransform` processor to be able to add a label to an existing metric (#441)
- Update `kubeletstats` metrics according to semantic conventions (#475)
- Updated `awsxray` receiver config to use udp (#497)
- Add `/pods` endpoint support in `kubeletstats` receiver to add extra labels (#569)
- Add metric translation options to `signalfx` exporter (#477, #501, #571, #573)

### 🧰 Bug fixes 🧰

- `azuremonitor` exporter: Mark spanToEnvelope errors as permanent (#500)

## v0.6.0

# 🎉 OpenTelemetry Collector Contrib v0.6.0 (Beta) 🎉

The OpenTelemetry Collector Contrib contains everything in the [opentelemetry-collector release](https://github.com/open-telemetry/opentelemetry-collector/releases/tag/v0.6.0) (be sure to check the release notes here as well!). Check out the [Getting Started Guide](https://opentelemetry.io/docs/collector/getting-started/) for deployment and configuration information.

### 🛑 Breaking changes 🛑

- Removed `jaegarlegacy` (#397) and `zipkinscribe` receivers (#410)
- `kubeletstats` receiver: Renamed `k8s.pod.namespace` pod label to `k8s.namespace.name` and `k8s.container.name` container label to `container.name`

### 🚀 New components 🚀

- Processors
  - `metricstransform` renames/aggregates within individual metrics (#376) and allow changing the data type between int and float (#402)

### 💡 Enhancements 💡

- `awsxray` exporter: Use `peer.service` as segment name when set. (#385)
- `splunk` exporter: Add trace exports support (#359, #399)
- Build and publish Windows MSI (#408) and DEB/RPM Linux packages (#405)

### 🧰 Bug fixes 🧰

- `kubeletstats` receiver:
  - Fixed NPE for newly created pods (#404)
  - Updated to latest change in the ReceiverFactoryOld interface (#401)
  - Fixed logging and self reported metrics (#357)
- `awsxray` exporter: Only convert SQL information for SQL databases. (#379)
- `resourcedetection` processor: Correctly obtain machine-type info from gce metadata (#395)
- `k8scluster` receiver: Fix container resource metrics (#416)

## v0.5.0

Released 01-07-2020

# 🎉 OpenTelemetry Collector Contrib v0.5.0 (Beta) 🎉

The OpenTelemetry Collector Contrib contains everything in the [opentelemetry-collector release](https://github.com/open-telemetry/opentelemetry-collector/releases/tag/v0.5.0) (be sure to check the release notes here as well!). Check out the [Getting Started Guide](https://opentelemetry.io/docs/collector/getting-started/) for deployment and configuration information.

### 🚀 New components 🚀

- Processors
  - `resourcedetection` to automatically detect the resource based on the configured set of detectors (#309)

### 💡 Enhancements 💡

- `kubeletstats` receiver: Support for ServiceAccount authentication (#324)
- `signalfx` exporter and receiver
  - Add SignalFx metric token passthrough and config option (#325)
  - Set default endpoint of `signalfx` receiver to `:9943` (#351)
- `awsxray` exporter: Support aws plugins EC2/ECS/Beanstalk (#343)
- `sapm` exporter and receiver: Add SAPM access token passthrough and config option (#349)
- `k8s` processor: Add metrics support (#358)
- `k8s` observer: Separate annotations from labels in discovered pods (#363)

### 🧰 Bug fixes 🧰

- `honeycomb` exporter: Remove shared use of libhoney from goroutines (#305)

## v0.4.0

Released 17-06-2020

# 🎉 OpenTelemetry Collector Contrib v0.4.0 (Beta) 🎉

The OpenTelemetry Collector Contrib contains everything in the [opentelemetry-collector release](https://github.com/open-telemetry/opentelemetry-collector/releases/tag/v0.4.0) (be sure to check the release notes here as well!). Check out the [Getting Started Guide](https://opentelemetry.io/docs/collector/getting-started/) for deployment and configuration information.

### 🛑 Breaking changes 🛑

  - `signalfx` exporter `url` parameter changed to `ingest_url` (no impact if only using `realm` setting)

### 🚀 New components 🚀

- Receivers
  - `receiver_creator` to create receivers at runtime (#145), add observer support to receiver_creator (#173), add rules support (#207), add dynamic configuration values (#235) 
  - `kubeletstats` receiver (#237) 
  - `prometheus_simple` receiver (#184) 
  - `kubernetes-cluster` receiver (#175) 
  - `redis` receiver (#138)
- Exporters
  - `alibabacloudlogservice` exporter (#259) 
  - `SplunkHEC` metrics exporter (#246)
  - `elastic` APM exporter (#240)
  - `newrelic` exporter (#229) 
- Extensions
  - `k8s` observer (#185) 

### 💡 Enhancements 💡

- `awsxray` exporter
  - Use X-Ray convention of segment name == service name (#282)
  - Tweak xray export to improve rendering of traces and improve parity (#241)
  - Add handling for spans received with nil attributes (#212)
- `honeycomb` exporter
  - Use SendPresampled (#291)
  - Add span attributes as honeycomb event fields (#271)
  - Support resource labels in Honeycomb exporter (#20)
- `k8s` processor
  - Add support of Pod UID extraction to k8sprocessor (#219)
  - Use `k8s.pod.ip` to record resource IP instead of just `ip` (#183)
  - Support same authentication mechanism as other kubernetes components do (#307)
- `sapm` exporter: Add TLS for SAPM and SignalFx receiver (#215)
- `signalfx` exporter
  - Add metric metadata syncer to SignalFx exporter (#231)
  - Add TLS for SAPM and SignalFx receiver (#215)
- `stackdriver` exporter: Add support for resource mapping in config (#163)

### 🧰 Bug fixes 🧰

- `awsxray` exporter: Wrap bad request errors for proper handling by retry queue (#205)
- `lightstep` exporter: Ensure Lightstep exporter doesnt crash on nil node (#250)
- `sapm` exporter: Do not break Jaeger traces before sending downstream (#193)
- `k8s` processor: Ensure Jaeger spans work in passthrough mode (262)

## 🧩 Components 🧩

### Receivers

| Traces | Metrics |
|:-------:|:-------:|
| Jaeger Legacy | Carbon |
| SAPM (SignalFx APM) | Collectd | 
| Zipkin Scribe | K8s Cluster |
| | Redis |
| |  SignalFx | 
| | Simple Prometheus |
| | Wavefront |

### Processors

- K8s

### Exporters

| Commercial | Community |
|:------------:|:-----------:|
| Alibaba Cloud Log Service | Carbon |
| AWS X-ray | Elastic |
| Azure Monitor | Jaeger Thrift |
| Honeycomb | Kinesis |
| Lightstep |
| New Relic |
| SAPM (SignalFx APM) | 
| SignalFx (Metrics) |
| Splunk HEC |
| Stackdriver (Google) |

### Extensions

- Observer
  - K8s

## v0.3.0 Beta

Released 2020-03-30

### Breaking changes

-  Make prometheus receiver config loading strict. #697 
Prometheus receiver will now fail fast if the config contains unused keys in it.

### Changes and fixes

- Enable best effort serve by default of Prometheus Exporter (https://github.com/orijtech/prometheus-go-metrics-exporter/pull/6)
- Fix null pointer exception in the logging exporter #743 
- Remove unnecessary condition to have at least one processor #744 
- Updated Honeycomb exported to `honeycombio/opentelemetry-exporter-go v0.3.1`

### Features

Receivers / Exporters:

* AWS X-Ray
* Carbon
* CollectD
* Honeycomb
* Jaeger
* Kinesis
* LightStep
* OpenCensus
* OpenTelemetry
* SAPM
* SignalFx
* Stackdriver
* Wavefront
* Zipkin
* Zipkin Scribe


Processors:

* Attributes
* Batch
* Memory Limiter
* Queued Retry
* Resource
* Sampling
* Span
* Kubernetes

Extensions:

* Health Check
* Performance Profiler
* zPages


## v0.2.8

Released 2020-03-25

Alpha v0.2.8 of OpenTelemetry Collector Contrib.

- Implemented OTLP receiver and exporter.
- Added ability to pass config to the service programmatically (useful for custom builds).
- Improved own metrics / observability.


## v0.2.7

Released 2020-03-17

### Self-Observability
- New command-line switch to control legacy and new metrics. Users are encouraged
to experiment and migrate to the new metrics.
- Improved error handling on shutdown.


### Processors
- Fixed passthrough mode k8sprocessor.
- Added `HASH` action to attribute processor.

### Receivers and Exporters
- Added Honeycomb exporter.
- Added LightStep exporter.
- Added regular expression for Carbon receiver, allowing the metric name to be broken into proper label keys and values.
- Updated Stackdriver exporter to use a new batch API.


## v0.2.6 Alpha

Released 2020-02-18

### Self-Observability
- Updated metrics prefix to `otelcol` and expose command line argument to modify the prefix value.
- Batch dropped span now emits zero when no spans are dropped.

### Processors
- Extended Span processor to have include/exclude span logic.
- Ability to choose strict or regexp matching for include/exclude filters.

### Receivers and Exporters
- Added Carbon receiver and exporter.
- Added Wavefront receiver.


## v0.0.5 Alpha

Released 2020-01-30

- Regexp-based filtering of span names.
- Ability to extract attributes from span names and rename span.
- File exporter for debugging.
- Span processor is now enabled by default.

## v0.0.1 Alpha

Released 2020-01-11

First release of OpenTelemetry Collector Contrib.


[v0.3.0]: https://github.com/open-telemetry/opentelemetry-collector-contrib/compare/v0.2.8...v0.3.0
[v0.2.8]: https://github.com/open-telemetry/opentelemetry-collector-contrib/compare/v0.2.7...v0.2.8
[v0.2.7]: https://github.com/open-telemetry/opentelemetry-collector-contrib/compare/v0.2.6...v0.2.7
[v0.2.6]: https://github.com/open-telemetry/opentelemetry-collector-contrib/compare/v0.0.5...v0.2.6
[v0.0.5]: https://github.com/open-telemetry/opentelemetry-collector-contrib/compare/v0.0.1...v0.0.5
[v0.0.1]: https://github.com/open-telemetry/opentelemetry-collector-contrib/tree/v0.0.1<|MERGE_RESOLUTION|>--- conflicted
+++ resolved
@@ -15,15 +15,11 @@
 
 ### 💡 Enhancements 💡
 
-<<<<<<< HEAD
-- `cmd/mdatagen`: Update generated functions to have simple parse function to handle string parsing consistently and limit code duplication across receivers(#7574)
-- `cmd/mdatagen`: Add resource attributes definition to metadata.yaml and move `pdata.Metrics` creation to the
-  generated code (#5270) 
-=======
+- `cmd/mdatagen`: Update generated functions to have simple parse function to handle string parsing consistently and limit code duplication across receivers (#7574)
+
 ### 🧰 Bug fixes 🧰
 
 ## v0.49.0
->>>>>>> c7fe9fd4
 
 ### 🛑 Breaking changes 🛑
 
