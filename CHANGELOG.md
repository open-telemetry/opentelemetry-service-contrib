# Changelog

## Unreleased

<<<<<<< HEAD
## 💡 Enhancements 💡

- `spanmetricproccessor`: Support specifying resource attributes to attach to metrics generated from traces (#6717)
=======
## 🛑 Breaking changes 🛑

- `memcachedreceiver`: Update metric names (#6594)
## 🚀 New components 🚀

## 🧰 Bug fixes 🧰

## 💡 Enhancements 💡

## v0.41.0

## 🛑 Breaking changes 🛑

- None

## 🚀 New components 🚀

- `asapauthextension` (#6627)
- `mongodbatlasreceiver` (#6367)

## 🧰 Bug fixes 🧰

- `filestorageextension`: fix panic when configured directory cannot be accessed (#6103)
- `hostmetricsreceiver`: fix set of attributes for system.cpu.time metric (#6422)
- `k8sobserver`: only record pod endpoints for running pods (#5878)
- `mongodbatlasreceiver`: fix attributes fields in metadata.yaml (#6440)
- `prometheusexecreceiver`: command line processing on Windows (#6145)
- `spanmetricsprocessor`: fix exemplars support (#6140)
-  Remap arm64 to aarch64 on rpm/deb packages (#6635)

## 💡 Enhancements 💡

- `datadogexporter`: do not use attribute localhost-like hostnames (#6477)
- `datadogexporter`: retry per network call (#6412)
- `datadogexporter`: take hostname into account for cache (#6223)
- `exporter/lokiexporter`: adding a feature for loki exporter to encode JSON for log entry (#5846)
- `googlecloudspannerreceiver`: added fallback to ADC for database connections. (#6629)
- `googlecloudspannerreceiver`: added parsing only distinct items for sample lock request label. (#6514)
- `googlecloudspannerreceiver`: added request tag label to metadata config for top query stats. (#6475)
- `googlecloudspannerreceiver`: added sample lock requests label to the top lock stats metrics. (#6466)
- `googlecloudspannerreceiver`: added transaction tag label to metadata config for top transaction stats. (#6433)
- `groupbyattrsprocessor`: added support for metrics signal (#6248)
- `hostmetricsreceiver`: ensure SchemaURL is set (#6482)
- `kubeletstatsreceiver`: add support for read-only kubelet endpoint (#6488)
- `mysqlreceiver`: enable native authentication (#6628)
- `mysqlreceiver`: remove requirement for password on MySQL (#6479)
- `receiver/prometheusreceiver`: do not add host.name to metrics from localhost/unspecified targets (#6476)
- `spanmetricsprocessor`: add setStatus operation (#5886)
- `splunkhecexporter`: remove duplication of host.name attribute (#6527)
- `tanzuobservabilityexporter`: add consumer for sum metrics. (#6385)
- Update log-collection library to v0.23.0 (#6593)
>>>>>>> 7c50549d

## v0.40.0

## 🛑 Breaking changes 🛑

- `tencentcloudlogserviceexporter`: change `Endpoint` to `Region` to simplify configuration (#6135)

## 🚀 New components 🚀

- Add `memcached` receiver (#5839)

## 🧰 Bug fixes 🧰

- Fix token passthrough for HEC (#5435)
- `datadogexporter`: Fix missing resource attributes default mapping when resource_attributes_as_tags: false (#6359)
- `tanzuobservabilityexporter`: Log and report missing metric values. (#5835)
- `mongodbatlasreceiver`: Fix metrics metadata (#6395)

## 💡 Enhancements 💡

- `awsprometheusremotewrite` exporter: Improve error message when failing to sign request
- `mongodbatlas`: add metrics (#5921)
- `healthcheckextension`: Add path option (#6111)
- Set unprivileged user to container image (#6380)
- `k8sclusterreceiver`: Add allocatable type of metrics (#6113)
- `observiqexporter`: Allow Dialer timeout to be configured (#5906)
- `routingprocessor`: remove broken debug log fields (#6373)
- `prometheusremotewriteexporter`: Add exemplars support (#5578) 

## v0.39.0

## 🛑 Breaking changes 🛑

- `httpdreceiver` renamed to `apachereceiver` to match industry standards (#6207)
- `tencentcloudlogserviceexporter` change `Endpoint` to `Region` to simplify configuration (#6135)

## 🚀 New components 🚀

- Add `postgresqlreceiver` config and factory (#6153)
- Add TencentCloud LogService exporter `tencentcloudlogserviceexporter` (#5722)
- Restore `jaegerthrifthttpexporter` (#5666)
- Add `skywalkingexporter` (#5690, #6114)

## 🧰 Bug fixes 🧰

- `datadogexporter`: Improve cumulative metrics reset detection using `StartTimestamp` (#6120)
- `mysqlreceiver`: Address issues in shutdown function (#6239)
- `tailsamplingprocessor`: End go routines during shutdown (#5693)
- `googlecloudexporter`: Update google cloud exporter to correctly close the metric exporter (#5990)
- `statsdreceiver`: Fix the summary point calculation (#6155)
- `datadogexporter` Correct default value for `send_count_sum_metrics` (#6130)

## 💡 Enhancements 💡

- `datadogexporter`: Increase default timeout to 15 seconds (#6131)
- `googlecloudspannerreceiver`: Added metrics cardinality handling for Google Cloud Spanner receiver (#5981, #6148, #6229)
- `mysqlreceiver`: Mysql add support for different protocols (#6138)
- `bearertokenauthextension`: Added support of Bearer Auth for HTTP Exporters (#5962)
- `awsxrayexporter`: Fallback to rpc.method for segment operation when aws.operation missing (#6231)
- `healthcheckextension`: Add new health check feature for collector pipeline (#5643)
- `datadogexporter`: Always add current hostname (#5967)
- `k8sattributesprocessor`: Add code to fetch all annotations and labels by specifying key regex (#5780)
- `datadogexporter`: Do not rely on collector to resolve envvar when possible to resolve them (#6122)
- `datadogexporter`: Add container tags to attributes package (#6086)
- `datadogexporter`: Preserve original TraceID (#6158)
- `prometheusreceiver`: Enhance prometheus receiver logger to determine errors, test real e2e usage (#5870)
- `awsxrayexporter`: Added support for AWS AppRunner origin (#6141)

## v0.38.0

## 🛑 Breaking changes 🛑

- `datadogexporter` Make distributions the default histogram export option. (#5885)
- `redisreceiver` Update Redis receiver's metric names. (#5837)
- Remove `scraperhelper` from contrib, use the core version. (#5826)

## 🚀 New components 🚀

- `googlecloudspannerreceiver` Added implementation of Google Cloud Spanner receiver. (#5727)
- `awsxrayproxy` Wire up awsxrayproxy extension. (#5747)
- `awscontainerinsightreceiver` Enable AWS Container Insight receiver. (#5960)

## 🧰 Bug fixes 🧰

- `statsdreceiver`: fix start timestamp / temporality for counters. (#5714)
- Fix security issue related to github.com/tidwall/gjson. (#5936)
- `datadogexporter` Fix cumulative histogram handling in distributions mode (#5867)
- `datadogexporter` Skip nil sketches (#5925)

## 💡 Enhancements 💡

- Extend `kafkareceiver` configuration capabilities. (#5677)
- Convert `mongodbatlas` receiver to use scraperhelper. (#5827)
- Convert `dockerstats` receiver to use scraperhelper. (#5825)
- Convert `podman` receiver to use scraperhelper. (#5822)
- Convert `redisreceiver` to use scraperhelper. (#5796)
- Convert `kubeletstats` receiver to use scraperhelper. (#5821)
- `googlecloudspannerreceiver` Migrated Google Cloud Spanner receiver to scraper approach. (#5868)
- `datadogexporter` Use a `Consumer` interface for decoupling from zorkian's package. (#5315)
- `mdatagen` - Add support for extended metric descriptions (#5688)
- `signalfxexporter` Log datapoints option. (#5689)
- `cumulativetodeltaprocessor`: Update cumulative to delta. (#5772)
- Update configuration default values in log receivers docs. (#5840)
- `fluentforwardreceiver`: support more complex fluent-bit objects. (#5676)
- `datadogexporter` Remove spammy logging. (#5856)
- `datadogexporter` Remove obsolete report_buckets config. (#5858)
- Improve performance of metric expression matcher. (#5864)
- `tanzuobservabilityexporter` Introduce metricsConsumer and gaugeMetricConsumer. (#5426)
- `awsxrayexporter` rpc.system has priority to determine aws namespace. (#5833)
- `tailsamplingprocessor` Add support for composite sampling policy to the tailsampler. (#4958)
- `kafkaexporter` Add support for AWS_MSK_IAM SASL Auth (#5763)
- Refactor the client Authenticators  for the new "ClientAuthenticator" interfaces (#5905)
- `mongodbatlasreceiver` Add client wrapper for MongoDB Atlas support (#5386)
- `redisreceiver` Update Redis config options (#5861)
- `routingprocessor`: allow routing for all signals (#5869)
- `extension/observer/docker` add ListAndWatch to observer (#5851)

## v0.37.1

## 🧰 Bug fixes 🧰

- Fixes a problem with v0.37.0 which contained dependencies on v0.36.0 components. They should have been updated to v0.37.0.

## v0.37.0

## 🚀 New components 🚀

- [`journald` receiver](https://github.com/open-telemetry/opentelemetry-collector-contrib/tree/main/receiver/journaldreceiver) to parse Journald events from systemd journal using the [opentelemetry-log-collection](https://github.com/open-telemetry/opentelemetry-log-collection) library

## 🛑 Breaking changes 🛑

- Remove squash on configtls.TLSClientSetting for splunkhecexporter (#5541)
- Remove squash on configtls.TLSClientSetting for elastic components (#5539)
- Remove squash on configtls.TLSClientSetting for observiqexporter (#5540)
- Remove squash on configtls.TLSClientSetting for AWS components (#5454)
- Move `k8sprocessor` to `k8sattributesprocessor`.
- Rename `k8s_tagger` configuration `k8sattributes`.
- filelog receiver: use empty value for `SeverityText` field instead of `"Undefined"` (#5423)
- Rename `configparser.ConfigMap` to `config.Map`
- Rename `pdata.AggregationTemporality*` to `pdata.MetricAggregationTemporality*`
- Remove deprecated `batchpertrace` package/module (#5380)

## 💡 Enhancements 💡

- `k8sattributes` processor: add container metadata enrichment (#5467, #5572)
- `resourcedetection` processor: Add an option to force using hostname instead of FQDN (#5064)
- `dockerstats` receiver: Move docker client into new shared `internal/docker` (#4702)
- `spanmetrics` processor:
  - Add exemplars to metrics (#5263)
  - Support resource attributes in metrics dimensions (#4624)
- `filter` processor:
  - Add log filtering by `regexp` type filters (#5237)
  - Add record level log filtering (#5418)
- `dynatrace` exporter: Handle non-gauge data types (#5056)
- `datadog` exporter:
  - Add support for exporting histograms as sketches (#5082)
  - Scrub sensitive information from errors (#5575)
  - Add option to send instrumentation library metadata tags with metrics (#5431)
- `podman` receiver: Add `api_version`, `ssh_key`, and `ssh_passphrase` config options (#5430)
- `signalfx` exporter:
  - Add `max_connections` config option (#5432)
  - Add dimension name to log when value > 256 chars (#5258)
  - Discourage setting of endpoint path (#4851)
- `kubeletstats` receiver: Convert to pdata instead of using OpenCensus (#5458)
- `tailsampling` processor: Add `invert_match` config option to `string_attribute` policy (#4393)
- `awsemf` exporter: Add a feature flag in UserAgent for AWS backend to monitor the adoptions (#5178)
- `splunkhec` exporter: Handle explicitly NaN and Inf values (#5581)
- `hostmetrics` receiver:
  - Collect more process states in processes scraper (#4856)
  - Add device label to paging scraper (#4854)
- `awskinesis` exporter: Extend to allow for dynamic export types (#5440)

## 🧰 Bug fixes 🧰

- `datadog` exporter:
  - Fix tags on summary and bucket metrics (#5416)
  - Fix cache key generation for cumulative metrics (#5417)
- `resourcedetection` processor: Fix failure to start collector if at least one detector returns an error (#5242)
- `prometheus` exporter: Do not record obsreport calls (#5438)
- `prometheus` receiver: Metric type fixes to match Prometheus functionality (#4865)
- `sentry` exporter: Fix sentry tracing (#4320)
- `statsd` receiver: Set quantiles for metrics (#5647)

## v0.36.0

## 🛑 Breaking changes 🛑

- `filter` processor: The configs for `logs` filter processor have been changed to be consistent with the `metrics` filter processor. (#4895)
- `splunk_hec` receiver: 
  - `source_key`, `sourcetype_key`, `host_key` and `index_key` have now moved under `hec_metadata_to_otel_attrs` (#4726)
  - `path` field on splunkhecreceiver configuration is removed: We removed the `path` attribute as any request going to the Splunk HEC receiver port should be accepted, and added the `raw_path` field to explicitly map the path accepting raw HEC data. (#4951)
- feat(dynatrace): tags is deprecated in favor of default_dimensions (#5055)

## 💡 Enhancements 💡

- `filter` processor: Add ability to `include` logs based on resource attributes in addition to excluding logs based on resource attributes for strict matching. (#4895)
- `kubelet` API: Add ability to create an empty CertPool when the system run environment is windows
- `JMX` receiver: Allow JMX receiver logging level to be configured (#4898)
- `datadog` exporter: Export histograms as in OpenMetrics Datadog check (#5065)
- `dockerstats` receiver: Set Schema URL (#5239)
- Rename memorylimiter -> memorylimiterprocessor (#5262)
- `awskinesis` exporter: Refactor AWS kinesis exporter to be synchronous  (#5248)

## v0.35.0

## 🛑 Breaking changes 🛑

- Rename configparser.Parser to configparser.ConfigMap (#5070)
- Rename TelemetryCreateSettings -> TelemetrySettings (#5169)

## 💡 Enhancements 💡

- chore: update influxdb exporter and receiver (#5058)
- chore(dynatrace): use payload limit from api constants (#5077)
- Add documentation for filelog's new force_flush_period parameter (#5066)
- Reuse the gzip reader with a sync.Pool (#5145)
- Add a trace observer when splunkhecreceiver is used for logs (#5063)
- Remove usage of deprecated pdata.AttributeValueMapToMap (#5174)
- Podman Stats Receiver: Receiver and Metrics implementation (#4577)

## 🧰 Bug fixes 🧰

- Use staleness markers generated by prometheus, rather than making our own (#5062)
- `datadogexporter` exporter: skip NaN and infinite values (#5053)

## v0.34.0

## 🚀 New components 🚀

- [`cumulativetodelta` processor](https://github.com/open-telemetry/opentelemetry-collector-contrib/tree/main/processor/cumulativetodeltaprocessor) to convert cumulative sum metrics to cumulative delta

- [`file` exporter](https://github.com/open-telemetry/opentelemetry-collector-contrib/tree/main/exporter/fileexporter) from core repository ([#3474](https://github.com/open-telemetry/opentelemetry-collector/issues/3474))
- [`jaeger` exporter](https://github.com/open-telemetry/opentelemetry-collector-contrib/tree/main/exporter/jaegerexporter) from core repository ([#3474](https://github.com/open-telemetry/opentelemetry-collector/issues/3474))
- [`kafka` exporter](https://github.com/open-telemetry/opentelemetry-collector-contrib/tree/main/exporter/kafkaexporter) from core repository ([#3474](https://github.com/open-telemetry/opentelemetry-collector/issues/3474))
- [`opencensus` exporter](https://github.com/open-telemetry/opentelemetry-collector-contrib/tree/main/exporter/opencensusexporter) from core repository ([#3474](https://github.com/open-telemetry/opentelemetry-collector/issues/3474))
- [`prometheus` exporter](https://github.com/open-telemetry/opentelemetry-collector-contrib/tree/main/exporter/prometheusexporter) from core repository ([#3474](https://github.com/open-telemetry/opentelemetry-collector/issues/3474))
- [`prometheusremotewrite` exporter](https://github.com/open-telemetry/opentelemetry-collector-contrib/tree/main/exporter/prometheusremotewriteexporter) from core repository ([#3474](https://github.com/open-telemetry/opentelemetry-collector/issues/3474))
- [`zipkin` exporter](https://github.com/open-telemetry/opentelemetry-collector-contrib/tree/main/exporter/zipkinexporter) from core repository ([#3474](https://github.com/open-telemetry/opentelemetry-collector/issues/3474))
- [`attribute` processor](https://github.com/open-telemetry/opentelemetry-collector-contrib/tree/main/processor/attributeprocessor) from core repository ([#3474](https://github.com/open-telemetry/opentelemetry-collector/issues/3474))
- [`filter` processor](https://github.com/open-telemetry/opentelemetry-collector-contrib/tree/main/processor/filterprocessor) from core repository ([#3474](https://github.com/open-telemetry/opentelemetry-collector/issues/3474))
- [`probabilisticsampler` processor](https://github.com/open-telemetry/opentelemetry-collector-contrib/tree/main/processor/probabilisticsamplerprocessor) from core repository ([#3474](https://github.com/open-telemetry/opentelemetry-collector/issues/3474))
- [`resource` processor](https://github.com/open-telemetry/opentelemetry-collector-contrib/tree/main/processor/resourceprocessor) from core repository ([#3474](https://github.com/open-telemetry/opentelemetry-collector/issues/3474))
- [`span` processor](https://github.com/open-telemetry/opentelemetry-collector-contrib/tree/main/processor/spanprocessor) from core repository ([#3474](https://github.com/open-telemetry/opentelemetry-collector/issues/3474))
- [`hostmetrics` receiver](https://github.com/open-telemetry/opentelemetry-collector-contrib/tree/main/receiver/hostmetricsreceiver) from core repository ([#3474](https://github.com/open-telemetry/opentelemetry-collector/issues/3474))
- [`jaeger` receiver](https://github.com/open-telemetry/opentelemetry-collector-contrib/tree/main/receiver/jaegerreceiver) from core repository ([#3474](https://github.com/open-telemetry/opentelemetry-collector/issues/3474))
- [`kafka` receiver](https://github.com/open-telemetry/opentelemetry-collector-contrib/tree/main/receiver/kafkareceiver) from core repository ([#3474](https://github.com/open-telemetry/opentelemetry-collector/issues/3474))
- [`opencensus` receiver](https://github.com/open-telemetry/opentelemetry-collector-contrib/tree/main/receiver/opencensusreceiver) from core repository ([#3474](https://github.com/open-telemetry/opentelemetry-collector/issues/3474))
- [`prometheus` receiver](https://github.com/open-telemetry/opentelemetry-collector-contrib/tree/main/receiver/prometheusreceiver) from core repository ([#3474](https://github.com/open-telemetry/opentelemetry-collector/issues/3474))
- [`zipkin` receiver](https://github.com/open-telemetry/opentelemetry-collector-contrib/tree/main/receiver/zipkinreceiver) from core repository ([#3474](https://github.com/open-telemetry/opentelemetry-collector/issues/3474))
- [`bearertokenauth` extension](https://github.com/open-telemetry/opentelemetry-collector-contrib/tree/main/extension/bearertokenauthextension) from core repository ([#3474](https://github.com/open-telemetry/opentelemetry-collector/issues/3474))
- [`healthcheck` extension](https://github.com/open-telemetry/opentelemetry-collector-contrib/tree/main/extension/healthcheckextension) from core repository ([#3474](https://github.com/open-telemetry/opentelemetry-collector/issues/3474))
- [`oidcauth` extension](https://github.com/open-telemetry/opentelemetry-collector-contrib/tree/main/extension/oidcauthextension) from core repository ([#3474](https://github.com/open-telemetry/opentelemetry-collector/issues/3474))
- [`pprof` extension](https://github.com/open-telemetry/opentelemetry-collector-contrib/tree/main/extension/pprofextension) from core repository ([#3474](https://github.com/open-telemetry/opentelemetry-collector/issues/3474))
- [`testbed`](https://github.com/open-telemetry/opentelemetry-collector-contrib/tree/main/testbed) from core repository ([#3474](https://github.com/open-telemetry/opentelemetry-collector/issues/3474))

## 💡 Enhancements 💡

- `tailsampling` processor: Add new policy `probabilistic` (#3876)

## v0.33.0

# 🎉 OpenTelemetry Collector Contrib v0.33.0 (Beta) 🎉

The OpenTelemetry Collector Contrib contains everything in the [opentelemetry-collector release](https://github.com/open-telemetry/opentelemetry-collector/releases/tag/v0.32.0) (be sure to check the release notes here as well!). Check out the [Getting Started Guide](https://opentelemetry.io/docs/collector/getting-started/) for deployment and configuration information.

## 🚀 New components 🚀

- [`cumulativetodelta` processor](https://github.com/open-telemetry/opentelemetry-collector-contrib/tree/main/processor/cumulativetodeltaprocessor) to convert cumulative sum metrics to cumulative delta

## 💡 Enhancements 💡

- Collector contrib has now full support for metrics proto v0.9.0.

## v0.32.0

# 🎉 OpenTelemetry Collector Contrib v0.32.0 (Beta) 🎉

This release is marked as "bad" since the metrics pipelines will produce bad data.

- See https://github.com/open-telemetry/opentelemetry-collector/issues/3824

The OpenTelemetry Collector Contrib contains everything in the [opentelemetry-collector release](https://github.com/open-telemetry/opentelemetry-collector/releases/tag/v0.32.0) (be sure to check the release notes here as well!). Check out the [Getting Started Guide](https://opentelemetry.io/docs/collector/getting-started/) for deployment and configuration information.

## 🛑 Breaking changes 🛑

- `splunk_hec` receiver/exporter: `com.splunk.source` field is mapped to `source` field in Splunk instead of `service.name` (#4596)
- `redis` receiver: Move interval runner package to `internal/interval` (#4600)
- `datadog` exporter: Export summary count and sum as monotonic counts (#4605)

## 💡 Enhancements 💡

- `logzio` exporter:
  - New implementation of an in-memory queue to store traces, data compression with gzip, and queue configuration options (#4395)
  - Make `Hclog2ZapLogger` struct and methods private for public go api review (#4431)
- `newrelic` exporter (#4392):
  - Marked unsupported metric as permanent error
  - Force the interval to be valid even if 0
- `awsxray` exporter: Add PHP stacktrace parsing support (#4454)
- `file_storage` extension: Implementation of batch storage API (#4145)
- `datadog` exporter:
  - Skip sum metrics with no aggregation temporality (#4597)
  - Export delta sums as counts (#4609)
- `elasticsearch` exporter: Add dedot support (#4579)
- `signalfx` exporter: Add process metric to translation rules (#4598)
- `splunk_hec` exporter: Add profiling logs support (#4464)
- `awsemf` exporter: Replace logGroup and logStream pattern with metric labels (#4466)

## 🧰 Bug fixes 🧰

- `awsxray` exporter: Fix the origin on ECS/EKS/EB on EC2 cases (#4391)
- `splunk_hec` exporter: Prevent re-sending logs that were successfully sent (#4467)
- `signalfx` exporter: Prefix temporary metric translations (#4394)

## v0.31.0

# 🎉 OpenTelemetry Collector Contrib v0.31.0 (Beta) 🎉

The OpenTelemetry Collector Contrib contains everything in the [opentelemetry-collector release](https://github.com/open-telemetry/opentelemetry-collector/releases/tag/v0.31.0) (be sure to check the release notes here as well!). Check out the [Getting Started Guide](https://opentelemetry.io/docs/collector/getting-started/) for deployment and configuration information.

## 🛑 Breaking changes 🛑

- `influxdb` receiver: Removed `metrics_schema` config option (#4277)

## 💡 Enhancements 💡

- Update to OTLP 0.8.0:
  - Remove use of `IntHistogram` (#4276)
  - Update exporters/receivers for `NumberDataPoint`
- Remove use of deprecated `pdata` slice `Resize()` (#4203, #4208, #4209)
- `awsemf` exporter: Added the option to have a user who is sending metrics from EKS Fargate Container Insights to reformat them to look the same as insights from ECS so that they can be ingested by CloudWatch (#4130)
- `k8scluster` receiver: Support OpenShift cluster quota metrics (#4342)
- `newrelic` exporter (#4278):
  - Requests are now retry-able via configuration option (defaults to retries enabled). Permanent errors are not retried.
  - The exporter monitoring metrics now include an untagged summary metric for ease of use.
  - Improved error logging to include URLs that fail to post messages to New Relic.
- `datadog` exporter: Upscale trace stats when global sampling rate is set (#4213)

## 🧰 Bug fixes 🧰

- `statsd` receiver: Add option to set Counter to be monotonic (#4154)
- Fix `internal/stanza` severity mappings (#4315)
- `awsxray` exporter: Fix the wrong AWS env resource setting (#4384)
- `newrelic` exporter (#4278):
  - Configuration unmarshalling did not allow timeout value to be set to 0 in the endpoint specific section.
  - Request cancellation was not propagated via context into the http request.
  - The queued retry logger is set to a zap.Nop logger as intended.

## v0.30.0

# 🎉 OpenTelemetry Collector Contrib v0.30.0 (Beta) 🎉

The OpenTelemetry Collector Contrib contains everything in the [opentelemetry-collector release](https://github.com/open-telemetry/opentelemetry-collector/releases/tag/v0.30.0) (be sure to check the release notes here as well!). Check out the [Getting Started Guide](https://opentelemetry.io/docs/collector/getting-started/) for deployment and configuration information.

## 🚀 New components 🚀
- `oauth2clientauth` extension: ported from core (#3848)
- `metrics-generation` processor: is now enabled and available (#4047) 

## 🛑 Breaking changes 🛑

- Removed `jaegerthrifthttp` exporter (#4089) 

## 💡 Enhancements 💡

- `tailsampling` processor:
  - Add new policy `status_code` (#3754)
  - Add new tail sampling processor policy: status_code (#3754)
- `awscontainerinsights` receiver:
  - Integrate components and fix bugs for EKS Container Insights (#3846) 
  - Add Cgroup to collect ECS instance metrics for container insights receiver #3875
- `spanmetrics` processor: Support sub-millisecond latency buckets (#4091) 
- `sentry` exporter: Add exception event capture in sentry (#3854)

## v0.29.0

# 🎉 OpenTelemetry Collector Contrib v0.29.0 (Beta) 🎉

The OpenTelemetry Collector Contrib contains everything in the [opentelemetry-collector release](https://github.com/open-telemetry/opentelemetry-collector/releases/tag/v0.29.0) (be sure to check the release notes here as well!). Check out the [Getting Started Guide](https://opentelemetry.io/docs/collector/getting-started/) for deployment and configuration information.

## 🛑 Breaking changes 🛑

- `redis` receiver (#3808)
  - removed configuration `service_name`. Use resource processor or `resource_attributes` setting if using `receivercreator`
  - removed `type` label and set instrumentation library name to `otelcol/redis` as other receivers do

## 💡 Enhancements 💡

- `tailsampling` processor:
  - Add new policy `latency` (#3750)
  - Add new policy `status_code` (#3754)
- `splunkhec` exporter: Include `trace_id` and `span_id` if set (#3850)
- `newrelic` exporter: Update instrumentation naming in accordance with otel spec (#3733)
- `sentry` exporter: Added support for insecure connection with Sentry (#3446)
- `k8s` processor:
  - Add namespace k8s tagger (#3384)
  - Add ignored pod names as config parameter (#3520)
- `awsemf` exporter: Add support for `TaskDefinitionFamily` placeholder on log stream name (#3755)
- `loki` exporter: Add resource attributes as Loki label (#3418)

## 🧰 Bug fixes 🧰

- `datadog` exporter:
  - Ensure top level spans are computed (#3786)
  - Update `env` clobbering behavior (#3851)
- `awsxray` exporter: Fixed filtered attribute translation (#3757)
- `splunkhec` exporter: Include trace and span id if set in log record (#3850)

## v0.28.0

# 🎉 OpenTelemetry Collector Contrib v0.28.0 (Beta) 🎉

The OpenTelemetry Collector Contrib contains everything in the [opentelemetry-collector release](https://github.com/open-telemetry/opentelemetry-collector/releases/tag/v0.28.0) (be sure to check the release notes here as well!). Check out the [Getting Started Guide](https://opentelemetry.io/docs/collector/getting-started/) for deployment and configuration information.

## 🚀 New components 🚀

- `humio` exporter to export data to Humio using JSON over the HTTP [Ingest API](https://docs.humio.com/reference/api/ingest/)
- `udplog` receiver to receives logs from udp using the [opentelemetry-log-collection](https://github.com/open-telemetry/opentelemetry-log-collection) library
- `tanzuobservability` exporter to send traces to [Tanzu Observability](https://tanzu.vmware.com/observability)

## 🛑 Breaking changes 🛑

- `f5cloud` exporter (#3509):
  - Renamed the config 'auth' field to 'f5cloud_auth'. This will prevent a config field name collision when [Support for Custom Exporter Authenticators as Extensions](https://github.com/open-telemetry/opentelemetry-collector/pull/3128) is ready to be integrated.

## 💡 Enhancements 💡

- Enabled Dependabot for Github Actions (#3543)
- Change obsreport helpers for receivers to use the new pattern created in Collector (#3439,#3443,#3449,#3504,#3521,#3548)
- `datadog` exporter:
  - Add logging for unknown or unsupported metric types (#3421)
  - Add collector version tag to internal health metrics (#3394)
  - Remove sublayer stats calc and mutex (#3531)
  - Deduplicate hosts for which we send running metrics (#3539)
  - Add support for summary datatype (#3660)
  - Add datadog span operation name remapping config option (#3444)
  - Update error formatting for error spans that are not exceptions (#3701)
- `nginx` receiver: Update the nginx metrics to more closely align with the conventions (#3420)
- `elasticsearch` exporter: Init JSON encoding support (#3101)
- `jmx` receiver:
  - Allow setting system properties (#3450)
  - Update tested JMX Metric Gatherer release (#3695)
- Refactor components for the Client Authentication Extensions (#3507)
- Remove redundant conversion calls (#3688)
- `storage` extension: Add a `Close` method to Client interface (#3506)
- `splunkhec` exporter: Add `metric_type` as key which maps to the type of the metric (#3696)
- `k8s` processor: Add semantic conventions to k8s-tagger for pod metadata (#3544)
- `kubeletstats` receiver: Refactor kubelet client to internal folder (#3698)
- `newrelic` exporter (#3690):
  - Updates the log level from error to debug when New Relic rate limiting occurs
  - Updates the sanitized api key that is reported via metrics
- `filestorage` extension: Add ability to specify name (#3703)
- `awsemf` exporter: Store the initial value for cumulative metrics (#3425)
- `awskinesis` exporter: Refactor to allow for extended types of encoding (#3655)
- `ecsobserver` extension:
  - Add task definition, ec2, and service fetcher (#3503)
  - Add exporter to convert task to target (#3333)

## 🧰 Bug fixes 🧰

- `awsemf` exporter: Remove delta adjustment from summaries by default (#3408)
- `alibabacloudlogservice` exporter: Sanitize labels for metrics (#3454)
- `statsd` receiver: Fix StatsD drop metrics tags when using summary as observer_type for timer/histogram (#3440)
- `awsxray` exporter: Restore setting of Throttle for HTTP throttle response (#3685)
- `awsxray` receiver: Fix quick start bug (#3653)
- `metricstransform` processor: Check all data points for matching metric label values (#3435)

## v0.27.0

# 🎉 OpenTelemetry Collector Contrib v0.27.0 (Beta) 🎉

The OpenTelemetry Collector Contrib contains everything in the [opentelemetry-collector release](https://github.com/open-telemetry/opentelemetry-collector/releases/tag/v0.27.0) (be sure to check the release notes here as well!). Check out the [Getting Started Guide](https://opentelemetry.io/docs/collector/getting-started/) for deployment and configuration information.

## 🚀 New components 🚀

- `tcplog` receiver to receive logs from tcp using the [opentelemetry-log-collection](https://github.com/open-telemetry/opentelemetry-log-collection) library
- `influxdb` receiver to accept metrics data as [InfluxDB Line Protocol](https://docs.influxdata.com/influxdb/v2.0/reference/syntax/line-protocol/)

## 💡 Enhancements 💡

- `splunkhec` exporter:
  - Include the response in returned 400 errors (#3338)
  - Map summary metrics to Splunk HEC metrics (#3344)
  - Add HEC telemetry (#3260)
- `newrelic` exporter: Include dropped attributes and events counts (#3187)
- `datadog` exporter:
  - Add Fargate task ARN to container tags (#3326)
  - Improve mappings for span kind dd span type (#3368)
- `signalfx` exporter: Add info log for host metadata properties update (#3343)
- `awsprometheusremotewrite` exporter: Add SDK and system information to User-Agent header (#3317)
- `metricstransform` processor: Add filtering capabilities matching metric label values for applying changes (#3201)
- `groupbytrace` processor: Added workers for queue processing (#2902)
- `resourcedetection` processor: Add docker detector (#2775)
- `tailsampling` processor: Support regex on span attribute filtering (#3335)

## 🧰 Bug fixes 🧰

- `datadog` exporter:
  - Update Datadog attributes to tags mapping (#3292)
  - Consistent `hostname` and default metrics behavior (#3286)
- `signalfx` exporter: Handle character limits on metric names and dimensions (#3328)
- `newrelic` exporter: Fix timestamp value for cumulative metrics (#3406)

## v0.26.0

# 🎉 OpenTelemetry Collector Contrib v0.26.0 (Beta) 🎉

The OpenTelemetry Collector Contrib contains everything in the [opentelemetry-collector release](https://github.com/open-telemetry/opentelemetry-collector/releases/tag/v0.26.0) (be sure to check the release notes here as well!). Check out the [Getting Started Guide](https://opentelemetry.io/docs/collector/getting-started/) for deployment and configuration information.

## 🚀 New components 🚀

- `influxdb` exporter to support sending tracing, metrics, and logging data to [InfluxDB](https://www.influxdata.com/products/)

## 🛑 Breaking changes 🛑

- `signalfx` exporter (#3207):
  - Additional metrics excluded by default by signalfx exporter
    - system.disk.io_time
    - system.disk.operation_time
    - system.disk.weighted_io_time
    - system.network.connections
    - system.processes.count
    - system.processes.created

## 💡 Enhancements 💡

- Add default config and systemd environment file support for DEB/RPM packages (#3123)
- Log errors on receiver start/stop failures (#3208)
- `newrelic` exporter: Update API key detection logic (#3212)
- `splunkhec` exporter:
  - Mark permanent errors to avoid futile retries (#3253)
  - Add TLS certs verification (#3204)
- `datadog` exporter:
  - Add env and tag name normalization to trace payloads (#3200)
  - add `ignore_resource`s configuration option (#3245)
- `jmx` receiver: Update for latest snapshot and header support (#3283)
- `awsxray` exporter: Added support for stack trace translation for .NET language (#3280)
- `statsd` receiver: Add timing/histogram for statsD receiver as OTLP summary (#3261)

## 🧰 Bug fixes 🧰

- `awsprometheusremotewrite` exporter:
  - Remove `sending_queue` (#3186)
  - Use the correct default for aws_auth.service (#3161)
  - Identify the Amazon Prometheus region from the endpoint (#3210)
  - Don't panic in case session can't be constructed (#3221)
- `datadog` exporter: Add max tag length (#3185)
- `sapm` exporter: Fix crash when passing the signalfx access token (#3294)
- `newrelic` exporter: Update error conditions (#3322)

## v0.25.0

# 🎉 OpenTelemetry Collector Contrib v0.25.0 (Beta) 🎉

The OpenTelemetry Collector Contrib contains everything in the [opentelemetry-collector release](https://github.com/open-telemetry/opentelemetry-collector/releases/tag/v0.25.0) (be sure to check the release notes here as well!). Check out the [Getting Started Guide](https://opentelemetry.io/docs/collector/getting-started/) for deployment and configuration information.

## 🚀 New components 🚀

- `kafkametricsreceiver` new receiver component for collecting metrics about a kafka cluster - primarily lag and offset. [configuration instructions](receiver/kafkametricsreceiver/README.md)
- `file_storage` extension to read and write data to the local file system (#3087)

## 🛑 Breaking changes 🛑

- `newrelic` exporter (#3091):
  - Removal of common attributes (use opentelemetry collector resource processor to add attributes)
  - Drop support for cumulative metrics being sent to New Relic via a collector

## 💡 Enhancements 💡

- Update `opentelemetry-log-collection` to v0.17.0 for log receivers (#3017)
- `datadog` exporter:
  - Add `peer.service` priority instead of `service.name` (#2817)
  - Improve support of semantic conventions for K8s, Azure and ECS (#2623)
- Improve and batch logs translation for stanza (#2892)
- `statsd` receiver: Add timing/histogram as OTLP gauge (#2973)
- `honeycomb` exporter: Add Retry and Queue settings (#2714)
- `resourcedetection` processor:
  - Add AKS resource detector (#3035)
  - Use conventions package constants for ECS detector (#3171)
- `sumologic` exporter: Add graphite format (#2695)
- Add trace attributes to the log entry for stanza (#3018)
- `splunk_hec` exporter: Send log record name as part of the HEC log event (#3119)
- `newrelic` exporter (#3091):
  - Add support for logs
  - Performance improvements
  - Optimizations to the New Relic payload to reduce payload size
  - Metrics generated for monitoring the exporter
  - Insert Key vs License keys are auto-detected in some cases
  - Collector version information is properly extracted via the application start info parameters

## 🧰 Bug fixes 🧰

- `splunk_hec` exporter: Fix sending log payload with missing the GZIP footer (#3032)
- `awsxray` exporter: Remove propagation of error on shutdown (#2999)
- `resourcedetection` processor:
  - Correctly report DRAGONFLYBSD value (#3100)
  - Fallback to `os.Hostname` when FQDN is not available (#3099)
- `httpforwarder` extension: Do not report ErrServerClosed when shutting down the service (#3173)
- `collectd` receiver: Do not report ErrServerClosed when shutting down the service (#3178)

## v0.24.0

# 🎉 OpenTelemetry Collector Contrib v0.24.0 (Beta) 🎉

The OpenTelemetry Collector Contrib contains everything in the [opentelemetry-collector release](https://github.com/open-telemetry/opentelemetry-collector/releases/tag/v0.24.0) (be sure to check the release notes here as well!). Check out the [Getting Started Guide](https://opentelemetry.io/docs/collector/getting-started/) for deployment and configuration information.

## 🚀 New components 🚀

- `fluentbit` extension and `fluentforward` receiver moved from opentelemetry-collector

## 💡 Enhancements 💡

- Check `NO_WINDOWS_SERVICE` environment variable to force interactive mode on Windows (#2819)
- `resourcedetection `processor:
  - Add task revision to ECS resource detector (#2814)
  - Add GKE detector (#2821)
  - Add Amazon EKS detector (#2820)
  - Add `VMScaleSetName` field to Azure detector (#2890)
- `awsemf` exporter:
  - Add `parse_json_encoded_attr_values` config option to decode json-encoded strings in attribute values (#2827)
  - Add `output_destination` config option to support AWS Lambda (#2720)
- `googlecloud` exporter: Handle `cloud.availability_zone` semantic convention (#2893)
- `newrelic` exporter: Add `instrumentation.provider` to default attributes (#2900)
- Set unprivileged user to container image (#2925)
- `splunkhec` exporter: Add `max_content_length_logs` config option to send log data in payloads less than max content length (#2524)
- `k8scluster` and `kubeletstats` receiver: Replace package constants in favor of constants from conventions in core (#2996)

## 🧰 Bug fixes 🧰

- `spanmetrics` processor:
  - Rename `calls` metric to `calls_total` and set `IsMonotonic` to true (#2837)
  - Validate duplicate dimensions at start (#2844)
- `awsemf` exporter: Calculate delta instead of rate for cumulative metrics (#2512)
- `signalfx` exporter:
  - Remove more unnecessary translation rules (#2889)
  - Implement summary type (#2998)
- `awsxray` exporter: Remove translation to HTTP status from OC status (#2978)
- `awsprometheusremotewrite` exporter: Close HTTP body after RoundTrip (#2955)
- `splunkhec` exporter: Add ResourceAttributes to Splunk Event (#2843)

## v0.23.0

# 🎉 OpenTelemetry Collector Contrib v0.23.0 (Beta) 🎉

The OpenTelemetry Collector Contrib contains everything in the [opentelemetry-collector release](https://github.com/open-telemetry/opentelemetry-collector/releases/tag/v0.23.0) (be sure to check the release notes here as well!). Check out the [Getting Started Guide](https://opentelemetry.io/docs/collector/getting-started/) for deployment and configuration information.

## 🚀 New components 🚀

- `groupbyattrs` processor to group the records by provided attributes
- `dotnetdiagnostics` receiver to read metrics from .NET processes

## 🛑 Breaking changes 🛑

- `stackdriver` exporter marked as deprecated and renamed to `googlecloud`
- Change the rule expression in receiver creator for matching endpoints types from `type.port`, `type.hostport` and `type.pod` to `type == "port"`, `type == "hostport"` and `type == "pod"` (#2661)

## 💡 Enhancements 💡

- `loadbalancing` exporter: Add support for logs (#2470)
- `sumologic` exporter: Add carbon formatter (#2562)
- `awsecscontainermetrics` receiver: Add new metric for stopped container (#2383)
- `awsemf` exporter:
  - Send EMF logs in batches (#2572)
  - Add prometheus type field for CloudWatch compatibility (#2689)
- `signalfx` exporter:
  - Add resource attributes to events (#2631)
  - Add translation rule to drop dimensions (#2660)
  - Remove temporary host translation workaround (#2652)
  - Remove unnecessary default translation rules (#2672)
  - Update `exclude_metrics` option so that the default exclude rules can be overridden by setting the option to `[]` (#2737)
- `awsprometheusremotewrite` exporter: Add support for given IAM roles (#2675)
- `statsd` receiver: Change to use OpenTelemetry type instead of OpenCensus type (#2733)
- `resourcedetection` processor: Add missing entries for `cloud.infrastructure_service` (#2777)

## 🧰 Bug fixes 🧰

- `dynatrace` exporter: Serialize each datapoint into separate line (#2618)
- `splunkhec` exporter: Retain all otel attributes (#2712)
- `newrelic` exporter: Fix default metric URL (#2739)
- `googlecloud` exporter: Add host.name label if hostname is present in node (#2711)

## v0.22.0

# 🎉 OpenTelemetry Collector Contrib v0.22.0 (Beta) 🎉

The OpenTelemetry Collector Contrib contains everything in the [opentelemetry-collector release](https://github.com/open-telemetry/opentelemetry-collector/releases/tag/v0.22.0) (be sure to check the release notes here as well!). Check out the [Getting Started Guide](https://opentelemetry.io/docs/collector/getting-started/) for deployment and configuration information.

## 🚀 New components 🚀

- `filelog` receiver to tail and parse logs from files using the [opentelemetry-log-collection](https://github.com/open-telemetry/opentelemetry-log-collection) library

## 💡 Enhancements 💡

- `dynatrace` exporter: Send metrics to Dynatrace in chunks of 1000 (#2468)
- `k8s` processor: Add ability to associate metadata tags using pod UID rather than just IP (#2199)
- `signalfx` exporter:
  - Add statusCode to logging field on dimension client (#2459)
  - Add translation rules for `cpu.utilization_per_core` (#2540)
  - Updates to metadata handling (#2531)
  - Calculate extra network I/O metrics (#2553)
  - Calculate extra disk I/O metrics (#2557)
- `statsd` receiver: Add metric type label and `enable_metric_type` option (#2466)
- `sumologic` exporter: Add support for carbon2 format (#2562)
- `resourcedetection` processor: Add Azure detector (#2372)
- `k8scluster` receiver: Use OTel conventions for metadata (#2530)
- `newrelic` exporter: Multi-tenant support for sending trace data and performance enhancements (#2481)
- `stackdriver` exporter: Enable `retry_on_failure` and `sending_queue` options (#2613)
- Use standard way to convert from time.Time to proto Timestamp (#2548)

## 🧰 Bug fixes 🧰

- `signalfx` exporter:
  - Fix calculation of `network.total` metric (#2551)
  - Correctly convert dimensions on metadata updates (#2552)
- `awsxray` exporter and receiver: Fix the type of content_length (#2539)
- `resourcedetection` processor: Use values in accordance to semantic conventions for AWS (#2556)
- `awsemf` exporter: Fix concurrency issue (#2571)

## v0.21.0

# 🎉 OpenTelemetry Collector Contrib v0.21.0 (Beta) 🎉

The OpenTelemetry Collector Contrib contains everything in the [opentelemetry-collector release](https://github.com/open-telemetry/opentelemetry-collector/releases/tag/v0.21.0) (be sure to check the release notes here as well!). Check out the [Getting Started Guide](https://opentelemetry.io/docs/collector/getting-started/) for deployment and configuration information.

## 🚀 New components 🚀

- `loki` exporter to export data via HTTP to Loki

## 🛑 Breaking changes 🛑

- `signalfx` exporter: Allow periods to be sent in dimension keys (#2456). Existing users who do not want to change this functionality can set `nonalphanumeric_dimension_chars` to `_-`

## 💡 Enhancements 💡

- `awsemf` exporter:
  - Support unit customization before sending logs to AWS CloudWatch (#2318)
  - Group exported metrics by labels (#2317)
- `datadog` exporter: Add basic span events support (#2338)
- `alibabacloudlogservice` exporter: Support new metrics interface (#2280)
- `sumologic` exporter:
  - Enable metrics pipeline (#2117)
  - Add support for all types of log body (#2380)
- `signalfx` exporter: Add `nonalphanumeric_dimension_chars` config option (#2442)

## 🧰 Bug fixes 🧰

- `resourcedetection` processor: Fix resource attribute environment variable (#2378)
- `k8scluster` receiver: Fix nil pointer bug (#2450)

## v0.20.0

# 🎉 OpenTelemetry Collector Contrib v0.20.0 (Beta) 🎉

The OpenTelemetry Collector Contrib contains everything in the [opentelemetry-collector release](https://github.com/open-telemetry/opentelemetry-collector/releases/tag/v0.20.0) (be sure to check the release notes here as well!). Check out the [Getting Started Guide](https://opentelemetry.io/docs/collector/getting-started/) for deployment and configuration information.

## 🚀 New components 🚀

- `spanmetrics` processor to aggregate Request, Error and Duration (R.E.D) metrics from span data
- `awsxray` receiver to accept spans in the X-Ray Segment format
- `groupbyattrs` processor to group the records by provided attributes

## 🛑 Breaking changes 🛑

- Rename `kinesis` exporter to `awskinesis` (#2234)
- `signalfx` exporter: Remove `send_compatible_metrics` option, use `translation_rules` instead (#2267)
- `datadog` exporter: Remove default prefix from user metrics (#2308)

## 💡 Enhancements 💡

- `signalfx` exporter: Add k8s metrics to default excludes (#2167)
- `stackdriver` exporter: Reduce QPS (#2191)
- `datadog` exporter:
  - Translate otel exceptions to DataDog errors (#2195)
  - Use resource attributes for metadata and generated metrics (#2023)
- `sapm` exporter: Enable queuing by default (#1224)
- `dynatrace` exporter: Allow underscores anywhere in metric or dimension names (#2219)
- `awsecscontainermetrics` receiver: Handle stopped container's metadata (#2229)
- `awsemf` exporter: Enhance metrics batching in AWS EMF logs (#2271)
- `f5cloud` exporter: Add User-Agent header with version to requests (#2292)

## 🧰 Bug fixes 🧰

- `signalfx` exporter: Reinstate network/filesystem translation rules (#2171)

## v0.19.0

# 🎉 OpenTelemetry Collector Contrib v0.19.0 (Beta) 🎉

The OpenTelemetry Collector Contrib contains everything in the [opentelemetry-collector release](https://github.com/open-telemetry/opentelemetry-collector/releases/tag/v0.19.0) (be sure to check the release notes here as well!). Check out the [Getting Started Guide](https://opentelemetry.io/docs/collector/getting-started/) for deployment and configuration information.

## 🚀 New components 🚀

- `f5cloud` exporter to export metric, trace, and log data to F5 Cloud
- `jmx` receiver to report metrics from a target MBean server in conjunction with the [JMX Metric Gatherer](https://github.com/open-telemetry/opentelemetry-java-contrib/blob/main/contrib/jmx-metrics/README.md)

## 🛑 Breaking changes 🛑

- `signalfx` exporter: The `exclude_metrics` option now takes slice of metric filters instead of just metric names (slice of strings) (#1951)

## 💡 Enhancements 💡

- `datadog` exporter: Sanitize datadog service names (#1982)
- `awsecscontainermetrics` receiver: Add more metadata (#2011)
- `azuremonitor` exporter: Favor RPC over HTTP spans (#2006)
- `awsemf` exporter: Always use float64 as calculated rate (#2019)
- `splunkhec` receiver: Make the HEC receiver path configurable, and use `/*` by default (#2137)
- `signalfx` exporter:
  - Drop non-default metrics and add `include_metrics` option to override (#2145, #2146, #2162)
  - Rename `system.network.dropped_packets` metric to `system.network.dropped` (#2160)
  - Do not filter cloud attributes from dimensions (#2020)
- `redis` receiver: Migrate to pdata metrics #1889

## 🧰 Bug fixes 🧰

- `datadog` exporter: Ensure that version tag is added to trace stats (#2010)
- `loadbalancing` exporter: Rolling update of collector can stop the periodical check of DNS updates (#1798)
- `awsecscontainermetrics` receiver: Change the type of `exit_code` from string to int and deal with the situation when there is no data (#2147)
- `groupbytrace` processor: Make onTraceReleased asynchronous to fix processor overload (#1808)
- Handle cases where the time field of Splunk HEC events is encoded as a String (#2159)

## v0.18.0

# 🎉 OpenTelemetry Collector Contrib v0.18.0 (Beta) 🎉

The OpenTelemetry Collector Contrib contains everything in the [opentelemetry-collector release](https://github.com/open-telemetry/opentelemetry-collector/releases/tag/v0.18.0) (be sure to check the release notes here as well!). Check out the [Getting Started Guide](https://opentelemetry.io/docs/collector/getting-started/) for deployment and configuration information.

## 🚀 New components 🚀

- `sumologic` exporter to send logs and metrics data to Sumo Logic
- `dynatrace` exporter to send metrics to Dynatrace

## 💡 Enhancements 💡

- `datadog` exporter:
  - Add resource attributes to tags conversion feature (#1782)
  - Add Kubernetes conventions for hostnames (#1919)
  - Add container tags to datadog export for container infra metrics in service view (#1895)
  - Update resource naming and span naming (#1861)
  - Add environment variables support for config options (#1897)
- `awsxray` exporter: Add parsing of JavaScript stack traces (#1888)
- `elastic` exporter: Translate exception span events (#1858)
- `signalfx` exporter: Add translation rules to aggregate per core CPU metrics in default translations (#1841)
- `resourcedetection` processor: Gather tags associated with the EC2 instance and add them as resource attributes (#1899)
- `simpleprometheus` receiver: Add support for passing params to the prometheus scrape config (#1949)
- `azuremonitor` exporter: Implement Span status code specification changes - gRPC (#1960)
- `metricstransform` processor: Add grouping option ($1887)
- `alibabacloudlogservice` exporter: Use producer to send data to improve performance (#1981)

## 🧰 Bug fixes 🧰

- `datadog` exporter: Handle monotonic metrics client-side (#1805)
- `awsxray` exporter: Log error when translating span (#1809)

## v0.17.0

# 🎉 OpenTelemetry Collector Contrib v0.17.0 (Beta) 🎉

The OpenTelemetry Collector Contrib contains everything in the [opentelemetry-collector release](https://github.com/open-telemetry/opentelemetry-collector/releases/tag/v0.17.0) (be sure to check the release notes here as well!). Check out the [Getting Started Guide](https://opentelemetry.io/docs/collector/getting-started/) for deployment and configuration information.

## 💡 Enhancements 💡

- `awsemf` exporter: Add collector version to EMF exporter user agent (#1778)
- `signalfx` exporter: Add configuration for trace correlation (#1795)
- `statsd` receiver: Add support for metric aggregation (#1670)
- `datadog` exporter: Improve logging of hostname detection (#1796)

## 🧰 Bug fixes 🧰

- `resourcedetection` processor: Fix ecs detector to not use the default golang logger (#1745)
- `signalfx` receiver: Return 200 when receiver succeed (#1785)
- `datadog` exporter: Use a singleton for sublayer calculation (#1759)
- `awsxray` and `awsemf` exporters: Change the User-Agent content order (#1791)

## v0.16.0

# 🎉 OpenTelemetry Collector Contrib v0.16.0 (Beta) 🎉

The OpenTelemetry Collector Contrib contains everything in the [opentelemetry-collector release](https://github.com/open-telemetry/opentelemetry-collector/releases/tag/v0.16.0) (be sure to check the release notes here as well!). Check out the [Getting Started Guide](https://opentelemetry.io/docs/collector/getting-started/) for deployment and configuration information.

## 🛑 Breaking changes 🛑

- `honeycomb` exporter: Update to use internal data format (#1689)

## 💡 Enhancements 💡

- `newrelic` exporter: Add support for span events (#1643)
- `awsemf` exporter:
  - Add placeholder support in `log_group_name` and `log_stream_name` config (#1623, #1661)
  - Add label matching filtering rule (#1619)
- `resourcedetection` processor: Add new resource detector for AWS Elastic Beanstalk environments (#1585)
- `loadbalancing` exporter:
  - Add sort of endpoints in static resolver (#1692)
  - Allow specifying port when using DNS resolver (#1650)
- Add `batchperresourceattr` helper library that splits an incoming data based on an attribute in the resource (#1694)
- `alibabacloudlogservice` exporter:
  - Add logs exporter (#1609)
  - Change trace type from opencensus to opentelemetry (#1713)
- `datadog` exporter:
  - Improve trace exporter performance (#1706, #1707)
  - Add option to only send metadata (#1723)
- `awsxray` exporter:
  - Add parsing of Python stack traces (#1676)
  - Add collector version to user agent (#1730)

## 🧰 Bug fixes 🧰

- `loadbalancing` exporter:
  - Fix retry queue for exporters (#1687)
  - Fix `periodicallyResolve` for DNS resolver checks (#1678)
- `datadog` exporter: Fix status code handling (#1691)
- `awsxray` exporter:
  - Fix empty traces in X-Ray console (#1709)
  - Stricter requirements for adding http request url (#1729)
  - Fix status code handling for errors/faults (#1740)
- `signalfx` exporter:
  - Split incoming data requests by access token before enqueuing (#1727)
  - Disable retry on 400 and 401, retry with backoff on 429 and 503 (#1672)
- `awsecscontainermetrics` receiver: Improve error handling to fix seg fault (#1738)

## v0.15.0

# 🎉 OpenTelemetry Collector Contrib v0.15.0 (Beta) 🎉

The OpenTelemetry Collector Contrib contains everything in the [opentelemetry-collector release](https://github.com/open-telemetry/opentelemetry-collector/releases/tag/v0.15.0) (be sure to check the release notes here as well!). Check out the [Getting Started Guide](https://opentelemetry.io/docs/collector/getting-started/) for deployment and configuration information.

## 🚀 New components 🚀

- `zookeeper` receiver: Collects metrics from a Zookeeper instance using the `mntr` command
- `loadbalacing` exporter: Consistently exports spans belonging to the same trace to the same backend
- `windowsperfcounters` receiver: Captures the configured system, application, or custom performance counter data from the Windows registry using the PDH interface
- `awsprometheusremotewrite` exporter:  Sends metrics data in Prometheus TimeSeries format to a Prometheus Remote Write Backend and signs each outgoing HTTP request following the AWS Signature Version 4 signing process

## 💡 Enhancements 💡

- `awsemf` exporter:
  - Add `metric_declarations` config option for metric filtering and dimensions (#1503)
  - Add SummaryDataType and remove Min/Max from Histogram (#1584)
- `signalfxcorrelation` exporter: Add ability to translate host dimension (#1561)
- `newrelic` exporter: Use pdata instead of the OpenCensus for traces (#1587)
- `metricstransform` processor:
  - Add `combine` action for matched metrics (#1506)
  - Add `submatch_case` config option to specify case of matched label values (#1640)
- `awsecscontainermetrics` receiver: Extract cluster name from ARN (#1626)
- `elastic` exporter: Improve handling of span status if the status code is unset (#1591)

## 🧰 Bug fixes 🧰

- `awsemf` exporter: Add check for unhandled metric data types (#1493)
- `groupbytrace` processor: Make buffered channel to avoid goroutines leak (#1505)
- `stackdriver` exporter: Set `options.UserAgent` so that the OpenCensus exporter does not override the UA ($1620)

## v0.14.0

# 🎉 OpenTelemetry Collector Contrib v0.14.0 (Beta) 🎉

The OpenTelemetry Collector Contrib contains everything in the [opentelemetry-collector release](https://github.com/open-telemetry/opentelemetry-collector/releases/tag/v0.14.0) (be sure to check the release notes here as well!). Check out the [Getting Started Guide](https://opentelemetry.io/docs/collector/getting-started/) for deployment and configuration information.

## 🚀 New components 🚀

- `datadog` exporter to send metric and trace data to Datadog (#1352)
- `tailsampling` processor moved from core to contrib (#1383)

## 🛑 Breaking changes 🛑

- `jmxmetricsextension` migrated to `jmxreceiver` (#1182, #1357)
- Move signalfx correlation code out of `sapm` to `signalfxcorrelation` exporter (#1376)
- Move Splunk specific utils outside of common (#1306)
- `stackdriver` exporter:
    - Config options `metric_prefix` & `skip_create_metric_descriptor` are now nested under `metric`, see [README](https://github.com/open-telemetry/opentelemetry-collector-contrib/blob/main/exporter/stackdriverexporter/README.md).
    - Trace status codes no longer reflect gRPC codes as per spec changes: open-telemetry/opentelemetry-specification#1067
- `datadog` exporter: Remove option to change the namespace prefix (#1483)

## 💡 Enhancements 💡

- `splunkhec` receiver: Add ability to ingest metrics (#1276)
- `signalfx` receiver: Improve pipeline error handling (#1329)
- `datadog` exporter:
  - Improve hostname resolution (#1285)
  - Add flushing/export of traces and trace-related statistics (#1266)
  - Enable traces on Windows (#1340)
  - Send otel.exporter running metric (#1354)
  - Add tag normalization util method (#1373)
  - Send host metadata (#1351)
  - Support resource conventions for hostnames (#1434)
  - Add version tag extract (#1449)
- Add `batchpertrace` library to split the incoming batch into several batches, one per trace (#1257)
- `statsd` receiver:
  - Add timer support (#1335)
  - Add sample rate support for counter, transfer gauge to double and transfer counter to int only (#1361)
- `awsemf` exporter: Restructure metric translator logic (#1353)
- `resourcedetection` processor:
  - Add EC2 hostname attribute (#1324)
  - Add ECS Resource detector (#1360)
- `sapm` exporter: Add queue settings (#1390)
- `metrictransform` processor: Add metric filter option (#1447)
- `awsxray` exporter: Improve ECS attribute and origin translation (#1428)
- `resourcedetection` processor: Initial system detector (#1405)

## 🧰 Bug fixes 🧰

- Remove duplicate definition of cloud providers with core conventions (#1288)
- `kubeletstats` receiver: Handle nil references from the kubelet API (#1326)
- `awsxray` receiver:
  - Add kind type to root span to fix the empty parentID problem (#1338)
  - Fix the race condition issue (#1490)
- `awsxray` exporter:
  - Setting the tlsconfig InsecureSkipVerify using NoVerifySSL (#1350)
  - Drop invalid xray trace id (#1366)
- `elastic` exporter: Ensure span name is limited (#1371)
- `splunkhec` exporter: Don't send 'zero' timestamps to Splunk HEC (#1157)
- `stackdriver` exporter: Skip processing empty metrics slice (#1494)

## v0.13.0

# 🎉 OpenTelemetry Collector Contrib v0.13.0 (Beta) 🎉

The OpenTelemetry Collector Contrib contains everything in the [opentelemetry-collector release](https://github.com/open-telemetry/opentelemetry-collector/releases/tag/v0.13.0) (be sure to check the release notes here as well!). Check out the [Getting Started Guide](https://opentelemetry.io/docs/collector/getting-started/) for deployment and configuration information.

## 💡 Enhancements 💡

- `sapm` exporter:
  - Enable queuing by default (#1224)
  - Add SignalFx APM correlation (#1205)
  - Make span source attribute and destination dimension names configurable (#1286)
- `signalfx` exporter:
  - Pass context to the http client requests (#1225)
  - Update `disk.summary_utilization` translation rule to accommodate new labels (#1258)
- `newrelic` exporter: Add `span.kind` attribute (#1263)
- `datadog` exporter:
  - Add Datadog trace translation helpers (#1208)
  - Add API key validation (#1216)
- `splunkhec` receiver: Add the ability to ingest logs (#1268)
- `awscontainermetrics` receiver: Report `CpuUtilized` metric in percentage (#1283)
- `awsemf` exporter: Only calculate metric rate for cumulative counter and avoid SingleDimensionRollup for metrics with only one dimension (#1280)

## 🧰 Bug fixes 🧰

- Make `signalfx` exporter a metadata exporter (#1252)
- `awsecscontainermetrics` receiver: Check for empty network rate stats and set zero (#1260)
- `awsemf` exporter: Remove InstrumentationLibrary dimension in CloudWatch EMF Logs if it is undefined (#1256)
- `awsxray` receiver: Fix trace/span id transfer (#1264)
- `datadog` exporter: Remove trace support for Windows for now (#1274)
- `sapm` exporter: Correlation enabled check inversed (#1278)

## v0.12.0

# 🎉 OpenTelemetry Collector Contrib v0.12.0 (Beta) 🎉

The OpenTelemetry Collector Contrib contains everything in the [opentelemetry-collector release](https://github.com/open-telemetry/opentelemetry-collector/releases/tag/v0.12.0) (be sure to check the release notes here as well!). Check out the [Getting Started Guide](https://opentelemetry.io/docs/collector/getting-started/) for deployment and configuration information.

## 🚀 New components 🚀

- `awsemf` exporter to support exporting metrics to AWS CloudWatch (#498, #1169)
- `http_forwarder` extension that forwards HTTP requests to a specified target (#979, #1014, #1150)
- `datadog` exporter that sends metric and trace data to Datadog (#1142, #1178, #1181, #1212)
- `awsecscontainermetrics` receiver to collect metrics from Amazon ECS Task Metadata Endpoint (#1089, #1148, #1160)

## 💡 Enhancements 💡

- `signalfx` exporter:
  - Add host metadata synchronization (#1039, #1118)
  - Add `copy_dimensions` translator option (#1126)
  - Update `k8s_cluster` metric translations (#1121)
  - Add option to exclude metrics (#1156)
  - Add `avg` aggregation method (#1151)
  - Fallback to host if cloud resource id not found (#1170)
  - Add backwards compatible translation rules for the `dockerstatsreceiver` (#1201)
  - Enable queuing and retries (#1223)
- `splunkhec` exporter:
  - Add log support (#875)
  - Enable queuing and retries (#1222)
- `k8scluster` receiver: Standardize metric names (#1119)
- `awsxray` exporter:
  - Support AWS EKS attributes (#1090)
  - Store resource attributes in X-Ray segments (#1174)
- `honeycomb` exporter:
  - Add span kind to the event sent to Honeycomb (#474)
  - Add option to adjust the sample rate using an attribute on the span (#1162)
- `jmxmetrics` extension: Add subprocess manager to manage child java processes (#1028)
- `elastic` exporter: Initial metrics support (#1173)
- `k8s` processor: Rename default attr names for label/annotation extraction (#1214)
- Add common SignalFx host id extraction (#1100)
- Allow MSI upgrades (#1165)

## 🧰 Bug fixes 🧰

- `awsxray` exporter: Don't set origin to EC2 when not on AWS (#1115)

## v0.11.0

# 🎉 OpenTelemetry Collector Contrib v0.11.0 (Beta) 🎉

The OpenTelemetry Collector Contrib contains everything in the [opentelemetry-collector release](https://github.com/open-telemetry/opentelemetry-collector/releases/tag/v0.11.0) (be sure to check the release notes here as well!). Check out the [Getting Started Guide](https://opentelemetry.io/docs/collector/getting-started/) for deployment and configuration information.

## 🚀 New components 🚀
- add `dockerstats` receiver as top level component (#1081)
- add `tracegen` utility (#956)

## 💡 Enhancements 💡
- `stackdriver` exporter: Allow overriding client options via config (#1010)
- `k8scluster` receiver: Ensure informer caches are synced before initial data sync (#842)
- `elastic` exporter: Translate `deployment.environment` resource attribute to Elastic APM's semantically equivalent `service.environment` (#1022)
- `k8s` processor: Add logs support (#1051)
- `awsxray` exporter: Log response error with zap (#1050)
- `signalfx` exporter
  - Add dimensions to renamed metrics (#1041)
  - Add translation rules for `disk_ops.total` and `disk_ops.pending` metrics (#1082)
  - Add event support (#1036)
- `kubeletstats` receiver: Cache detailed PVC labels to reduce API calls (#1052)
- `signalfx` receiver: Add event support (#1035)

## v0.10.0

# 🎉 OpenTelemetry Collector Contrib v0.10.0 (Beta) 🎉

The OpenTelemetry Collector Contrib contains everything in the [opentelemetry-collector release](https://github.com/open-telemetry/opentelemetry-collector/releases/tag/v0.10.0) (be sure to check the release notes here as well!). Check out the [Getting Started Guide](https://opentelemetry.io/docs/collector/getting-started/) for deployment and configuration information.

## 🚀 New components 🚀
- add initial docker stats receiver, without sourcing in top level components (#495)
- add initial jmx metrics extension structure, without sourcing in top level components (#740)
- `routing` processor for routing spans based on HTTP headers (#907)
- `splunkhec` receiver to receive Splunk HEC metrics, traces and logs (#840)
- Add skeleton for `http_forwarder` extension that forwards HTTP requests to a specified target (#979)

## 💡 Enhancements 💡
- `stackdriver` exporter
  - Add timeout parameter (#835)
  - Add option to configurably set UserAgent string (#758)
- `signalfx` exporter
  - Reduce memory allocations for big batches processing (#871)
  - Add AWSUniqueId and gcp_id generation (#829)
  - Calculate cpu.utilization compatibility metric (#839, #974, #954)
- `metricstransform` processor: Replace `{{version}}` in label values (#876)
- `resourcedetection` processor: Logs Support (#970)
- `statsd` receiver: Add parsing for labels and gauges (#903)

## 🧰 Bug fixes 🧰
- `k8s` processor
  - Wrap metrics before sending further down the pipeline (#837)
  - Fix setting attributes on metrics passed from agent (#836)
- `awsxray` exporter: Fix "pointer to empty string" is not omitted bug (#830)
- `azuremonitor` exporter: Treat UNSPECIFIED span kind as INTERNAL (#844)
- `signalfx` exporter: Remove misleading warnings (#869)
- `newrelic` exporter: Fix panic if service name is empty (#969)
- `honeycomb` exporter: Don't emit default proc id + starttime (#972)

## v0.9.0

# 🎉 OpenTelemetry Collector Contrib v0.9.0 (Beta) 🎉

The OpenTelemetry Collector Contrib contains everything in the [opentelemetry-collector release](https://github.com/open-telemetry/opentelemetry-collector/releases/tag/v0.9.0) (be sure to check the release notes here as well!). Check out the [Getting Started Guide](https://opentelemetry.io/docs/collector/getting-started/) for deployment and configuration information.

## 🛑 Breaking changes 🛑
- Remove deprecated `lightstep` exporter (#828)

## 🚀 New components 🚀
- `statsd` receiver for ingesting StatsD messages (#566)

## 💡 Enhancements 💡
- `signalfx` exporter
   - Add disk usage translations (#760)
   - Add disk utilization translations (#782)
   - Add translation rule to drop redundant metrics (#809)
- `kubeletstats` receiver
  - Sync available volume metadata from /pods endpoint (#690)
  - Add ability to collect detailed data from PVC (#743)
- `awsxray` exporter: Translate SDK name/version into xray model (#755)
- `elastic` exporter: Translate semantic conventions to Elastic destination fields (#671)
- `stackdriver` exporter: Add point count metric (#757)
- `awsxray` receiver
  - Ported the TCP proxy from the X-Ray daemon (#774)
  - Convert to OTEL trace format (#691)

## 🧰 Bug fixes 🧰
- `kubeletstats` receiver: Do not break down metrics batch (#754)
- `host` observer: Fix issue on darwin where ports listening on all interfaces are not correctly accounted for (#582)
- `newrelic` exporter: Fix panic on missing span status (#775)

## v0.8.0

# 🎉 OpenTelemetry Collector Contrib v0.8.0 (Beta) 🎉

The OpenTelemetry Collector Contrib contains everything in the [opentelemetry-collector release](https://github.com/open-telemetry/opentelemetry-collector/releases/tag/v0.8.0) (be sure to check the release notes here as well!). Check out the [Getting Started Guide](https://opentelemetry.io/docs/collector/getting-started/) for deployment and configuration information.

## 🚀 New components 🚀

- Receivers
  - `prometheusexec` subprocess manager (##499)

## 💡 Enhancements 💡

- `signalfx` exporter
  - Add/Update metric translations (#579, #584, #639, #640, #652, #662)
  - Add support for calculate new metric translator (#644)
  - Add renaming rules for load metrics (#664)
  - Update `container.name` to `k8s.container.name` in default translation rule (#683)
  - Rename working-set and page-fault metrics (#679)
- `awsxray` exporter
  - Translate exception event into xray exception (#577)
  - Add ingestion of X-Ray segments via UDP (#502)
  - Parse Java stacktrace and populate in xray cause (#687)
- `kubeletstats` receiver
  - Add metric_groups option (#648)
  - Set datapoint timestamp in receiver (#661)
  - Change `container.name` label to `k8s.container.name` (#680)
  - Add working-set and page-fault metrics (#666)
  - Add basic support for volume metrics (#667)
- `stackdriver` trace exporter: Move to new interface and pdata (#486)
- `metricstranform` processor: Keep timeseries and points in order after aggregation (#663)
- `k8scluster` receiver: Change `container.spec.name` label to `k8s.container.name` (#681)
- Migrate receiver creator to internal data model (#701)
- Add ec2 support to `resourcedetection` processor (#587)
- Enable timeout, sending queue and retry for SAPM exporter (#707)

## 🧰 Bug fixes 🧰

- `azuremonitor` exporter: Correct HTTP status code success mapping (#588)
- `k8scluster` receiver: Fix owner reference in metadata updates (#649)
- `awsxray` exporter: Fix handling of db system (#697)

## 🚀 New components 🚀

- Skeleton for AWS ECS container metrics receiver (#463)
- `prometheus_exec` receiver (#655)

## v0.7.0

# 🎉 OpenTelemetry Collector Contrib v0.7.0 (Beta) 🎉

The OpenTelemetry Collector Contrib contains everything in the [opentelemetry-collector release](https://github.com/open-telemetry/opentelemetry-collector/releases/tag/v0.7.0) (be sure to check the release notes here as well!). Check out the [Getting Started Guide](https://opentelemetry.io/docs/collector/getting-started/) for deployment and configuration information.

## 🛑 Breaking changes 🛑

- `awsxray` receiver updated to support udp: `tcp_endpoint` config option renamed to `endpoint` (#497)
- TLS config changed for `sapmreceiver` (#488) and `signalfxreceiver` receivers (#488)

## 🚀 New components 🚀

- Exporters
  - `sentry` adds tracing exporter for [Sentry](https://sentry.io/) (#565)
- Extensions
  - `endpoints` observer: adds generic endpoint watcher (#427)
  - `host` observer: looks for listening network endpoints on host (#432)

## 💡 Enhancements 💡

- Update `honeycomb` exporter for v0.8.0 compatibility
- Extend `metricstransform` processor to be able to add a label to an existing metric (#441)
- Update `kubeletstats` metrics according to semantic conventions (#475)
- Updated `awsxray` receiver config to use udp (#497)
- Add `/pods` endpoint support in `kubeletstats` receiver to add extra labels (#569)
- Add metric translation options to `signalfx` exporter (#477, #501, #571, #573)

## 🧰 Bug fixes 🧰

- `azuremonitor` exporter: Mark spanToEnvelope errors as permanent (#500)

## v0.6.0

# 🎉 OpenTelemetry Collector Contrib v0.6.0 (Beta) 🎉

The OpenTelemetry Collector Contrib contains everything in the [opentelemetry-collector release](https://github.com/open-telemetry/opentelemetry-collector/releases/tag/v0.6.0) (be sure to check the release notes here as well!). Check out the [Getting Started Guide](https://opentelemetry.io/docs/collector/getting-started/) for deployment and configuration information.

## 🛑 Breaking changes 🛑

- Removed `jaegarlegacy` (#397) and `zipkinscribe` receivers (#410)
- `kubeletstats` receiver: Renamed `k8s.pod.namespace` pod label to `k8s.namespace.name` and `k8s.container.name` container label to `container.name`

## 🚀 New components 🚀

- Processors
  - `metricstransform` renames/aggregates within individual metrics (#376) and allow changing the data type between int and float (#402)

## 💡 Enhancements 💡

- `awsxray` exporter: Use `peer.service` as segment name when set. (#385)
- `splunk` exporter: Add trace exports support (#359, #399)
- Build and publish Windows MSI (#408) and DEB/RPM Linux packages (#405)

## 🧰 Bug fixes 🧰

- `kubeletstats` receiver:
  - Fixed NPE for newly created pods (#404)
  - Updated to latest change in the ReceiverFactoryOld interface (#401)
  - Fixed logging and self reported metrics (#357)
- `awsxray` exporter: Only convert SQL information for SQL databases. (#379)
- `resourcedetection` processor: Correctly obtain machine-type info from gce metadata (#395)
- `k8scluster` receiver: Fix container resource metrics (#416)

## v0.5.0

Released 01-07-2020

# 🎉 OpenTelemetry Collector Contrib v0.5.0 (Beta) 🎉

The OpenTelemetry Collector Contrib contains everything in the [opentelemetry-collector release](https://github.com/open-telemetry/opentelemetry-collector/releases/tag/v0.5.0) (be sure to check the release notes here as well!). Check out the [Getting Started Guide](https://opentelemetry.io/docs/collector/getting-started/) for deployment and configuration information.

## 🚀 New components 🚀

- Processors
  - `resourcedetection` to automatically detect the resource based on the configured set of detectors (#309)

## 💡 Enhancements 💡

- `kubeletstats` receiver: Support for ServiceAccount authentication (#324)
- `signalfx` exporter and receiver
  - Add SignalFx metric token passthrough and config option (#325)
  - Set default endpoint of `signalfx` receiver to `:9943` (#351)
- `awsxray` exporter: Support aws plugins EC2/ECS/Beanstalk (#343)
- `sapm` exporter and receiver: Add SAPM access token passthrough and config option (#349)
- `k8s` processor: Add metrics support (#358)
- `k8s` observer: Separate annotations from labels in discovered pods (#363)

## 🧰 Bug fixes 🧰

- `honeycomb` exporter: Remove shared use of libhoney from goroutines (#305)

## v0.4.0

Released 17-06-2020

# 🎉 OpenTelemetry Collector Contrib v0.4.0 (Beta) 🎉

The OpenTelemetry Collector Contrib contains everything in the [opentelemetry-collector release](https://github.com/open-telemetry/opentelemetry-collector/releases/tag/v0.4.0) (be sure to check the release notes here as well!). Check out the [Getting Started Guide](https://opentelemetry.io/docs/collector/getting-started/) for deployment and configuration information.

## 🛑 Breaking changes 🛑

  - `signalfx` exporter `url` parameter changed to `ingest_url` (no impact if only using `realm` setting)

## 🚀 New components 🚀

- Receivers
  - `receiver_creator` to create receivers at runtime (#145), add observer support to receiver_creator (#173), add rules support (#207), add dynamic configuration values (#235) 
  - `kubeletstats` receiver (#237) 
  - `prometheus_simple` receiver (#184) 
  - `kubernetes-cluster` receiver (#175) 
  - `redis` receiver (#138)
- Exporters
  - `alibabacloudlogservice` exporter (#259) 
  - `SplunkHEC` metrics exporter (#246)
  - `elastic` APM exporter (#240)
  - `newrelic` exporter (#229) 
- Extensions
  - `k8s` observer (#185) 

## 💡 Enhancements 💡

- `awsxray` exporter
  - Use X-Ray convention of segment name == service name (#282)
  - Tweak xray export to improve rendering of traces and improve parity (#241)
  - Add handling for spans received with nil attributes (#212)
- `honeycomb` exporter
  - Use SendPresampled (#291)
  - Add span attributes as honeycomb event fields (#271)
  - Support resource labels in Honeycomb exporter (#20)
- `k8s` processor
  - Add support of Pod UID extraction to k8sprocessor (#219)
  - Use `k8s.pod.ip` to record resource IP instead of just `ip` (#183)
  - Support same authentication mechanism as other kubernetes components do (#307)
- `sapm` exporter: Add TLS for SAPM and SignalFx receiver (#215)
- `signalfx` exporter
  - Add metric metadata syncer to SignalFx exporter (#231)
  - Add TLS for SAPM and SignalFx receiver (#215)
- `stackdriver` exporter: Add support for resource mapping in config (#163)

## 🧰 Bug fixes 🧰

- `awsxray` exporter: Wrap bad request errors for proper handling by retry queue (#205)
- `lightstep` exporter: Ensure Lightstep exporter doesnt crash on nil node (#250)
- `sapm` exporter: Do not break Jaeger traces before sending downstream (#193)
- `k8s` processor: Ensure Jaeger spans work in passthrough mode (262)

## 🧩 Components 🧩

### Receivers

| Traces | Metrics |
|:-------:|:-------:|
| Jaeger Legacy | Carbon |
| SAPM (SignalFx APM) | Collectd | 
| Zipkin Scribe | K8s Cluster |
| | Redis |
| |  SignalFx | 
| | Simple Prometheus |
| | Wavefront |

### Processors

- K8s

### Exporters

| Commercial | Community |
|:------------:|:-----------:|
| Alibaba Cloud Log Service | Carbon |
| AWS X-ray | Elastic |
| Azure Monitor | Jaeger Thrift |
| Honeycomb | Kinesis |
| Lightstep |
| New Relic |
| SAPM (SignalFx APM) | 
| SignalFx (Metrics) |
| Splunk HEC |
| Stackdriver (Google) |

### Extensions

- Observer
  - K8s

## v0.3.0 Beta

Released 2020-03-30

### Breaking changes

-  Make prometheus receiver config loading strict. #697 
Prometheus receiver will now fail fast if the config contains unused keys in it.

### Changes and fixes

- Enable best effort serve by default of Prometheus Exporter (https://github.com/orijtech/prometheus-go-metrics-exporter/pull/6)
- Fix null pointer exception in the logging exporter #743 
- Remove unnecessary condition to have at least one processor #744 
- Updated Honeycomb exported to `honeycombio/opentelemetry-exporter-go v0.3.1`

### Features

Receivers / Exporters:

* AWS X-Ray
* Carbon
* CollectD
* Honeycomb
* Jaeger
* Kinesis
* LightStep
* OpenCensus
* OpenTelemetry
* SAPM
* SignalFx
* Stackdriver
* Wavefront
* Zipkin
* Zipkin Scribe


Processors:

* Attributes
* Batch
* Memory Limiter
* Queued Retry
* Resource
* Sampling
* Span
* Kubernetes

Extensions:

* Health Check
* Performance Profiler
* zPages


## v0.2.8

Released 2020-03-25

Alpha v0.2.8 of OpenTelemetry Collector Contrib.

- Implemented OTLP receiver and exporter.
- Added ability to pass config to the service programmatically (useful for custom builds).
- Improved own metrics / observability.


## v0.2.7

Released 2020-03-17

### Self-Observability
- New command-line switch to control legacy and new metrics. Users are encouraged
to experiment and migrate to the new metrics.
- Improved error handling on shutdown.


### Processors
- Fixed passthrough mode k8sprocessor.
- Added `HASH` action to attribute processor.

### Receivers and Exporters
- Added Honeycomb exporter.
- Added LightStep exporter.
- Added regular expression for Carbon receiver, allowing the metric name to be broken into proper label keys and values.
- Updated Stackdriver exporter to use a new batch API.


## v0.2.6 Alpha

Released 2020-02-18

### Self-Observability
- Updated metrics prefix to `otelcol` and expose command line argument to modify the prefix value.
- Batch dropped span now emits zero when no spans are dropped.

### Processors
- Extended Span processor to have include/exclude span logic.
- Ability to choose strict or regexp matching for include/exclude filters.

### Receivers and Exporters
- Added Carbon receiver and exporter.
- Added Wavefront receiver.


## v0.0.5 Alpha

Released 2020-01-30

- Regexp-based filtering of span names.
- Ability to extract attributes from span names and rename span.
- File exporter for debugging.
- Span processor is now enabled by default.

## v0.0.1 Alpha

Released 2020-01-11

First release of OpenTelemetry Collector Contrib.


[v0.3.0]: https://github.com/open-telemetry/opentelemetry-collector-contrib/compare/v0.2.8...v0.3.0
[v0.2.8]: https://github.com/open-telemetry/opentelemetry-collector-contrib/compare/v0.2.7...v0.2.8
[v0.2.7]: https://github.com/open-telemetry/opentelemetry-collector-contrib/compare/v0.2.6...v0.2.7
[v0.2.6]: https://github.com/open-telemetry/opentelemetry-collector-contrib/compare/v0.0.5...v0.2.6
[v0.0.5]: https://github.com/open-telemetry/opentelemetry-collector-contrib/compare/v0.0.1...v0.0.5
[v0.0.1]: https://github.com/open-telemetry/opentelemetry-collector-contrib/tree/v0.0.1<|MERGE_RESOLUTION|>--- conflicted
+++ resolved
@@ -2,19 +2,17 @@
 
 ## Unreleased
 
-<<<<<<< HEAD
+
+## 🛑 Breaking changes 🛑
+
+- `memcachedreceiver`: Update metric names (#6594)
+## 🚀 New components 🚀
+
+## 🧰 Bug fixes 🧰
+
 ## 💡 Enhancements 💡
 
 - `spanmetricproccessor`: Support specifying resource attributes to attach to metrics generated from traces (#6717)
-=======
-## 🛑 Breaking changes 🛑
-
-- `memcachedreceiver`: Update metric names (#6594)
-## 🚀 New components 🚀
-
-## 🧰 Bug fixes 🧰
-
-## 💡 Enhancements 💡
 
 ## v0.41.0
 
@@ -58,7 +56,6 @@
 - `splunkhecexporter`: remove duplication of host.name attribute (#6527)
 - `tanzuobservabilityexporter`: add consumer for sum metrics. (#6385)
 - Update log-collection library to v0.23.0 (#6593)
->>>>>>> 7c50549d
 
 ## v0.40.0
 
