# Changelog

## Unreleased

## 🛑 Breaking changes 🛑

<<<<<<< HEAD
- `sapm` receiver: Use Jaeger status values instead of OpenCensus (#6682)
- `jaeger` receiver/exporter: Parse/set Jaeger status with OTel spec values (#6682)

=======
- `memcachedreceiver`: Update metric names (#6594)
>>>>>>> 7c50549d
## 🚀 New components 🚀

## 🧰 Bug fixes 🧰

## 💡 Enhancements 💡

## v0.41.0

## 🛑 Breaking changes 🛑

- None

## 🚀 New components 🚀

- `asapauthextension` (#6627)
- `mongodbatlasreceiver` (#6367)

## 🧰 Bug fixes 🧰

- `filestorageextension`: fix panic when configured directory cannot be accessed (#6103)
- `hostmetricsreceiver`: fix set of attributes for system.cpu.time metric (#6422)
- `k8sobserver`: only record pod endpoints for running pods (#5878)
- `mongodbatlasreceiver`: fix attributes fields in metadata.yaml (#6440)
- `prometheusexecreceiver`: command line processing on Windows (#6145)
- `spanmetricsprocessor`: fix exemplars support (#6140)
-  Remap arm64 to aarch64 on rpm/deb packages (#6635)

## 💡 Enhancements 💡

- `datadogexporter`: do not use attribute localhost-like hostnames (#6477)
- `datadogexporter`: retry per network call (#6412)
- `datadogexporter`: take hostname into account for cache (#6223)
- `exporter/lokiexporter`: adding a feature for loki exporter to encode JSON for log entry (#5846)
- `googlecloudspannerreceiver`: added fallback to ADC for database connections. (#6629)
- `googlecloudspannerreceiver`: added parsing only distinct items for sample lock request label. (#6514)
- `googlecloudspannerreceiver`: added request tag label to metadata config for top query stats. (#6475)
- `googlecloudspannerreceiver`: added sample lock requests label to the top lock stats metrics. (#6466)
- `googlecloudspannerreceiver`: added transaction tag label to metadata config for top transaction stats. (#6433)
- `groupbyattrsprocessor`: added support for metrics signal (#6248)
- `hostmetricsreceiver`: ensure SchemaURL is set (#6482)
- `kubeletstatsreceiver`: add support for read-only kubelet endpoint (#6488)
- `mysqlreceiver`: enable native authentication (#6628)
- `mysqlreceiver`: remove requirement for password on MySQL (#6479)
- `receiver/prometheusreceiver`: do not add host.name to metrics from localhost/unspecified targets (#6476)
- `spanmetricsprocessor`: add setStatus operation (#5886)
- `splunkhecexporter`: remove duplication of host.name attribute (#6527)
- `tanzuobservabilityexporter`: add consumer for sum metrics. (#6385)
- Update log-collection library to v0.23.0 (#6593)

## v0.40.0

## 🛑 Breaking changes 🛑

- `tencentcloudlogserviceexporter`: change `Endpoint` to `Region` to simplify configuration (#6135)

## 🚀 New components 🚀

- Add `memcached` receiver (#5839)

## 🧰 Bug fixes 🧰

- Fix token passthrough for HEC (#5435)
- `datadogexporter`: Fix missing resource attributes default mapping when resource_attributes_as_tags: false (#6359)
- `tanzuobservabilityexporter`: Log and report missing metric values. (#5835)
- `mongodbatlasreceiver`: Fix metrics metadata (#6395)

## 💡 Enhancements 💡

- `awsprometheusremotewrite` exporter: Improve error message when failing to sign request
- `mongodbatlas`: add metrics (#5921)
- `healthcheckextension`: Add path option (#6111)
- Set unprivileged user to container image (#6380)
- `k8sclusterreceiver`: Add allocatable type of metrics (#6113)
- `observiqexporter`: Allow Dialer timeout to be configured (#5906)
- `routingprocessor`: remove broken debug log fields (#6373)
- `prometheusremotewriteexporter`: Add exemplars support (#5578) 

## v0.39.0

## 🛑 Breaking changes 🛑

- `httpdreceiver` renamed to `apachereceiver` to match industry standards (#6207)
- `tencentcloudlogserviceexporter` change `Endpoint` to `Region` to simplify configuration (#6135)

## 🚀 New components 🚀

- Add `postgresqlreceiver` config and factory (#6153)
- Add TencentCloud LogService exporter `tencentcloudlogserviceexporter` (#5722)
- Restore `jaegerthrifthttpexporter` (#5666)
- Add `skywalkingexporter` (#5690, #6114)

## 🧰 Bug fixes 🧰

- `datadogexporter`: Improve cumulative metrics reset detection using `StartTimestamp` (#6120)
- `mysqlreceiver`: Address issues in shutdown function (#6239)
- `tailsamplingprocessor`: End go routines during shutdown (#5693)
- `googlecloudexporter`: Update google cloud exporter to correctly close the metric exporter (#5990)
- `statsdreceiver`: Fix the summary point calculation (#6155)
- `datadogexporter` Correct default value for `send_count_sum_metrics` (#6130)

## 💡 Enhancements 💡

- `datadogexporter`: Increase default timeout to 15 seconds (#6131)
- `googlecloudspannerreceiver`: Added metrics cardinality handling for Google Cloud Spanner receiver (#5981, #6148, #6229)
- `mysqlreceiver`: Mysql add support for different protocols (#6138)
- `bearertokenauthextension`: Added support of Bearer Auth for HTTP Exporters (#5962)
- `awsxrayexporter`: Fallback to rpc.method for segment operation when aws.operation missing (#6231)
- `healthcheckextension`: Add new health check feature for collector pipeline (#5643)
- `datadogexporter`: Always add current hostname (#5967)
- `k8sattributesprocessor`: Add code to fetch all annotations and labels by specifying key regex (#5780)
- `datadogexporter`: Do not rely on collector to resolve envvar when possible to resolve them (#6122)
- `datadogexporter`: Add container tags to attributes package (#6086)
- `datadogexporter`: Preserve original TraceID (#6158)
- `prometheusreceiver`: Enhance prometheus receiver logger to determine errors, test real e2e usage (#5870)
- `awsxrayexporter`: Added support for AWS AppRunner origin (#6141)

## v0.38.0

## 🛑 Breaking changes 🛑

- `datadogexporter` Make distributions the default histogram export option. (#5885)
- `redisreceiver` Update Redis receiver's metric names. (#5837)
- Remove `scraperhelper` from contrib, use the core version. (#5826)

## 🚀 New components 🚀

- `googlecloudspannerreceiver` Added implementation of Google Cloud Spanner receiver. (#5727)
- `awsxrayproxy` Wire up awsxrayproxy extension. (#5747)
- `awscontainerinsightreceiver` Enable AWS Container Insight receiver. (#5960)

## 🧰 Bug fixes 🧰

- `statsdreceiver`: fix start timestamp / temporality for counters. (#5714)
- Fix security issue related to github.com/tidwall/gjson. (#5936)
- `datadogexporter` Fix cumulative histogram handling in distributions mode (#5867)
- `datadogexporter` Skip nil sketches (#5925)

## 💡 Enhancements 💡

- Extend `kafkareceiver` configuration capabilities. (#5677)
- Convert `mongodbatlas` receiver to use scraperhelper. (#5827)
- Convert `dockerstats` receiver to use scraperhelper. (#5825)
- Convert `podman` receiver to use scraperhelper. (#5822)
- Convert `redisreceiver` to use scraperhelper. (#5796)
- Convert `kubeletstats` receiver to use scraperhelper. (#5821)
- `googlecloudspannerreceiver` Migrated Google Cloud Spanner receiver to scraper approach. (#5868)
- `datadogexporter` Use a `Consumer` interface for decoupling from zorkian's package. (#5315)
- `mdatagen` - Add support for extended metric descriptions (#5688)
- `signalfxexporter` Log datapoints option. (#5689)
- `cumulativetodeltaprocessor`: Update cumulative to delta. (#5772)
- Update configuration default values in log receivers docs. (#5840)
- `fluentforwardreceiver`: support more complex fluent-bit objects. (#5676)
- `datadogexporter` Remove spammy logging. (#5856)
- `datadogexporter` Remove obsolete report_buckets config. (#5858)
- Improve performance of metric expression matcher. (#5864)
- `tanzuobservabilityexporter` Introduce metricsConsumer and gaugeMetricConsumer. (#5426)
- `awsxrayexporter` rpc.system has priority to determine aws namespace. (#5833)
- `tailsamplingprocessor` Add support for composite sampling policy to the tailsampler. (#4958)
- `kafkaexporter` Add support for AWS_MSK_IAM SASL Auth (#5763)
- Refactor the client Authenticators  for the new "ClientAuthenticator" interfaces (#5905)
- `mongodbatlasreceiver` Add client wrapper for MongoDB Atlas support (#5386)
- `redisreceiver` Update Redis config options (#5861)
- `routingprocessor`: allow routing for all signals (#5869)
- `extension/observer/docker` add ListAndWatch to observer (#5851)

## v0.37.1

## 🧰 Bug fixes 🧰

- Fixes a problem with v0.37.0 which contained dependencies on v0.36.0 components. They should have been updated to v0.37.0.

## v0.37.0

## 🚀 New components 🚀

- [`journald` receiver](https://github.com/open-telemetry/opentelemetry-collector-contrib/tree/main/receiver/journaldreceiver) to parse Journald events from systemd journal using the [opentelemetry-log-collection](https://github.com/open-telemetry/opentelemetry-log-collection) library

## 🛑 Breaking changes 🛑

- Remove squash on configtls.TLSClientSetting for splunkhecexporter (#5541)
- Remove squash on configtls.TLSClientSetting for elastic components (#5539)
- Remove squash on configtls.TLSClientSetting for observiqexporter (#5540)
- Remove squash on configtls.TLSClientSetting for AWS components (#5454)
- Move `k8sprocessor` to `k8sattributesprocessor`.
- Rename `k8s_tagger` configuration `k8sattributes`.
- filelog receiver: use empty value for `SeverityText` field instead of `"Undefined"` (#5423)
- Rename `configparser.ConfigMap` to `config.Map`
- Rename `pdata.AggregationTemporality*` to `pdata.MetricAggregationTemporality*`
- Remove deprecated `batchpertrace` package/module (#5380)

## 💡 Enhancements 💡

- `k8sattributes` processor: add container metadata enrichment (#5467, #5572)
- `resourcedetection` processor: Add an option to force using hostname instead of FQDN (#5064)
- `dockerstats` receiver: Move docker client into new shared `internal/docker` (#4702)
- `spanmetrics` processor:
  - Add exemplars to metrics (#5263)
  - Support resource attributes in metrics dimensions (#4624)
- `filter` processor:
  - Add log filtering by `regexp` type filters (#5237)
  - Add record level log filtering (#5418)
- `dynatrace` exporter: Handle non-gauge data types (#5056)
- `datadog` exporter:
  - Add support for exporting histograms as sketches (#5082)
  - Scrub sensitive information from errors (#5575)
  - Add option to send instrumentation library metadata tags with metrics (#5431)
- `podman` receiver: Add `api_version`, `ssh_key`, and `ssh_passphrase` config options (#5430)
- `signalfx` exporter:
  - Add `max_connections` config option (#5432)
  - Add dimension name to log when value > 256 chars (#5258)
  - Discourage setting of endpoint path (#4851)
- `kubeletstats` receiver: Convert to pdata instead of using OpenCensus (#5458)
- `tailsampling` processor: Add `invert_match` config option to `string_attribute` policy (#4393)
- `awsemf` exporter: Add a feature flag in UserAgent for AWS backend to monitor the adoptions (#5178)
- `splunkhec` exporter: Handle explicitly NaN and Inf values (#5581)
- `hostmetrics` receiver:
  - Collect more process states in processes scraper (#4856)
  - Add device label to paging scraper (#4854)
- `awskinesis` exporter: Extend to allow for dynamic export types (#5440)

## 🧰 Bug fixes 🧰

- `datadog` exporter:
  - Fix tags on summary and bucket metrics (#5416)
  - Fix cache key generation for cumulative metrics (#5417)
- `resourcedetection` processor: Fix failure to start collector if at least one detector returns an error (#5242)
- `prometheus` exporter: Do not record obsreport calls (#5438)
- `prometheus` receiver: Metric type fixes to match Prometheus functionality (#4865)
- `sentry` exporter: Fix sentry tracing (#4320)
- `statsd` receiver: Set quantiles for metrics (#5647)

## v0.36.0

## 🛑 Breaking changes 🛑

- `filter` processor: The configs for `logs` filter processor have been changed to be consistent with the `metrics` filter processor. (#4895)
- `splunk_hec` receiver: 
  - `source_key`, `sourcetype_key`, `host_key` and `index_key` have now moved under `hec_metadata_to_otel_attrs` (#4726)
  - `path` field on splunkhecreceiver configuration is removed: We removed the `path` attribute as any request going to the Splunk HEC receiver port should be accepted, and added the `raw_path` field to explicitly map the path accepting raw HEC data. (#4951)
- feat(dynatrace): tags is deprecated in favor of default_dimensions (#5055)

## 💡 Enhancements 💡

- `filter` processor: Add ability to `include` logs based on resource attributes in addition to excluding logs based on resource attributes for strict matching. (#4895)
- `kubelet` API: Add ability to create an empty CertPool when the system run environment is windows
- `JMX` receiver: Allow JMX receiver logging level to be configured (#4898)
- `datadog` exporter: Export histograms as in OpenMetrics Datadog check (#5065)
- `dockerstats` receiver: Set Schema URL (#5239)
- Rename memorylimiter -> memorylimiterprocessor (#5262)
- `awskinesis` exporter: Refactor AWS kinesis exporter to be synchronous  (#5248)

## v0.35.0

## 🛑 Breaking changes 🛑

- Rename configparser.Parser to configparser.ConfigMap (#5070)
- Rename TelemetryCreateSettings -> TelemetrySettings (#5169)

## 💡 Enhancements 💡

- chore: update influxdb exporter and receiver (#5058)
- chore(dynatrace): use payload limit from api constants (#5077)
- Add documentation for filelog's new force_flush_period parameter (#5066)
- Reuse the gzip reader with a sync.Pool (#5145)
- Add a trace observer when splunkhecreceiver is used for logs (#5063)
- Remove usage of deprecated pdata.AttributeValueMapToMap (#5174)
- Podman Stats Receiver: Receiver and Metrics implementation (#4577)

## 🧰 Bug fixes 🧰

- Use staleness markers generated by prometheus, rather than making our own (#5062)
- `datadogexporter` exporter: skip NaN and infinite values (#5053)

## v0.34.0

## 🚀 New components 🚀

- [`cumulativetodelta` processor](https://github.com/open-telemetry/opentelemetry-collector-contrib/tree/main/processor/cumulativetodeltaprocessor) to convert cumulative sum metrics to cumulative delta

- [`file` exporter](https://github.com/open-telemetry/opentelemetry-collector-contrib/tree/main/exporter/fileexporter) from core repository ([#3474](https://github.com/open-telemetry/opentelemetry-collector/issues/3474))
- [`jaeger` exporter](https://github.com/open-telemetry/opentelemetry-collector-contrib/tree/main/exporter/jaegerexporter) from core repository ([#3474](https://github.com/open-telemetry/opentelemetry-collector/issues/3474))
- [`kafka` exporter](https://github.com/open-telemetry/opentelemetry-collector-contrib/tree/main/exporter/kafkaexporter) from core repository ([#3474](https://github.com/open-telemetry/opentelemetry-collector/issues/3474))
- [`opencensus` exporter](https://github.com/open-telemetry/opentelemetry-collector-contrib/tree/main/exporter/opencensusexporter) from core repository ([#3474](https://github.com/open-telemetry/opentelemetry-collector/issues/3474))
- [`prometheus` exporter](https://github.com/open-telemetry/opentelemetry-collector-contrib/tree/main/exporter/prometheusexporter) from core repository ([#3474](https://github.com/open-telemetry/opentelemetry-collector/issues/3474))
- [`prometheusremotewrite` exporter](https://github.com/open-telemetry/opentelemetry-collector-contrib/tree/main/exporter/prometheusremotewriteexporter) from core repository ([#3474](https://github.com/open-telemetry/opentelemetry-collector/issues/3474))
- [`zipkin` exporter](https://github.com/open-telemetry/opentelemetry-collector-contrib/tree/main/exporter/zipkinexporter) from core repository ([#3474](https://github.com/open-telemetry/opentelemetry-collector/issues/3474))
- [`attribute` processor](https://github.com/open-telemetry/opentelemetry-collector-contrib/tree/main/processor/attributeprocessor) from core repository ([#3474](https://github.com/open-telemetry/opentelemetry-collector/issues/3474))
- [`filter` processor](https://github.com/open-telemetry/opentelemetry-collector-contrib/tree/main/processor/filterprocessor) from core repository ([#3474](https://github.com/open-telemetry/opentelemetry-collector/issues/3474))
- [`probabilisticsampler` processor](https://github.com/open-telemetry/opentelemetry-collector-contrib/tree/main/processor/probabilisticsamplerprocessor) from core repository ([#3474](https://github.com/open-telemetry/opentelemetry-collector/issues/3474))
- [`resource` processor](https://github.com/open-telemetry/opentelemetry-collector-contrib/tree/main/processor/resourceprocessor) from core repository ([#3474](https://github.com/open-telemetry/opentelemetry-collector/issues/3474))
- [`span` processor](https://github.com/open-telemetry/opentelemetry-collector-contrib/tree/main/processor/spanprocessor) from core repository ([#3474](https://github.com/open-telemetry/opentelemetry-collector/issues/3474))
- [`hostmetrics` receiver](https://github.com/open-telemetry/opentelemetry-collector-contrib/tree/main/receiver/hostmetricsreceiver) from core repository ([#3474](https://github.com/open-telemetry/opentelemetry-collector/issues/3474))
- [`jaeger` receiver](https://github.com/open-telemetry/opentelemetry-collector-contrib/tree/main/receiver/jaegerreceiver) from core repository ([#3474](https://github.com/open-telemetry/opentelemetry-collector/issues/3474))
- [`kafka` receiver](https://github.com/open-telemetry/opentelemetry-collector-contrib/tree/main/receiver/kafkareceiver) from core repository ([#3474](https://github.com/open-telemetry/opentelemetry-collector/issues/3474))
- [`opencensus` receiver](https://github.com/open-telemetry/opentelemetry-collector-contrib/tree/main/receiver/opencensusreceiver) from core repository ([#3474](https://github.com/open-telemetry/opentelemetry-collector/issues/3474))
- [`prometheus` receiver](https://github.com/open-telemetry/opentelemetry-collector-contrib/tree/main/receiver/prometheusreceiver) from core repository ([#3474](https://github.com/open-telemetry/opentelemetry-collector/issues/3474))
- [`zipkin` receiver](https://github.com/open-telemetry/opentelemetry-collector-contrib/tree/main/receiver/zipkinreceiver) from core repository ([#3474](https://github.com/open-telemetry/opentelemetry-collector/issues/3474))
- [`bearertokenauth` extension](https://github.com/open-telemetry/opentelemetry-collector-contrib/tree/main/extension/bearertokenauthextension) from core repository ([#3474](https://github.com/open-telemetry/opentelemetry-collector/issues/3474))
- [`healthcheck` extension](https://github.com/open-telemetry/opentelemetry-collector-contrib/tree/main/extension/healthcheckextension) from core repository ([#3474](https://github.com/open-telemetry/opentelemetry-collector/issues/3474))
- [`oidcauth` extension](https://github.com/open-telemetry/opentelemetry-collector-contrib/tree/main/extension/oidcauthextension) from core repository ([#3474](https://github.com/open-telemetry/opentelemetry-collector/issues/3474))
- [`pprof` extension](https://github.com/open-telemetry/opentelemetry-collector-contrib/tree/main/extension/pprofextension) from core repository ([#3474](https://github.com/open-telemetry/opentelemetry-collector/issues/3474))
- [`testbed`](https://github.com/open-telemetry/opentelemetry-collector-contrib/tree/main/testbed) from core repository ([#3474](https://github.com/open-telemetry/opentelemetry-collector/issues/3474))

## 💡 Enhancements 💡

- `tailsampling` processor: Add new policy `probabilistic` (#3876)

## v0.33.0

# 🎉 OpenTelemetry Collector Contrib v0.33.0 (Beta) 🎉

The OpenTelemetry Collector Contrib contains everything in the [opentelemetry-collector release](https://github.com/open-telemetry/opentelemetry-collector/releases/tag/v0.32.0) (be sure to check the release notes here as well!). Check out the [Getting Started Guide](https://opentelemetry.io/docs/collector/getting-started/) for deployment and configuration information.

## 🚀 New components 🚀

- [`cumulativetodelta` processor](https://github.com/open-telemetry/opentelemetry-collector-contrib/tree/main/processor/cumulativetodeltaprocessor) to convert cumulative sum metrics to cumulative delta

## 💡 Enhancements 💡

- Collector contrib has now full support for metrics proto v0.9.0.

## v0.32.0

# 🎉 OpenTelemetry Collector Contrib v0.32.0 (Beta) 🎉

This release is marked as "bad" since the metrics pipelines will produce bad data.

- See https://github.com/open-telemetry/opentelemetry-collector/issues/3824

The OpenTelemetry Collector Contrib contains everything in the [opentelemetry-collector release](https://github.com/open-telemetry/opentelemetry-collector/releases/tag/v0.32.0) (be sure to check the release notes here as well!). Check out the [Getting Started Guide](https://opentelemetry.io/docs/collector/getting-started/) for deployment and configuration information.

## 🛑 Breaking changes 🛑

- `splunk_hec` receiver/exporter: `com.splunk.source` field is mapped to `source` field in Splunk instead of `service.name` (#4596)
- `redis` receiver: Move interval runner package to `internal/interval` (#4600)
- `datadog` exporter: Export summary count and sum as monotonic counts (#4605)

## 💡 Enhancements 💡

- `logzio` exporter:
  - New implementation of an in-memory queue to store traces, data compression with gzip, and queue configuration options (#4395)
  - Make `Hclog2ZapLogger` struct and methods private for public go api review (#4431)
- `newrelic` exporter (#4392):
  - Marked unsupported metric as permanent error
  - Force the interval to be valid even if 0
- `awsxray` exporter: Add PHP stacktrace parsing support (#4454)
- `file_storage` extension: Implementation of batch storage API (#4145)
- `datadog` exporter:
  - Skip sum metrics with no aggregation temporality (#4597)
  - Export delta sums as counts (#4609)
- `elasticsearch` exporter: Add dedot support (#4579)
- `signalfx` exporter: Add process metric to translation rules (#4598)
- `splunk_hec` exporter: Add profiling logs support (#4464)
- `awsemf` exporter: Replace logGroup and logStream pattern with metric labels (#4466)

## 🧰 Bug fixes 🧰

- `awsxray` exporter: Fix the origin on ECS/EKS/EB on EC2 cases (#4391)
- `splunk_hec` exporter: Prevent re-sending logs that were successfully sent (#4467)
- `signalfx` exporter: Prefix temporary metric translations (#4394)

## v0.31.0

# 🎉 OpenTelemetry Collector Contrib v0.31.0 (Beta) 🎉

The OpenTelemetry Collector Contrib contains everything in the [opentelemetry-collector release](https://github.com/open-telemetry/opentelemetry-collector/releases/tag/v0.31.0) (be sure to check the release notes here as well!). Check out the [Getting Started Guide](https://opentelemetry.io/docs/collector/getting-started/) for deployment and configuration information.

## 🛑 Breaking changes 🛑

- `influxdb` receiver: Removed `metrics_schema` config option (#4277)

## 💡 Enhancements 💡

- Update to OTLP 0.8.0:
  - Remove use of `IntHistogram` (#4276)
  - Update exporters/receivers for `NumberDataPoint`
- Remove use of deprecated `pdata` slice `Resize()` (#4203, #4208, #4209)
- `awsemf` exporter: Added the option to have a user who is sending metrics from EKS Fargate Container Insights to reformat them to look the same as insights from ECS so that they can be ingested by CloudWatch (#4130)
- `k8scluster` receiver: Support OpenShift cluster quota metrics (#4342)
- `newrelic` exporter (#4278):
  - Requests are now retry-able via configuration option (defaults to retries enabled). Permanent errors are not retried.
  - The exporter monitoring metrics now include an untagged summary metric for ease of use.
  - Improved error logging to include URLs that fail to post messages to New Relic.
- `datadog` exporter: Upscale trace stats when global sampling rate is set (#4213)

## 🧰 Bug fixes 🧰

- `statsd` receiver: Add option to set Counter to be monotonic (#4154)
- Fix `internal/stanza` severity mappings (#4315)
- `awsxray` exporter: Fix the wrong AWS env resource setting (#4384)
- `newrelic` exporter (#4278):
  - Configuration unmarshalling did not allow timeout value to be set to 0 in the endpoint specific section.
  - Request cancellation was not propagated via context into the http request.
  - The queued retry logger is set to a zap.Nop logger as intended.

## v0.30.0

# 🎉 OpenTelemetry Collector Contrib v0.30.0 (Beta) 🎉

The OpenTelemetry Collector Contrib contains everything in the [opentelemetry-collector release](https://github.com/open-telemetry/opentelemetry-collector/releases/tag/v0.30.0) (be sure to check the release notes here as well!). Check out the [Getting Started Guide](https://opentelemetry.io/docs/collector/getting-started/) for deployment and configuration information.

## 🚀 New components 🚀
- `oauth2clientauth` extension: ported from core (#3848)
- `metrics-generation` processor: is now enabled and available (#4047) 

## 🛑 Breaking changes 🛑

- Removed `jaegerthrifthttp` exporter (#4089) 

## 💡 Enhancements 💡

- `tailsampling` processor:
  - Add new policy `status_code` (#3754)
  - Add new tail sampling processor policy: status_code (#3754)
- `awscontainerinsights` receiver:
  - Integrate components and fix bugs for EKS Container Insights (#3846) 
  - Add Cgroup to collect ECS instance metrics for container insights receiver #3875
- `spanmetrics` processor: Support sub-millisecond latency buckets (#4091) 
- `sentry` exporter: Add exception event capture in sentry (#3854)

## v0.29.0

# 🎉 OpenTelemetry Collector Contrib v0.29.0 (Beta) 🎉

The OpenTelemetry Collector Contrib contains everything in the [opentelemetry-collector release](https://github.com/open-telemetry/opentelemetry-collector/releases/tag/v0.29.0) (be sure to check the release notes here as well!). Check out the [Getting Started Guide](https://opentelemetry.io/docs/collector/getting-started/) for deployment and configuration information.

## 🛑 Breaking changes 🛑

- `redis` receiver (#3808)
  - removed configuration `service_name`. Use resource processor or `resource_attributes` setting if using `receivercreator`
  - removed `type` label and set instrumentation library name to `otelcol/redis` as other receivers do

## 💡 Enhancements 💡

- `tailsampling` processor:
  - Add new policy `latency` (#3750)
  - Add new policy `status_code` (#3754)
- `splunkhec` exporter: Include `trace_id` and `span_id` if set (#3850)
- `newrelic` exporter: Update instrumentation naming in accordance with otel spec (#3733)
- `sentry` exporter: Added support for insecure connection with Sentry (#3446)
- `k8s` processor:
  - Add namespace k8s tagger (#3384)
  - Add ignored pod names as config parameter (#3520)
- `awsemf` exporter: Add support for `TaskDefinitionFamily` placeholder on log stream name (#3755)
- `loki` exporter: Add resource attributes as Loki label (#3418)

## 🧰 Bug fixes 🧰

- `datadog` exporter:
  - Ensure top level spans are computed (#3786)
  - Update `env` clobbering behavior (#3851)
- `awsxray` exporter: Fixed filtered attribute translation (#3757)
- `splunkhec` exporter: Include trace and span id if set in log record (#3850)

## v0.28.0

# 🎉 OpenTelemetry Collector Contrib v0.28.0 (Beta) 🎉

The OpenTelemetry Collector Contrib contains everything in the [opentelemetry-collector release](https://github.com/open-telemetry/opentelemetry-collector/releases/tag/v0.28.0) (be sure to check the release notes here as well!). Check out the [Getting Started Guide](https://opentelemetry.io/docs/collector/getting-started/) for deployment and configuration information.

## 🚀 New components 🚀

- `humio` exporter to export data to Humio using JSON over the HTTP [Ingest API](https://docs.humio.com/reference/api/ingest/)
- `udplog` receiver to receives logs from udp using the [opentelemetry-log-collection](https://github.com/open-telemetry/opentelemetry-log-collection) library
- `tanzuobservability` exporter to send traces to [Tanzu Observability](https://tanzu.vmware.com/observability)

## 🛑 Breaking changes 🛑

- `f5cloud` exporter (#3509):
  - Renamed the config 'auth' field to 'f5cloud_auth'. This will prevent a config field name collision when [Support for Custom Exporter Authenticators as Extensions](https://github.com/open-telemetry/opentelemetry-collector/pull/3128) is ready to be integrated.

## 💡 Enhancements 💡

- Enabled Dependabot for Github Actions (#3543)
- Change obsreport helpers for receivers to use the new pattern created in Collector (#3439,#3443,#3449,#3504,#3521,#3548)
- `datadog` exporter:
  - Add logging for unknown or unsupported metric types (#3421)
  - Add collector version tag to internal health metrics (#3394)
  - Remove sublayer stats calc and mutex (#3531)
  - Deduplicate hosts for which we send running metrics (#3539)
  - Add support for summary datatype (#3660)
  - Add datadog span operation name remapping config option (#3444)
  - Update error formatting for error spans that are not exceptions (#3701)
- `nginx` receiver: Update the nginx metrics to more closely align with the conventions (#3420)
- `elasticsearch` exporter: Init JSON encoding support (#3101)
- `jmx` receiver:
  - Allow setting system properties (#3450)
  - Update tested JMX Metric Gatherer release (#3695)
- Refactor components for the Client Authentication Extensions (#3507)
- Remove redundant conversion calls (#3688)
- `storage` extension: Add a `Close` method to Client interface (#3506)
- `splunkhec` exporter: Add `metric_type` as key which maps to the type of the metric (#3696)
- `k8s` processor: Add semantic conventions to k8s-tagger for pod metadata (#3544)
- `kubeletstats` receiver: Refactor kubelet client to internal folder (#3698)
- `newrelic` exporter (#3690):
  - Updates the log level from error to debug when New Relic rate limiting occurs
  - Updates the sanitized api key that is reported via metrics
- `filestorage` extension: Add ability to specify name (#3703)
- `awsemf` exporter: Store the initial value for cumulative metrics (#3425)
- `awskinesis` exporter: Refactor to allow for extended types of encoding (#3655)
- `ecsobserver` extension:
  - Add task definition, ec2, and service fetcher (#3503)
  - Add exporter to convert task to target (#3333)

## 🧰 Bug fixes 🧰

- `awsemf` exporter: Remove delta adjustment from summaries by default (#3408)
- `alibabacloudlogservice` exporter: Sanitize labels for metrics (#3454)
- `statsd` receiver: Fix StatsD drop metrics tags when using summary as observer_type for timer/histogram (#3440)
- `awsxray` exporter: Restore setting of Throttle for HTTP throttle response (#3685)
- `awsxray` receiver: Fix quick start bug (#3653)
- `metricstransform` processor: Check all data points for matching metric label values (#3435)

## v0.27.0

# 🎉 OpenTelemetry Collector Contrib v0.27.0 (Beta) 🎉

The OpenTelemetry Collector Contrib contains everything in the [opentelemetry-collector release](https://github.com/open-telemetry/opentelemetry-collector/releases/tag/v0.27.0) (be sure to check the release notes here as well!). Check out the [Getting Started Guide](https://opentelemetry.io/docs/collector/getting-started/) for deployment and configuration information.

## 🚀 New components 🚀

- `tcplog` receiver to receive logs from tcp using the [opentelemetry-log-collection](https://github.com/open-telemetry/opentelemetry-log-collection) library
- `influxdb` receiver to accept metrics data as [InfluxDB Line Protocol](https://docs.influxdata.com/influxdb/v2.0/reference/syntax/line-protocol/)

## 💡 Enhancements 💡

- `splunkhec` exporter:
  - Include the response in returned 400 errors (#3338)
  - Map summary metrics to Splunk HEC metrics (#3344)
  - Add HEC telemetry (#3260)
- `newrelic` exporter: Include dropped attributes and events counts (#3187)
- `datadog` exporter:
  - Add Fargate task ARN to container tags (#3326)
  - Improve mappings for span kind dd span type (#3368)
- `signalfx` exporter: Add info log for host metadata properties update (#3343)
- `awsprometheusremotewrite` exporter: Add SDK and system information to User-Agent header (#3317)
- `metricstransform` processor: Add filtering capabilities matching metric label values for applying changes (#3201)
- `groupbytrace` processor: Added workers for queue processing (#2902)
- `resourcedetection` processor: Add docker detector (#2775)
- `tailsampling` processor: Support regex on span attribute filtering (#3335)

## 🧰 Bug fixes 🧰

- `datadog` exporter:
  - Update Datadog attributes to tags mapping (#3292)
  - Consistent `hostname` and default metrics behavior (#3286)
- `signalfx` exporter: Handle character limits on metric names and dimensions (#3328)
- `newrelic` exporter: Fix timestamp value for cumulative metrics (#3406)

## v0.26.0

# 🎉 OpenTelemetry Collector Contrib v0.26.0 (Beta) 🎉

The OpenTelemetry Collector Contrib contains everything in the [opentelemetry-collector release](https://github.com/open-telemetry/opentelemetry-collector/releases/tag/v0.26.0) (be sure to check the release notes here as well!). Check out the [Getting Started Guide](https://opentelemetry.io/docs/collector/getting-started/) for deployment and configuration information.

## 🚀 New components 🚀

- `influxdb` exporter to support sending tracing, metrics, and logging data to [InfluxDB](https://www.influxdata.com/products/)

## 🛑 Breaking changes 🛑

- `signalfx` exporter (#3207):
  - Additional metrics excluded by default by signalfx exporter
    - system.disk.io_time
    - system.disk.operation_time
    - system.disk.weighted_io_time
    - system.network.connections
    - system.processes.count
    - system.processes.created

## 💡 Enhancements 💡

- Add default config and systemd environment file support for DEB/RPM packages (#3123)
- Log errors on receiver start/stop failures (#3208)
- `newrelic` exporter: Update API key detection logic (#3212)
- `splunkhec` exporter:
  - Mark permanent errors to avoid futile retries (#3253)
  - Add TLS certs verification (#3204)
- `datadog` exporter:
  - Add env and tag name normalization to trace payloads (#3200)
  - add `ignore_resource`s configuration option (#3245)
- `jmx` receiver: Update for latest snapshot and header support (#3283)
- `awsxray` exporter: Added support for stack trace translation for .NET language (#3280)
- `statsd` receiver: Add timing/histogram for statsD receiver as OTLP summary (#3261)

## 🧰 Bug fixes 🧰

- `awsprometheusremotewrite` exporter:
  - Remove `sending_queue` (#3186)
  - Use the correct default for aws_auth.service (#3161)
  - Identify the Amazon Prometheus region from the endpoint (#3210)
  - Don't panic in case session can't be constructed (#3221)
- `datadog` exporter: Add max tag length (#3185)
- `sapm` exporter: Fix crash when passing the signalfx access token (#3294)
- `newrelic` exporter: Update error conditions (#3322)

## v0.25.0

# 🎉 OpenTelemetry Collector Contrib v0.25.0 (Beta) 🎉

The OpenTelemetry Collector Contrib contains everything in the [opentelemetry-collector release](https://github.com/open-telemetry/opentelemetry-collector/releases/tag/v0.25.0) (be sure to check the release notes here as well!). Check out the [Getting Started Guide](https://opentelemetry.io/docs/collector/getting-started/) for deployment and configuration information.

## 🚀 New components 🚀

- `kafkametricsreceiver` new receiver component for collecting metrics about a kafka cluster - primarily lag and offset. [configuration instructions](receiver/kafkametricsreceiver/README.md)
- `file_storage` extension to read and write data to the local file system (#3087)

## 🛑 Breaking changes 🛑

- `newrelic` exporter (#3091):
  - Removal of common attributes (use opentelemetry collector resource processor to add attributes)
  - Drop support for cumulative metrics being sent to New Relic via a collector

## 💡 Enhancements 💡

- Update `opentelemetry-log-collection` to v0.17.0 for log receivers (#3017)
- `datadog` exporter:
  - Add `peer.service` priority instead of `service.name` (#2817)
  - Improve support of semantic conventions for K8s, Azure and ECS (#2623)
- Improve and batch logs translation for stanza (#2892)
- `statsd` receiver: Add timing/histogram as OTLP gauge (#2973)
- `honeycomb` exporter: Add Retry and Queue settings (#2714)
- `resourcedetection` processor:
  - Add AKS resource detector (#3035)
  - Use conventions package constants for ECS detector (#3171)
- `sumologic` exporter: Add graphite format (#2695)
- Add trace attributes to the log entry for stanza (#3018)
- `splunk_hec` exporter: Send log record name as part of the HEC log event (#3119)
- `newrelic` exporter (#3091):
  - Add support for logs
  - Performance improvements
  - Optimizations to the New Relic payload to reduce payload size
  - Metrics generated for monitoring the exporter
  - Insert Key vs License keys are auto-detected in some cases
  - Collector version information is properly extracted via the application start info parameters

## 🧰 Bug fixes 🧰

- `splunk_hec` exporter: Fix sending log payload with missing the GZIP footer (#3032)
- `awsxray` exporter: Remove propagation of error on shutdown (#2999)
- `resourcedetection` processor:
  - Correctly report DRAGONFLYBSD value (#3100)
  - Fallback to `os.Hostname` when FQDN is not available (#3099)
- `httpforwarder` extension: Do not report ErrServerClosed when shutting down the service (#3173)
- `collectd` receiver: Do not report ErrServerClosed when shutting down the service (#3178)

## v0.24.0

# 🎉 OpenTelemetry Collector Contrib v0.24.0 (Beta) 🎉

The OpenTelemetry Collector Contrib contains everything in the [opentelemetry-collector release](https://github.com/open-telemetry/opentelemetry-collector/releases/tag/v0.24.0) (be sure to check the release notes here as well!). Check out the [Getting Started Guide](https://opentelemetry.io/docs/collector/getting-started/) for deployment and configuration information.

## 🚀 New components 🚀

- `fluentbit` extension and `fluentforward` receiver moved from opentelemetry-collector

## 💡 Enhancements 💡

- Check `NO_WINDOWS_SERVICE` environment variable to force interactive mode on Windows (#2819)
- `resourcedetection `processor:
  - Add task revision to ECS resource detector (#2814)
  - Add GKE detector (#2821)
  - Add Amazon EKS detector (#2820)
  - Add `VMScaleSetName` field to Azure detector (#2890)
- `awsemf` exporter:
  - Add `parse_json_encoded_attr_values` config option to decode json-encoded strings in attribute values (#2827)
  - Add `output_destination` config option to support AWS Lambda (#2720)
- `googlecloud` exporter: Handle `cloud.availability_zone` semantic convention (#2893)
- `newrelic` exporter: Add `instrumentation.provider` to default attributes (#2900)
- Set unprivileged user to container image (#2925)
- `splunkhec` exporter: Add `max_content_length_logs` config option to send log data in payloads less than max content length (#2524)
- `k8scluster` and `kubeletstats` receiver: Replace package constants in favor of constants from conventions in core (#2996)

## 🧰 Bug fixes 🧰

- `spanmetrics` processor:
  - Rename `calls` metric to `calls_total` and set `IsMonotonic` to true (#2837)
  - Validate duplicate dimensions at start (#2844)
- `awsemf` exporter: Calculate delta instead of rate for cumulative metrics (#2512)
- `signalfx` exporter:
  - Remove more unnecessary translation rules (#2889)
  - Implement summary type (#2998)
- `awsxray` exporter: Remove translation to HTTP status from OC status (#2978)
- `awsprometheusremotewrite` exporter: Close HTTP body after RoundTrip (#2955)
- `splunkhec` exporter: Add ResourceAttributes to Splunk Event (#2843)

## v0.23.0

# 🎉 OpenTelemetry Collector Contrib v0.23.0 (Beta) 🎉

The OpenTelemetry Collector Contrib contains everything in the [opentelemetry-collector release](https://github.com/open-telemetry/opentelemetry-collector/releases/tag/v0.23.0) (be sure to check the release notes here as well!). Check out the [Getting Started Guide](https://opentelemetry.io/docs/collector/getting-started/) for deployment and configuration information.

## 🚀 New components 🚀

- `groupbyattrs` processor to group the records by provided attributes
- `dotnetdiagnostics` receiver to read metrics from .NET processes

## 🛑 Breaking changes 🛑

- `stackdriver` exporter marked as deprecated and renamed to `googlecloud`
- Change the rule expression in receiver creator for matching endpoints types from `type.port`, `type.hostport` and `type.pod` to `type == "port"`, `type == "hostport"` and `type == "pod"` (#2661)

## 💡 Enhancements 💡

- `loadbalancing` exporter: Add support for logs (#2470)
- `sumologic` exporter: Add carbon formatter (#2562)
- `awsecscontainermetrics` receiver: Add new metric for stopped container (#2383)
- `awsemf` exporter:
  - Send EMF logs in batches (#2572)
  - Add prometheus type field for CloudWatch compatibility (#2689)
- `signalfx` exporter:
  - Add resource attributes to events (#2631)
  - Add translation rule to drop dimensions (#2660)
  - Remove temporary host translation workaround (#2652)
  - Remove unnecessary default translation rules (#2672)
  - Update `exclude_metrics` option so that the default exclude rules can be overridden by setting the option to `[]` (#2737)
- `awsprometheusremotewrite` exporter: Add support for given IAM roles (#2675)
- `statsd` receiver: Change to use OpenTelemetry type instead of OpenCensus type (#2733)
- `resourcedetection` processor: Add missing entries for `cloud.infrastructure_service` (#2777)

## 🧰 Bug fixes 🧰

- `dynatrace` exporter: Serialize each datapoint into separate line (#2618)
- `splunkhec` exporter: Retain all otel attributes (#2712)
- `newrelic` exporter: Fix default metric URL (#2739)
- `googlecloud` exporter: Add host.name label if hostname is present in node (#2711)

## v0.22.0

# 🎉 OpenTelemetry Collector Contrib v0.22.0 (Beta) 🎉

The OpenTelemetry Collector Contrib contains everything in the [opentelemetry-collector release](https://github.com/open-telemetry/opentelemetry-collector/releases/tag/v0.22.0) (be sure to check the release notes here as well!). Check out the [Getting Started Guide](https://opentelemetry.io/docs/collector/getting-started/) for deployment and configuration information.

## 🚀 New components 🚀

- `filelog` receiver to tail and parse logs from files using the [opentelemetry-log-collection](https://github.com/open-telemetry/opentelemetry-log-collection) library

## 💡 Enhancements 💡

- `dynatrace` exporter: Send metrics to Dynatrace in chunks of 1000 (#2468)
- `k8s` processor: Add ability to associate metadata tags using pod UID rather than just IP (#2199)
- `signalfx` exporter:
  - Add statusCode to logging field on dimension client (#2459)
  - Add translation rules for `cpu.utilization_per_core` (#2540)
  - Updates to metadata handling (#2531)
  - Calculate extra network I/O metrics (#2553)
  - Calculate extra disk I/O metrics (#2557)
- `statsd` receiver: Add metric type label and `enable_metric_type` option (#2466)
- `sumologic` exporter: Add support for carbon2 format (#2562)
- `resourcedetection` processor: Add Azure detector (#2372)
- `k8scluster` receiver: Use OTel conventions for metadata (#2530)
- `newrelic` exporter: Multi-tenant support for sending trace data and performance enhancements (#2481)
- `stackdriver` exporter: Enable `retry_on_failure` and `sending_queue` options (#2613)
- Use standard way to convert from time.Time to proto Timestamp (#2548)

## 🧰 Bug fixes 🧰

- `signalfx` exporter:
  - Fix calculation of `network.total` metric (#2551)
  - Correctly convert dimensions on metadata updates (#2552)
- `awsxray` exporter and receiver: Fix the type of content_length (#2539)
- `resourcedetection` processor: Use values in accordance to semantic conventions for AWS (#2556)
- `awsemf` exporter: Fix concurrency issue (#2571)

## v0.21.0

# 🎉 OpenTelemetry Collector Contrib v0.21.0 (Beta) 🎉

The OpenTelemetry Collector Contrib contains everything in the [opentelemetry-collector release](https://github.com/open-telemetry/opentelemetry-collector/releases/tag/v0.21.0) (be sure to check the release notes here as well!). Check out the [Getting Started Guide](https://opentelemetry.io/docs/collector/getting-started/) for deployment and configuration information.

## 🚀 New components 🚀

- `loki` exporter to export data via HTTP to Loki

## 🛑 Breaking changes 🛑

- `signalfx` exporter: Allow periods to be sent in dimension keys (#2456). Existing users who do not want to change this functionality can set `nonalphanumeric_dimension_chars` to `_-`

## 💡 Enhancements 💡

- `awsemf` exporter:
  - Support unit customization before sending logs to AWS CloudWatch (#2318)
  - Group exported metrics by labels (#2317)
- `datadog` exporter: Add basic span events support (#2338)
- `alibabacloudlogservice` exporter: Support new metrics interface (#2280)
- `sumologic` exporter:
  - Enable metrics pipeline (#2117)
  - Add support for all types of log body (#2380)
- `signalfx` exporter: Add `nonalphanumeric_dimension_chars` config option (#2442)

## 🧰 Bug fixes 🧰

- `resourcedetection` processor: Fix resource attribute environment variable (#2378)
- `k8scluster` receiver: Fix nil pointer bug (#2450)

## v0.20.0

# 🎉 OpenTelemetry Collector Contrib v0.20.0 (Beta) 🎉

The OpenTelemetry Collector Contrib contains everything in the [opentelemetry-collector release](https://github.com/open-telemetry/opentelemetry-collector/releases/tag/v0.20.0) (be sure to check the release notes here as well!). Check out the [Getting Started Guide](https://opentelemetry.io/docs/collector/getting-started/) for deployment and configuration information.

## 🚀 New components 🚀

- `spanmetrics` processor to aggregate Request, Error and Duration (R.E.D) metrics from span data
- `awsxray` receiver to accept spans in the X-Ray Segment format
- `groupbyattrs` processor to group the records by provided attributes

## 🛑 Breaking changes 🛑

- Rename `kinesis` exporter to `awskinesis` (#2234)
- `signalfx` exporter: Remove `send_compatible_metrics` option, use `translation_rules` instead (#2267)
- `datadog` exporter: Remove default prefix from user metrics (#2308)

## 💡 Enhancements 💡

- `signalfx` exporter: Add k8s metrics to default excludes (#2167)
- `stackdriver` exporter: Reduce QPS (#2191)
- `datadog` exporter:
  - Translate otel exceptions to DataDog errors (#2195)
  - Use resource attributes for metadata and generated metrics (#2023)
- `sapm` exporter: Enable queuing by default (#1224)
- `dynatrace` exporter: Allow underscores anywhere in metric or dimension names (#2219)
- `awsecscontainermetrics` receiver: Handle stopped container's metadata (#2229)
- `awsemf` exporter: Enhance metrics batching in AWS EMF logs (#2271)
- `f5cloud` exporter: Add User-Agent header with version to requests (#2292)

## 🧰 Bug fixes 🧰

- `signalfx` exporter: Reinstate network/filesystem translation rules (#2171)

## v0.19.0

# 🎉 OpenTelemetry Collector Contrib v0.19.0 (Beta) 🎉

The OpenTelemetry Collector Contrib contains everything in the [opentelemetry-collector release](https://github.com/open-telemetry/opentelemetry-collector/releases/tag/v0.19.0) (be sure to check the release notes here as well!). Check out the [Getting Started Guide](https://opentelemetry.io/docs/collector/getting-started/) for deployment and configuration information.

## 🚀 New components 🚀

- `f5cloud` exporter to export metric, trace, and log data to F5 Cloud
- `jmx` receiver to report metrics from a target MBean server in conjunction with the [JMX Metric Gatherer](https://github.com/open-telemetry/opentelemetry-java-contrib/blob/main/contrib/jmx-metrics/README.md)

## 🛑 Breaking changes 🛑

- `signalfx` exporter: The `exclude_metrics` option now takes slice of metric filters instead of just metric names (slice of strings) (#1951)

## 💡 Enhancements 💡

- `datadog` exporter: Sanitize datadog service names (#1982)
- `awsecscontainermetrics` receiver: Add more metadata (#2011)
- `azuremonitor` exporter: Favor RPC over HTTP spans (#2006)
- `awsemf` exporter: Always use float64 as calculated rate (#2019)
- `splunkhec` receiver: Make the HEC receiver path configurable, and use `/*` by default (#2137)
- `signalfx` exporter:
  - Drop non-default metrics and add `include_metrics` option to override (#2145, #2146, #2162)
  - Rename `system.network.dropped_packets` metric to `system.network.dropped` (#2160)
  - Do not filter cloud attributes from dimensions (#2020)
- `redis` receiver: Migrate to pdata metrics #1889

## 🧰 Bug fixes 🧰

- `datadog` exporter: Ensure that version tag is added to trace stats (#2010)
- `loadbalancing` exporter: Rolling update of collector can stop the periodical check of DNS updates (#1798)
- `awsecscontainermetrics` receiver: Change the type of `exit_code` from string to int and deal with the situation when there is no data (#2147)
- `groupbytrace` processor: Make onTraceReleased asynchronous to fix processor overload (#1808)
- Handle cases where the time field of Splunk HEC events is encoded as a String (#2159)

## v0.18.0

# 🎉 OpenTelemetry Collector Contrib v0.18.0 (Beta) 🎉

The OpenTelemetry Collector Contrib contains everything in the [opentelemetry-collector release](https://github.com/open-telemetry/opentelemetry-collector/releases/tag/v0.18.0) (be sure to check the release notes here as well!). Check out the [Getting Started Guide](https://opentelemetry.io/docs/collector/getting-started/) for deployment and configuration information.

## 🚀 New components 🚀

- `sumologic` exporter to send logs and metrics data to Sumo Logic
- `dynatrace` exporter to send metrics to Dynatrace

## 💡 Enhancements 💡

- `datadog` exporter:
  - Add resource attributes to tags conversion feature (#1782)
  - Add Kubernetes conventions for hostnames (#1919)
  - Add container tags to datadog export for container infra metrics in service view (#1895)
  - Update resource naming and span naming (#1861)
  - Add environment variables support for config options (#1897)
- `awsxray` exporter: Add parsing of JavaScript stack traces (#1888)
- `elastic` exporter: Translate exception span events (#1858)
- `signalfx` exporter: Add translation rules to aggregate per core CPU metrics in default translations (#1841)
- `resourcedetection` processor: Gather tags associated with the EC2 instance and add them as resource attributes (#1899)
- `simpleprometheus` receiver: Add support for passing params to the prometheus scrape config (#1949)
- `azuremonitor` exporter: Implement Span status code specification changes - gRPC (#1960)
- `metricstransform` processor: Add grouping option ($1887)
- `alibabacloudlogservice` exporter: Use producer to send data to improve performance (#1981)

## 🧰 Bug fixes 🧰

- `datadog` exporter: Handle monotonic metrics client-side (#1805)
- `awsxray` exporter: Log error when translating span (#1809)

## v0.17.0

# 🎉 OpenTelemetry Collector Contrib v0.17.0 (Beta) 🎉

The OpenTelemetry Collector Contrib contains everything in the [opentelemetry-collector release](https://github.com/open-telemetry/opentelemetry-collector/releases/tag/v0.17.0) (be sure to check the release notes here as well!). Check out the [Getting Started Guide](https://opentelemetry.io/docs/collector/getting-started/) for deployment and configuration information.

## 💡 Enhancements 💡

- `awsemf` exporter: Add collector version to EMF exporter user agent (#1778)
- `signalfx` exporter: Add configuration for trace correlation (#1795)
- `statsd` receiver: Add support for metric aggregation (#1670)
- `datadog` exporter: Improve logging of hostname detection (#1796)

## 🧰 Bug fixes 🧰

- `resourcedetection` processor: Fix ecs detector to not use the default golang logger (#1745)
- `signalfx` receiver: Return 200 when receiver succeed (#1785)
- `datadog` exporter: Use a singleton for sublayer calculation (#1759)
- `awsxray` and `awsemf` exporters: Change the User-Agent content order (#1791)

## v0.16.0

# 🎉 OpenTelemetry Collector Contrib v0.16.0 (Beta) 🎉

The OpenTelemetry Collector Contrib contains everything in the [opentelemetry-collector release](https://github.com/open-telemetry/opentelemetry-collector/releases/tag/v0.16.0) (be sure to check the release notes here as well!). Check out the [Getting Started Guide](https://opentelemetry.io/docs/collector/getting-started/) for deployment and configuration information.

## 🛑 Breaking changes 🛑

- `honeycomb` exporter: Update to use internal data format (#1689)

## 💡 Enhancements 💡

- `newrelic` exporter: Add support for span events (#1643)
- `awsemf` exporter:
  - Add placeholder support in `log_group_name` and `log_stream_name` config (#1623, #1661)
  - Add label matching filtering rule (#1619)
- `resourcedetection` processor: Add new resource detector for AWS Elastic Beanstalk environments (#1585)
- `loadbalancing` exporter:
  - Add sort of endpoints in static resolver (#1692)
  - Allow specifying port when using DNS resolver (#1650)
- Add `batchperresourceattr` helper library that splits an incoming data based on an attribute in the resource (#1694)
- `alibabacloudlogservice` exporter:
  - Add logs exporter (#1609)
  - Change trace type from opencensus to opentelemetry (#1713)
- `datadog` exporter:
  - Improve trace exporter performance (#1706, #1707)
  - Add option to only send metadata (#1723)
- `awsxray` exporter:
  - Add parsing of Python stack traces (#1676)
  - Add collector version to user agent (#1730)

## 🧰 Bug fixes 🧰

- `loadbalancing` exporter:
  - Fix retry queue for exporters (#1687)
  - Fix `periodicallyResolve` for DNS resolver checks (#1678)
- `datadog` exporter: Fix status code handling (#1691)
- `awsxray` exporter:
  - Fix empty traces in X-Ray console (#1709)
  - Stricter requirements for adding http request url (#1729)
  - Fix status code handling for errors/faults (#1740)
- `signalfx` exporter:
  - Split incoming data requests by access token before enqueuing (#1727)
  - Disable retry on 400 and 401, retry with backoff on 429 and 503 (#1672)
- `awsecscontainermetrics` receiver: Improve error handling to fix seg fault (#1738)

## v0.15.0

# 🎉 OpenTelemetry Collector Contrib v0.15.0 (Beta) 🎉

The OpenTelemetry Collector Contrib contains everything in the [opentelemetry-collector release](https://github.com/open-telemetry/opentelemetry-collector/releases/tag/v0.15.0) (be sure to check the release notes here as well!). Check out the [Getting Started Guide](https://opentelemetry.io/docs/collector/getting-started/) for deployment and configuration information.

## 🚀 New components 🚀

- `zookeeper` receiver: Collects metrics from a Zookeeper instance using the `mntr` command
- `loadbalacing` exporter: Consistently exports spans belonging to the same trace to the same backend
- `windowsperfcounters` receiver: Captures the configured system, application, or custom performance counter data from the Windows registry using the PDH interface
- `awsprometheusremotewrite` exporter:  Sends metrics data in Prometheus TimeSeries format to a Prometheus Remote Write Backend and signs each outgoing HTTP request following the AWS Signature Version 4 signing process

## 💡 Enhancements 💡

- `awsemf` exporter:
  - Add `metric_declarations` config option for metric filtering and dimensions (#1503)
  - Add SummaryDataType and remove Min/Max from Histogram (#1584)
- `signalfxcorrelation` exporter: Add ability to translate host dimension (#1561)
- `newrelic` exporter: Use pdata instead of the OpenCensus for traces (#1587)
- `metricstransform` processor:
  - Add `combine` action for matched metrics (#1506)
  - Add `submatch_case` config option to specify case of matched label values (#1640)
- `awsecscontainermetrics` receiver: Extract cluster name from ARN (#1626)
- `elastic` exporter: Improve handling of span status if the status code is unset (#1591)

## 🧰 Bug fixes 🧰

- `awsemf` exporter: Add check for unhandled metric data types (#1493)
- `groupbytrace` processor: Make buffered channel to avoid goroutines leak (#1505)
- `stackdriver` exporter: Set `options.UserAgent` so that the OpenCensus exporter does not override the UA ($1620)

## v0.14.0

# 🎉 OpenTelemetry Collector Contrib v0.14.0 (Beta) 🎉

The OpenTelemetry Collector Contrib contains everything in the [opentelemetry-collector release](https://github.com/open-telemetry/opentelemetry-collector/releases/tag/v0.14.0) (be sure to check the release notes here as well!). Check out the [Getting Started Guide](https://opentelemetry.io/docs/collector/getting-started/) for deployment and configuration information.

## 🚀 New components 🚀

- `datadog` exporter to send metric and trace data to Datadog (#1352)
- `tailsampling` processor moved from core to contrib (#1383)

## 🛑 Breaking changes 🛑

- `jmxmetricsextension` migrated to `jmxreceiver` (#1182, #1357)
- Move signalfx correlation code out of `sapm` to `signalfxcorrelation` exporter (#1376)
- Move Splunk specific utils outside of common (#1306)
- `stackdriver` exporter:
    - Config options `metric_prefix` & `skip_create_metric_descriptor` are now nested under `metric`, see [README](https://github.com/open-telemetry/opentelemetry-collector-contrib/blob/main/exporter/stackdriverexporter/README.md).
    - Trace status codes no longer reflect gRPC codes as per spec changes: open-telemetry/opentelemetry-specification#1067
- `datadog` exporter: Remove option to change the namespace prefix (#1483)

## 💡 Enhancements 💡

- `splunkhec` receiver: Add ability to ingest metrics (#1276)
- `signalfx` receiver: Improve pipeline error handling (#1329)
- `datadog` exporter:
  - Improve hostname resolution (#1285)
  - Add flushing/export of traces and trace-related statistics (#1266)
  - Enable traces on Windows (#1340)
  - Send otel.exporter running metric (#1354)
  - Add tag normalization util method (#1373)
  - Send host metadata (#1351)
  - Support resource conventions for hostnames (#1434)
  - Add version tag extract (#1449)
- Add `batchpertrace` library to split the incoming batch into several batches, one per trace (#1257)
- `statsd` receiver:
  - Add timer support (#1335)
  - Add sample rate support for counter, transfer gauge to double and transfer counter to int only (#1361)
- `awsemf` exporter: Restructure metric translator logic (#1353)
- `resourcedetection` processor:
  - Add EC2 hostname attribute (#1324)
  - Add ECS Resource detector (#1360)
- `sapm` exporter: Add queue settings (#1390)
- `metrictransform` processor: Add metric filter option (#1447)
- `awsxray` exporter: Improve ECS attribute and origin translation (#1428)
- `resourcedetection` processor: Initial system detector (#1405)

## 🧰 Bug fixes 🧰

- Remove duplicate definition of cloud providers with core conventions (#1288)
- `kubeletstats` receiver: Handle nil references from the kubelet API (#1326)
- `awsxray` receiver:
  - Add kind type to root span to fix the empty parentID problem (#1338)
  - Fix the race condition issue (#1490)
- `awsxray` exporter:
  - Setting the tlsconfig InsecureSkipVerify using NoVerifySSL (#1350)
  - Drop invalid xray trace id (#1366)
- `elastic` exporter: Ensure span name is limited (#1371)
- `splunkhec` exporter: Don't send 'zero' timestamps to Splunk HEC (#1157)
- `stackdriver` exporter: Skip processing empty metrics slice (#1494)

## v0.13.0

# 🎉 OpenTelemetry Collector Contrib v0.13.0 (Beta) 🎉

The OpenTelemetry Collector Contrib contains everything in the [opentelemetry-collector release](https://github.com/open-telemetry/opentelemetry-collector/releases/tag/v0.13.0) (be sure to check the release notes here as well!). Check out the [Getting Started Guide](https://opentelemetry.io/docs/collector/getting-started/) for deployment and configuration information.

## 💡 Enhancements 💡

- `sapm` exporter:
  - Enable queuing by default (#1224)
  - Add SignalFx APM correlation (#1205)
  - Make span source attribute and destination dimension names configurable (#1286)
- `signalfx` exporter:
  - Pass context to the http client requests (#1225)
  - Update `disk.summary_utilization` translation rule to accommodate new labels (#1258)
- `newrelic` exporter: Add `span.kind` attribute (#1263)
- `datadog` exporter:
  - Add Datadog trace translation helpers (#1208)
  - Add API key validation (#1216)
- `splunkhec` receiver: Add the ability to ingest logs (#1268)
- `awscontainermetrics` receiver: Report `CpuUtilized` metric in percentage (#1283)
- `awsemf` exporter: Only calculate metric rate for cumulative counter and avoid SingleDimensionRollup for metrics with only one dimension (#1280)

## 🧰 Bug fixes 🧰

- Make `signalfx` exporter a metadata exporter (#1252)
- `awsecscontainermetrics` receiver: Check for empty network rate stats and set zero (#1260)
- `awsemf` exporter: Remove InstrumentationLibrary dimension in CloudWatch EMF Logs if it is undefined (#1256)
- `awsxray` receiver: Fix trace/span id transfer (#1264)
- `datadog` exporter: Remove trace support for Windows for now (#1274)
- `sapm` exporter: Correlation enabled check inversed (#1278)

## v0.12.0

# 🎉 OpenTelemetry Collector Contrib v0.12.0 (Beta) 🎉

The OpenTelemetry Collector Contrib contains everything in the [opentelemetry-collector release](https://github.com/open-telemetry/opentelemetry-collector/releases/tag/v0.12.0) (be sure to check the release notes here as well!). Check out the [Getting Started Guide](https://opentelemetry.io/docs/collector/getting-started/) for deployment and configuration information.

## 🚀 New components 🚀

- `awsemf` exporter to support exporting metrics to AWS CloudWatch (#498, #1169)
- `http_forwarder` extension that forwards HTTP requests to a specified target (#979, #1014, #1150)
- `datadog` exporter that sends metric and trace data to Datadog (#1142, #1178, #1181, #1212)
- `awsecscontainermetrics` receiver to collect metrics from Amazon ECS Task Metadata Endpoint (#1089, #1148, #1160)

## 💡 Enhancements 💡

- `signalfx` exporter:
  - Add host metadata synchronization (#1039, #1118)
  - Add `copy_dimensions` translator option (#1126)
  - Update `k8s_cluster` metric translations (#1121)
  - Add option to exclude metrics (#1156)
  - Add `avg` aggregation method (#1151)
  - Fallback to host if cloud resource id not found (#1170)
  - Add backwards compatible translation rules for the `dockerstatsreceiver` (#1201)
  - Enable queuing and retries (#1223)
- `splunkhec` exporter:
  - Add log support (#875)
  - Enable queuing and retries (#1222)
- `k8scluster` receiver: Standardize metric names (#1119)
- `awsxray` exporter:
  - Support AWS EKS attributes (#1090)
  - Store resource attributes in X-Ray segments (#1174)
- `honeycomb` exporter:
  - Add span kind to the event sent to Honeycomb (#474)
  - Add option to adjust the sample rate using an attribute on the span (#1162)
- `jmxmetrics` extension: Add subprocess manager to manage child java processes (#1028)
- `elastic` exporter: Initial metrics support (#1173)
- `k8s` processor: Rename default attr names for label/annotation extraction (#1214)
- Add common SignalFx host id extraction (#1100)
- Allow MSI upgrades (#1165)

## 🧰 Bug fixes 🧰

- `awsxray` exporter: Don't set origin to EC2 when not on AWS (#1115)

## v0.11.0

# 🎉 OpenTelemetry Collector Contrib v0.11.0 (Beta) 🎉

The OpenTelemetry Collector Contrib contains everything in the [opentelemetry-collector release](https://github.com/open-telemetry/opentelemetry-collector/releases/tag/v0.11.0) (be sure to check the release notes here as well!). Check out the [Getting Started Guide](https://opentelemetry.io/docs/collector/getting-started/) for deployment and configuration information.

## 🚀 New components 🚀
- add `dockerstats` receiver as top level component (#1081)
- add `tracegen` utility (#956)

## 💡 Enhancements 💡
- `stackdriver` exporter: Allow overriding client options via config (#1010)
- `k8scluster` receiver: Ensure informer caches are synced before initial data sync (#842)
- `elastic` exporter: Translate `deployment.environment` resource attribute to Elastic APM's semantically equivalent `service.environment` (#1022)
- `k8s` processor: Add logs support (#1051)
- `awsxray` exporter: Log response error with zap (#1050)
- `signalfx` exporter
  - Add dimensions to renamed metrics (#1041)
  - Add translation rules for `disk_ops.total` and `disk_ops.pending` metrics (#1082)
  - Add event support (#1036)
- `kubeletstats` receiver: Cache detailed PVC labels to reduce API calls (#1052)
- `signalfx` receiver: Add event support (#1035)

## v0.10.0

# 🎉 OpenTelemetry Collector Contrib v0.10.0 (Beta) 🎉

The OpenTelemetry Collector Contrib contains everything in the [opentelemetry-collector release](https://github.com/open-telemetry/opentelemetry-collector/releases/tag/v0.10.0) (be sure to check the release notes here as well!). Check out the [Getting Started Guide](https://opentelemetry.io/docs/collector/getting-started/) for deployment and configuration information.

## 🚀 New components 🚀
- add initial docker stats receiver, without sourcing in top level components (#495)
- add initial jmx metrics extension structure, without sourcing in top level components (#740)
- `routing` processor for routing spans based on HTTP headers (#907)
- `splunkhec` receiver to receive Splunk HEC metrics, traces and logs (#840)
- Add skeleton for `http_forwarder` extension that forwards HTTP requests to a specified target (#979)

## 💡 Enhancements 💡
- `stackdriver` exporter
  - Add timeout parameter (#835)
  - Add option to configurably set UserAgent string (#758)
- `signalfx` exporter
  - Reduce memory allocations for big batches processing (#871)
  - Add AWSUniqueId and gcp_id generation (#829)
  - Calculate cpu.utilization compatibility metric (#839, #974, #954)
- `metricstransform` processor: Replace `{{version}}` in label values (#876)
- `resourcedetection` processor: Logs Support (#970)
- `statsd` receiver: Add parsing for labels and gauges (#903)

## 🧰 Bug fixes 🧰
- `k8s` processor
  - Wrap metrics before sending further down the pipeline (#837)
  - Fix setting attributes on metrics passed from agent (#836)
- `awsxray` exporter: Fix "pointer to empty string" is not omitted bug (#830)
- `azuremonitor` exporter: Treat UNSPECIFIED span kind as INTERNAL (#844)
- `signalfx` exporter: Remove misleading warnings (#869)
- `newrelic` exporter: Fix panic if service name is empty (#969)
- `honeycomb` exporter: Don't emit default proc id + starttime (#972)

## v0.9.0

# 🎉 OpenTelemetry Collector Contrib v0.9.0 (Beta) 🎉

The OpenTelemetry Collector Contrib contains everything in the [opentelemetry-collector release](https://github.com/open-telemetry/opentelemetry-collector/releases/tag/v0.9.0) (be sure to check the release notes here as well!). Check out the [Getting Started Guide](https://opentelemetry.io/docs/collector/getting-started/) for deployment and configuration information.

## 🛑 Breaking changes 🛑
- Remove deprecated `lightstep` exporter (#828)

## 🚀 New components 🚀
- `statsd` receiver for ingesting StatsD messages (#566)

## 💡 Enhancements 💡
- `signalfx` exporter
   - Add disk usage translations (#760)
   - Add disk utilization translations (#782)
   - Add translation rule to drop redundant metrics (#809)
- `kubeletstats` receiver
  - Sync available volume metadata from /pods endpoint (#690)
  - Add ability to collect detailed data from PVC (#743)
- `awsxray` exporter: Translate SDK name/version into xray model (#755)
- `elastic` exporter: Translate semantic conventions to Elastic destination fields (#671)
- `stackdriver` exporter: Add point count metric (#757)
- `awsxray` receiver
  - Ported the TCP proxy from the X-Ray daemon (#774)
  - Convert to OTEL trace format (#691)

## 🧰 Bug fixes 🧰
- `kubeletstats` receiver: Do not break down metrics batch (#754)
- `host` observer: Fix issue on darwin where ports listening on all interfaces are not correctly accounted for (#582)
- `newrelic` exporter: Fix panic on missing span status (#775)

## v0.8.0

# 🎉 OpenTelemetry Collector Contrib v0.8.0 (Beta) 🎉

The OpenTelemetry Collector Contrib contains everything in the [opentelemetry-collector release](https://github.com/open-telemetry/opentelemetry-collector/releases/tag/v0.8.0) (be sure to check the release notes here as well!). Check out the [Getting Started Guide](https://opentelemetry.io/docs/collector/getting-started/) for deployment and configuration information.

## 🚀 New components 🚀

- Receivers
  - `prometheusexec` subprocess manager (##499)

## 💡 Enhancements 💡

- `signalfx` exporter
  - Add/Update metric translations (#579, #584, #639, #640, #652, #662)
  - Add support for calculate new metric translator (#644)
  - Add renaming rules for load metrics (#664)
  - Update `container.name` to `k8s.container.name` in default translation rule (#683)
  - Rename working-set and page-fault metrics (#679)
- `awsxray` exporter
  - Translate exception event into xray exception (#577)
  - Add ingestion of X-Ray segments via UDP (#502)
  - Parse Java stacktrace and populate in xray cause (#687)
- `kubeletstats` receiver
  - Add metric_groups option (#648)
  - Set datapoint timestamp in receiver (#661)
  - Change `container.name` label to `k8s.container.name` (#680)
  - Add working-set and page-fault metrics (#666)
  - Add basic support for volume metrics (#667)
- `stackdriver` trace exporter: Move to new interface and pdata (#486)
- `metricstranform` processor: Keep timeseries and points in order after aggregation (#663)
- `k8scluster` receiver: Change `container.spec.name` label to `k8s.container.name` (#681)
- Migrate receiver creator to internal data model (#701)
- Add ec2 support to `resourcedetection` processor (#587)
- Enable timeout, sending queue and retry for SAPM exporter (#707)

## 🧰 Bug fixes 🧰

- `azuremonitor` exporter: Correct HTTP status code success mapping (#588)
- `k8scluster` receiver: Fix owner reference in metadata updates (#649)
- `awsxray` exporter: Fix handling of db system (#697)

## 🚀 New components 🚀

- Skeleton for AWS ECS container metrics receiver (#463)
- `prometheus_exec` receiver (#655)

## v0.7.0

# 🎉 OpenTelemetry Collector Contrib v0.7.0 (Beta) 🎉

The OpenTelemetry Collector Contrib contains everything in the [opentelemetry-collector release](https://github.com/open-telemetry/opentelemetry-collector/releases/tag/v0.7.0) (be sure to check the release notes here as well!). Check out the [Getting Started Guide](https://opentelemetry.io/docs/collector/getting-started/) for deployment and configuration information.

## 🛑 Breaking changes 🛑

- `awsxray` receiver updated to support udp: `tcp_endpoint` config option renamed to `endpoint` (#497)
- TLS config changed for `sapmreceiver` (#488) and `signalfxreceiver` receivers (#488)

## 🚀 New components 🚀

- Exporters
  - `sentry` adds tracing exporter for [Sentry](https://sentry.io/) (#565)
- Extensions
  - `endpoints` observer: adds generic endpoint watcher (#427)
  - `host` observer: looks for listening network endpoints on host (#432)

## 💡 Enhancements 💡

- Update `honeycomb` exporter for v0.8.0 compatibility
- Extend `metricstransform` processor to be able to add a label to an existing metric (#441)
- Update `kubeletstats` metrics according to semantic conventions (#475)
- Updated `awsxray` receiver config to use udp (#497)
- Add `/pods` endpoint support in `kubeletstats` receiver to add extra labels (#569)
- Add metric translation options to `signalfx` exporter (#477, #501, #571, #573)

## 🧰 Bug fixes 🧰

- `azuremonitor` exporter: Mark spanToEnvelope errors as permanent (#500)

## v0.6.0

# 🎉 OpenTelemetry Collector Contrib v0.6.0 (Beta) 🎉

The OpenTelemetry Collector Contrib contains everything in the [opentelemetry-collector release](https://github.com/open-telemetry/opentelemetry-collector/releases/tag/v0.6.0) (be sure to check the release notes here as well!). Check out the [Getting Started Guide](https://opentelemetry.io/docs/collector/getting-started/) for deployment and configuration information.

## 🛑 Breaking changes 🛑

- Removed `jaegarlegacy` (#397) and `zipkinscribe` receivers (#410)
- `kubeletstats` receiver: Renamed `k8s.pod.namespace` pod label to `k8s.namespace.name` and `k8s.container.name` container label to `container.name`

## 🚀 New components 🚀

- Processors
  - `metricstransform` renames/aggregates within individual metrics (#376) and allow changing the data type between int and float (#402)

## 💡 Enhancements 💡

- `awsxray` exporter: Use `peer.service` as segment name when set. (#385)
- `splunk` exporter: Add trace exports support (#359, #399)
- Build and publish Windows MSI (#408) and DEB/RPM Linux packages (#405)

## 🧰 Bug fixes 🧰

- `kubeletstats` receiver:
  - Fixed NPE for newly created pods (#404)
  - Updated to latest change in the ReceiverFactoryOld interface (#401)
  - Fixed logging and self reported metrics (#357)
- `awsxray` exporter: Only convert SQL information for SQL databases. (#379)
- `resourcedetection` processor: Correctly obtain machine-type info from gce metadata (#395)
- `k8scluster` receiver: Fix container resource metrics (#416)

## v0.5.0

Released 01-07-2020

# 🎉 OpenTelemetry Collector Contrib v0.5.0 (Beta) 🎉

The OpenTelemetry Collector Contrib contains everything in the [opentelemetry-collector release](https://github.com/open-telemetry/opentelemetry-collector/releases/tag/v0.5.0) (be sure to check the release notes here as well!). Check out the [Getting Started Guide](https://opentelemetry.io/docs/collector/getting-started/) for deployment and configuration information.

## 🚀 New components 🚀

- Processors
  - `resourcedetection` to automatically detect the resource based on the configured set of detectors (#309)

## 💡 Enhancements 💡

- `kubeletstats` receiver: Support for ServiceAccount authentication (#324)
- `signalfx` exporter and receiver
  - Add SignalFx metric token passthrough and config option (#325)
  - Set default endpoint of `signalfx` receiver to `:9943` (#351)
- `awsxray` exporter: Support aws plugins EC2/ECS/Beanstalk (#343)
- `sapm` exporter and receiver: Add SAPM access token passthrough and config option (#349)
- `k8s` processor: Add metrics support (#358)
- `k8s` observer: Separate annotations from labels in discovered pods (#363)

## 🧰 Bug fixes 🧰

- `honeycomb` exporter: Remove shared use of libhoney from goroutines (#305)

## v0.4.0

Released 17-06-2020

# 🎉 OpenTelemetry Collector Contrib v0.4.0 (Beta) 🎉

The OpenTelemetry Collector Contrib contains everything in the [opentelemetry-collector release](https://github.com/open-telemetry/opentelemetry-collector/releases/tag/v0.4.0) (be sure to check the release notes here as well!). Check out the [Getting Started Guide](https://opentelemetry.io/docs/collector/getting-started/) for deployment and configuration information.

## 🛑 Breaking changes 🛑

  - `signalfx` exporter `url` parameter changed to `ingest_url` (no impact if only using `realm` setting)

## 🚀 New components 🚀

- Receivers
  - `receiver_creator` to create receivers at runtime (#145), add observer support to receiver_creator (#173), add rules support (#207), add dynamic configuration values (#235) 
  - `kubeletstats` receiver (#237) 
  - `prometheus_simple` receiver (#184) 
  - `kubernetes-cluster` receiver (#175) 
  - `redis` receiver (#138)
- Exporters
  - `alibabacloudlogservice` exporter (#259) 
  - `SplunkHEC` metrics exporter (#246)
  - `elastic` APM exporter (#240)
  - `newrelic` exporter (#229) 
- Extensions
  - `k8s` observer (#185) 

## 💡 Enhancements 💡

- `awsxray` exporter
  - Use X-Ray convention of segment name == service name (#282)
  - Tweak xray export to improve rendering of traces and improve parity (#241)
  - Add handling for spans received with nil attributes (#212)
- `honeycomb` exporter
  - Use SendPresampled (#291)
  - Add span attributes as honeycomb event fields (#271)
  - Support resource labels in Honeycomb exporter (#20)
- `k8s` processor
  - Add support of Pod UID extraction to k8sprocessor (#219)
  - Use `k8s.pod.ip` to record resource IP instead of just `ip` (#183)
  - Support same authentication mechanism as other kubernetes components do (#307)
- `sapm` exporter: Add TLS for SAPM and SignalFx receiver (#215)
- `signalfx` exporter
  - Add metric metadata syncer to SignalFx exporter (#231)
  - Add TLS for SAPM and SignalFx receiver (#215)
- `stackdriver` exporter: Add support for resource mapping in config (#163)

## 🧰 Bug fixes 🧰

- `awsxray` exporter: Wrap bad request errors for proper handling by retry queue (#205)
- `lightstep` exporter: Ensure Lightstep exporter doesnt crash on nil node (#250)
- `sapm` exporter: Do not break Jaeger traces before sending downstream (#193)
- `k8s` processor: Ensure Jaeger spans work in passthrough mode (262)

## 🧩 Components 🧩

### Receivers

| Traces | Metrics |
|:-------:|:-------:|
| Jaeger Legacy | Carbon |
| SAPM (SignalFx APM) | Collectd | 
| Zipkin Scribe | K8s Cluster |
| | Redis |
| |  SignalFx | 
| | Simple Prometheus |
| | Wavefront |

### Processors

- K8s

### Exporters

| Commercial | Community |
|:------------:|:-----------:|
| Alibaba Cloud Log Service | Carbon |
| AWS X-ray | Elastic |
| Azure Monitor | Jaeger Thrift |
| Honeycomb | Kinesis |
| Lightstep |
| New Relic |
| SAPM (SignalFx APM) | 
| SignalFx (Metrics) |
| Splunk HEC |
| Stackdriver (Google) |

### Extensions

- Observer
  - K8s

## v0.3.0 Beta

Released 2020-03-30

### Breaking changes

-  Make prometheus receiver config loading strict. #697 
Prometheus receiver will now fail fast if the config contains unused keys in it.

### Changes and fixes

- Enable best effort serve by default of Prometheus Exporter (https://github.com/orijtech/prometheus-go-metrics-exporter/pull/6)
- Fix null pointer exception in the logging exporter #743 
- Remove unnecessary condition to have at least one processor #744 
- Updated Honeycomb exported to `honeycombio/opentelemetry-exporter-go v0.3.1`

### Features

Receivers / Exporters:

* AWS X-Ray
* Carbon
* CollectD
* Honeycomb
* Jaeger
* Kinesis
* LightStep
* OpenCensus
* OpenTelemetry
* SAPM
* SignalFx
* Stackdriver
* Wavefront
* Zipkin
* Zipkin Scribe


Processors:

* Attributes
* Batch
* Memory Limiter
* Queued Retry
* Resource
* Sampling
* Span
* Kubernetes

Extensions:

* Health Check
* Performance Profiler
* zPages


## v0.2.8

Released 2020-03-25

Alpha v0.2.8 of OpenTelemetry Collector Contrib.

- Implemented OTLP receiver and exporter.
- Added ability to pass config to the service programmatically (useful for custom builds).
- Improved own metrics / observability.


## v0.2.7

Released 2020-03-17

### Self-Observability
- New command-line switch to control legacy and new metrics. Users are encouraged
to experiment and migrate to the new metrics.
- Improved error handling on shutdown.


### Processors
- Fixed passthrough mode k8sprocessor.
- Added `HASH` action to attribute processor.

### Receivers and Exporters
- Added Honeycomb exporter.
- Added LightStep exporter.
- Added regular expression for Carbon receiver, allowing the metric name to be broken into proper label keys and values.
- Updated Stackdriver exporter to use a new batch API.


## v0.2.6 Alpha

Released 2020-02-18

### Self-Observability
- Updated metrics prefix to `otelcol` and expose command line argument to modify the prefix value.
- Batch dropped span now emits zero when no spans are dropped.

### Processors
- Extended Span processor to have include/exclude span logic.
- Ability to choose strict or regexp matching for include/exclude filters.

### Receivers and Exporters
- Added Carbon receiver and exporter.
- Added Wavefront receiver.


## v0.0.5 Alpha

Released 2020-01-30

- Regexp-based filtering of span names.
- Ability to extract attributes from span names and rename span.
- File exporter for debugging.
- Span processor is now enabled by default.

## v0.0.1 Alpha

Released 2020-01-11

First release of OpenTelemetry Collector Contrib.


[v0.3.0]: https://github.com/open-telemetry/opentelemetry-collector-contrib/compare/v0.2.8...v0.3.0
[v0.2.8]: https://github.com/open-telemetry/opentelemetry-collector-contrib/compare/v0.2.7...v0.2.8
[v0.2.7]: https://github.com/open-telemetry/opentelemetry-collector-contrib/compare/v0.2.6...v0.2.7
[v0.2.6]: https://github.com/open-telemetry/opentelemetry-collector-contrib/compare/v0.0.5...v0.2.6
[v0.0.5]: https://github.com/open-telemetry/opentelemetry-collector-contrib/compare/v0.0.1...v0.0.5
[v0.0.1]: https://github.com/open-telemetry/opentelemetry-collector-contrib/tree/v0.0.1<|MERGE_RESOLUTION|>--- conflicted
+++ resolved
@@ -4,13 +4,10 @@
 
 ## 🛑 Breaking changes 🛑
 
-<<<<<<< HEAD
+- `memcachedreceiver`: Update metric names (#6594)
 - `sapm` receiver: Use Jaeger status values instead of OpenCensus (#6682)
 - `jaeger` receiver/exporter: Parse/set Jaeger status with OTel spec values (#6682)
 
-=======
-- `memcachedreceiver`: Update metric names (#6594)
->>>>>>> 7c50549d
 ## 🚀 New components 🚀
 
 ## 🧰 Bug fixes 🧰
