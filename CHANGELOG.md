--- conflicted
+++ resolved
@@ -13,16 +13,13 @@
 - `spanmetricsprocessor`: Dropping the condition to replace _ with key_ as __ label is reserved and _ is not (#8057)
 - `podmanreceiver`: Add container.runtime attribute to container metrics (#8262)
 - `dockerstatsreceiver`: Add container.runtime attribute to container metrics (#8261)
-<<<<<<< HEAD
-- `prometheusremotewriteexporter`: Allow to disable sanitize metric labels (#8270)
-=======
 - `tanzuobservabilityexporter`: instrumentation Library and Dropped Counts to Span Tags (#8120)
 - `clickhouseexporter`: Implement consume log logic. (#9705)
 - `influxdbexporter`: Add support for cumulative, non-monotonic metrics. (#8348)
 - `oauth2clientauthextension`: Add support for EndpointParams (#7307)
 - Add `NewMetricData` function to `MetricsBuilder` to consistently set instrumentation library name (#8255)
 - `coralogixexporter` Allow exporter timeout to be configured (#7957)
->>>>>>> b7926ec4
+- `prometheusremotewriteexporter`: Allow to disable sanitize metric labels (#8270)
 
 ### 🛑 Breaking changes 🛑
 
