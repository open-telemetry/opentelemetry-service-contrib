# Changelog

## Unreleased

### 💡 Enhancements 💡

- `prometheusremotewriteexporter`: Write-Ahead Log support enabled (#7304)
- `hostreceiver/filesystemscraper`: Add filesystem utilization (#8027)
- `hostreceiver/pagingscraper`: Add paging.utilization (#6221)
- `googlecloudexporter`: [Alpha] Translate metrics directly from OTLP to gcm using the `exporter.googlecloud.OTLPDirect` feature-gate (#7177)
- `simpleprometheusreceiver`: Add support for static labels (#7908)
- `spanmetricsprocessor`: Dropping the condition to replace _ with key_ as __ label is reserved and _ is not (#8057)
- `podmanreceiver`: Add container.runtime attribute to container metrics (#8262)
- `dockerstatsreceiver`: Add container.runtime attribute to container metrics (#8261)
- `tanzuobservabilityexporter`: instrumentation Library and Dropped Counts to Span Tags (#8120)
- `clickhouseexporter`: Implement consume log logic. (#9705)
- `influxdbexporter`: Add support for cumulative, non-monotonic metrics. (#8348)
- `oauth2clientauthextension`: Add support for EndpointParams (#7307)
- Add `NewMetricData` function to `MetricsBuilder` to consistently set instrumentation library name (#8255)

### 🛑 Breaking changes 🛑

- `mongodbatlasreceiver`: rename mislabeled attribute `memory_state` to correct `disk_status` on partition disk metrics (#7747)
- `nginxreceiver`: instrumentation name updated from `otelcol/nginx` to `otelcol/nginxreceiver` (#8255)
- `postgresqlreceiver`: instrumentation name updated from `otelcol/postgresql` to `otelcol/postgresqlreceiver` (#8255)
- `redisreceiver`: instrumentation name updated from `otelcol/redis` to `otelcol/redisreceiver` (#8255)
<<<<<<< HEAD
- `couchdbreceiver`: instrumentation name updated from `otelcol/couchdb` to `otelcol/couchdbreceiver` (#8366)
=======
- `apachereceiver`: Update instrumentation library name from `otelcol/apache` to `otelcol/apachereceiver` ()
>>>>>>> d57b3f1b

### 🧰 Bug fixes 🧰

- `zipkinexporter`: Set "error" tag value when status is set to error (#8187)

### 🚀 New components 🚀

## v0.46.0

### 💡 Enhancements 💡

- `internal/stanza`: Export metrics from Stanza receivers (#8025)
- `hostreceiver/pagingscraper`: Migrate the scraper to the mdatagen metrics builder (#7139)
- Do not drop zero trace/span id spans in the jaeger conversion (#7946)
- Upgrade to use semantic conventions 1.6.1 (#7926)
- `dynatraceexporter`: Validate QueueSettings and perform config validation in Validate() instead (#8020)
- `sapmexporter`: Add validation for `sending_queue` setting (#8023)
- `signalfxexporter`: Add validation for `sending_queue` setting (#8026)
- `internal/stanza`: Add support for arbitrary attribute types (#8081)
- `resourcedetectionprocessor`: Add confighttp.HTTPClientSettings To Resource Detection Config Fixes (#7397)
- `hostmetricsreceiver`: Add cpu.utilization metrics to cpu scrapper (#7130)
- `honeycombexporter`: Add validation for `sending_queue` setting (#8113)
- `routingprocessor`: Expand error handling on failure to build exporters (#8125)
- `skywalkingreceiver`: Add new skywalking receiver component folder and structure (#8107)
- `groupbyattrsprocesor`: Allow empty keys, which allows to use the processor for compaction (#7793)
- `datadogexporter`: Add rbac to example k8s manifest file (#8186)
- `splunkhecexporter`: Add validation for `sending_queue` setting (#8256)

### 🛑 Breaking changes 🛑

- Remove deprecated functions from jaeger translator (#8032)
- `internal/stanza`: Remove `write_to` setting from input operators (#8081)
- `mongodbatlasreceiver`: rename `mongodb.atlas.*` attributes to `mongodb_atlas.*` adhering to naming guidelines. Adding 3 new attributes (#7960)

### 🧰 Bug fixes 🧰

- `prometheusreceiver`: Fix segfault that can occur after receiving stale metrics (#8056)
- `filelogreceiver`: Fix issue where logs could occasionally be duplicated (#8123)
- `prometheusremotewriteexporter`: Fix empty non-string resource attributes (#8116)

### 🚀 New components 🚀

## v0.45.1

### 💡 Enhancements 💡

- `sumologicexporter`: Move validation to Config (#7936)
- `elasticsearchexporter`: Fix crash with batch processor (#7953).
- `splunkhecexporter`: Batch metrics payloads (#7760)
- `tanzuobservabilityexporter`: Add internal SDK metric tag (#7826)
- `hostreceiver/processscraper`: Migrate the scraper to the mdatagen metrics builder (#7287)

### 🧰 Bug fixes 🧰

- `awsprometheusremotewriteexporter`: fix dependencies issue (#7963)

### 🚀 New components 🚀

- `awsfirehose` receiver: Add AWS Kinesis Data Firehose Receiver (#7918)

## v0.45.0

### 💡 Enhancements 💡

- `hostreceiver/filesystemscraper`: Migrate the scraper to the mdatagen metrics builder (#7772)
- `hostreceiver/memoryscraper`: Migrate the scraper to the mdatagen metrics builder (#7312)
- `lokiexporter`: Use record attributes as log labels (#7569)
- `routingprocessor`: Do not err on failure to build exporters (#7423)
- `apachereceiver`: Update to mdatagen v2 (#7573)
- `datadogexporter`: Don't send host metadata if hostname is empty (#7426)
- `datadogexporter`: Add insecure_skip_verify flag to configuration (#7422)
- `coralogixexporter`: Update readme (#7785)
- `awscloudwatchlogsexporter`: Remove name from aws cloudwatch logs exporter (#7554)
- `tanzuobservabilityexporter`: Update OTel Collector's Exporter to match WF Proxy Handling of source (#7929)
- `hostreceiver/memoryscraper`: Add memory.utilization (#6221)
- `awskinesisexporter`: Add Queue Config Validation AWS Kinesis Exporter (#7835)
- `elasticsearchexporter`: Remove usage of deprecated LogRecord.Name field (#7829).
- `loadbalancingexporter`: Allow non-exist hostname on startup (#7935)
- `datadogexporter`: Use exact sum, count and average on Datadog distributions (#7830)
- `storage/filestorage`: add optional compaction to filestorage (#7768)
- `tanzuobservabilityexporter`: Add attributes from the Resource to the resulting WF metric tags & set `source` value in WF metric (#8101)

### 🛑 Breaking changes 🛑

- Use go mod compat, drops support for reproducibility with go 1.16 (#7915)
- `apachereceiver`: Update instrumentation library name from `otel/apache` to `otelcol/apache` (#7754)
- `pkg/translator/prometheusremotewrite`: Cleanup prw translator public functions (#7776)
- `prometheusreceiver`: The OpenCensus-based metric conversion pipeline has 
  been removed.
  - The `receiver.prometheus.OTLPDirect` feature gate has been removed as 
    the direct pipeline is the only remaining pipeline.
- `translator/jaeger`: Cleanup jaeger translator function names (#7775)
  - Deprecate old funcs with Internal word.
- `mysqlreceiver`: Update data model and names for several metrics (#7924)
  - Change all metrics to Int values
  - Remove `mysql.buffer_pool_pages`. Replace with:
    - `mysql.buffer_pool.pages`
    - `mysql.buffer_pool.data_pages`
    - `mysql.buffer_pool.page_flushes`
  - Remove `mysql.buffer_pool_size`. Replace with:
    - `mysql.buffer_pool.limit`
    - `mysql.buffer_pool.usage`
  - Rename `mysql.buffer_pool_operations` to `mysql.buffer_pool.operations`

### 🚩 Deprecations 🚩

- Deprecated log_names setting from filter processor. (#7552)

### 🧰 Bug fixes 🧰

 - `tailsamplingprocessor`: "And" policy only works as a sub policy under a composite policy (#7590) 
 - `prometheusreceiver`: Correctly map description and units when converting
  Prometheus metadata directly to pdata. (#7748)
 - `sumologicexporter`: fix exporter panics on malformed histogram (#7548)
- `awsecscontainermetrics`: CPU Reserved is now 1024/vCPU for ECS Container Insights (#6734)

### 🚀 New components 🚀

- `clickhouse` exporter: Add ClickHouse Exporter (#6907)
- `pkg/translator/signalfx`: Extract signalfx to metrics conversion in a separate package (#7778)
  - Extract FromMetrics to SignalFx translator package (#7823)

## v0.44.0

### 💡 Enhancements 💡

- `kafkaexporter`: Add compression and flush max messages options.
- `dynatraceexporter`: Write error logs using plugin logger (#7360)
- `dynatraceexporter`: Fix docs for TLS settings (#7568)
- `tanzuobservabilityexporter`: Turn on metrics exporter (#7281)
- `attributesprocessor` `resourceprocessor`: Add `from_context` value source
- `resourcedetectionprocessor`: check cluster config to verify resource is on aws for eks resources (#7186)
- `awscloudwatchlogsexporter`: enable awscloudwatchlogsexporter which accepts and exports log data (#7297)
- `translator/prometheusremotewrite`: add a new module to help translate data from OTLP to Prometheus Remote Write (#7240)
- `azuremonitorexporter`: In addition to traces, export logs to Azure Application Insights (#7403)
- `jmxreceiver`: Added `additional_jars` configuration option to launch JMX Metric Gatherer JAR with extended `CLASSPATH` (#7378)
- `awscontainerinsightreceiver`: add full pod name when configured to AWS Container Insights Receiver (#7415)
- `hostreceiver/loadscraper`: Migrate the scraper to the mdatagen metrics builder (#7288)
- `awsecscontainermetricsreceiver`: Rename attributes to follow semantic conventions (#7425)
- `datadogexporter`: Always map conventional attributes to tags (#7185)
- `mysqlreceiver`: Add golden files for integration test (#7303)
- `nginxreceiver`: Standardize integration test (#7515)
- `mysqlreceiver`: Update to use mdatagen v2 (#7507)
- `postgresqlreceiver`: Add integration tests (#7501)
- `apachereceiver`: Add integration test (#7517)
- `mysqlreceiver`: Use scrapererror to report errors (#7513)
- `postgresreceiver`: Update to mdatagen v2 (#7503)
- `nginxreceiver`: Update to mdatagen v2 (#7549)
- `datadogexporter`: Fix traces exporter's initialization log (#7564)
- `tailsamplingprocessor`: Add And sampling policy (#6910)
- `coralogixexporter`: Add Coralogix Exporter (#7383)
- `prometheusexecreceiver`: Add default value for `scrape_timeout` option (#7587)

### 🛑 Breaking changes 🛑

- `resourcedetectionprocessor`: Update `os.type` attribute values according to semantic conventions (#7544)

### 🧰 Bug fixes 🧰

- `resourcedetectionprocessor`: fix `meta` allow list excluding keys with nil values (#7424)
- `postgresqlreceiver`: Fix issue where empty metrics could be returned after failed connection (#7502)
- `resourcetotelemetry`: Ensure resource attributes are added to summary
  and exponential histogram data points. (#7523)

### 🚩 Deprecations 🚩

- Deprecated otel_to_hec_fields.name setting from splunkhec exporter. (#7560)

## v0.43.0

### 💡 Enhancements 💡

- `coralogixexporter`: First implementation of Coralogix Exporter (#6816)
- `cloudfoundryreceiver`: Enable Cloud Foundry client (#7060)
- `elasticsearchexporter`: add elasticsearchexporter to the components exporter list (#6002)
- `elasticsearchreceiver`: Add metric metadata (#6892)
- `elasticsearchreceiver`: Use same metrics as JMX receiver for JVM metrics (#7160)
- `elasticsearchreceiver`: Implement scraping logic (#7174)
- `datadogexporter`: Add http.status_code tag to trace stats (#6889)
- `datadogexporter`: Add configuration option to use OTel span name into the Datatog resource name (#6611)
- `mongodbreceiver`: Add initial client code to the component (#7125)
- `tanzuobservabilityexporter`: Support delta histograms (#6897)
- `awscloudwatchlogsexporter`: Use cwlogs package to export logs (#7152)
- `mysqlreceiver`: Add the receiver to available components (#7078)
- `tanzuobservabilityexporter`: Documentation for the memory_limiter configuration (#7164)
- `dynatraceexporter`: Do not shut down exporter when metrics ingest module is temporarily unavailable (#7161)
- `mongodbreceiver`: Add metric metadata (#7163)
- `mongodbreceiver`: Add metric scraping (#7175)
- `postgresqlreceiver`: add the receiver to available components (#7079)
- `rabbitmqreceiver`: Add scraper logic (#7299)
- `tanzuobservability exporter`: Support summary metrics (#7121)
- `mongodbatlasreceiver`: Add retry and backoff to HTTP client (#6943)
- Use Jaeger gRPC instead of Thrift in the docker-compose example (#7243)
- `tanzuobservabilityexporter`: Support exponential histograms (#7127)
- `receiver_creator`: Log added and removed endpoint env structs (#7248)
- `prometheusreceiver`: Use the OTLP data conversion path by default. (#7282)
  - Use `--feature-gates=-receiver.prometheus.OTLPDirect` to re-enable the 
    OpenCensus conversion path.
- `extension/observers`: Correctly set image and tag on container endpoints (#7279)
- `tanzuobservabilityexporter`: Document how to enable memory_limiter (#7286)
- `hostreceiver/networkscraper`: Migrate the scraper to the mdatagen metrics builder (#7048)
- `hostmetricsreceiver`: Add MuteProcessNameError config flag to mute specific error reading process executable (#7176)
- `scrapertest`: Improve comparison logic (#7305)
- `hostmetricsreceiver`: add `cpu_average` option for load scraper to report the average cpu load (#6999)
- `scrapertest`: Add comparison option to ignore specific attributes (#6519)
- `tracegen`: Add option to pass in custom headers to export calls via command line (#7308)
- `tracegen`: Provide official container images (#7179)
- `scrapertest`: Add comparison function for pdata.Metrics (#7400)
- `prometheusremotewriteexporter` : Dropping the condition to replace _ with key_ as __ label is reserved and _ is not (#7112)

### 🛑 Breaking changes 🛑

- `tanzuobservabilityexporter`: Remove status.code
- `tanzuobservabilityexporter`: Use semantic conventions for status.message (#7126) 
- `k8sattributesprocessor`: Move `kube` and `observability` packages to `internal` folder (#7159)
- `k8sattributesprocessor`: Unexport processor `Option`s (#7311)
- `zookeeperreceiver`: Refactored metrics to have correct units, types, and combined some metrics via attributes. (#7280)
- `prometheusremotewriteexporter`: `PRWExporter` struct and `NewPRWExporter()`
  function are now unexported. (#TBD)
- `newrelicexporter` marked as deprecated (#7284)

### 🚀 New components 🚀

- `rabbitmqreceiver`: Establish codebase for RabbitMQ metrics receiver (#7239)
- Add `basicauth` extension (#7167)
- `k8seventsreceiver`: Implement core logic (#6885)

### 🧰 Bug fixes 🧰

- `k8sattributeprocessor`: Parse IP out of net.Addr to correctly tag k8s.pod.ip (#7077)
- `k8sattributeprocessor`: Process IP correctly for net.Addr instances that are not typed (#7133)
- `mdatagen`: Fix validation of `enabled` field in metadata.yaml (#7166)
- `elasticsearch`: Fix timestamp for each metric being startup time (#7255)
- `prometheusremotewriteexporter`: Fix index out of range panic caused by expiring metrics (#7149)
- `resourcedetection`: Log the error when checking for ec2metadata availability (#7296) 

## v0.42.0

### 💡 Enhancements 💡

- `couchbasereceiver`: Add couchbase client (#7122)
- `couchdbreceiver`: Add couchdb scraper (#7131)
- `couchdbreceiver`: Add couchdb client (#6880)
- `elasticsearchreceiver`: Implement scraper client (#7019)
- `couchdbreceiver`: Add metadata metrics (#6878)
- `prometheusremotewriteexporter`: Handling Staleness flag from OTLP (#6679)
- `prometheusexporter`: Handling Staleness flag from OTLP (#6805)
- `prometheusreceiver`: Set OTLP no-data-present flag for stale scraped metrics. (#7043)
- `mysqlreceiver`: Add Integration test (#6916)
- `datadogexporter`: Add compatibility with ECS Fargate semantic conventions (#6670)
- `k8s_observer`: discover k8s.node endpoints (#6820)
- `redisreceiver`: Add missing description fields to keyspace metrics (#6940)
- `redisreceiver`: Set start timestamp uniformly for gauge and sum metrics (#6941)
- `kafkaexporter`: Allow controlling Kafka acknowledgment behaviour  (#6301)
- `lokiexporter`: Log the first part of the http body on failed pushes to loki (#6946)
- `resourcedetectionprocessor`: add the [consul](https://www.consul.io/) detector (#6382)
- `awsemfexporter`: refactor cw_client logic into separate `cwlogs` package (#7072)
- `prometheusexporter`: Dropping the condition to replace _ with key_ as __ label is reserved and _ is not (#7506)

### 🛑 Breaking changes 🛑

- `memcachedreceiver`: Update metric names (#6594)
- `memcachedreceiver`: Fix some metric units and value types (#6895)
- `sapm` receiver: Use Jaeger status values instead of OpenCensus (#6682)
- `jaeger` receiver/exporter: Parse/set Jaeger status with OTel spec values (#6682)
- `awsecscontainermetricsreceiver`: remove tag from `container.image.name` (#6436)
- `k8sclusterreceiver`: remove tag from `container.image.name` (#6436)

### 🚀 New components 🚀

- `ecs_task_observer`: Discover running containers in AWS ECS tasks (#6894)
- `mongodbreceiver`: Establish codebase for MongoDB metrics receiver (#6972)
- `couchbasereceiver`: Establish codebase for Couchbase metrics receiver (#7046)
- `dbstorage`: New experimental dbstorage extension (#7061)

### 🧰 Bug fixes 🧰

- `ecstaskobserver`: Fix "Incorrect conversion between integer types" security issue (#6939)
- Fix typo in "direction" metrics attribute description (#6949)
- `zookeeperreceiver`: Fix issue where receiver could panic during shutdown (#7020)
- `prometheusreceiver`: Fix metadata fetching when metrics differ by trimmable suffixes (#6932)
- Sanitize URLs being logged (#7021)
- `prometheusreceiver`: Fix start time tracking for long scrape intervals (#7053)
- `signalfxexporter`: Don't use syscall to avoid compilation errors on some platforms (#7062)
- `tailsamplingprocessor`: Add support for new policies as composite sub-policies (#6975)

### 💡 Enhancements 💡

- `lokiexporter`: add complete log record to body (#6619)
- `k8sclusterreceiver` add `container.image.tag` attribute (#6436)
- `spanmetricproccessor`: use an LRU cache for the cached Dimensions key-value pairs (#2179)
- `skywalkingexporter`: add skywalking metrics exporter (#6528)
- `deltatorateprocessor`: add int counter support (#6982)
- `filestorageextension`: document default values (#7022)
- `redisreceiver`: Migrate the scraper to the mdatagen metrics builder (#6938)  

## v0.41.0

### 🛑 Breaking changes 🛑

- None

### 🚀 New components 🚀

- `asapauthextension` (#6627)
- `mongodbatlasreceiver` (#6367)

### 🧰 Bug fixes 🧰

- `filestorageextension`: fix panic when configured directory cannot be accessed (#6103)
- `hostmetricsreceiver`: fix set of attributes for system.cpu.time metric (#6422)
- `k8sobserver`: only record pod endpoints for running pods (#5878)
- `mongodbatlasreceiver`: fix attributes fields in metadata.yaml (#6440)
- `prometheusexecreceiver`: command line processing on Windows (#6145)
- `spanmetricsprocessor`: fix exemplars support (#6140)
-  Remap arm64 to aarch64 on rpm/deb packages (#6635)

### 💡 Enhancements 💡

- `datadogexporter`: do not use attribute localhost-like hostnames (#6477)
- `datadogexporter`: retry per network call (#6412)
- `datadogexporter`: take hostname into account for cache (#6223)
- `exporter/lokiexporter`: adding a feature for loki exporter to encode JSON for log entry (#5846)
- `googlecloudspannerreceiver`: added fallback to ADC for database connections. (#6629)
- `googlecloudspannerreceiver`: added parsing only distinct items for sample lock request label. (#6514)
- `googlecloudspannerreceiver`: added request tag label to metadata config for top query stats. (#6475)
- `googlecloudspannerreceiver`: added sample lock requests label to the top lock stats metrics. (#6466)
- `googlecloudspannerreceiver`: added transaction tag label to metadata config for top transaction stats. (#6433)
- `groupbyattrsprocessor`: added support for metrics signal (#6248)
- `hostmetricsreceiver`: ensure SchemaURL is set (#6482)
- `kubeletstatsreceiver`: add support for read-only kubelet endpoint (#6488)
- `mysqlreceiver`: enable native authentication (#6628)
- `mysqlreceiver`: remove requirement for password on MySQL (#6479)
- `receiver/prometheusreceiver`: do not add host.name to metrics from localhost/unspecified targets (#6476)
- `spanmetricsprocessor`: add setStatus operation (#5886)
- `splunkhecexporter`: remove duplication of host.name attribute (#6527)
- `tanzuobservabilityexporter`: add consumer for sum metrics. (#6385)
- Update log-collection library to v0.23.0 (#6593)

## v0.40.0

### 🛑 Breaking changes 🛑

- `tencentcloudlogserviceexporter`: change `Endpoint` to `Region` to simplify configuration (#6135)

### 🚀 New components 🚀

- Add `memcached` receiver (#5839)

### 🧰 Bug fixes 🧰

- Fix token passthrough for HEC (#5435)
- `datadogexporter`: Fix missing resource attributes default mapping when resource_attributes_as_tags: false (#6359)
- `tanzuobservabilityexporter`: Log and report missing metric values. (#5835)
- `mongodbatlasreceiver`: Fix metrics metadata (#6395)

### 💡 Enhancements 💡

- `awsprometheusremotewrite` exporter: Improve error message when failing to sign request
- `mongodbatlas`: add metrics (#5921)
- `healthcheckextension`: Add path option (#6111)
- Set unprivileged user to container image (#6380)
- `k8sclusterreceiver`: Add allocatable type of metrics (#6113)
- `observiqexporter`: Allow Dialer timeout to be configured (#5906)
- `routingprocessor`: remove broken debug log fields (#6373)
- `prometheusremotewriteexporter`: Add exemplars support (#5578) 
- `fluentforwardreceiver`: Convert attributes with nil value to AttributeValueTypeEmpty (#6630)

## v0.39.0

### 🛑 Breaking changes 🛑

- `httpdreceiver` renamed to `apachereceiver` to match industry standards (#6207)
- `tencentcloudlogserviceexporter` change `Endpoint` to `Region` to simplify configuration (#6135)

### 🚀 New components 🚀

- Add `postgresqlreceiver` config and factory (#6153)
- Add TencentCloud LogService exporter `tencentcloudlogserviceexporter` (#5722)
- Restore `jaegerthrifthttpexporter` (#5666)
- Add `skywalkingexporter` (#5690, #6114)

### 🧰 Bug fixes 🧰

- `datadogexporter`: Improve cumulative metrics reset detection using `StartTimestamp` (#6120)
- `mysqlreceiver`: Address issues in shutdown function (#6239)
- `tailsamplingprocessor`: End go routines during shutdown (#5693)
- `googlecloudexporter`: Update google cloud exporter to correctly close the metric exporter (#5990)
- `statsdreceiver`: Fix the summary point calculation (#6155)
- `datadogexporter` Correct default value for `send_count_sum_metrics` (#6130)

### 💡 Enhancements 💡

- `datadogexporter`: Increase default timeout to 15 seconds (#6131)
- `googlecloudspannerreceiver`: Added metrics cardinality handling for Google Cloud Spanner receiver (#5981, #6148, #6229)
- `mysqlreceiver`: Mysql add support for different protocols (#6138)
- `bearertokenauthextension`: Added support of Bearer Auth for HTTP Exporters (#5962)
- `awsxrayexporter`: Fallback to rpc.method for segment operation when aws.operation missing (#6231)
- `healthcheckextension`: Add new health check feature for collector pipeline (#5643)
- `datadogexporter`: Always add current hostname (#5967)
- `k8sattributesprocessor`: Add code to fetch all annotations and labels by specifying key regex (#5780)
- `datadogexporter`: Do not rely on collector to resolve envvar when possible to resolve them (#6122)
- `datadogexporter`: Add container tags to attributes package (#6086)
- `datadogexporter`: Preserve original TraceID (#6158)
- `prometheusreceiver`: Enhance prometheus receiver logger to determine errors, test real e2e usage (#5870)
- `awsxrayexporter`: Added support for AWS AppRunner origin (#6141)

## v0.38.0

### 🛑 Breaking changes 🛑

- `datadogexporter` Make distributions the default histogram export option. (#5885)
- `redisreceiver` Update Redis receiver's metric names. (#5837)
- Remove `scraperhelper` from contrib, use the core version. (#5826)

### 🚀 New components 🚀

- `googlecloudspannerreceiver` Added implementation of Google Cloud Spanner receiver. (#5727)
- `awsxrayproxy` Wire up awsxrayproxy extension. (#5747)
- `awscontainerinsightreceiver` Enable AWS Container Insight receiver. (#5960)

### 🧰 Bug fixes 🧰

- `statsdreceiver`: fix start timestamp / temporality for counters. (#5714)
- Fix security issue related to github.com/tidwall/gjson. (#5936)
- `datadogexporter` Fix cumulative histogram handling in distributions mode (#5867)
- `datadogexporter` Skip nil sketches (#5925)

### 💡 Enhancements 💡

- Extend `kafkareceiver` configuration capabilities. (#5677)
- Convert `mongodbatlas` receiver to use scraperhelper. (#5827)
- Convert `dockerstats` receiver to use scraperhelper. (#5825)
- Convert `podman` receiver to use scraperhelper. (#5822)
- Convert `redisreceiver` to use scraperhelper. (#5796)
- Convert `kubeletstats` receiver to use scraperhelper. (#5821)
- `googlecloudspannerreceiver` Migrated Google Cloud Spanner receiver to scraper approach. (#5868)
- `datadogexporter` Use a `Consumer` interface for decoupling from zorkian's package. (#5315)
- `mdatagen` - Add support for extended metric descriptions (#5688)
- `signalfxexporter` Log datapoints option. (#5689)
- `cumulativetodeltaprocessor`: Update cumulative to delta. (#5772)
- Update configuration default values in log receivers docs. (#5840)
- `fluentforwardreceiver`: support more complex fluent-bit objects. (#5676)
- `datadogexporter` Remove spammy logging. (#5856)
- `datadogexporter` Remove obsolete report_buckets config. (#5858)
- Improve performance of metric expression matcher. (#5864)
- `tanzuobservabilityexporter` Introduce metricsConsumer and gaugeMetricConsumer. (#5426)
- `awsxrayexporter` rpc.system has priority to determine aws namespace. (#5833)
- `tailsamplingprocessor` Add support for composite sampling policy to the tailsampler. (#4958)
- `kafkaexporter` Add support for AWS_MSK_IAM SASL Auth (#5763)
- Refactor the client Authenticators  for the new "ClientAuthenticator" interfaces (#5905)
- `mongodbatlasreceiver` Add client wrapper for MongoDB Atlas support (#5386)
- `redisreceiver` Update Redis config options (#5861)
- `routingprocessor`: allow routing for all signals (#5869)
- `extension/observer/docker` add ListAndWatch to observer (#5851)

## v0.37.1

### 🧰 Bug fixes 🧰

- Fixes a problem with v0.37.0 which contained dependencies on v0.36.0 components. They should have been updated to v0.37.0.

## v0.37.0

### 🚀 New components 🚀

- [`journald` receiver](https://github.com/open-telemetry/opentelemetry-collector-contrib/tree/main/receiver/journaldreceiver) to parse Journald events from systemd journal using the [opentelemetry-log-collection](https://github.com/open-telemetry/opentelemetry-log-collection) library

### 🛑 Breaking changes 🛑

- Remove squash on configtls.TLSClientSetting for splunkhecexporter (#5541)
- Remove squash on configtls.TLSClientSetting for elastic components (#5539)
- Remove squash on configtls.TLSClientSetting for observiqexporter (#5540)
- Remove squash on configtls.TLSClientSetting for AWS components (#5454)
- Move `k8sprocessor` to `k8sattributesprocessor`.
- Rename `k8s_tagger` configuration `k8sattributes`.
- filelog receiver: use empty value for `SeverityText` field instead of `"Undefined"` (#5423)
- Rename `configparser.ConfigMap` to `config.Map`
- Rename `pdata.AggregationTemporality*` to `pdata.MetricAggregationTemporality*`
- Remove deprecated `batchpertrace` package/module (#5380)

### 💡 Enhancements 💡

- `k8sattributes` processor: add container metadata enrichment (#5467, #5572)
- `resourcedetection` processor: Add an option to force using hostname instead of FQDN (#5064)
- `dockerstats` receiver: Move docker client into new shared `internal/docker` (#4702)
- `spanmetrics` processor:
  - Add exemplars to metrics (#5263)
  - Support resource attributes in metrics dimensions (#4624)
- `filter` processor:
  - Add log filtering by `regexp` type filters (#5237)
  - Add record level log filtering (#5418)
- `dynatrace` exporter: Handle non-gauge data types (#5056)
- `datadog` exporter:
  - Add support for exporting histograms as sketches (#5082)
  - Scrub sensitive information from errors (#5575)
  - Add option to send instrumentation library metadata tags with metrics (#5431)
- `podman` receiver: Add `api_version`, `ssh_key`, and `ssh_passphrase` config options (#5430)
- `signalfx` exporter:
  - Add `max_connections` config option (#5432)
  - Add dimension name to log when value > 256 chars (#5258)
  - Discourage setting of endpoint path (#4851)
- `kubeletstats` receiver: Convert to pdata instead of using OpenCensus (#5458)
- `tailsampling` processor: Add `invert_match` config option to `string_attribute` policy (#4393)
- `awsemf` exporter: Add a feature flag in UserAgent for AWS backend to monitor the adoptions (#5178)
- `splunkhec` exporter: Handle explicitly NaN and Inf values (#5581)
- `hostmetrics` receiver:
  - Collect more process states in processes scraper (#4856)
  - Add device label to paging scraper (#4854)
- `awskinesis` exporter: Extend to allow for dynamic export types (#5440)

### 🧰 Bug fixes 🧰

- `datadog` exporter:
  - Fix tags on summary and bucket metrics (#5416)
  - Fix cache key generation for cumulative metrics (#5417)
- `resourcedetection` processor: Fix failure to start collector if at least one detector returns an error (#5242)
- `prometheus` exporter: Do not record obsreport calls (#5438)
- `prometheus` receiver: Metric type fixes to match Prometheus functionality (#4865)
- `sentry` exporter: Fix sentry tracing (#4320)
- `statsd` receiver: Set quantiles for metrics (#5647)

## v0.36.0

### 🛑 Breaking changes 🛑

- `filter` processor: The configs for `logs` filter processor have been changed to be consistent with the `metrics` filter processor. (#4895)
- `splunk_hec` receiver: 
  - `source_key`, `sourcetype_key`, `host_key` and `index_key` have now moved under `hec_metadata_to_otel_attrs` (#4726)
  - `path` field on splunkhecreceiver configuration is removed: We removed the `path` attribute as any request going to the Splunk HEC receiver port should be accepted, and added the `raw_path` field to explicitly map the path accepting raw HEC data. (#4951)
- feat(dynatrace): tags is deprecated in favor of default_dimensions (#5055)

### 💡 Enhancements 💡

- `filter` processor: Add ability to `include` logs based on resource attributes in addition to excluding logs based on resource attributes for strict matching. (#4895)
- `kubelet` API: Add ability to create an empty CertPool when the system run environment is windows
- `JMX` receiver: Allow JMX receiver logging level to be configured (#4898)
- `datadog` exporter: Export histograms as in OpenMetrics Datadog check (#5065)
- `dockerstats` receiver: Set Schema URL (#5239)
- Rename memorylimiter -> memorylimiterprocessor (#5262)
- `awskinesis` exporter: Refactor AWS kinesis exporter to be synchronous  (#5248)

## v0.35.0

### 🛑 Breaking changes 🛑

- Rename configparser.Parser to configparser.ConfigMap (#5070)
- Rename TelemetryCreateSettings -> TelemetrySettings (#5169)

### 💡 Enhancements 💡

- chore: update influxdb exporter and receiver (#5058)
- chore(dynatrace): use payload limit from api constants (#5077)
- Add documentation for filelog's new force_flush_period parameter (#5066)
- Reuse the gzip reader with a sync.Pool (#5145)
- Add a trace observer when splunkhecreceiver is used for logs (#5063)
- Remove usage of deprecated pdata.AttributeValueMapToMap (#5174)
- Podman Stats Receiver: Receiver and Metrics implementation (#4577)

### 🧰 Bug fixes 🧰

- Use staleness markers generated by prometheus, rather than making our own (#5062)
- `datadogexporter` exporter: skip NaN and infinite values (#5053)

## v0.34.0

### 🚀 New components 🚀

- [`cumulativetodelta` processor](https://github.com/open-telemetry/opentelemetry-collector-contrib/tree/main/processor/cumulativetodeltaprocessor) to convert cumulative sum metrics to cumulative delta

- [`file` exporter](https://github.com/open-telemetry/opentelemetry-collector-contrib/tree/main/exporter/fileexporter) from core repository ([#3474](https://github.com/open-telemetry/opentelemetry-collector/issues/3474))
- [`jaeger` exporter](https://github.com/open-telemetry/opentelemetry-collector-contrib/tree/main/exporter/jaegerexporter) from core repository ([#3474](https://github.com/open-telemetry/opentelemetry-collector/issues/3474))
- [`kafka` exporter](https://github.com/open-telemetry/opentelemetry-collector-contrib/tree/main/exporter/kafkaexporter) from core repository ([#3474](https://github.com/open-telemetry/opentelemetry-collector/issues/3474))
- [`opencensus` exporter](https://github.com/open-telemetry/opentelemetry-collector-contrib/tree/main/exporter/opencensusexporter) from core repository ([#3474](https://github.com/open-telemetry/opentelemetry-collector/issues/3474))
- [`prometheus` exporter](https://github.com/open-telemetry/opentelemetry-collector-contrib/tree/main/exporter/prometheusexporter) from core repository ([#3474](https://github.com/open-telemetry/opentelemetry-collector/issues/3474))
- [`prometheusremotewrite` exporter](https://github.com/open-telemetry/opentelemetry-collector-contrib/tree/main/exporter/prometheusremotewriteexporter) from core repository ([#3474](https://github.com/open-telemetry/opentelemetry-collector/issues/3474))
- [`zipkin` exporter](https://github.com/open-telemetry/opentelemetry-collector-contrib/tree/main/exporter/zipkinexporter) from core repository ([#3474](https://github.com/open-telemetry/opentelemetry-collector/issues/3474))
- [`attribute` processor](https://github.com/open-telemetry/opentelemetry-collector-contrib/tree/main/processor/attributeprocessor) from core repository ([#3474](https://github.com/open-telemetry/opentelemetry-collector/issues/3474))
- [`filter` processor](https://github.com/open-telemetry/opentelemetry-collector-contrib/tree/main/processor/filterprocessor) from core repository ([#3474](https://github.com/open-telemetry/opentelemetry-collector/issues/3474))
- [`probabilisticsampler` processor](https://github.com/open-telemetry/opentelemetry-collector-contrib/tree/main/processor/probabilisticsamplerprocessor) from core repository ([#3474](https://github.com/open-telemetry/opentelemetry-collector/issues/3474))
- [`resource` processor](https://github.com/open-telemetry/opentelemetry-collector-contrib/tree/main/processor/resourceprocessor) from core repository ([#3474](https://github.com/open-telemetry/opentelemetry-collector/issues/3474))
- [`span` processor](https://github.com/open-telemetry/opentelemetry-collector-contrib/tree/main/processor/spanprocessor) from core repository ([#3474](https://github.com/open-telemetry/opentelemetry-collector/issues/3474))
- [`hostmetrics` receiver](https://github.com/open-telemetry/opentelemetry-collector-contrib/tree/main/receiver/hostmetricsreceiver) from core repository ([#3474](https://github.com/open-telemetry/opentelemetry-collector/issues/3474))
- [`jaeger` receiver](https://github.com/open-telemetry/opentelemetry-collector-contrib/tree/main/receiver/jaegerreceiver) from core repository ([#3474](https://github.com/open-telemetry/opentelemetry-collector/issues/3474))
- [`kafka` receiver](https://github.com/open-telemetry/opentelemetry-collector-contrib/tree/main/receiver/kafkareceiver) from core repository ([#3474](https://github.com/open-telemetry/opentelemetry-collector/issues/3474))
- [`opencensus` receiver](https://github.com/open-telemetry/opentelemetry-collector-contrib/tree/main/receiver/opencensusreceiver) from core repository ([#3474](https://github.com/open-telemetry/opentelemetry-collector/issues/3474))
- [`prometheus` receiver](https://github.com/open-telemetry/opentelemetry-collector-contrib/tree/main/receiver/prometheusreceiver) from core repository ([#3474](https://github.com/open-telemetry/opentelemetry-collector/issues/3474))
- [`zipkin` receiver](https://github.com/open-telemetry/opentelemetry-collector-contrib/tree/main/receiver/zipkinreceiver) from core repository ([#3474](https://github.com/open-telemetry/opentelemetry-collector/issues/3474))
- [`bearertokenauth` extension](https://github.com/open-telemetry/opentelemetry-collector-contrib/tree/main/extension/bearertokenauthextension) from core repository ([#3474](https://github.com/open-telemetry/opentelemetry-collector/issues/3474))
- [`healthcheck` extension](https://github.com/open-telemetry/opentelemetry-collector-contrib/tree/main/extension/healthcheckextension) from core repository ([#3474](https://github.com/open-telemetry/opentelemetry-collector/issues/3474))
- [`oidcauth` extension](https://github.com/open-telemetry/opentelemetry-collector-contrib/tree/main/extension/oidcauthextension) from core repository ([#3474](https://github.com/open-telemetry/opentelemetry-collector/issues/3474))
- [`pprof` extension](https://github.com/open-telemetry/opentelemetry-collector-contrib/tree/main/extension/pprofextension) from core repository ([#3474](https://github.com/open-telemetry/opentelemetry-collector/issues/3474))
- [`testbed`](https://github.com/open-telemetry/opentelemetry-collector-contrib/tree/main/testbed) from core repository ([#3474](https://github.com/open-telemetry/opentelemetry-collector/issues/3474))

### 💡 Enhancements 💡

- `tailsampling` processor: Add new policy `probabilistic` (#3876)

## v0.33.0

# 🎉 OpenTelemetry Collector Contrib v0.33.0 (Beta) 🎉

The OpenTelemetry Collector Contrib contains everything in the [opentelemetry-collector release](https://github.com/open-telemetry/opentelemetry-collector/releases/tag/v0.32.0) (be sure to check the release notes here as well!). Check out the [Getting Started Guide](https://opentelemetry.io/docs/collector/getting-started/) for deployment and configuration information.

### 🚀 New components 🚀

- [`cumulativetodelta` processor](https://github.com/open-telemetry/opentelemetry-collector-contrib/tree/main/processor/cumulativetodeltaprocessor) to convert cumulative sum metrics to cumulative delta

### 💡 Enhancements 💡

- Collector contrib has now full support for metrics proto v0.9.0.

## v0.32.0

# 🎉 OpenTelemetry Collector Contrib v0.32.0 (Beta) 🎉

This release is marked as "bad" since the metrics pipelines will produce bad data.

- See https://github.com/open-telemetry/opentelemetry-collector/issues/3824

The OpenTelemetry Collector Contrib contains everything in the [opentelemetry-collector release](https://github.com/open-telemetry/opentelemetry-collector/releases/tag/v0.32.0) (be sure to check the release notes here as well!). Check out the [Getting Started Guide](https://opentelemetry.io/docs/collector/getting-started/) for deployment and configuration information.

### 🛑 Breaking changes 🛑

- `splunk_hec` receiver/exporter: `com.splunk.source` field is mapped to `source` field in Splunk instead of `service.name` (#4596)
- `redis` receiver: Move interval runner package to `internal/interval` (#4600)
- `datadog` exporter: Export summary count and sum as monotonic counts (#4605)

### 💡 Enhancements 💡

- `logzio` exporter:
  - New implementation of an in-memory queue to store traces, data compression with gzip, and queue configuration options (#4395)
  - Make `Hclog2ZapLogger` struct and methods private for public go api review (#4431)
- `newrelic` exporter (#4392):
  - Marked unsupported metric as permanent error
  - Force the interval to be valid even if 0
- `awsxray` exporter: Add PHP stacktrace parsing support (#4454)
- `file_storage` extension: Implementation of batch storage API (#4145)
- `datadog` exporter:
  - Skip sum metrics with no aggregation temporality (#4597)
  - Export delta sums as counts (#4609)
- `elasticsearch` exporter: Add dedot support (#4579)
- `signalfx` exporter: Add process metric to translation rules (#4598)
- `splunk_hec` exporter: Add profiling logs support (#4464)
- `awsemf` exporter: Replace logGroup and logStream pattern with metric labels (#4466)

### 🧰 Bug fixes 🧰

- `awsxray` exporter: Fix the origin on ECS/EKS/EB on EC2 cases (#4391)
- `splunk_hec` exporter: Prevent re-sending logs that were successfully sent (#4467)
- `signalfx` exporter: Prefix temporary metric translations (#4394)

## v0.31.0

# 🎉 OpenTelemetry Collector Contrib v0.31.0 (Beta) 🎉

The OpenTelemetry Collector Contrib contains everything in the [opentelemetry-collector release](https://github.com/open-telemetry/opentelemetry-collector/releases/tag/v0.31.0) (be sure to check the release notes here as well!). Check out the [Getting Started Guide](https://opentelemetry.io/docs/collector/getting-started/) for deployment and configuration information.

### 🛑 Breaking changes 🛑

- `influxdb` receiver: Removed `metrics_schema` config option (#4277)

### 💡 Enhancements 💡

- Update to OTLP 0.8.0:
  - Remove use of `IntHistogram` (#4276)
  - Update exporters/receivers for `NumberDataPoint`
- Remove use of deprecated `pdata` slice `Resize()` (#4203, #4208, #4209)
- `awsemf` exporter: Added the option to have a user who is sending metrics from EKS Fargate Container Insights to reformat them to look the same as insights from ECS so that they can be ingested by CloudWatch (#4130)
- `k8scluster` receiver: Support OpenShift cluster quota metrics (#4342)
- `newrelic` exporter (#4278):
  - Requests are now retry-able via configuration option (defaults to retries enabled). Permanent errors are not retried.
  - The exporter monitoring metrics now include an untagged summary metric for ease of use.
  - Improved error logging to include URLs that fail to post messages to New Relic.
- `datadog` exporter: Upscale trace stats when global sampling rate is set (#4213)

### 🧰 Bug fixes 🧰

- `statsd` receiver: Add option to set Counter to be monotonic (#4154)
- Fix `internal/stanza` severity mappings (#4315)
- `awsxray` exporter: Fix the wrong AWS env resource setting (#4384)
- `newrelic` exporter (#4278):
  - Configuration unmarshalling did not allow timeout value to be set to 0 in the endpoint specific section.
  - Request cancellation was not propagated via context into the http request.
  - The queued retry logger is set to a zap.Nop logger as intended.

## v0.30.0

# 🎉 OpenTelemetry Collector Contrib v0.30.0 (Beta) 🎉

The OpenTelemetry Collector Contrib contains everything in the [opentelemetry-collector release](https://github.com/open-telemetry/opentelemetry-collector/releases/tag/v0.30.0) (be sure to check the release notes here as well!). Check out the [Getting Started Guide](https://opentelemetry.io/docs/collector/getting-started/) for deployment and configuration information.

### 🚀 New components 🚀
- `oauth2clientauth` extension: ported from core (#3848)
- `metrics-generation` processor: is now enabled and available (#4047) 

### 🛑 Breaking changes 🛑

- Removed `jaegerthrifthttp` exporter (#4089) 

### 💡 Enhancements 💡

- `tailsampling` processor:
  - Add new policy `status_code` (#3754)
  - Add new tail sampling processor policy: status_code (#3754)
- `awscontainerinsights` receiver:
  - Integrate components and fix bugs for EKS Container Insights (#3846) 
  - Add Cgroup to collect ECS instance metrics for container insights receiver #3875
- `spanmetrics` processor: Support sub-millisecond latency buckets (#4091) 
- `sentry` exporter: Add exception event capture in sentry (#3854)

## v0.29.0

# 🎉 OpenTelemetry Collector Contrib v0.29.0 (Beta) 🎉

The OpenTelemetry Collector Contrib contains everything in the [opentelemetry-collector release](https://github.com/open-telemetry/opentelemetry-collector/releases/tag/v0.29.0) (be sure to check the release notes here as well!). Check out the [Getting Started Guide](https://opentelemetry.io/docs/collector/getting-started/) for deployment and configuration information.

### 🛑 Breaking changes 🛑

- `redis` receiver (#3808)
  - removed configuration `service_name`. Use resource processor or `resource_attributes` setting if using `receivercreator`
  - removed `type` label and set instrumentation library name to `otelcol/redis` as other receivers do

### 💡 Enhancements 💡

- `tailsampling` processor:
  - Add new policy `latency` (#3750)
  - Add new policy `status_code` (#3754)
- `splunkhec` exporter: Include `trace_id` and `span_id` if set (#3850)
- `newrelic` exporter: Update instrumentation naming in accordance with otel spec (#3733)
- `sentry` exporter: Added support for insecure connection with Sentry (#3446)
- `k8s` processor:
  - Add namespace k8s tagger (#3384)
  - Add ignored pod names as config parameter (#3520)
- `awsemf` exporter: Add support for `TaskDefinitionFamily` placeholder on log stream name (#3755)
- `loki` exporter: Add resource attributes as Loki label (#3418)

### 🧰 Bug fixes 🧰

- `datadog` exporter:
  - Ensure top level spans are computed (#3786)
  - Update `env` clobbering behavior (#3851)
- `awsxray` exporter: Fixed filtered attribute translation (#3757)
- `splunkhec` exporter: Include trace and span id if set in log record (#3850)

## v0.28.0

# 🎉 OpenTelemetry Collector Contrib v0.28.0 (Beta) 🎉

The OpenTelemetry Collector Contrib contains everything in the [opentelemetry-collector release](https://github.com/open-telemetry/opentelemetry-collector/releases/tag/v0.28.0) (be sure to check the release notes here as well!). Check out the [Getting Started Guide](https://opentelemetry.io/docs/collector/getting-started/) for deployment and configuration information.

### 🚀 New components 🚀

- `humio` exporter to export data to Humio using JSON over the HTTP [Ingest API](https://docs.humio.com/reference/api/ingest/)
- `udplog` receiver to receives logs from udp using the [opentelemetry-log-collection](https://github.com/open-telemetry/opentelemetry-log-collection) library
- `tanzuobservability` exporter to send traces to [Tanzu Observability](https://tanzu.vmware.com/observability)

### 🛑 Breaking changes 🛑

- `f5cloud` exporter (#3509):
  - Renamed the config 'auth' field to 'f5cloud_auth'. This will prevent a config field name collision when [Support for Custom Exporter Authenticators as Extensions](https://github.com/open-telemetry/opentelemetry-collector/pull/3128) is ready to be integrated.

### 💡 Enhancements 💡

- Enabled Dependabot for Github Actions (#3543)
- Change obsreport helpers for receivers to use the new pattern created in Collector (#3439,#3443,#3449,#3504,#3521,#3548)
- `datadog` exporter:
  - Add logging for unknown or unsupported metric types (#3421)
  - Add collector version tag to internal health metrics (#3394)
  - Remove sublayer stats calc and mutex (#3531)
  - Deduplicate hosts for which we send running metrics (#3539)
  - Add support for summary datatype (#3660)
  - Add datadog span operation name remapping config option (#3444)
  - Update error formatting for error spans that are not exceptions (#3701)
- `nginx` receiver: Update the nginx metrics to more closely align with the conventions (#3420)
- `elasticsearch` exporter: Init JSON encoding support (#3101)
- `jmx` receiver:
  - Allow setting system properties (#3450)
  - Update tested JMX Metric Gatherer release (#3695)
- Refactor components for the Client Authentication Extensions (#3507)
- Remove redundant conversion calls (#3688)
- `storage` extension: Add a `Close` method to Client interface (#3506)
- `splunkhec` exporter: Add `metric_type` as key which maps to the type of the metric (#3696)
- `k8s` processor: Add semantic conventions to k8s-tagger for pod metadata (#3544)
- `kubeletstats` receiver: Refactor kubelet client to internal folder (#3698)
- `newrelic` exporter (#3690):
  - Updates the log level from error to debug when New Relic rate limiting occurs
  - Updates the sanitized api key that is reported via metrics
- `filestorage` extension: Add ability to specify name (#3703)
- `awsemf` exporter: Store the initial value for cumulative metrics (#3425)
- `awskinesis` exporter: Refactor to allow for extended types of encoding (#3655)
- `ecsobserver` extension:
  - Add task definition, ec2, and service fetcher (#3503)
  - Add exporter to convert task to target (#3333)

### 🧰 Bug fixes 🧰

- `awsemf` exporter: Remove delta adjustment from summaries by default (#3408)
- `alibabacloudlogservice` exporter: Sanitize labels for metrics (#3454)
- `statsd` receiver: Fix StatsD drop metrics tags when using summary as observer_type for timer/histogram (#3440)
- `awsxray` exporter: Restore setting of Throttle for HTTP throttle response (#3685)
- `awsxray` receiver: Fix quick start bug (#3653)
- `metricstransform` processor: Check all data points for matching metric label values (#3435)

## v0.27.0

# 🎉 OpenTelemetry Collector Contrib v0.27.0 (Beta) 🎉

The OpenTelemetry Collector Contrib contains everything in the [opentelemetry-collector release](https://github.com/open-telemetry/opentelemetry-collector/releases/tag/v0.27.0) (be sure to check the release notes here as well!). Check out the [Getting Started Guide](https://opentelemetry.io/docs/collector/getting-started/) for deployment and configuration information.

### 🚀 New components 🚀

- `tcplog` receiver to receive logs from tcp using the [opentelemetry-log-collection](https://github.com/open-telemetry/opentelemetry-log-collection) library
- `influxdb` receiver to accept metrics data as [InfluxDB Line Protocol](https://docs.influxdata.com/influxdb/v2.0/reference/syntax/line-protocol/)

### 💡 Enhancements 💡

- `splunkhec` exporter:
  - Include the response in returned 400 errors (#3338)
  - Map summary metrics to Splunk HEC metrics (#3344)
  - Add HEC telemetry (#3260)
- `newrelic` exporter: Include dropped attributes and events counts (#3187)
- `datadog` exporter:
  - Add Fargate task ARN to container tags (#3326)
  - Improve mappings for span kind dd span type (#3368)
- `signalfx` exporter: Add info log for host metadata properties update (#3343)
- `awsprometheusremotewrite` exporter: Add SDK and system information to User-Agent header (#3317)
- `metricstransform` processor: Add filtering capabilities matching metric label values for applying changes (#3201)
- `groupbytrace` processor: Added workers for queue processing (#2902)
- `resourcedetection` processor: Add docker detector (#2775)
- `tailsampling` processor: Support regex on span attribute filtering (#3335)

### 🧰 Bug fixes 🧰

- `datadog` exporter:
  - Update Datadog attributes to tags mapping (#3292)
  - Consistent `hostname` and default metrics behavior (#3286)
- `signalfx` exporter: Handle character limits on metric names and dimensions (#3328)
- `newrelic` exporter: Fix timestamp value for cumulative metrics (#3406)

## v0.26.0

# 🎉 OpenTelemetry Collector Contrib v0.26.0 (Beta) 🎉

The OpenTelemetry Collector Contrib contains everything in the [opentelemetry-collector release](https://github.com/open-telemetry/opentelemetry-collector/releases/tag/v0.26.0) (be sure to check the release notes here as well!). Check out the [Getting Started Guide](https://opentelemetry.io/docs/collector/getting-started/) for deployment and configuration information.

### 🚀 New components 🚀

- `influxdb` exporter to support sending tracing, metrics, and logging data to [InfluxDB](https://www.influxdata.com/products/)

### 🛑 Breaking changes 🛑

- `signalfx` exporter (#3207):
  - Additional metrics excluded by default by signalfx exporter
    - system.disk.io_time
    - system.disk.operation_time
    - system.disk.weighted_io_time
    - system.network.connections
    - system.processes.count
    - system.processes.created

### 💡 Enhancements 💡

- Add default config and systemd environment file support for DEB/RPM packages (#3123)
- Log errors on receiver start/stop failures (#3208)
- `newrelic` exporter: Update API key detection logic (#3212)
- `splunkhec` exporter:
  - Mark permanent errors to avoid futile retries (#3253)
  - Add TLS certs verification (#3204)
- `datadog` exporter:
  - Add env and tag name normalization to trace payloads (#3200)
  - add `ignore_resource`s configuration option (#3245)
- `jmx` receiver: Update for latest snapshot and header support (#3283)
- `awsxray` exporter: Added support for stack trace translation for .NET language (#3280)
- `statsd` receiver: Add timing/histogram for statsD receiver as OTLP summary (#3261)

### 🧰 Bug fixes 🧰

- `awsprometheusremotewrite` exporter:
  - Remove `sending_queue` (#3186)
  - Use the correct default for aws_auth.service (#3161)
  - Identify the Amazon Prometheus region from the endpoint (#3210)
  - Don't panic in case session can't be constructed (#3221)
- `datadog` exporter: Add max tag length (#3185)
- `sapm` exporter: Fix crash when passing the signalfx access token (#3294)
- `newrelic` exporter: Update error conditions (#3322)

## v0.25.0

# 🎉 OpenTelemetry Collector Contrib v0.25.0 (Beta) 🎉

The OpenTelemetry Collector Contrib contains everything in the [opentelemetry-collector release](https://github.com/open-telemetry/opentelemetry-collector/releases/tag/v0.25.0) (be sure to check the release notes here as well!). Check out the [Getting Started Guide](https://opentelemetry.io/docs/collector/getting-started/) for deployment and configuration information.

### 🚀 New components 🚀

- `kafkametricsreceiver` new receiver component for collecting metrics about a kafka cluster - primarily lag and offset. [configuration instructions](receiver/kafkametricsreceiver/README.md)
- `file_storage` extension to read and write data to the local file system (#3087)

### 🛑 Breaking changes 🛑

- `newrelic` exporter (#3091):
  - Removal of common attributes (use opentelemetry collector resource processor to add attributes)
  - Drop support for cumulative metrics being sent to New Relic via a collector

### 💡 Enhancements 💡

- Update `opentelemetry-log-collection` to v0.17.0 for log receivers (#3017)
- `datadog` exporter:
  - Add `peer.service` priority instead of `service.name` (#2817)
  - Improve support of semantic conventions for K8s, Azure and ECS (#2623)
- Improve and batch logs translation for stanza (#2892)
- `statsd` receiver: Add timing/histogram as OTLP gauge (#2973)
- `honeycomb` exporter: Add Retry and Queue settings (#2714)
- `resourcedetection` processor:
  - Add AKS resource detector (#3035)
  - Use conventions package constants for ECS detector (#3171)
- `sumologic` exporter: Add graphite format (#2695)
- Add trace attributes to the log entry for stanza (#3018)
- `splunk_hec` exporter: Send log record name as part of the HEC log event (#3119)
- `newrelic` exporter (#3091):
  - Add support for logs
  - Performance improvements
  - Optimizations to the New Relic payload to reduce payload size
  - Metrics generated for monitoring the exporter
  - Insert Key vs License keys are auto-detected in some cases
  - Collector version information is properly extracted via the application start info parameters

### 🧰 Bug fixes 🧰

- `splunk_hec` exporter: Fix sending log payload with missing the GZIP footer (#3032)
- `awsxray` exporter: Remove propagation of error on shutdown (#2999)
- `resourcedetection` processor:
  - Correctly report DRAGONFLYBSD value (#3100)
  - Fallback to `os.Hostname` when FQDN is not available (#3099)
- `httpforwarder` extension: Do not report ErrServerClosed when shutting down the service (#3173)
- `collectd` receiver: Do not report ErrServerClosed when shutting down the service (#3178)

## v0.24.0

# 🎉 OpenTelemetry Collector Contrib v0.24.0 (Beta) 🎉

The OpenTelemetry Collector Contrib contains everything in the [opentelemetry-collector release](https://github.com/open-telemetry/opentelemetry-collector/releases/tag/v0.24.0) (be sure to check the release notes here as well!). Check out the [Getting Started Guide](https://opentelemetry.io/docs/collector/getting-started/) for deployment and configuration information.

### 🚀 New components 🚀

- `fluentbit` extension and `fluentforward` receiver moved from opentelemetry-collector

### 💡 Enhancements 💡

- Check `NO_WINDOWS_SERVICE` environment variable to force interactive mode on Windows (#2819)
- `resourcedetection `processor:
  - Add task revision to ECS resource detector (#2814)
  - Add GKE detector (#2821)
  - Add Amazon EKS detector (#2820)
  - Add `VMScaleSetName` field to Azure detector (#2890)
- `awsemf` exporter:
  - Add `parse_json_encoded_attr_values` config option to decode json-encoded strings in attribute values (#2827)
  - Add `output_destination` config option to support AWS Lambda (#2720)
- `googlecloud` exporter: Handle `cloud.availability_zone` semantic convention (#2893)
- `newrelic` exporter: Add `instrumentation.provider` to default attributes (#2900)
- Set unprivileged user to container image (#2925)
- `splunkhec` exporter: Add `max_content_length_logs` config option to send log data in payloads less than max content length (#2524)
- `k8scluster` and `kubeletstats` receiver: Replace package constants in favor of constants from conventions in core (#2996)

### 🧰 Bug fixes 🧰

- `spanmetrics` processor:
  - Rename `calls` metric to `calls_total` and set `IsMonotonic` to true (#2837)
  - Validate duplicate dimensions at start (#2844)
- `awsemf` exporter: Calculate delta instead of rate for cumulative metrics (#2512)
- `signalfx` exporter:
  - Remove more unnecessary translation rules (#2889)
  - Implement summary type (#2998)
- `awsxray` exporter: Remove translation to HTTP status from OC status (#2978)
- `awsprometheusremotewrite` exporter: Close HTTP body after RoundTrip (#2955)
- `splunkhec` exporter: Add ResourceAttributes to Splunk Event (#2843)

## v0.23.0

# 🎉 OpenTelemetry Collector Contrib v0.23.0 (Beta) 🎉

The OpenTelemetry Collector Contrib contains everything in the [opentelemetry-collector release](https://github.com/open-telemetry/opentelemetry-collector/releases/tag/v0.23.0) (be sure to check the release notes here as well!). Check out the [Getting Started Guide](https://opentelemetry.io/docs/collector/getting-started/) for deployment and configuration information.

### 🚀 New components 🚀

- `groupbyattrs` processor to group the records by provided attributes
- `dotnetdiagnostics` receiver to read metrics from .NET processes

### 🛑 Breaking changes 🛑

- `stackdriver` exporter marked as deprecated and renamed to `googlecloud`
- Change the rule expression in receiver creator for matching endpoints types from `type.port`, `type.hostport` and `type.pod` to `type == "port"`, `type == "hostport"` and `type == "pod"` (#2661)

### 💡 Enhancements 💡

- `loadbalancing` exporter: Add support for logs (#2470)
- `sumologic` exporter: Add carbon formatter (#2562)
- `awsecscontainermetrics` receiver: Add new metric for stopped container (#2383)
- `awsemf` exporter:
  - Send EMF logs in batches (#2572)
  - Add prometheus type field for CloudWatch compatibility (#2689)
- `signalfx` exporter:
  - Add resource attributes to events (#2631)
  - Add translation rule to drop dimensions (#2660)
  - Remove temporary host translation workaround (#2652)
  - Remove unnecessary default translation rules (#2672)
  - Update `exclude_metrics` option so that the default exclude rules can be overridden by setting the option to `[]` (#2737)
- `awsprometheusremotewrite` exporter: Add support for given IAM roles (#2675)
- `statsd` receiver: Change to use OpenTelemetry type instead of OpenCensus type (#2733)
- `resourcedetection` processor: Add missing entries for `cloud.infrastructure_service` (#2777)

### 🧰 Bug fixes 🧰

- `dynatrace` exporter: Serialize each datapoint into separate line (#2618)
- `splunkhec` exporter: Retain all otel attributes (#2712)
- `newrelic` exporter: Fix default metric URL (#2739)
- `googlecloud` exporter: Add host.name label if hostname is present in node (#2711)

## v0.22.0

# 🎉 OpenTelemetry Collector Contrib v0.22.0 (Beta) 🎉

The OpenTelemetry Collector Contrib contains everything in the [opentelemetry-collector release](https://github.com/open-telemetry/opentelemetry-collector/releases/tag/v0.22.0) (be sure to check the release notes here as well!). Check out the [Getting Started Guide](https://opentelemetry.io/docs/collector/getting-started/) for deployment and configuration information.

### 🚀 New components 🚀

- `filelog` receiver to tail and parse logs from files using the [opentelemetry-log-collection](https://github.com/open-telemetry/opentelemetry-log-collection) library

### 💡 Enhancements 💡

- `dynatrace` exporter: Send metrics to Dynatrace in chunks of 1000 (#2468)
- `k8s` processor: Add ability to associate metadata tags using pod UID rather than just IP (#2199)
- `signalfx` exporter:
  - Add statusCode to logging field on dimension client (#2459)
  - Add translation rules for `cpu.utilization_per_core` (#2540)
  - Updates to metadata handling (#2531)
  - Calculate extra network I/O metrics (#2553)
  - Calculate extra disk I/O metrics (#2557)
- `statsd` receiver: Add metric type label and `enable_metric_type` option (#2466)
- `sumologic` exporter: Add support for carbon2 format (#2562)
- `resourcedetection` processor: Add Azure detector (#2372)
- `k8scluster` receiver: Use OTel conventions for metadata (#2530)
- `newrelic` exporter: Multi-tenant support for sending trace data and performance enhancements (#2481)
- `stackdriver` exporter: Enable `retry_on_failure` and `sending_queue` options (#2613)
- Use standard way to convert from time.Time to proto Timestamp (#2548)

### 🧰 Bug fixes 🧰

- `signalfx` exporter:
  - Fix calculation of `network.total` metric (#2551)
  - Correctly convert dimensions on metadata updates (#2552)
- `awsxray` exporter and receiver: Fix the type of content_length (#2539)
- `resourcedetection` processor: Use values in accordance to semantic conventions for AWS (#2556)
- `awsemf` exporter: Fix concurrency issue (#2571)

## v0.21.0

# 🎉 OpenTelemetry Collector Contrib v0.21.0 (Beta) 🎉

The OpenTelemetry Collector Contrib contains everything in the [opentelemetry-collector release](https://github.com/open-telemetry/opentelemetry-collector/releases/tag/v0.21.0) (be sure to check the release notes here as well!). Check out the [Getting Started Guide](https://opentelemetry.io/docs/collector/getting-started/) for deployment and configuration information.

### 🚀 New components 🚀

- `loki` exporter to export data via HTTP to Loki

### 🛑 Breaking changes 🛑

- `signalfx` exporter: Allow periods to be sent in dimension keys (#2456). Existing users who do not want to change this functionality can set `nonalphanumeric_dimension_chars` to `_-`

### 💡 Enhancements 💡

- `awsemf` exporter:
  - Support unit customization before sending logs to AWS CloudWatch (#2318)
  - Group exported metrics by labels (#2317)
- `datadog` exporter: Add basic span events support (#2338)
- `alibabacloudlogservice` exporter: Support new metrics interface (#2280)
- `sumologic` exporter:
  - Enable metrics pipeline (#2117)
  - Add support for all types of log body (#2380)
- `signalfx` exporter: Add `nonalphanumeric_dimension_chars` config option (#2442)

### 🧰 Bug fixes 🧰

- `resourcedetection` processor: Fix resource attribute environment variable (#2378)
- `k8scluster` receiver: Fix nil pointer bug (#2450)

## v0.20.0

# 🎉 OpenTelemetry Collector Contrib v0.20.0 (Beta) 🎉

The OpenTelemetry Collector Contrib contains everything in the [opentelemetry-collector release](https://github.com/open-telemetry/opentelemetry-collector/releases/tag/v0.20.0) (be sure to check the release notes here as well!). Check out the [Getting Started Guide](https://opentelemetry.io/docs/collector/getting-started/) for deployment and configuration information.

### 🚀 New components 🚀

- `spanmetrics` processor to aggregate Request, Error and Duration (R.E.D) metrics from span data
- `awsxray` receiver to accept spans in the X-Ray Segment format
- `groupbyattrs` processor to group the records by provided attributes

### 🛑 Breaking changes 🛑

- Rename `kinesis` exporter to `awskinesis` (#2234)
- `signalfx` exporter: Remove `send_compatible_metrics` option, use `translation_rules` instead (#2267)
- `datadog` exporter: Remove default prefix from user metrics (#2308)

### 💡 Enhancements 💡

- `signalfx` exporter: Add k8s metrics to default excludes (#2167)
- `stackdriver` exporter: Reduce QPS (#2191)
- `datadog` exporter:
  - Translate otel exceptions to DataDog errors (#2195)
  - Use resource attributes for metadata and generated metrics (#2023)
- `sapm` exporter: Enable queuing by default (#1224)
- `dynatrace` exporter: Allow underscores anywhere in metric or dimension names (#2219)
- `awsecscontainermetrics` receiver: Handle stopped container's metadata (#2229)
- `awsemf` exporter: Enhance metrics batching in AWS EMF logs (#2271)
- `f5cloud` exporter: Add User-Agent header with version to requests (#2292)

### 🧰 Bug fixes 🧰

- `signalfx` exporter: Reinstate network/filesystem translation rules (#2171)

## v0.19.0

# 🎉 OpenTelemetry Collector Contrib v0.19.0 (Beta) 🎉

The OpenTelemetry Collector Contrib contains everything in the [opentelemetry-collector release](https://github.com/open-telemetry/opentelemetry-collector/releases/tag/v0.19.0) (be sure to check the release notes here as well!). Check out the [Getting Started Guide](https://opentelemetry.io/docs/collector/getting-started/) for deployment and configuration information.

### 🚀 New components 🚀

- `f5cloud` exporter to export metric, trace, and log data to F5 Cloud
- `jmx` receiver to report metrics from a target MBean server in conjunction with the [JMX Metric Gatherer](https://github.com/open-telemetry/opentelemetry-java-contrib/blob/main/contrib/jmx-metrics/README.md)

### 🛑 Breaking changes 🛑

- `signalfx` exporter: The `exclude_metrics` option now takes slice of metric filters instead of just metric names (slice of strings) (#1951)

### 💡 Enhancements 💡

- `datadog` exporter: Sanitize datadog service names (#1982)
- `awsecscontainermetrics` receiver: Add more metadata (#2011)
- `azuremonitor` exporter: Favor RPC over HTTP spans (#2006)
- `awsemf` exporter: Always use float64 as calculated rate (#2019)
- `splunkhec` receiver: Make the HEC receiver path configurable, and use `/*` by default (#2137)
- `signalfx` exporter:
  - Drop non-default metrics and add `include_metrics` option to override (#2145, #2146, #2162)
  - Rename `system.network.dropped_packets` metric to `system.network.dropped` (#2160)
  - Do not filter cloud attributes from dimensions (#2020)
- `redis` receiver: Migrate to pdata metrics #1889

### 🧰 Bug fixes 🧰

- `datadog` exporter: Ensure that version tag is added to trace stats (#2010)
- `loadbalancing` exporter: Rolling update of collector can stop the periodical check of DNS updates (#1798)
- `awsecscontainermetrics` receiver: Change the type of `exit_code` from string to int and deal with the situation when there is no data (#2147)
- `groupbytrace` processor: Make onTraceReleased asynchronous to fix processor overload (#1808)
- Handle cases where the time field of Splunk HEC events is encoded as a String (#2159)

## v0.18.0

# 🎉 OpenTelemetry Collector Contrib v0.18.0 (Beta) 🎉

The OpenTelemetry Collector Contrib contains everything in the [opentelemetry-collector release](https://github.com/open-telemetry/opentelemetry-collector/releases/tag/v0.18.0) (be sure to check the release notes here as well!). Check out the [Getting Started Guide](https://opentelemetry.io/docs/collector/getting-started/) for deployment and configuration information.

### 🚀 New components 🚀

- `sumologic` exporter to send logs and metrics data to Sumo Logic
- `dynatrace` exporter to send metrics to Dynatrace

### 💡 Enhancements 💡

- `datadog` exporter:
  - Add resource attributes to tags conversion feature (#1782)
  - Add Kubernetes conventions for hostnames (#1919)
  - Add container tags to datadog export for container infra metrics in service view (#1895)
  - Update resource naming and span naming (#1861)
  - Add environment variables support for config options (#1897)
- `awsxray` exporter: Add parsing of JavaScript stack traces (#1888)
- `elastic` exporter: Translate exception span events (#1858)
- `signalfx` exporter: Add translation rules to aggregate per core CPU metrics in default translations (#1841)
- `resourcedetection` processor: Gather tags associated with the EC2 instance and add them as resource attributes (#1899)
- `simpleprometheus` receiver: Add support for passing params to the prometheus scrape config (#1949)
- `azuremonitor` exporter: Implement Span status code specification changes - gRPC (#1960)
- `metricstransform` processor: Add grouping option ($1887)
- `alibabacloudlogservice` exporter: Use producer to send data to improve performance (#1981)

### 🧰 Bug fixes 🧰

- `datadog` exporter: Handle monotonic metrics client-side (#1805)
- `awsxray` exporter: Log error when translating span (#1809)

## v0.17.0

# 🎉 OpenTelemetry Collector Contrib v0.17.0 (Beta) 🎉

The OpenTelemetry Collector Contrib contains everything in the [opentelemetry-collector release](https://github.com/open-telemetry/opentelemetry-collector/releases/tag/v0.17.0) (be sure to check the release notes here as well!). Check out the [Getting Started Guide](https://opentelemetry.io/docs/collector/getting-started/) for deployment and configuration information.

### 💡 Enhancements 💡

- `awsemf` exporter: Add collector version to EMF exporter user agent (#1778)
- `signalfx` exporter: Add configuration for trace correlation (#1795)
- `statsd` receiver: Add support for metric aggregation (#1670)
- `datadog` exporter: Improve logging of hostname detection (#1796)

### 🧰 Bug fixes 🧰

- `resourcedetection` processor: Fix ecs detector to not use the default golang logger (#1745)
- `signalfx` receiver: Return 200 when receiver succeed (#1785)
- `datadog` exporter: Use a singleton for sublayer calculation (#1759)
- `awsxray` and `awsemf` exporters: Change the User-Agent content order (#1791)

## v0.16.0

# 🎉 OpenTelemetry Collector Contrib v0.16.0 (Beta) 🎉

The OpenTelemetry Collector Contrib contains everything in the [opentelemetry-collector release](https://github.com/open-telemetry/opentelemetry-collector/releases/tag/v0.16.0) (be sure to check the release notes here as well!). Check out the [Getting Started Guide](https://opentelemetry.io/docs/collector/getting-started/) for deployment and configuration information.

### 🛑 Breaking changes 🛑

- `honeycomb` exporter: Update to use internal data format (#1689)

### 💡 Enhancements 💡

- `newrelic` exporter: Add support for span events (#1643)
- `awsemf` exporter:
  - Add placeholder support in `log_group_name` and `log_stream_name` config (#1623, #1661)
  - Add label matching filtering rule (#1619)
- `resourcedetection` processor: Add new resource detector for AWS Elastic Beanstalk environments (#1585)
- `loadbalancing` exporter:
  - Add sort of endpoints in static resolver (#1692)
  - Allow specifying port when using DNS resolver (#1650)
- Add `batchperresourceattr` helper library that splits an incoming data based on an attribute in the resource (#1694)
- `alibabacloudlogservice` exporter:
  - Add logs exporter (#1609)
  - Change trace type from opencensus to opentelemetry (#1713)
- `datadog` exporter:
  - Improve trace exporter performance (#1706, #1707)
  - Add option to only send metadata (#1723)
- `awsxray` exporter:
  - Add parsing of Python stack traces (#1676)
  - Add collector version to user agent (#1730)

### 🧰 Bug fixes 🧰

- `loadbalancing` exporter:
  - Fix retry queue for exporters (#1687)
  - Fix `periodicallyResolve` for DNS resolver checks (#1678)
- `datadog` exporter: Fix status code handling (#1691)
- `awsxray` exporter:
  - Fix empty traces in X-Ray console (#1709)
  - Stricter requirements for adding http request url (#1729)
  - Fix status code handling for errors/faults (#1740)
- `signalfx` exporter:
  - Split incoming data requests by access token before enqueuing (#1727)
  - Disable retry on 400 and 401, retry with backoff on 429 and 503 (#1672)
- `awsecscontainermetrics` receiver: Improve error handling to fix seg fault (#1738)

## v0.15.0

# 🎉 OpenTelemetry Collector Contrib v0.15.0 (Beta) 🎉

The OpenTelemetry Collector Contrib contains everything in the [opentelemetry-collector release](https://github.com/open-telemetry/opentelemetry-collector/releases/tag/v0.15.0) (be sure to check the release notes here as well!). Check out the [Getting Started Guide](https://opentelemetry.io/docs/collector/getting-started/) for deployment and configuration information.

### 🚀 New components 🚀

- `zookeeper` receiver: Collects metrics from a Zookeeper instance using the `mntr` command
- `loadbalacing` exporter: Consistently exports spans belonging to the same trace to the same backend
- `windowsperfcounters` receiver: Captures the configured system, application, or custom performance counter data from the Windows registry using the PDH interface
- `awsprometheusremotewrite` exporter:  Sends metrics data in Prometheus TimeSeries format to a Prometheus Remote Write Backend and signs each outgoing HTTP request following the AWS Signature Version 4 signing process

### 💡 Enhancements 💡

- `awsemf` exporter:
  - Add `metric_declarations` config option for metric filtering and dimensions (#1503)
  - Add SummaryDataType and remove Min/Max from Histogram (#1584)
- `signalfxcorrelation` exporter: Add ability to translate host dimension (#1561)
- `newrelic` exporter: Use pdata instead of the OpenCensus for traces (#1587)
- `metricstransform` processor:
  - Add `combine` action for matched metrics (#1506)
  - Add `submatch_case` config option to specify case of matched label values (#1640)
- `awsecscontainermetrics` receiver: Extract cluster name from ARN (#1626)
- `elastic` exporter: Improve handling of span status if the status code is unset (#1591)

### 🧰 Bug fixes 🧰

- `awsemf` exporter: Add check for unhandled metric data types (#1493)
- `groupbytrace` processor: Make buffered channel to avoid goroutines leak (#1505)
- `stackdriver` exporter: Set `options.UserAgent` so that the OpenCensus exporter does not override the UA ($1620)

## v0.14.0

# 🎉 OpenTelemetry Collector Contrib v0.14.0 (Beta) 🎉

The OpenTelemetry Collector Contrib contains everything in the [opentelemetry-collector release](https://github.com/open-telemetry/opentelemetry-collector/releases/tag/v0.14.0) (be sure to check the release notes here as well!). Check out the [Getting Started Guide](https://opentelemetry.io/docs/collector/getting-started/) for deployment and configuration information.

### 🚀 New components 🚀

- `datadog` exporter to send metric and trace data to Datadog (#1352)
- `tailsampling` processor moved from core to contrib (#1383)

### 🛑 Breaking changes 🛑

- `jmxmetricsextension` migrated to `jmxreceiver` (#1182, #1357)
- Move signalfx correlation code out of `sapm` to `signalfxcorrelation` exporter (#1376)
- Move Splunk specific utils outside of common (#1306)
- `stackdriver` exporter:
    - Config options `metric_prefix` & `skip_create_metric_descriptor` are now nested under `metric`, see [README](https://github.com/open-telemetry/opentelemetry-collector-contrib/blob/main/exporter/stackdriverexporter/README.md).
    - Trace status codes no longer reflect gRPC codes as per spec changes: open-telemetry/opentelemetry-specification#1067
- `datadog` exporter: Remove option to change the namespace prefix (#1483)

### 💡 Enhancements 💡

- `splunkhec` receiver: Add ability to ingest metrics (#1276)
- `signalfx` receiver: Improve pipeline error handling (#1329)
- `datadog` exporter:
  - Improve hostname resolution (#1285)
  - Add flushing/export of traces and trace-related statistics (#1266)
  - Enable traces on Windows (#1340)
  - Send otel.exporter running metric (#1354)
  - Add tag normalization util method (#1373)
  - Send host metadata (#1351)
  - Support resource conventions for hostnames (#1434)
  - Add version tag extract (#1449)
- Add `batchpertrace` library to split the incoming batch into several batches, one per trace (#1257)
- `statsd` receiver:
  - Add timer support (#1335)
  - Add sample rate support for counter, transfer gauge to double and transfer counter to int only (#1361)
- `awsemf` exporter: Restructure metric translator logic (#1353)
- `resourcedetection` processor:
  - Add EC2 hostname attribute (#1324)
  - Add ECS Resource detector (#1360)
- `sapm` exporter: Add queue settings (#1390)
- `metrictransform` processor: Add metric filter option (#1447)
- `awsxray` exporter: Improve ECS attribute and origin translation (#1428)
- `resourcedetection` processor: Initial system detector (#1405)

### 🧰 Bug fixes 🧰

- Remove duplicate definition of cloud providers with core conventions (#1288)
- `kubeletstats` receiver: Handle nil references from the kubelet API (#1326)
- `awsxray` receiver:
  - Add kind type to root span to fix the empty parentID problem (#1338)
  - Fix the race condition issue (#1490)
- `awsxray` exporter:
  - Setting the tlsconfig InsecureSkipVerify using NoVerifySSL (#1350)
  - Drop invalid xray trace id (#1366)
- `elastic` exporter: Ensure span name is limited (#1371)
- `splunkhec` exporter: Don't send 'zero' timestamps to Splunk HEC (#1157)
- `stackdriver` exporter: Skip processing empty metrics slice (#1494)

## v0.13.0

# 🎉 OpenTelemetry Collector Contrib v0.13.0 (Beta) 🎉

The OpenTelemetry Collector Contrib contains everything in the [opentelemetry-collector release](https://github.com/open-telemetry/opentelemetry-collector/releases/tag/v0.13.0) (be sure to check the release notes here as well!). Check out the [Getting Started Guide](https://opentelemetry.io/docs/collector/getting-started/) for deployment and configuration information.

### 💡 Enhancements 💡

- `sapm` exporter:
  - Enable queuing by default (#1224)
  - Add SignalFx APM correlation (#1205)
  - Make span source attribute and destination dimension names configurable (#1286)
- `signalfx` exporter:
  - Pass context to the http client requests (#1225)
  - Update `disk.summary_utilization` translation rule to accommodate new labels (#1258)
- `newrelic` exporter: Add `span.kind` attribute (#1263)
- `datadog` exporter:
  - Add Datadog trace translation helpers (#1208)
  - Add API key validation (#1216)
- `splunkhec` receiver: Add the ability to ingest logs (#1268)
- `awscontainermetrics` receiver: Report `CpuUtilized` metric in percentage (#1283)
- `awsemf` exporter: Only calculate metric rate for cumulative counter and avoid SingleDimensionRollup for metrics with only one dimension (#1280)

### 🧰 Bug fixes 🧰

- Make `signalfx` exporter a metadata exporter (#1252)
- `awsecscontainermetrics` receiver: Check for empty network rate stats and set zero (#1260)
- `awsemf` exporter: Remove InstrumentationLibrary dimension in CloudWatch EMF Logs if it is undefined (#1256)
- `awsxray` receiver: Fix trace/span id transfer (#1264)
- `datadog` exporter: Remove trace support for Windows for now (#1274)
- `sapm` exporter: Correlation enabled check inversed (#1278)

## v0.12.0

# 🎉 OpenTelemetry Collector Contrib v0.12.0 (Beta) 🎉

The OpenTelemetry Collector Contrib contains everything in the [opentelemetry-collector release](https://github.com/open-telemetry/opentelemetry-collector/releases/tag/v0.12.0) (be sure to check the release notes here as well!). Check out the [Getting Started Guide](https://opentelemetry.io/docs/collector/getting-started/) for deployment and configuration information.

### 🚀 New components 🚀

- `awsemf` exporter to support exporting metrics to AWS CloudWatch (#498, #1169)
- `http_forwarder` extension that forwards HTTP requests to a specified target (#979, #1014, #1150)
- `datadog` exporter that sends metric and trace data to Datadog (#1142, #1178, #1181, #1212)
- `awsecscontainermetrics` receiver to collect metrics from Amazon ECS Task Metadata Endpoint (#1089, #1148, #1160)

### 💡 Enhancements 💡

- `signalfx` exporter:
  - Add host metadata synchronization (#1039, #1118)
  - Add `copy_dimensions` translator option (#1126)
  - Update `k8s_cluster` metric translations (#1121)
  - Add option to exclude metrics (#1156)
  - Add `avg` aggregation method (#1151)
  - Fallback to host if cloud resource id not found (#1170)
  - Add backwards compatible translation rules for the `dockerstatsreceiver` (#1201)
  - Enable queuing and retries (#1223)
- `splunkhec` exporter:
  - Add log support (#875)
  - Enable queuing and retries (#1222)
- `k8scluster` receiver: Standardize metric names (#1119)
- `awsxray` exporter:
  - Support AWS EKS attributes (#1090)
  - Store resource attributes in X-Ray segments (#1174)
- `honeycomb` exporter:
  - Add span kind to the event sent to Honeycomb (#474)
  - Add option to adjust the sample rate using an attribute on the span (#1162)
- `jmxmetrics` extension: Add subprocess manager to manage child java processes (#1028)
- `elastic` exporter: Initial metrics support (#1173)
- `k8s` processor: Rename default attr names for label/annotation extraction (#1214)
- Add common SignalFx host id extraction (#1100)
- Allow MSI upgrades (#1165)

### 🧰 Bug fixes 🧰

- `awsxray` exporter: Don't set origin to EC2 when not on AWS (#1115)

## v0.11.0

# 🎉 OpenTelemetry Collector Contrib v0.11.0 (Beta) 🎉

The OpenTelemetry Collector Contrib contains everything in the [opentelemetry-collector release](https://github.com/open-telemetry/opentelemetry-collector/releases/tag/v0.11.0) (be sure to check the release notes here as well!). Check out the [Getting Started Guide](https://opentelemetry.io/docs/collector/getting-started/) for deployment and configuration information.

### 🚀 New components 🚀
- add `dockerstats` receiver as top level component (#1081)
- add `tracegen` utility (#956)

### 💡 Enhancements 💡
- `stackdriver` exporter: Allow overriding client options via config (#1010)
- `k8scluster` receiver: Ensure informer caches are synced before initial data sync (#842)
- `elastic` exporter: Translate `deployment.environment` resource attribute to Elastic APM's semantically equivalent `service.environment` (#1022)
- `k8s` processor: Add logs support (#1051)
- `awsxray` exporter: Log response error with zap (#1050)
- `signalfx` exporter
  - Add dimensions to renamed metrics (#1041)
  - Add translation rules for `disk_ops.total` and `disk_ops.pending` metrics (#1082)
  - Add event support (#1036)
- `kubeletstats` receiver: Cache detailed PVC labels to reduce API calls (#1052)
- `signalfx` receiver: Add event support (#1035)

## v0.10.0

# 🎉 OpenTelemetry Collector Contrib v0.10.0 (Beta) 🎉

The OpenTelemetry Collector Contrib contains everything in the [opentelemetry-collector release](https://github.com/open-telemetry/opentelemetry-collector/releases/tag/v0.10.0) (be sure to check the release notes here as well!). Check out the [Getting Started Guide](https://opentelemetry.io/docs/collector/getting-started/) for deployment and configuration information.

### 🚀 New components 🚀
- add initial docker stats receiver, without sourcing in top level components (#495)
- add initial jmx metrics extension structure, without sourcing in top level components (#740)
- `routing` processor for routing spans based on HTTP headers (#907)
- `splunkhec` receiver to receive Splunk HEC metrics, traces and logs (#840)
- Add skeleton for `http_forwarder` extension that forwards HTTP requests to a specified target (#979)

### 💡 Enhancements 💡
- `stackdriver` exporter
  - Add timeout parameter (#835)
  - Add option to configurably set UserAgent string (#758)
- `signalfx` exporter
  - Reduce memory allocations for big batches processing (#871)
  - Add AWSUniqueId and gcp_id generation (#829)
  - Calculate cpu.utilization compatibility metric (#839, #974, #954)
- `metricstransform` processor: Replace `{{version}}` in label values (#876)
- `resourcedetection` processor: Logs Support (#970)
- `statsd` receiver: Add parsing for labels and gauges (#903)

### 🧰 Bug fixes 🧰
- `k8s` processor
  - Wrap metrics before sending further down the pipeline (#837)
  - Fix setting attributes on metrics passed from agent (#836)
- `awsxray` exporter: Fix "pointer to empty string" is not omitted bug (#830)
- `azuremonitor` exporter: Treat UNSPECIFIED span kind as INTERNAL (#844)
- `signalfx` exporter: Remove misleading warnings (#869)
- `newrelic` exporter: Fix panic if service name is empty (#969)
- `honeycomb` exporter: Don't emit default proc id + starttime (#972)

## v0.9.0

# 🎉 OpenTelemetry Collector Contrib v0.9.0 (Beta) 🎉

The OpenTelemetry Collector Contrib contains everything in the [opentelemetry-collector release](https://github.com/open-telemetry/opentelemetry-collector/releases/tag/v0.9.0) (be sure to check the release notes here as well!). Check out the [Getting Started Guide](https://opentelemetry.io/docs/collector/getting-started/) for deployment and configuration information.

### 🛑 Breaking changes 🛑
- Remove deprecated `lightstep` exporter (#828)

### 🚀 New components 🚀
- `statsd` receiver for ingesting StatsD messages (#566)

### 💡 Enhancements 💡
- `signalfx` exporter
   - Add disk usage translations (#760)
   - Add disk utilization translations (#782)
   - Add translation rule to drop redundant metrics (#809)
- `kubeletstats` receiver
  - Sync available volume metadata from /pods endpoint (#690)
  - Add ability to collect detailed data from PVC (#743)
- `awsxray` exporter: Translate SDK name/version into xray model (#755)
- `elastic` exporter: Translate semantic conventions to Elastic destination fields (#671)
- `stackdriver` exporter: Add point count metric (#757)
- `awsxray` receiver
  - Ported the TCP proxy from the X-Ray daemon (#774)
  - Convert to OTEL trace format (#691)

### 🧰 Bug fixes 🧰
- `kubeletstats` receiver: Do not break down metrics batch (#754)
- `host` observer: Fix issue on darwin where ports listening on all interfaces are not correctly accounted for (#582)
- `newrelic` exporter: Fix panic on missing span status (#775)

## v0.8.0

# 🎉 OpenTelemetry Collector Contrib v0.8.0 (Beta) 🎉

The OpenTelemetry Collector Contrib contains everything in the [opentelemetry-collector release](https://github.com/open-telemetry/opentelemetry-collector/releases/tag/v0.8.0) (be sure to check the release notes here as well!). Check out the [Getting Started Guide](https://opentelemetry.io/docs/collector/getting-started/) for deployment and configuration information.

### 🚀 New components 🚀

- Receivers
  - `prometheusexec` subprocess manager (##499)

### 💡 Enhancements 💡

- `signalfx` exporter
  - Add/Update metric translations (#579, #584, #639, #640, #652, #662)
  - Add support for calculate new metric translator (#644)
  - Add renaming rules for load metrics (#664)
  - Update `container.name` to `k8s.container.name` in default translation rule (#683)
  - Rename working-set and page-fault metrics (#679)
- `awsxray` exporter
  - Translate exception event into xray exception (#577)
  - Add ingestion of X-Ray segments via UDP (#502)
  - Parse Java stacktrace and populate in xray cause (#687)
- `kubeletstats` receiver
  - Add metric_groups option (#648)
  - Set datapoint timestamp in receiver (#661)
  - Change `container.name` label to `k8s.container.name` (#680)
  - Add working-set and page-fault metrics (#666)
  - Add basic support for volume metrics (#667)
- `stackdriver` trace exporter: Move to new interface and pdata (#486)
- `metricstranform` processor: Keep timeseries and points in order after aggregation (#663)
- `k8scluster` receiver: Change `container.spec.name` label to `k8s.container.name` (#681)
- Migrate receiver creator to internal data model (#701)
- Add ec2 support to `resourcedetection` processor (#587)
- Enable timeout, sending queue and retry for SAPM exporter (#707)

### 🧰 Bug fixes 🧰

- `azuremonitor` exporter: Correct HTTP status code success mapping (#588)
- `k8scluster` receiver: Fix owner reference in metadata updates (#649)
- `awsxray` exporter: Fix handling of db system (#697)

### 🚀 New components 🚀

- Skeleton for AWS ECS container metrics receiver (#463)
- `prometheus_exec` receiver (#655)

## v0.7.0

# 🎉 OpenTelemetry Collector Contrib v0.7.0 (Beta) 🎉

The OpenTelemetry Collector Contrib contains everything in the [opentelemetry-collector release](https://github.com/open-telemetry/opentelemetry-collector/releases/tag/v0.7.0) (be sure to check the release notes here as well!). Check out the [Getting Started Guide](https://opentelemetry.io/docs/collector/getting-started/) for deployment and configuration information.

### 🛑 Breaking changes 🛑

- `awsxray` receiver updated to support udp: `tcp_endpoint` config option renamed to `endpoint` (#497)
- TLS config changed for `sapmreceiver` (#488) and `signalfxreceiver` receivers (#488)

### 🚀 New components 🚀

- Exporters
  - `sentry` adds tracing exporter for [Sentry](https://sentry.io/) (#565)
- Extensions
  - `endpoints` observer: adds generic endpoint watcher (#427)
  - `host` observer: looks for listening network endpoints on host (#432)

### 💡 Enhancements 💡

- Update `honeycomb` exporter for v0.8.0 compatibility
- Extend `metricstransform` processor to be able to add a label to an existing metric (#441)
- Update `kubeletstats` metrics according to semantic conventions (#475)
- Updated `awsxray` receiver config to use udp (#497)
- Add `/pods` endpoint support in `kubeletstats` receiver to add extra labels (#569)
- Add metric translation options to `signalfx` exporter (#477, #501, #571, #573)

### 🧰 Bug fixes 🧰

- `azuremonitor` exporter: Mark spanToEnvelope errors as permanent (#500)

## v0.6.0

# 🎉 OpenTelemetry Collector Contrib v0.6.0 (Beta) 🎉

The OpenTelemetry Collector Contrib contains everything in the [opentelemetry-collector release](https://github.com/open-telemetry/opentelemetry-collector/releases/tag/v0.6.0) (be sure to check the release notes here as well!). Check out the [Getting Started Guide](https://opentelemetry.io/docs/collector/getting-started/) for deployment and configuration information.

### 🛑 Breaking changes 🛑

- Removed `jaegarlegacy` (#397) and `zipkinscribe` receivers (#410)
- `kubeletstats` receiver: Renamed `k8s.pod.namespace` pod label to `k8s.namespace.name` and `k8s.container.name` container label to `container.name`

### 🚀 New components 🚀

- Processors
  - `metricstransform` renames/aggregates within individual metrics (#376) and allow changing the data type between int and float (#402)

### 💡 Enhancements 💡

- `awsxray` exporter: Use `peer.service` as segment name when set. (#385)
- `splunk` exporter: Add trace exports support (#359, #399)
- Build and publish Windows MSI (#408) and DEB/RPM Linux packages (#405)

### 🧰 Bug fixes 🧰

- `kubeletstats` receiver:
  - Fixed NPE for newly created pods (#404)
  - Updated to latest change in the ReceiverFactoryOld interface (#401)
  - Fixed logging and self reported metrics (#357)
- `awsxray` exporter: Only convert SQL information for SQL databases. (#379)
- `resourcedetection` processor: Correctly obtain machine-type info from gce metadata (#395)
- `k8scluster` receiver: Fix container resource metrics (#416)

## v0.5.0

Released 01-07-2020

# 🎉 OpenTelemetry Collector Contrib v0.5.0 (Beta) 🎉

The OpenTelemetry Collector Contrib contains everything in the [opentelemetry-collector release](https://github.com/open-telemetry/opentelemetry-collector/releases/tag/v0.5.0) (be sure to check the release notes here as well!). Check out the [Getting Started Guide](https://opentelemetry.io/docs/collector/getting-started/) for deployment and configuration information.

### 🚀 New components 🚀

- Processors
  - `resourcedetection` to automatically detect the resource based on the configured set of detectors (#309)

### 💡 Enhancements 💡

- `kubeletstats` receiver: Support for ServiceAccount authentication (#324)
- `signalfx` exporter and receiver
  - Add SignalFx metric token passthrough and config option (#325)
  - Set default endpoint of `signalfx` receiver to `:9943` (#351)
- `awsxray` exporter: Support aws plugins EC2/ECS/Beanstalk (#343)
- `sapm` exporter and receiver: Add SAPM access token passthrough and config option (#349)
- `k8s` processor: Add metrics support (#358)
- `k8s` observer: Separate annotations from labels in discovered pods (#363)

### 🧰 Bug fixes 🧰

- `honeycomb` exporter: Remove shared use of libhoney from goroutines (#305)

## v0.4.0

Released 17-06-2020

# 🎉 OpenTelemetry Collector Contrib v0.4.0 (Beta) 🎉

The OpenTelemetry Collector Contrib contains everything in the [opentelemetry-collector release](https://github.com/open-telemetry/opentelemetry-collector/releases/tag/v0.4.0) (be sure to check the release notes here as well!). Check out the [Getting Started Guide](https://opentelemetry.io/docs/collector/getting-started/) for deployment and configuration information.

### 🛑 Breaking changes 🛑

  - `signalfx` exporter `url` parameter changed to `ingest_url` (no impact if only using `realm` setting)

### 🚀 New components 🚀

- Receivers
  - `receiver_creator` to create receivers at runtime (#145), add observer support to receiver_creator (#173), add rules support (#207), add dynamic configuration values (#235) 
  - `kubeletstats` receiver (#237) 
  - `prometheus_simple` receiver (#184) 
  - `kubernetes-cluster` receiver (#175) 
  - `redis` receiver (#138)
- Exporters
  - `alibabacloudlogservice` exporter (#259) 
  - `SplunkHEC` metrics exporter (#246)
  - `elastic` APM exporter (#240)
  - `newrelic` exporter (#229) 
- Extensions
  - `k8s` observer (#185) 

### 💡 Enhancements 💡

- `awsxray` exporter
  - Use X-Ray convention of segment name == service name (#282)
  - Tweak xray export to improve rendering of traces and improve parity (#241)
  - Add handling for spans received with nil attributes (#212)
- `honeycomb` exporter
  - Use SendPresampled (#291)
  - Add span attributes as honeycomb event fields (#271)
  - Support resource labels in Honeycomb exporter (#20)
- `k8s` processor
  - Add support of Pod UID extraction to k8sprocessor (#219)
  - Use `k8s.pod.ip` to record resource IP instead of just `ip` (#183)
  - Support same authentication mechanism as other kubernetes components do (#307)
- `sapm` exporter: Add TLS for SAPM and SignalFx receiver (#215)
- `signalfx` exporter
  - Add metric metadata syncer to SignalFx exporter (#231)
  - Add TLS for SAPM and SignalFx receiver (#215)
- `stackdriver` exporter: Add support for resource mapping in config (#163)

### 🧰 Bug fixes 🧰

- `awsxray` exporter: Wrap bad request errors for proper handling by retry queue (#205)
- `lightstep` exporter: Ensure Lightstep exporter doesnt crash on nil node (#250)
- `sapm` exporter: Do not break Jaeger traces before sending downstream (#193)
- `k8s` processor: Ensure Jaeger spans work in passthrough mode (262)

## 🧩 Components 🧩

### Receivers

| Traces | Metrics |
|:-------:|:-------:|
| Jaeger Legacy | Carbon |
| SAPM (SignalFx APM) | Collectd | 
| Zipkin Scribe | K8s Cluster |
| | Redis |
| |  SignalFx | 
| | Simple Prometheus |
| | Wavefront |

### Processors

- K8s

### Exporters

| Commercial | Community |
|:------------:|:-----------:|
| Alibaba Cloud Log Service | Carbon |
| AWS X-ray | Elastic |
| Azure Monitor | Jaeger Thrift |
| Honeycomb | Kinesis |
| Lightstep |
| New Relic |
| SAPM (SignalFx APM) | 
| SignalFx (Metrics) |
| Splunk HEC |
| Stackdriver (Google) |

### Extensions

- Observer
  - K8s

## v0.3.0 Beta

Released 2020-03-30

### Breaking changes

-  Make prometheus receiver config loading strict. #697 
Prometheus receiver will now fail fast if the config contains unused keys in it.

### Changes and fixes

- Enable best effort serve by default of Prometheus Exporter (https://github.com/orijtech/prometheus-go-metrics-exporter/pull/6)
- Fix null pointer exception in the logging exporter #743 
- Remove unnecessary condition to have at least one processor #744 
- Updated Honeycomb exported to `honeycombio/opentelemetry-exporter-go v0.3.1`

### Features

Receivers / Exporters:

* AWS X-Ray
* Carbon
* CollectD
* Honeycomb
* Jaeger
* Kinesis
* LightStep
* OpenCensus
* OpenTelemetry
* SAPM
* SignalFx
* Stackdriver
* Wavefront
* Zipkin
* Zipkin Scribe


Processors:

* Attributes
* Batch
* Memory Limiter
* Queued Retry
* Resource
* Sampling
* Span
* Kubernetes

Extensions:

* Health Check
* Performance Profiler
* zPages


## v0.2.8

Released 2020-03-25

Alpha v0.2.8 of OpenTelemetry Collector Contrib.

- Implemented OTLP receiver and exporter.
- Added ability to pass config to the service programmatically (useful for custom builds).
- Improved own metrics / observability.


## v0.2.7

Released 2020-03-17

### Self-Observability
- New command-line switch to control legacy and new metrics. Users are encouraged
to experiment and migrate to the new metrics.
- Improved error handling on shutdown.


### Processors
- Fixed passthrough mode k8sprocessor.
- Added `HASH` action to attribute processor.

### Receivers and Exporters
- Added Honeycomb exporter.
- Added LightStep exporter.
- Added regular expression for Carbon receiver, allowing the metric name to be broken into proper label keys and values.
- Updated Stackdriver exporter to use a new batch API.


## v0.2.6 Alpha

Released 2020-02-18

### Self-Observability
- Updated metrics prefix to `otelcol` and expose command line argument to modify the prefix value.
- Batch dropped span now emits zero when no spans are dropped.

### Processors
- Extended Span processor to have include/exclude span logic.
- Ability to choose strict or regexp matching for include/exclude filters.

### Receivers and Exporters
- Added Carbon receiver and exporter.
- Added Wavefront receiver.


## v0.0.5 Alpha

Released 2020-01-30

- Regexp-based filtering of span names.
- Ability to extract attributes from span names and rename span.
- File exporter for debugging.
- Span processor is now enabled by default.

## v0.0.1 Alpha

Released 2020-01-11

First release of OpenTelemetry Collector Contrib.


[v0.3.0]: https://github.com/open-telemetry/opentelemetry-collector-contrib/compare/v0.2.8...v0.3.0
[v0.2.8]: https://github.com/open-telemetry/opentelemetry-collector-contrib/compare/v0.2.7...v0.2.8
[v0.2.7]: https://github.com/open-telemetry/opentelemetry-collector-contrib/compare/v0.2.6...v0.2.7
[v0.2.6]: https://github.com/open-telemetry/opentelemetry-collector-contrib/compare/v0.0.5...v0.2.6
[v0.0.5]: https://github.com/open-telemetry/opentelemetry-collector-contrib/compare/v0.0.1...v0.0.5
[v0.0.1]: https://github.com/open-telemetry/opentelemetry-collector-contrib/tree/v0.0.1<|MERGE_RESOLUTION|>--- conflicted
+++ resolved
@@ -24,11 +24,8 @@
 - `nginxreceiver`: instrumentation name updated from `otelcol/nginx` to `otelcol/nginxreceiver` (#8255)
 - `postgresqlreceiver`: instrumentation name updated from `otelcol/postgresql` to `otelcol/postgresqlreceiver` (#8255)
 - `redisreceiver`: instrumentation name updated from `otelcol/redis` to `otelcol/redisreceiver` (#8255)
-<<<<<<< HEAD
+- `apachereceiver`: Update instrumentation library name from `otelcol/apache` to `otelcol/apachereceiver` ()
 - `couchdbreceiver`: instrumentation name updated from `otelcol/couchdb` to `otelcol/couchdbreceiver` (#8366)
-=======
-- `apachereceiver`: Update instrumentation library name from `otelcol/apache` to `otelcol/apachereceiver` ()
->>>>>>> d57b3f1b
 
 ### 🧰 Bug fixes 🧰
 
