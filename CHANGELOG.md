--- conflicted
+++ resolved
@@ -4,12 +4,9 @@
 
 ### 💡 Enhancements 💡
 
-<<<<<<< HEAD
 - `cmd/mdatagen`: Update generated functions to have simple parse function to handle string parsing consistently and limit code duplication across receivers(#7574)
-=======
 - `cmd/mdatagen`: Add resource attributes definition to metadata.yaml and move `pdata.Metrics` creation to the
   generated code (#5270) 
->>>>>>> 3235bc06
 
 ### 🛑 Breaking changes 🛑
 
