# Changelog

## Unreleased

### 💡 Enhancements 💡


- `internal/stanza`: Export metrics from Stanza receivers (#8025)
- `hostreceiver/pagingscraper`: Migrate the scraper to the mdatagen metrics builder (#7139)
- Do not drop zero trace/span id spans in the jaeger conversion (#7946)
- Upgrade to use semantic conventions 1.6.1 (#7926)
- `dynatraceexporter`: Validate QueueSettings and perform config validation in Validate() instead (#8020)
- `sapmexporter`: Add validation for `sending_queue` setting (#8023)
- `signalfxexporter`: Add validation for `sending_queue` setting (#8026)
<<<<<<< HEAD
- `simpleprometheusreceiver`: Add support for static labels (#7908)
=======
- `internal/stanza`: Add support for arbitrary attribute types (#8081)
- `resourcedetectionprocessor`: Add confighttp.HTTPClientSettings To Resource Detection Config Fixes (#7397)
- `honeycombexporter`: Add validation for `sending_queue` setting (#8113)
- `routingprocessor`: Expand error handling on failure to build exporters (#8125)
>>>>>>> 66f91ea7

### 🛑 Breaking changes 🛑

- Remove deprecated functions from jaeger translator (#8032)
- `internal/stanza`: Remove `write_to` setting from input operators (#8081)
- `mongodbatlasreceiver`: rename `mongodb.atlas.*` attributes to `mongodb_atlas.*` adhering to naming guidelines. Adding 3 new attributes (#7960)

### 🚩 Deprecations 🚩

### 🧰 Bug fixes 🧰

- `prometheusreceiver`: Fix segfault that can occur after receiving stale metrics (#8056)
- `filelogreceiver`: Fix issue where logs could occasionally be duplicated (#8123)
- `prometheusremotewriteexporter`: Fix empty non-string resource attributes (#8116)

### 🚀 New components 🚀

## v0.45.1

### 💡 Enhancements 💡

- `sumologicexporter`: Move validation to Config (#7936)
- `elasticsearchexporter`: Fix crash with batch processor (#7953).
- `splunkhecexporter`: Batch metrics payloads (#7760)
- `tanzuobservabilityexporter`: Add internal SDK metric tag (#7826)
- `hostreceiver/processscraper`: Migrate the scraper to the mdatagen metrics builder (#7287)

### 🧰 Bug fixes 🧰

- `awsprometheusremotewriteexporter`: fix dependencies issue (#7963)

### 🚀 New components 🚀

- `awsfirehose` receiver: Add AWS Kinesis Data Firehose Receiver (#7918)

## v0.45.0

### 💡 Enhancements 💡

- `hostreceiver/filesystemscraper`: Migrate the scraper to the mdatagen metrics builder (#7772)
- `hostreceiver/memoryscraper`: Migrate the scraper to the mdatagen metrics builder (#7312)
- `lokiexporter`: Use record attributes as log labels (#7569)
- `routingprocessor`: Do not err on failure to build exporters (#7423)
- `apachereceiver`: Update to mdatagen v2 (#7573)
- `datadogexporter`: Don't send host metadata if hostname is empty (#7426)
- `datadogexporter`: Add insecure_skip_verify flag to configuration (#7422)
- `coralogixexporter`: Update readme (#7785)
- `awscloudwatchlogsexporter`: Remove name from aws cloudwatch logs exporter (#7554)
- `tanzuobservabilityexporter`: Update OTel Collector's Exporter to match WF Proxy Handling of source (#7929)
- `hostreceiver/memoryscraper`: Add memory.utilization (#6221)
- `awskinesisexporter`: Add Queue Config Validation AWS Kinesis Exporter (#7835)
- `elasticsearchexporter`: Remove usage of deprecated LogRecord.Name field (#7829).
- `loadbalancingexporter`: Allow non-exist hostname on startup (#7935)
- `datadogexporter`: Use exact sum, count and average on Datadog distributions (#7830)
- `storage/filestorage`: add optional compaction to filestorage (#7768)
- `tanzuobservabilityexporter`: Add attributes from the Resource to the resulting WF metric tags & set `source` value in WF metric (#8101)

### 🛑 Breaking changes 🛑

- Use go mod compat, drops support for reproducibility with go 1.16 (#7915)
- `apachereceiver`: Update instrumentation library name from `otel/apache` to `otelcol/apache` (#7754)
- `pkg/translator/prometheusremotewrite`: Cleanup prw translator public functions (#7776)
- `prometheusreceiver`: The OpenCensus-based metric conversion pipeline has 
  been removed.
  - The `receiver.prometheus.OTLPDirect` feature gate has been removed as 
    the direct pipeline is the only remaining pipeline.
- `translator/jaeger`: Cleanup jaeger translator function names (#7775)
  - Deprecate old funcs with Internal word.
- `mysqlreceiver`: Update data model and names for several metrics (#7924)
  - Change all metrics to Int values
  - Remove `mysql.buffer_pool_pages`. Replace with:
    - `mysql.buffer_pool.pages`
    - `mysql.buffer_pool.data_pages`
    - `mysql.buffer_pool.page_flushes`
  - Remove `mysql.buffer_pool_size`. Replace with:
    - `mysql.buffer_pool.limit`
    - `mysql.buffer_pool.usage`
  - Rename `mysql.buffer_pool_operations` to `mysql.buffer_pool.operations`

### 🚩 Deprecations 🚩

- Deprecated log_names setting from filter processor. (#7552)

### 🧰 Bug fixes 🧰

 - `tailsamplingprocessor`: "And" policy only works as a sub policy under a composite policy (#7590) 
 - `prometheusreceiver`: Correctly map description and units when converting
  Prometheus metadata directly to pdata. (#7748)
 - `sumologicexporter`: fix exporter panics on malformed histogram (#7548)
- `awsecscontainermetrics`: CPU Reserved is now 1024/vCPU for ECS Container Insights (#6734)

### 🚀 New components 🚀

- `clickhouse` exporter: Add ClickHouse Exporter (#6907)
- `pkg/translator/signalfx`: Extract signalfx to metrics conversion in a separate package (#7778)
  - Extract FromMetrics to SignalFx translator package (#7823)

## v0.44.0

### 💡 Enhancements 💡

- `dynatraceexporter`: Write error logs using plugin logger (#7360)
- `dynatraceexporter`: Fix docs for TLS settings (#7568)
- `tanzuobservabilityexporter`: Turn on metrics exporter (#7281)
- `attributesprocessor` `resourceprocessor`: Add `from_context` value source
- `resourcedetectionprocessor`: check cluster config to verify resource is on aws for eks resources (#7186)
- `awscloudwatchlogsexporter`: enable awscloudwatchlogsexporter which accepts and exports log data (#7297)
- `translator/prometheusremotewrite`: add a new module to help translate data from OTLP to Prometheus Remote Write (#7240)
- `azuremonitorexporter`: In addition to traces, export logs to Azure Application Insights (#7403)
- `jmxreceiver`: Added `additional_jars` configuration option to launch JMX Metric Gatherer JAR with extended `CLASSPATH` (#7378)
- `awscontainerinsightreceiver`: add full pod name when configured to AWS Container Insights Receiver (#7415)
- `hostreceiver/loadscraper`: Migrate the scraper to the mdatagen metrics builder (#7288)
- `awsecscontainermetricsreceiver`: Rename attributes to follow semantic conventions (#7425)
- `datadogexporter`: Always map conventional attributes to tags (#7185)
- `mysqlreceiver`: Add golden files for integration test (#7303)
- `nginxreceiver`: Standardize integration test (#7515)
- `mysqlreceiver`: Update to use mdatagen v2 (#7507)
- `postgresqlreceiver`: Add integration tests (#7501)
- `apachereceiver`: Add integration test (#7517)
- `mysqlreceiver`: Use scrapererror to report errors (#7513)
- `postgresreceiver`: Update to mdatagen v2 (#7503)
- `nginxreceiver`: Update to mdatagen v2 (#7549)
- `datadogexporter`: Fix traces exporter's initialization log (#7564)
- `tailsamplingprocessor`: Add And sampling policy (#6910)
- `coralogixexporter`: Add Coralogix Exporter (#7383)
- `prometheusexecreceiver`: Add default value for `scrape_timeout` option (#7587)

### 🛑 Breaking changes 🛑

- `resourcedetectionprocessor`: Update `os.type` attribute values according to semantic conventions (#7544)

### 🧰 Bug fixes 🧰

- `resourcedetectionprocessor`: fix `meta` allow list excluding keys with nil values (#7424)
- `postgresqlreceiver`: Fix issue where empty metrics could be returned after failed connection (#7502)
- `resourcetotelemetry`: Ensure resource attributes are added to summary
  and exponential histogram data points. (#7523)

### 🚩 Deprecations 🚩

- Deprecated otel_to_hec_fields.name setting from splunkhec exporter. (#7560)

## v0.43.0

### 💡 Enhancements 💡

- `coralogixexporter`: First implementation of Coralogix Exporter (#6816)
- `cloudfoundryreceiver`: Enable Cloud Foundry client (#7060)
- `elasticsearchexporter`: add elasticsearchexporter to the components exporter list (#6002)
- `elasticsearchreceiver`: Add metric metadata (#6892)
- `elasticsearchreceiver`: Use same metrics as JMX receiver for JVM metrics (#7160)
- `elasticsearchreceiver`: Implement scraping logic (#7174)
- `datadogexporter`: Add http.status_code tag to trace stats (#6889)
- `datadogexporter`: Add configuration option to use OTel span name into the Datatog resource name (#6611)
- `mongodbreceiver`: Add initial client code to the component (#7125)
- `tanzuobservabilityexporter`: Support delta histograms (#6897)
- `awscloudwatchlogsexporter`: Use cwlogs package to export logs (#7152)
- `mysqlreceiver`: Add the receiver to available components (#7078)
- `tanzuobservabilityexporter`: Documentation for the memory_limiter configuration (#7164)
- `dynatraceexporter`: Do not shut down exporter when metrics ingest module is temporarily unavailable (#7161)
- `mongodbreceiver`: Add metric metadata (#7163)
- `mongodbreceiver`: Add metric scraping (#7175)
- `postgresqlreceiver`: add the receiver to available components (#7079)
- `rabbitmqreceiver`: Add scraper logic (#7299)
- `tanzuobservability exporter`: Support summary metrics (#7121)
- `mongodbatlasreceiver`: Add retry and backoff to HTTP client (#6943)
- Use Jaeger gRPC instead of Thrift in the docker-compose example (#7243)
- `tanzuobservabilityexporter`: Support exponential histograms (#7127)
- `receiver_creator`: Log added and removed endpoint env structs (#7248)
- `prometheusreceiver`: Use the OTLP data conversion path by default. (#7282)
  - Use `--feature-gates=-receiver.prometheus.OTLPDirect` to re-enable the 
    OpenCensus conversion path.
- `extension/observers`: Correctly set image and tag on container endpoints (#7279)
- `tanzuobservabilityexporter`: Document how to enable memory_limiter (#7286)
- `hostreceiver/networkscraper`: Migrate the scraper to the mdatagen metrics builder (#7048)
- `hostmetricsreceiver`: Add MuteProcessNameError config flag to mute specific error reading process executable (#7176)
- `scrapertest`: Improve comparison logic (#7305)
- `hostmetricsreceiver`: add `cpu_average` option for load scraper to report the average cpu load (#6999)
- `scrapertest`: Add comparison option to ignore specific attributes (#6519)
- `tracegen`: Add option to pass in custom headers to export calls via command line (#7308)
- `tracegen`: Provide official container images (#7179)
- `scrapertest`: Add comparison function for pdata.Metrics (#7400)
- `prometheusremotewriteexporter` : Dropping the condition to replace _ with key_ as __ label is reserved and _ is not (#7112)

### 🛑 Breaking changes 🛑

- `tanzuobservabilityexporter`: Remove status.code
- `tanzuobservabilityexporter`: Use semantic conventions for status.message (#7126) 
- `k8sattributesprocessor`: Move `kube` and `observability` packages to `internal` folder (#7159)
- `k8sattributesprocessor`: Unexport processor `Option`s (#7311)
- `zookeeperreceiver`: Refactored metrics to have correct units, types, and combined some metrics via attributes. (#7280)
- `prometheusremotewriteexporter`: `PRWExporter` struct and `NewPRWExporter()`
  function are now unexported. (#TBD)
- `newrelicexporter` marked as deprecated (#7284)

### 🚀 New components 🚀

- `rabbitmqreceiver`: Establish codebase for RabbitMQ metrics receiver (#7239)
- Add `basicauth` extension (#7167)
- `k8seventsreceiver`: Implement core logic (#6885)

### 🧰 Bug fixes 🧰

- `k8sattributeprocessor`: Parse IP out of net.Addr to correctly tag k8s.pod.ip (#7077)
- `k8sattributeprocessor`: Process IP correctly for net.Addr instances that are not typed (#7133)
- `mdatagen`: Fix validation of `enabled` field in metadata.yaml (#7166)
- `elasticsearch`: Fix timestamp for each metric being startup time (#7255)
- `prometheusremotewriteexporter`: Fix index out of range panic caused by expiring metrics (#7149)
- `resourcedetection`: Log the error when checking for ec2metadata availability (#7296) 

## v0.42.0

### 💡 Enhancements 💡

- `couchbasereceiver`: Add couchbase client (#7122)
- `couchdbreceiver`: Add couchdb scraper (#7131)
- `couchdbreceiver`: Add couchdb client (#6880)
- `elasticsearchreceiver`: Implement scraper client (#7019)
- `couchdbreceiver`: Add metadata metrics (#6878)
- `prometheusremotewriteexporter`: Handling Staleness flag from OTLP (#6679)
- `prometheusexporter`: Handling Staleness flag from OTLP (#6805)
- `prometheusreceiver`: Set OTLP no-data-present flag for stale scraped metrics. (#7043)
- `mysqlreceiver`: Add Integration test (#6916)
- `datadogexporter`: Add compatibility with ECS Fargate semantic conventions (#6670)
- `k8s_observer`: discover k8s.node endpoints (#6820)
- `redisreceiver`: Add missing description fields to keyspace metrics (#6940)
- `redisreceiver`: Set start timestamp uniformly for gauge and sum metrics (#6941)
- `kafkaexporter`: Allow controlling Kafka acknowledgment behaviour  (#6301)
- `lokiexporter`: Log the first part of the http body on failed pushes to loki (#6946)
- `resourcedetectionprocessor`: add the [consul](https://www.consul.io/) detector (#6382)
- `awsemfexporter`: refactor cw_client logic into separate `cwlogs` package (#7072)
- `prometheusexporter`: Dropping the condition to replace _ with key_ as __ label is reserved and _ is not (#7506)


### 🛑 Breaking changes 🛑

- `memcachedreceiver`: Update metric names (#6594)
- `memcachedreceiver`: Fix some metric units and value types (#6895)
- `sapm` receiver: Use Jaeger status values instead of OpenCensus (#6682)
- `jaeger` receiver/exporter: Parse/set Jaeger status with OTel spec values (#6682)
- `awsecscontainermetricsreceiver`: remove tag from `container.image.name` (#6436)
- `k8sclusterreceiver`: remove tag from `container.image.name` (#6436)

### 🚀 New components 🚀

- `ecs_task_observer`: Discover running containers in AWS ECS tasks (#6894)
- `mongodbreceiver`: Establish codebase for MongoDB metrics receiver (#6972)
- `couchbasereceiver`: Establish codebase for Couchbase metrics receiver (#7046)
- `dbstorage`: New experimental dbstorage extension (#7061)

### 🧰 Bug fixes 🧰

- `ecstaskobserver`: Fix "Incorrect conversion between integer types" security issue (#6939)
- Fix typo in "direction" metrics attribute description (#6949)
- `zookeeperreceiver`: Fix issue where receiver could panic during shutdown (#7020)
- `prometheusreceiver`: Fix metadata fetching when metrics differ by trimmable suffixes (#6932)
- Sanitize URLs being logged (#7021)
- `prometheusreceiver`: Fix start time tracking for long scrape intervals (#7053)
- `signalfxexporter`: Don't use syscall to avoid compilation errors on some platforms (#7062)
- `tailsamplingprocessor`: Add support for new policies as composite sub-policies (#6975)

### 💡 Enhancements 💡

- `lokiexporter`: add complete log record to body (#6619)
- `k8sclusterreceiver` add `container.image.tag` attribute (#6436)
- `spanmetricproccessor`: use an LRU cache for the cached Dimensions key-value pairs (#2179)
- `skywalkingexporter`: add skywalking metrics exporter (#6528)
- `deltatorateprocessor`: add int counter support (#6982)
- `filestorageextension`: document default values (#7022)
- `redisreceiver`: Migrate the scraper to the mdatagen metrics builder (#6938)  

## v0.41.0

### 🛑 Breaking changes 🛑

- None

### 🚀 New components 🚀

- `asapauthextension` (#6627)
- `mongodbatlasreceiver` (#6367)

### 🧰 Bug fixes 🧰

- `filestorageextension`: fix panic when configured directory cannot be accessed (#6103)
- `hostmetricsreceiver`: fix set of attributes for system.cpu.time metric (#6422)
- `k8sobserver`: only record pod endpoints for running pods (#5878)
- `mongodbatlasreceiver`: fix attributes fields in metadata.yaml (#6440)
- `prometheusexecreceiver`: command line processing on Windows (#6145)
- `spanmetricsprocessor`: fix exemplars support (#6140)
-  Remap arm64 to aarch64 on rpm/deb packages (#6635)

### 💡 Enhancements 💡

- `datadogexporter`: do not use attribute localhost-like hostnames (#6477)
- `datadogexporter`: retry per network call (#6412)
- `datadogexporter`: take hostname into account for cache (#6223)
- `exporter/lokiexporter`: adding a feature for loki exporter to encode JSON for log entry (#5846)
- `googlecloudspannerreceiver`: added fallback to ADC for database connections. (#6629)
- `googlecloudspannerreceiver`: added parsing only distinct items for sample lock request label. (#6514)
- `googlecloudspannerreceiver`: added request tag label to metadata config for top query stats. (#6475)
- `googlecloudspannerreceiver`: added sample lock requests label to the top lock stats metrics. (#6466)
- `googlecloudspannerreceiver`: added transaction tag label to metadata config for top transaction stats. (#6433)
- `groupbyattrsprocessor`: added support for metrics signal (#6248)
- `hostmetricsreceiver`: ensure SchemaURL is set (#6482)
- `kubeletstatsreceiver`: add support for read-only kubelet endpoint (#6488)
- `mysqlreceiver`: enable native authentication (#6628)
- `mysqlreceiver`: remove requirement for password on MySQL (#6479)
- `receiver/prometheusreceiver`: do not add host.name to metrics from localhost/unspecified targets (#6476)
- `spanmetricsprocessor`: add setStatus operation (#5886)
- `splunkhecexporter`: remove duplication of host.name attribute (#6527)
- `tanzuobservabilityexporter`: add consumer for sum metrics. (#6385)
- Update log-collection library to v0.23.0 (#6593)

## v0.40.0

### 🛑 Breaking changes 🛑

- `tencentcloudlogserviceexporter`: change `Endpoint` to `Region` to simplify configuration (#6135)

### 🚀 New components 🚀

- Add `memcached` receiver (#5839)

### 🧰 Bug fixes 🧰

- Fix token passthrough for HEC (#5435)
- `datadogexporter`: Fix missing resource attributes default mapping when resource_attributes_as_tags: false (#6359)
- `tanzuobservabilityexporter`: Log and report missing metric values. (#5835)
- `mongodbatlasreceiver`: Fix metrics metadata (#6395)

### 💡 Enhancements 💡

- `awsprometheusremotewrite` exporter: Improve error message when failing to sign request
- `mongodbatlas`: add metrics (#5921)
- `healthcheckextension`: Add path option (#6111)
- Set unprivileged user to container image (#6380)
- `k8sclusterreceiver`: Add allocatable type of metrics (#6113)
- `observiqexporter`: Allow Dialer timeout to be configured (#5906)
- `routingprocessor`: remove broken debug log fields (#6373)
- `prometheusremotewriteexporter`: Add exemplars support (#5578) 
- `fluentforwardreceiver`: Convert attributes with nil value to AttributeValueTypeEmpty (#6630)

## v0.39.0

### 🛑 Breaking changes 🛑

- `httpdreceiver` renamed to `apachereceiver` to match industry standards (#6207)
- `tencentcloudlogserviceexporter` change `Endpoint` to `Region` to simplify configuration (#6135)

### 🚀 New components 🚀

- Add `postgresqlreceiver` config and factory (#6153)
- Add TencentCloud LogService exporter `tencentcloudlogserviceexporter` (#5722)
- Restore `jaegerthrifthttpexporter` (#5666)
- Add `skywalkingexporter` (#5690, #6114)

### 🧰 Bug fixes 🧰

- `datadogexporter`: Improve cumulative metrics reset detection using `StartTimestamp` (#6120)
- `mysqlreceiver`: Address issues in shutdown function (#6239)
- `tailsamplingprocessor`: End go routines during shutdown (#5693)
- `googlecloudexporter`: Update google cloud exporter to correctly close the metric exporter (#5990)
- `statsdreceiver`: Fix the summary point calculation (#6155)
- `datadogexporter` Correct default value for `send_count_sum_metrics` (#6130)

### 💡 Enhancements 💡

- `datadogexporter`: Increase default timeout to 15 seconds (#6131)
- `googlecloudspannerreceiver`: Added metrics cardinality handling for Google Cloud Spanner receiver (#5981, #6148, #6229)
- `mysqlreceiver`: Mysql add support for different protocols (#6138)
- `bearertokenauthextension`: Added support of Bearer Auth for HTTP Exporters (#5962)
- `awsxrayexporter`: Fallback to rpc.method for segment operation when aws.operation missing (#6231)
- `healthcheckextension`: Add new health check feature for collector pipeline (#5643)
- `datadogexporter`: Always add current hostname (#5967)
- `k8sattributesprocessor`: Add code to fetch all annotations and labels by specifying key regex (#5780)
- `datadogexporter`: Do not rely on collector to resolve envvar when possible to resolve them (#6122)
- `datadogexporter`: Add container tags to attributes package (#6086)
- `datadogexporter`: Preserve original TraceID (#6158)
- `prometheusreceiver`: Enhance prometheus receiver logger to determine errors, test real e2e usage (#5870)
- `awsxrayexporter`: Added support for AWS AppRunner origin (#6141)

## v0.38.0

### 🛑 Breaking changes 🛑

- `datadogexporter` Make distributions the default histogram export option. (#5885)
- `redisreceiver` Update Redis receiver's metric names. (#5837)
- Remove `scraperhelper` from contrib, use the core version. (#5826)

### 🚀 New components 🚀

- `googlecloudspannerreceiver` Added implementation of Google Cloud Spanner receiver. (#5727)
- `awsxrayproxy` Wire up awsxrayproxy extension. (#5747)
- `awscontainerinsightreceiver` Enable AWS Container Insight receiver. (#5960)

### 🧰 Bug fixes 🧰

- `statsdreceiver`: fix start timestamp / temporality for counters. (#5714)
- Fix security issue related to github.com/tidwall/gjson. (#5936)
- `datadogexporter` Fix cumulative histogram handling in distributions mode (#5867)
- `datadogexporter` Skip nil sketches (#5925)

### 💡 Enhancements 💡

- Extend `kafkareceiver` configuration capabilities. (#5677)
- Convert `mongodbatlas` receiver to use scraperhelper. (#5827)
- Convert `dockerstats` receiver to use scraperhelper. (#5825)
- Convert `podman` receiver to use scraperhelper. (#5822)
- Convert `redisreceiver` to use scraperhelper. (#5796)
- Convert `kubeletstats` receiver to use scraperhelper. (#5821)
- `googlecloudspannerreceiver` Migrated Google Cloud Spanner receiver to scraper approach. (#5868)
- `datadogexporter` Use a `Consumer` interface for decoupling from zorkian's package. (#5315)
- `mdatagen` - Add support for extended metric descriptions (#5688)
- `signalfxexporter` Log datapoints option. (#5689)
- `cumulativetodeltaprocessor`: Update cumulative to delta. (#5772)
- Update configuration default values in log receivers docs. (#5840)
- `fluentforwardreceiver`: support more complex fluent-bit objects. (#5676)
- `datadogexporter` Remove spammy logging. (#5856)
- `datadogexporter` Remove obsolete report_buckets config. (#5858)
- Improve performance of metric expression matcher. (#5864)
- `tanzuobservabilityexporter` Introduce metricsConsumer and gaugeMetricConsumer. (#5426)
- `awsxrayexporter` rpc.system has priority to determine aws namespace. (#5833)
- `tailsamplingprocessor` Add support for composite sampling policy to the tailsampler. (#4958)
- `kafkaexporter` Add support for AWS_MSK_IAM SASL Auth (#5763)
- Refactor the client Authenticators  for the new "ClientAuthenticator" interfaces (#5905)
- `mongodbatlasreceiver` Add client wrapper for MongoDB Atlas support (#5386)
- `redisreceiver` Update Redis config options (#5861)
- `routingprocessor`: allow routing for all signals (#5869)
- `extension/observer/docker` add ListAndWatch to observer (#5851)

## v0.37.1

### 🧰 Bug fixes 🧰

- Fixes a problem with v0.37.0 which contained dependencies on v0.36.0 components. They should have been updated to v0.37.0.

## v0.37.0

### 🚀 New components 🚀

- [`journald` receiver](https://github.com/open-telemetry/opentelemetry-collector-contrib/tree/main/receiver/journaldreceiver) to parse Journald events from systemd journal using the [opentelemetry-log-collection](https://github.com/open-telemetry/opentelemetry-log-collection) library

### 🛑 Breaking changes 🛑

- Remove squash on configtls.TLSClientSetting for splunkhecexporter (#5541)
- Remove squash on configtls.TLSClientSetting for elastic components (#5539)
- Remove squash on configtls.TLSClientSetting for observiqexporter (#5540)
- Remove squash on configtls.TLSClientSetting for AWS components (#5454)
- Move `k8sprocessor` to `k8sattributesprocessor`.
- Rename `k8s_tagger` configuration `k8sattributes`.
- filelog receiver: use empty value for `SeverityText` field instead of `"Undefined"` (#5423)
- Rename `configparser.ConfigMap` to `config.Map`
- Rename `pdata.AggregationTemporality*` to `pdata.MetricAggregationTemporality*`
- Remove deprecated `batchpertrace` package/module (#5380)

### 💡 Enhancements 💡

- `k8sattributes` processor: add container metadata enrichment (#5467, #5572)
- `resourcedetection` processor: Add an option to force using hostname instead of FQDN (#5064)
- `dockerstats` receiver: Move docker client into new shared `internal/docker` (#4702)
- `spanmetrics` processor:
  - Add exemplars to metrics (#5263)
  - Support resource attributes in metrics dimensions (#4624)
- `filter` processor:
  - Add log filtering by `regexp` type filters (#5237)
  - Add record level log filtering (#5418)
- `dynatrace` exporter: Handle non-gauge data types (#5056)
- `datadog` exporter:
  - Add support for exporting histograms as sketches (#5082)
  - Scrub sensitive information from errors (#5575)
  - Add option to send instrumentation library metadata tags with metrics (#5431)
- `podman` receiver: Add `api_version`, `ssh_key`, and `ssh_passphrase` config options (#5430)
- `signalfx` exporter:
  - Add `max_connections` config option (#5432)
  - Add dimension name to log when value > 256 chars (#5258)
  - Discourage setting of endpoint path (#4851)
- `kubeletstats` receiver: Convert to pdata instead of using OpenCensus (#5458)
- `tailsampling` processor: Add `invert_match` config option to `string_attribute` policy (#4393)
- `awsemf` exporter: Add a feature flag in UserAgent for AWS backend to monitor the adoptions (#5178)
- `splunkhec` exporter: Handle explicitly NaN and Inf values (#5581)
- `hostmetrics` receiver:
  - Collect more process states in processes scraper (#4856)
  - Add device label to paging scraper (#4854)
- `awskinesis` exporter: Extend to allow for dynamic export types (#5440)

### 🧰 Bug fixes 🧰

- `datadog` exporter:
  - Fix tags on summary and bucket metrics (#5416)
  - Fix cache key generation for cumulative metrics (#5417)
- `resourcedetection` processor: Fix failure to start collector if at least one detector returns an error (#5242)
- `prometheus` exporter: Do not record obsreport calls (#5438)
- `prometheus` receiver: Metric type fixes to match Prometheus functionality (#4865)
- `sentry` exporter: Fix sentry tracing (#4320)
- `statsd` receiver: Set quantiles for metrics (#5647)

## v0.36.0

### 🛑 Breaking changes 🛑

- `filter` processor: The configs for `logs` filter processor have been changed to be consistent with the `metrics` filter processor. (#4895)
- `splunk_hec` receiver: 
  - `source_key`, `sourcetype_key`, `host_key` and `index_key` have now moved under `hec_metadata_to_otel_attrs` (#4726)
  - `path` field on splunkhecreceiver configuration is removed: We removed the `path` attribute as any request going to the Splunk HEC receiver port should be accepted, and added the `raw_path` field to explicitly map the path accepting raw HEC data. (#4951)
- feat(dynatrace): tags is deprecated in favor of default_dimensions (#5055)

### 💡 Enhancements 💡

- `filter` processor: Add ability to `include` logs based on resource attributes in addition to excluding logs based on resource attributes for strict matching. (#4895)
- `kubelet` API: Add ability to create an empty CertPool when the system run environment is windows
- `JMX` receiver: Allow JMX receiver logging level to be configured (#4898)
- `datadog` exporter: Export histograms as in OpenMetrics Datadog check (#5065)
- `dockerstats` receiver: Set Schema URL (#5239)
- Rename memorylimiter -> memorylimiterprocessor (#5262)
- `awskinesis` exporter: Refactor AWS kinesis exporter to be synchronous  (#5248)

## v0.35.0

### 🛑 Breaking changes 🛑

- Rename configparser.Parser to configparser.ConfigMap (#5070)
- Rename TelemetryCreateSettings -> TelemetrySettings (#5169)

### 💡 Enhancements 💡

- chore: update influxdb exporter and receiver (#5058)
- chore(dynatrace): use payload limit from api constants (#5077)
- Add documentation for filelog's new force_flush_period parameter (#5066)
- Reuse the gzip reader with a sync.Pool (#5145)
- Add a trace observer when splunkhecreceiver is used for logs (#5063)
- Remove usage of deprecated pdata.AttributeValueMapToMap (#5174)
- Podman Stats Receiver: Receiver and Metrics implementation (#4577)

### 🧰 Bug fixes 🧰

- Use staleness markers generated by prometheus, rather than making our own (#5062)
- `datadogexporter` exporter: skip NaN and infinite values (#5053)

## v0.34.0

### 🚀 New components 🚀

- [`cumulativetodelta` processor](https://github.com/open-telemetry/opentelemetry-collector-contrib/tree/main/processor/cumulativetodeltaprocessor) to convert cumulative sum metrics to cumulative delta

- [`file` exporter](https://github.com/open-telemetry/opentelemetry-collector-contrib/tree/main/exporter/fileexporter) from core repository ([#3474](https://github.com/open-telemetry/opentelemetry-collector/issues/3474))
- [`jaeger` exporter](https://github.com/open-telemetry/opentelemetry-collector-contrib/tree/main/exporter/jaegerexporter) from core repository ([#3474](https://github.com/open-telemetry/opentelemetry-collector/issues/3474))
- [`kafka` exporter](https://github.com/open-telemetry/opentelemetry-collector-contrib/tree/main/exporter/kafkaexporter) from core repository ([#3474](https://github.com/open-telemetry/opentelemetry-collector/issues/3474))
- [`opencensus` exporter](https://github.com/open-telemetry/opentelemetry-collector-contrib/tree/main/exporter/opencensusexporter) from core repository ([#3474](https://github.com/open-telemetry/opentelemetry-collector/issues/3474))
- [`prometheus` exporter](https://github.com/open-telemetry/opentelemetry-collector-contrib/tree/main/exporter/prometheusexporter) from core repository ([#3474](https://github.com/open-telemetry/opentelemetry-collector/issues/3474))
- [`prometheusremotewrite` exporter](https://github.com/open-telemetry/opentelemetry-collector-contrib/tree/main/exporter/prometheusremotewriteexporter) from core repository ([#3474](https://github.com/open-telemetry/opentelemetry-collector/issues/3474))
- [`zipkin` exporter](https://github.com/open-telemetry/opentelemetry-collector-contrib/tree/main/exporter/zipkinexporter) from core repository ([#3474](https://github.com/open-telemetry/opentelemetry-collector/issues/3474))
- [`attribute` processor](https://github.com/open-telemetry/opentelemetry-collector-contrib/tree/main/processor/attributeprocessor) from core repository ([#3474](https://github.com/open-telemetry/opentelemetry-collector/issues/3474))
- [`filter` processor](https://github.com/open-telemetry/opentelemetry-collector-contrib/tree/main/processor/filterprocessor) from core repository ([#3474](https://github.com/open-telemetry/opentelemetry-collector/issues/3474))
- [`probabilisticsampler` processor](https://github.com/open-telemetry/opentelemetry-collector-contrib/tree/main/processor/probabilisticsamplerprocessor) from core repository ([#3474](https://github.com/open-telemetry/opentelemetry-collector/issues/3474))
- [`resource` processor](https://github.com/open-telemetry/opentelemetry-collector-contrib/tree/main/processor/resourceprocessor) from core repository ([#3474](https://github.com/open-telemetry/opentelemetry-collector/issues/3474))
- [`span` processor](https://github.com/open-telemetry/opentelemetry-collector-contrib/tree/main/processor/spanprocessor) from core repository ([#3474](https://github.com/open-telemetry/opentelemetry-collector/issues/3474))
- [`hostmetrics` receiver](https://github.com/open-telemetry/opentelemetry-collector-contrib/tree/main/receiver/hostmetricsreceiver) from core repository ([#3474](https://github.com/open-telemetry/opentelemetry-collector/issues/3474))
- [`jaeger` receiver](https://github.com/open-telemetry/opentelemetry-collector-contrib/tree/main/receiver/jaegerreceiver) from core repository ([#3474](https://github.com/open-telemetry/opentelemetry-collector/issues/3474))
- [`kafka` receiver](https://github.com/open-telemetry/opentelemetry-collector-contrib/tree/main/receiver/kafkareceiver) from core repository ([#3474](https://github.com/open-telemetry/opentelemetry-collector/issues/3474))
- [`opencensus` receiver](https://github.com/open-telemetry/opentelemetry-collector-contrib/tree/main/receiver/opencensusreceiver) from core repository ([#3474](https://github.com/open-telemetry/opentelemetry-collector/issues/3474))
- [`prometheus` receiver](https://github.com/open-telemetry/opentelemetry-collector-contrib/tree/main/receiver/prometheusreceiver) from core repository ([#3474](https://github.com/open-telemetry/opentelemetry-collector/issues/3474))
- [`zipkin` receiver](https://github.com/open-telemetry/opentelemetry-collector-contrib/tree/main/receiver/zipkinreceiver) from core repository ([#3474](https://github.com/open-telemetry/opentelemetry-collector/issues/3474))
- [`bearertokenauth` extension](https://github.com/open-telemetry/opentelemetry-collector-contrib/tree/main/extension/bearertokenauthextension) from core repository ([#3474](https://github.com/open-telemetry/opentelemetry-collector/issues/3474))
- [`healthcheck` extension](https://github.com/open-telemetry/opentelemetry-collector-contrib/tree/main/extension/healthcheckextension) from core repository ([#3474](https://github.com/open-telemetry/opentelemetry-collector/issues/3474))
- [`oidcauth` extension](https://github.com/open-telemetry/opentelemetry-collector-contrib/tree/main/extension/oidcauthextension) from core repository ([#3474](https://github.com/open-telemetry/opentelemetry-collector/issues/3474))
- [`pprof` extension](https://github.com/open-telemetry/opentelemetry-collector-contrib/tree/main/extension/pprofextension) from core repository ([#3474](https://github.com/open-telemetry/opentelemetry-collector/issues/3474))
- [`testbed`](https://github.com/open-telemetry/opentelemetry-collector-contrib/tree/main/testbed) from core repository ([#3474](https://github.com/open-telemetry/opentelemetry-collector/issues/3474))

### 💡 Enhancements 💡

- `tailsampling` processor: Add new policy `probabilistic` (#3876)

## v0.33.0

# 🎉 OpenTelemetry Collector Contrib v0.33.0 (Beta) 🎉

The OpenTelemetry Collector Contrib contains everything in the [opentelemetry-collector release](https://github.com/open-telemetry/opentelemetry-collector/releases/tag/v0.32.0) (be sure to check the release notes here as well!). Check out the [Getting Started Guide](https://opentelemetry.io/docs/collector/getting-started/) for deployment and configuration information.

### 🚀 New components 🚀

- [`cumulativetodelta` processor](https://github.com/open-telemetry/opentelemetry-collector-contrib/tree/main/processor/cumulativetodeltaprocessor) to convert cumulative sum metrics to cumulative delta

### 💡 Enhancements 💡

- Collector contrib has now full support for metrics proto v0.9.0.

## v0.32.0

# 🎉 OpenTelemetry Collector Contrib v0.32.0 (Beta) 🎉

This release is marked as "bad" since the metrics pipelines will produce bad data.

- See https://github.com/open-telemetry/opentelemetry-collector/issues/3824

The OpenTelemetry Collector Contrib contains everything in the [opentelemetry-collector release](https://github.com/open-telemetry/opentelemetry-collector/releases/tag/v0.32.0) (be sure to check the release notes here as well!). Check out the [Getting Started Guide](https://opentelemetry.io/docs/collector/getting-started/) for deployment and configuration information.

### 🛑 Breaking changes 🛑

- `splunk_hec` receiver/exporter: `com.splunk.source` field is mapped to `source` field in Splunk instead of `service.name` (#4596)
- `redis` receiver: Move interval runner package to `internal/interval` (#4600)
- `datadog` exporter: Export summary count and sum as monotonic counts (#4605)

### 💡 Enhancements 💡

- `logzio` exporter:
  - New implementation of an in-memory queue to store traces, data compression with gzip, and queue configuration options (#4395)
  - Make `Hclog2ZapLogger` struct and methods private for public go api review (#4431)
- `newrelic` exporter (#4392):
  - Marked unsupported metric as permanent error
  - Force the interval to be valid even if 0
- `awsxray` exporter: Add PHP stacktrace parsing support (#4454)
- `file_storage` extension: Implementation of batch storage API (#4145)
- `datadog` exporter:
  - Skip sum metrics with no aggregation temporality (#4597)
  - Export delta sums as counts (#4609)
- `elasticsearch` exporter: Add dedot support (#4579)
- `signalfx` exporter: Add process metric to translation rules (#4598)
- `splunk_hec` exporter: Add profiling logs support (#4464)
- `awsemf` exporter: Replace logGroup and logStream pattern with metric labels (#4466)

### 🧰 Bug fixes 🧰

- `awsxray` exporter: Fix the origin on ECS/EKS/EB on EC2 cases (#4391)
- `splunk_hec` exporter: Prevent re-sending logs that were successfully sent (#4467)
- `signalfx` exporter: Prefix temporary metric translations (#4394)

## v0.31.0

# 🎉 OpenTelemetry Collector Contrib v0.31.0 (Beta) 🎉

The OpenTelemetry Collector Contrib contains everything in the [opentelemetry-collector release](https://github.com/open-telemetry/opentelemetry-collector/releases/tag/v0.31.0) (be sure to check the release notes here as well!). Check out the [Getting Started Guide](https://opentelemetry.io/docs/collector/getting-started/) for deployment and configuration information.

### 🛑 Breaking changes 🛑

- `influxdb` receiver: Removed `metrics_schema` config option (#4277)

### 💡 Enhancements 💡

- Update to OTLP 0.8.0:
  - Remove use of `IntHistogram` (#4276)
  - Update exporters/receivers for `NumberDataPoint`
- Remove use of deprecated `pdata` slice `Resize()` (#4203, #4208, #4209)
- `awsemf` exporter: Added the option to have a user who is sending metrics from EKS Fargate Container Insights to reformat them to look the same as insights from ECS so that they can be ingested by CloudWatch (#4130)
- `k8scluster` receiver: Support OpenShift cluster quota metrics (#4342)
- `newrelic` exporter (#4278):
  - Requests are now retry-able via configuration option (defaults to retries enabled). Permanent errors are not retried.
  - The exporter monitoring metrics now include an untagged summary metric for ease of use.
  - Improved error logging to include URLs that fail to post messages to New Relic.
- `datadog` exporter: Upscale trace stats when global sampling rate is set (#4213)

### 🧰 Bug fixes 🧰

- `statsd` receiver: Add option to set Counter to be monotonic (#4154)
- Fix `internal/stanza` severity mappings (#4315)
- `awsxray` exporter: Fix the wrong AWS env resource setting (#4384)
- `newrelic` exporter (#4278):
  - Configuration unmarshalling did not allow timeout value to be set to 0 in the endpoint specific section.
  - Request cancellation was not propagated via context into the http request.
  - The queued retry logger is set to a zap.Nop logger as intended.

## v0.30.0

# 🎉 OpenTelemetry Collector Contrib v0.30.0 (Beta) 🎉

The OpenTelemetry Collector Contrib contains everything in the [opentelemetry-collector release](https://github.com/open-telemetry/opentelemetry-collector/releases/tag/v0.30.0) (be sure to check the release notes here as well!). Check out the [Getting Started Guide](https://opentelemetry.io/docs/collector/getting-started/) for deployment and configuration information.

### 🚀 New components 🚀
- `oauth2clientauth` extension: ported from core (#3848)
- `metrics-generation` processor: is now enabled and available (#4047) 

### 🛑 Breaking changes 🛑

- Removed `jaegerthrifthttp` exporter (#4089) 

### 💡 Enhancements 💡

- `tailsampling` processor:
  - Add new policy `status_code` (#3754)
  - Add new tail sampling processor policy: status_code (#3754)
- `awscontainerinsights` receiver:
  - Integrate components and fix bugs for EKS Container Insights (#3846) 
  - Add Cgroup to collect ECS instance metrics for container insights receiver #3875
- `spanmetrics` processor: Support sub-millisecond latency buckets (#4091) 
- `sentry` exporter: Add exception event capture in sentry (#3854)

## v0.29.0

# 🎉 OpenTelemetry Collector Contrib v0.29.0 (Beta) 🎉

The OpenTelemetry Collector Contrib contains everything in the [opentelemetry-collector release](https://github.com/open-telemetry/opentelemetry-collector/releases/tag/v0.29.0) (be sure to check the release notes here as well!). Check out the [Getting Started Guide](https://opentelemetry.io/docs/collector/getting-started/) for deployment and configuration information.

### 🛑 Breaking changes 🛑

- `redis` receiver (#3808)
  - removed configuration `service_name`. Use resource processor or `resource_attributes` setting if using `receivercreator`
  - removed `type` label and set instrumentation library name to `otelcol/redis` as other receivers do

### 💡 Enhancements 💡

- `tailsampling` processor:
  - Add new policy `latency` (#3750)
  - Add new policy `status_code` (#3754)
- `splunkhec` exporter: Include `trace_id` and `span_id` if set (#3850)
- `newrelic` exporter: Update instrumentation naming in accordance with otel spec (#3733)
- `sentry` exporter: Added support for insecure connection with Sentry (#3446)
- `k8s` processor:
  - Add namespace k8s tagger (#3384)
  - Add ignored pod names as config parameter (#3520)
- `awsemf` exporter: Add support for `TaskDefinitionFamily` placeholder on log stream name (#3755)
- `loki` exporter: Add resource attributes as Loki label (#3418)

### 🧰 Bug fixes 🧰

- `datadog` exporter:
  - Ensure top level spans are computed (#3786)
  - Update `env` clobbering behavior (#3851)
- `awsxray` exporter: Fixed filtered attribute translation (#3757)
- `splunkhec` exporter: Include trace and span id if set in log record (#3850)

## v0.28.0

# 🎉 OpenTelemetry Collector Contrib v0.28.0 (Beta) 🎉

The OpenTelemetry Collector Contrib contains everything in the [opentelemetry-collector release](https://github.com/open-telemetry/opentelemetry-collector/releases/tag/v0.28.0) (be sure to check the release notes here as well!). Check out the [Getting Started Guide](https://opentelemetry.io/docs/collector/getting-started/) for deployment and configuration information.

### 🚀 New components 🚀

- `humio` exporter to export data to Humio using JSON over the HTTP [Ingest API](https://docs.humio.com/reference/api/ingest/)
- `udplog` receiver to receives logs from udp using the [opentelemetry-log-collection](https://github.com/open-telemetry/opentelemetry-log-collection) library
- `tanzuobservability` exporter to send traces to [Tanzu Observability](https://tanzu.vmware.com/observability)

### 🛑 Breaking changes 🛑

- `f5cloud` exporter (#3509):
  - Renamed the config 'auth' field to 'f5cloud_auth'. This will prevent a config field name collision when [Support for Custom Exporter Authenticators as Extensions](https://github.com/open-telemetry/opentelemetry-collector/pull/3128) is ready to be integrated.

### 💡 Enhancements 💡

- Enabled Dependabot for Github Actions (#3543)
- Change obsreport helpers for receivers to use the new pattern created in Collector (#3439,#3443,#3449,#3504,#3521,#3548)
- `datadog` exporter:
  - Add logging for unknown or unsupported metric types (#3421)
  - Add collector version tag to internal health metrics (#3394)
  - Remove sublayer stats calc and mutex (#3531)
  - Deduplicate hosts for which we send running metrics (#3539)
  - Add support for summary datatype (#3660)
  - Add datadog span operation name remapping config option (#3444)
  - Update error formatting for error spans that are not exceptions (#3701)
- `nginx` receiver: Update the nginx metrics to more closely align with the conventions (#3420)
- `elasticsearch` exporter: Init JSON encoding support (#3101)
- `jmx` receiver:
  - Allow setting system properties (#3450)
  - Update tested JMX Metric Gatherer release (#3695)
- Refactor components for the Client Authentication Extensions (#3507)
- Remove redundant conversion calls (#3688)
- `storage` extension: Add a `Close` method to Client interface (#3506)
- `splunkhec` exporter: Add `metric_type` as key which maps to the type of the metric (#3696)
- `k8s` processor: Add semantic conventions to k8s-tagger for pod metadata (#3544)
- `kubeletstats` receiver: Refactor kubelet client to internal folder (#3698)
- `newrelic` exporter (#3690):
  - Updates the log level from error to debug when New Relic rate limiting occurs
  - Updates the sanitized api key that is reported via metrics
- `filestorage` extension: Add ability to specify name (#3703)
- `awsemf` exporter: Store the initial value for cumulative metrics (#3425)
- `awskinesis` exporter: Refactor to allow for extended types of encoding (#3655)
- `ecsobserver` extension:
  - Add task definition, ec2, and service fetcher (#3503)
  - Add exporter to convert task to target (#3333)

### 🧰 Bug fixes 🧰

- `awsemf` exporter: Remove delta adjustment from summaries by default (#3408)
- `alibabacloudlogservice` exporter: Sanitize labels for metrics (#3454)
- `statsd` receiver: Fix StatsD drop metrics tags when using summary as observer_type for timer/histogram (#3440)
- `awsxray` exporter: Restore setting of Throttle for HTTP throttle response (#3685)
- `awsxray` receiver: Fix quick start bug (#3653)
- `metricstransform` processor: Check all data points for matching metric label values (#3435)

## v0.27.0

# 🎉 OpenTelemetry Collector Contrib v0.27.0 (Beta) 🎉

The OpenTelemetry Collector Contrib contains everything in the [opentelemetry-collector release](https://github.com/open-telemetry/opentelemetry-collector/releases/tag/v0.27.0) (be sure to check the release notes here as well!). Check out the [Getting Started Guide](https://opentelemetry.io/docs/collector/getting-started/) for deployment and configuration information.

### 🚀 New components 🚀

- `tcplog` receiver to receive logs from tcp using the [opentelemetry-log-collection](https://github.com/open-telemetry/opentelemetry-log-collection) library
- `influxdb` receiver to accept metrics data as [InfluxDB Line Protocol](https://docs.influxdata.com/influxdb/v2.0/reference/syntax/line-protocol/)

### 💡 Enhancements 💡

- `splunkhec` exporter:
  - Include the response in returned 400 errors (#3338)
  - Map summary metrics to Splunk HEC metrics (#3344)
  - Add HEC telemetry (#3260)
- `newrelic` exporter: Include dropped attributes and events counts (#3187)
- `datadog` exporter:
  - Add Fargate task ARN to container tags (#3326)
  - Improve mappings for span kind dd span type (#3368)
- `signalfx` exporter: Add info log for host metadata properties update (#3343)
- `awsprometheusremotewrite` exporter: Add SDK and system information to User-Agent header (#3317)
- `metricstransform` processor: Add filtering capabilities matching metric label values for applying changes (#3201)
- `groupbytrace` processor: Added workers for queue processing (#2902)
- `resourcedetection` processor: Add docker detector (#2775)
- `tailsampling` processor: Support regex on span attribute filtering (#3335)

### 🧰 Bug fixes 🧰

- `datadog` exporter:
  - Update Datadog attributes to tags mapping (#3292)
  - Consistent `hostname` and default metrics behavior (#3286)
- `signalfx` exporter: Handle character limits on metric names and dimensions (#3328)
- `newrelic` exporter: Fix timestamp value for cumulative metrics (#3406)

## v0.26.0

# 🎉 OpenTelemetry Collector Contrib v0.26.0 (Beta) 🎉

The OpenTelemetry Collector Contrib contains everything in the [opentelemetry-collector release](https://github.com/open-telemetry/opentelemetry-collector/releases/tag/v0.26.0) (be sure to check the release notes here as well!). Check out the [Getting Started Guide](https://opentelemetry.io/docs/collector/getting-started/) for deployment and configuration information.

### 🚀 New components 🚀

- `influxdb` exporter to support sending tracing, metrics, and logging data to [InfluxDB](https://www.influxdata.com/products/)

### 🛑 Breaking changes 🛑

- `signalfx` exporter (#3207):
  - Additional metrics excluded by default by signalfx exporter
    - system.disk.io_time
    - system.disk.operation_time
    - system.disk.weighted_io_time
    - system.network.connections
    - system.processes.count
    - system.processes.created

### 💡 Enhancements 💡

- Add default config and systemd environment file support for DEB/RPM packages (#3123)
- Log errors on receiver start/stop failures (#3208)
- `newrelic` exporter: Update API key detection logic (#3212)
- `splunkhec` exporter:
  - Mark permanent errors to avoid futile retries (#3253)
  - Add TLS certs verification (#3204)
- `datadog` exporter:
  - Add env and tag name normalization to trace payloads (#3200)
  - add `ignore_resource`s configuration option (#3245)
- `jmx` receiver: Update for latest snapshot and header support (#3283)
- `awsxray` exporter: Added support for stack trace translation for .NET language (#3280)
- `statsd` receiver: Add timing/histogram for statsD receiver as OTLP summary (#3261)

### 🧰 Bug fixes 🧰

- `awsprometheusremotewrite` exporter:
  - Remove `sending_queue` (#3186)
  - Use the correct default for aws_auth.service (#3161)
  - Identify the Amazon Prometheus region from the endpoint (#3210)
  - Don't panic in case session can't be constructed (#3221)
- `datadog` exporter: Add max tag length (#3185)
- `sapm` exporter: Fix crash when passing the signalfx access token (#3294)
- `newrelic` exporter: Update error conditions (#3322)

## v0.25.0

# 🎉 OpenTelemetry Collector Contrib v0.25.0 (Beta) 🎉

The OpenTelemetry Collector Contrib contains everything in the [opentelemetry-collector release](https://github.com/open-telemetry/opentelemetry-collector/releases/tag/v0.25.0) (be sure to check the release notes here as well!). Check out the [Getting Started Guide](https://opentelemetry.io/docs/collector/getting-started/) for deployment and configuration information.

### 🚀 New components 🚀

- `kafkametricsreceiver` new receiver component for collecting metrics about a kafka cluster - primarily lag and offset. [configuration instructions](receiver/kafkametricsreceiver/README.md)
- `file_storage` extension to read and write data to the local file system (#3087)

### 🛑 Breaking changes 🛑

- `newrelic` exporter (#3091):
  - Removal of common attributes (use opentelemetry collector resource processor to add attributes)
  - Drop support for cumulative metrics being sent to New Relic via a collector

### 💡 Enhancements 💡

- Update `opentelemetry-log-collection` to v0.17.0 for log receivers (#3017)
- `datadog` exporter:
  - Add `peer.service` priority instead of `service.name` (#2817)
  - Improve support of semantic conventions for K8s, Azure and ECS (#2623)
- Improve and batch logs translation for stanza (#2892)
- `statsd` receiver: Add timing/histogram as OTLP gauge (#2973)
- `honeycomb` exporter: Add Retry and Queue settings (#2714)
- `resourcedetection` processor:
  - Add AKS resource detector (#3035)
  - Use conventions package constants for ECS detector (#3171)
- `sumologic` exporter: Add graphite format (#2695)
- Add trace attributes to the log entry for stanza (#3018)
- `splunk_hec` exporter: Send log record name as part of the HEC log event (#3119)
- `newrelic` exporter (#3091):
  - Add support for logs
  - Performance improvements
  - Optimizations to the New Relic payload to reduce payload size
  - Metrics generated for monitoring the exporter
  - Insert Key vs License keys are auto-detected in some cases
  - Collector version information is properly extracted via the application start info parameters

### 🧰 Bug fixes 🧰

- `splunk_hec` exporter: Fix sending log payload with missing the GZIP footer (#3032)
- `awsxray` exporter: Remove propagation of error on shutdown (#2999)
- `resourcedetection` processor:
  - Correctly report DRAGONFLYBSD value (#3100)
  - Fallback to `os.Hostname` when FQDN is not available (#3099)
- `httpforwarder` extension: Do not report ErrServerClosed when shutting down the service (#3173)
- `collectd` receiver: Do not report ErrServerClosed when shutting down the service (#3178)

## v0.24.0

# 🎉 OpenTelemetry Collector Contrib v0.24.0 (Beta) 🎉

The OpenTelemetry Collector Contrib contains everything in the [opentelemetry-collector release](https://github.com/open-telemetry/opentelemetry-collector/releases/tag/v0.24.0) (be sure to check the release notes here as well!). Check out the [Getting Started Guide](https://opentelemetry.io/docs/collector/getting-started/) for deployment and configuration information.

### 🚀 New components 🚀

- `fluentbit` extension and `fluentforward` receiver moved from opentelemetry-collector

### 💡 Enhancements 💡

- Check `NO_WINDOWS_SERVICE` environment variable to force interactive mode on Windows (#2819)
- `resourcedetection `processor:
  - Add task revision to ECS resource detector (#2814)
  - Add GKE detector (#2821)
  - Add Amazon EKS detector (#2820)
  - Add `VMScaleSetName` field to Azure detector (#2890)
- `awsemf` exporter:
  - Add `parse_json_encoded_attr_values` config option to decode json-encoded strings in attribute values (#2827)
  - Add `output_destination` config option to support AWS Lambda (#2720)
- `googlecloud` exporter: Handle `cloud.availability_zone` semantic convention (#2893)
- `newrelic` exporter: Add `instrumentation.provider` to default attributes (#2900)
- Set unprivileged user to container image (#2925)
- `splunkhec` exporter: Add `max_content_length_logs` config option to send log data in payloads less than max content length (#2524)
- `k8scluster` and `kubeletstats` receiver: Replace package constants in favor of constants from conventions in core (#2996)

### 🧰 Bug fixes 🧰

- `spanmetrics` processor:
  - Rename `calls` metric to `calls_total` and set `IsMonotonic` to true (#2837)
  - Validate duplicate dimensions at start (#2844)
- `awsemf` exporter: Calculate delta instead of rate for cumulative metrics (#2512)
- `signalfx` exporter:
  - Remove more unnecessary translation rules (#2889)
  - Implement summary type (#2998)
- `awsxray` exporter: Remove translation to HTTP status from OC status (#2978)
- `awsprometheusremotewrite` exporter: Close HTTP body after RoundTrip (#2955)
- `splunkhec` exporter: Add ResourceAttributes to Splunk Event (#2843)

## v0.23.0

# 🎉 OpenTelemetry Collector Contrib v0.23.0 (Beta) 🎉

The OpenTelemetry Collector Contrib contains everything in the [opentelemetry-collector release](https://github.com/open-telemetry/opentelemetry-collector/releases/tag/v0.23.0) (be sure to check the release notes here as well!). Check out the [Getting Started Guide](https://opentelemetry.io/docs/collector/getting-started/) for deployment and configuration information.

### 🚀 New components 🚀

- `groupbyattrs` processor to group the records by provided attributes
- `dotnetdiagnostics` receiver to read metrics from .NET processes

### 🛑 Breaking changes 🛑

- `stackdriver` exporter marked as deprecated and renamed to `googlecloud`
- Change the rule expression in receiver creator for matching endpoints types from `type.port`, `type.hostport` and `type.pod` to `type == "port"`, `type == "hostport"` and `type == "pod"` (#2661)

### 💡 Enhancements 💡

- `loadbalancing` exporter: Add support for logs (#2470)
- `sumologic` exporter: Add carbon formatter (#2562)
- `awsecscontainermetrics` receiver: Add new metric for stopped container (#2383)
- `awsemf` exporter:
  - Send EMF logs in batches (#2572)
  - Add prometheus type field for CloudWatch compatibility (#2689)
- `signalfx` exporter:
  - Add resource attributes to events (#2631)
  - Add translation rule to drop dimensions (#2660)
  - Remove temporary host translation workaround (#2652)
  - Remove unnecessary default translation rules (#2672)
  - Update `exclude_metrics` option so that the default exclude rules can be overridden by setting the option to `[]` (#2737)
- `awsprometheusremotewrite` exporter: Add support for given IAM roles (#2675)
- `statsd` receiver: Change to use OpenTelemetry type instead of OpenCensus type (#2733)
- `resourcedetection` processor: Add missing entries for `cloud.infrastructure_service` (#2777)

### 🧰 Bug fixes 🧰

- `dynatrace` exporter: Serialize each datapoint into separate line (#2618)
- `splunkhec` exporter: Retain all otel attributes (#2712)
- `newrelic` exporter: Fix default metric URL (#2739)
- `googlecloud` exporter: Add host.name label if hostname is present in node (#2711)

## v0.22.0

# 🎉 OpenTelemetry Collector Contrib v0.22.0 (Beta) 🎉

The OpenTelemetry Collector Contrib contains everything in the [opentelemetry-collector release](https://github.com/open-telemetry/opentelemetry-collector/releases/tag/v0.22.0) (be sure to check the release notes here as well!). Check out the [Getting Started Guide](https://opentelemetry.io/docs/collector/getting-started/) for deployment and configuration information.

### 🚀 New components 🚀

- `filelog` receiver to tail and parse logs from files using the [opentelemetry-log-collection](https://github.com/open-telemetry/opentelemetry-log-collection) library

### 💡 Enhancements 💡

- `dynatrace` exporter: Send metrics to Dynatrace in chunks of 1000 (#2468)
- `k8s` processor: Add ability to associate metadata tags using pod UID rather than just IP (#2199)
- `signalfx` exporter:
  - Add statusCode to logging field on dimension client (#2459)
  - Add translation rules for `cpu.utilization_per_core` (#2540)
  - Updates to metadata handling (#2531)
  - Calculate extra network I/O metrics (#2553)
  - Calculate extra disk I/O metrics (#2557)
- `statsd` receiver: Add metric type label and `enable_metric_type` option (#2466)
- `sumologic` exporter: Add support for carbon2 format (#2562)
- `resourcedetection` processor: Add Azure detector (#2372)
- `k8scluster` receiver: Use OTel conventions for metadata (#2530)
- `newrelic` exporter: Multi-tenant support for sending trace data and performance enhancements (#2481)
- `stackdriver` exporter: Enable `retry_on_failure` and `sending_queue` options (#2613)
- Use standard way to convert from time.Time to proto Timestamp (#2548)

### 🧰 Bug fixes 🧰

- `signalfx` exporter:
  - Fix calculation of `network.total` metric (#2551)
  - Correctly convert dimensions on metadata updates (#2552)
- `awsxray` exporter and receiver: Fix the type of content_length (#2539)
- `resourcedetection` processor: Use values in accordance to semantic conventions for AWS (#2556)
- `awsemf` exporter: Fix concurrency issue (#2571)

## v0.21.0

# 🎉 OpenTelemetry Collector Contrib v0.21.0 (Beta) 🎉

The OpenTelemetry Collector Contrib contains everything in the [opentelemetry-collector release](https://github.com/open-telemetry/opentelemetry-collector/releases/tag/v0.21.0) (be sure to check the release notes here as well!). Check out the [Getting Started Guide](https://opentelemetry.io/docs/collector/getting-started/) for deployment and configuration information.

### 🚀 New components 🚀

- `loki` exporter to export data via HTTP to Loki

### 🛑 Breaking changes 🛑

- `signalfx` exporter: Allow periods to be sent in dimension keys (#2456). Existing users who do not want to change this functionality can set `nonalphanumeric_dimension_chars` to `_-`

### 💡 Enhancements 💡

- `awsemf` exporter:
  - Support unit customization before sending logs to AWS CloudWatch (#2318)
  - Group exported metrics by labels (#2317)
- `datadog` exporter: Add basic span events support (#2338)
- `alibabacloudlogservice` exporter: Support new metrics interface (#2280)
- `sumologic` exporter:
  - Enable metrics pipeline (#2117)
  - Add support for all types of log body (#2380)
- `signalfx` exporter: Add `nonalphanumeric_dimension_chars` config option (#2442)

### 🧰 Bug fixes 🧰

- `resourcedetection` processor: Fix resource attribute environment variable (#2378)
- `k8scluster` receiver: Fix nil pointer bug (#2450)

## v0.20.0

# 🎉 OpenTelemetry Collector Contrib v0.20.0 (Beta) 🎉

The OpenTelemetry Collector Contrib contains everything in the [opentelemetry-collector release](https://github.com/open-telemetry/opentelemetry-collector/releases/tag/v0.20.0) (be sure to check the release notes here as well!). Check out the [Getting Started Guide](https://opentelemetry.io/docs/collector/getting-started/) for deployment and configuration information.

### 🚀 New components 🚀

- `spanmetrics` processor to aggregate Request, Error and Duration (R.E.D) metrics from span data
- `awsxray` receiver to accept spans in the X-Ray Segment format
- `groupbyattrs` processor to group the records by provided attributes

### 🛑 Breaking changes 🛑

- Rename `kinesis` exporter to `awskinesis` (#2234)
- `signalfx` exporter: Remove `send_compatible_metrics` option, use `translation_rules` instead (#2267)
- `datadog` exporter: Remove default prefix from user metrics (#2308)

### 💡 Enhancements 💡

- `signalfx` exporter: Add k8s metrics to default excludes (#2167)
- `stackdriver` exporter: Reduce QPS (#2191)
- `datadog` exporter:
  - Translate otel exceptions to DataDog errors (#2195)
  - Use resource attributes for metadata and generated metrics (#2023)
- `sapm` exporter: Enable queuing by default (#1224)
- `dynatrace` exporter: Allow underscores anywhere in metric or dimension names (#2219)
- `awsecscontainermetrics` receiver: Handle stopped container's metadata (#2229)
- `awsemf` exporter: Enhance metrics batching in AWS EMF logs (#2271)
- `f5cloud` exporter: Add User-Agent header with version to requests (#2292)

### 🧰 Bug fixes 🧰

- `signalfx` exporter: Reinstate network/filesystem translation rules (#2171)

## v0.19.0

# 🎉 OpenTelemetry Collector Contrib v0.19.0 (Beta) 🎉

The OpenTelemetry Collector Contrib contains everything in the [opentelemetry-collector release](https://github.com/open-telemetry/opentelemetry-collector/releases/tag/v0.19.0) (be sure to check the release notes here as well!). Check out the [Getting Started Guide](https://opentelemetry.io/docs/collector/getting-started/) for deployment and configuration information.

### 🚀 New components 🚀

- `f5cloud` exporter to export metric, trace, and log data to F5 Cloud
- `jmx` receiver to report metrics from a target MBean server in conjunction with the [JMX Metric Gatherer](https://github.com/open-telemetry/opentelemetry-java-contrib/blob/main/contrib/jmx-metrics/README.md)

### 🛑 Breaking changes 🛑

- `signalfx` exporter: The `exclude_metrics` option now takes slice of metric filters instead of just metric names (slice of strings) (#1951)

### 💡 Enhancements 💡

- `datadog` exporter: Sanitize datadog service names (#1982)
- `awsecscontainermetrics` receiver: Add more metadata (#2011)
- `azuremonitor` exporter: Favor RPC over HTTP spans (#2006)
- `awsemf` exporter: Always use float64 as calculated rate (#2019)
- `splunkhec` receiver: Make the HEC receiver path configurable, and use `/*` by default (#2137)
- `signalfx` exporter:
  - Drop non-default metrics and add `include_metrics` option to override (#2145, #2146, #2162)
  - Rename `system.network.dropped_packets` metric to `system.network.dropped` (#2160)
  - Do not filter cloud attributes from dimensions (#2020)
- `redis` receiver: Migrate to pdata metrics #1889

### 🧰 Bug fixes 🧰

- `datadog` exporter: Ensure that version tag is added to trace stats (#2010)
- `loadbalancing` exporter: Rolling update of collector can stop the periodical check of DNS updates (#1798)
- `awsecscontainermetrics` receiver: Change the type of `exit_code` from string to int and deal with the situation when there is no data (#2147)
- `groupbytrace` processor: Make onTraceReleased asynchronous to fix processor overload (#1808)
- Handle cases where the time field of Splunk HEC events is encoded as a String (#2159)

## v0.18.0

# 🎉 OpenTelemetry Collector Contrib v0.18.0 (Beta) 🎉

The OpenTelemetry Collector Contrib contains everything in the [opentelemetry-collector release](https://github.com/open-telemetry/opentelemetry-collector/releases/tag/v0.18.0) (be sure to check the release notes here as well!). Check out the [Getting Started Guide](https://opentelemetry.io/docs/collector/getting-started/) for deployment and configuration information.

### 🚀 New components 🚀

- `sumologic` exporter to send logs and metrics data to Sumo Logic
- `dynatrace` exporter to send metrics to Dynatrace

### 💡 Enhancements 💡

- `datadog` exporter:
  - Add resource attributes to tags conversion feature (#1782)
  - Add Kubernetes conventions for hostnames (#1919)
  - Add container tags to datadog export for container infra metrics in service view (#1895)
  - Update resource naming and span naming (#1861)
  - Add environment variables support for config options (#1897)
- `awsxray` exporter: Add parsing of JavaScript stack traces (#1888)
- `elastic` exporter: Translate exception span events (#1858)
- `signalfx` exporter: Add translation rules to aggregate per core CPU metrics in default translations (#1841)
- `resourcedetection` processor: Gather tags associated with the EC2 instance and add them as resource attributes (#1899)
- `simpleprometheus` receiver: Add support for passing params to the prometheus scrape config (#1949)
- `azuremonitor` exporter: Implement Span status code specification changes - gRPC (#1960)
- `metricstransform` processor: Add grouping option ($1887)
- `alibabacloudlogservice` exporter: Use producer to send data to improve performance (#1981)

### 🧰 Bug fixes 🧰

- `datadog` exporter: Handle monotonic metrics client-side (#1805)
- `awsxray` exporter: Log error when translating span (#1809)

## v0.17.0

# 🎉 OpenTelemetry Collector Contrib v0.17.0 (Beta) 🎉

The OpenTelemetry Collector Contrib contains everything in the [opentelemetry-collector release](https://github.com/open-telemetry/opentelemetry-collector/releases/tag/v0.17.0) (be sure to check the release notes here as well!). Check out the [Getting Started Guide](https://opentelemetry.io/docs/collector/getting-started/) for deployment and configuration information.

### 💡 Enhancements 💡

- `awsemf` exporter: Add collector version to EMF exporter user agent (#1778)
- `signalfx` exporter: Add configuration for trace correlation (#1795)
- `statsd` receiver: Add support for metric aggregation (#1670)
- `datadog` exporter: Improve logging of hostname detection (#1796)

### 🧰 Bug fixes 🧰

- `resourcedetection` processor: Fix ecs detector to not use the default golang logger (#1745)
- `signalfx` receiver: Return 200 when receiver succeed (#1785)
- `datadog` exporter: Use a singleton for sublayer calculation (#1759)
- `awsxray` and `awsemf` exporters: Change the User-Agent content order (#1791)

## v0.16.0

# 🎉 OpenTelemetry Collector Contrib v0.16.0 (Beta) 🎉

The OpenTelemetry Collector Contrib contains everything in the [opentelemetry-collector release](https://github.com/open-telemetry/opentelemetry-collector/releases/tag/v0.16.0) (be sure to check the release notes here as well!). Check out the [Getting Started Guide](https://opentelemetry.io/docs/collector/getting-started/) for deployment and configuration information.

### 🛑 Breaking changes 🛑

- `honeycomb` exporter: Update to use internal data format (#1689)

### 💡 Enhancements 💡

- `newrelic` exporter: Add support for span events (#1643)
- `awsemf` exporter:
  - Add placeholder support in `log_group_name` and `log_stream_name` config (#1623, #1661)
  - Add label matching filtering rule (#1619)
- `resourcedetection` processor: Add new resource detector for AWS Elastic Beanstalk environments (#1585)
- `loadbalancing` exporter:
  - Add sort of endpoints in static resolver (#1692)
  - Allow specifying port when using DNS resolver (#1650)
- Add `batchperresourceattr` helper library that splits an incoming data based on an attribute in the resource (#1694)
- `alibabacloudlogservice` exporter:
  - Add logs exporter (#1609)
  - Change trace type from opencensus to opentelemetry (#1713)
- `datadog` exporter:
  - Improve trace exporter performance (#1706, #1707)
  - Add option to only send metadata (#1723)
- `awsxray` exporter:
  - Add parsing of Python stack traces (#1676)
  - Add collector version to user agent (#1730)

### 🧰 Bug fixes 🧰

- `loadbalancing` exporter:
  - Fix retry queue for exporters (#1687)
  - Fix `periodicallyResolve` for DNS resolver checks (#1678)
- `datadog` exporter: Fix status code handling (#1691)
- `awsxray` exporter:
  - Fix empty traces in X-Ray console (#1709)
  - Stricter requirements for adding http request url (#1729)
  - Fix status code handling for errors/faults (#1740)
- `signalfx` exporter:
  - Split incoming data requests by access token before enqueuing (#1727)
  - Disable retry on 400 and 401, retry with backoff on 429 and 503 (#1672)
- `awsecscontainermetrics` receiver: Improve error handling to fix seg fault (#1738)

## v0.15.0

# 🎉 OpenTelemetry Collector Contrib v0.15.0 (Beta) 🎉

The OpenTelemetry Collector Contrib contains everything in the [opentelemetry-collector release](https://github.com/open-telemetry/opentelemetry-collector/releases/tag/v0.15.0) (be sure to check the release notes here as well!). Check out the [Getting Started Guide](https://opentelemetry.io/docs/collector/getting-started/) for deployment and configuration information.

### 🚀 New components 🚀

- `zookeeper` receiver: Collects metrics from a Zookeeper instance using the `mntr` command
- `loadbalacing` exporter: Consistently exports spans belonging to the same trace to the same backend
- `windowsperfcounters` receiver: Captures the configured system, application, or custom performance counter data from the Windows registry using the PDH interface
- `awsprometheusremotewrite` exporter:  Sends metrics data in Prometheus TimeSeries format to a Prometheus Remote Write Backend and signs each outgoing HTTP request following the AWS Signature Version 4 signing process

### 💡 Enhancements 💡

- `awsemf` exporter:
  - Add `metric_declarations` config option for metric filtering and dimensions (#1503)
  - Add SummaryDataType and remove Min/Max from Histogram (#1584)
- `signalfxcorrelation` exporter: Add ability to translate host dimension (#1561)
- `newrelic` exporter: Use pdata instead of the OpenCensus for traces (#1587)
- `metricstransform` processor:
  - Add `combine` action for matched metrics (#1506)
  - Add `submatch_case` config option to specify case of matched label values (#1640)
- `awsecscontainermetrics` receiver: Extract cluster name from ARN (#1626)
- `elastic` exporter: Improve handling of span status if the status code is unset (#1591)

### 🧰 Bug fixes 🧰

- `awsemf` exporter: Add check for unhandled metric data types (#1493)
- `groupbytrace` processor: Make buffered channel to avoid goroutines leak (#1505)
- `stackdriver` exporter: Set `options.UserAgent` so that the OpenCensus exporter does not override the UA ($1620)

## v0.14.0

# 🎉 OpenTelemetry Collector Contrib v0.14.0 (Beta) 🎉

The OpenTelemetry Collector Contrib contains everything in the [opentelemetry-collector release](https://github.com/open-telemetry/opentelemetry-collector/releases/tag/v0.14.0) (be sure to check the release notes here as well!). Check out the [Getting Started Guide](https://opentelemetry.io/docs/collector/getting-started/) for deployment and configuration information.

### 🚀 New components 🚀

- `datadog` exporter to send metric and trace data to Datadog (#1352)
- `tailsampling` processor moved from core to contrib (#1383)

### 🛑 Breaking changes 🛑

- `jmxmetricsextension` migrated to `jmxreceiver` (#1182, #1357)
- Move signalfx correlation code out of `sapm` to `signalfxcorrelation` exporter (#1376)
- Move Splunk specific utils outside of common (#1306)
- `stackdriver` exporter:
    - Config options `metric_prefix` & `skip_create_metric_descriptor` are now nested under `metric`, see [README](https://github.com/open-telemetry/opentelemetry-collector-contrib/blob/main/exporter/stackdriverexporter/README.md).
    - Trace status codes no longer reflect gRPC codes as per spec changes: open-telemetry/opentelemetry-specification#1067
- `datadog` exporter: Remove option to change the namespace prefix (#1483)

### 💡 Enhancements 💡

- `splunkhec` receiver: Add ability to ingest metrics (#1276)
- `signalfx` receiver: Improve pipeline error handling (#1329)
- `datadog` exporter:
  - Improve hostname resolution (#1285)
  - Add flushing/export of traces and trace-related statistics (#1266)
  - Enable traces on Windows (#1340)
  - Send otel.exporter running metric (#1354)
  - Add tag normalization util method (#1373)
  - Send host metadata (#1351)
  - Support resource conventions for hostnames (#1434)
  - Add version tag extract (#1449)
- Add `batchpertrace` library to split the incoming batch into several batches, one per trace (#1257)
- `statsd` receiver:
  - Add timer support (#1335)
  - Add sample rate support for counter, transfer gauge to double and transfer counter to int only (#1361)
- `awsemf` exporter: Restructure metric translator logic (#1353)
- `resourcedetection` processor:
  - Add EC2 hostname attribute (#1324)
  - Add ECS Resource detector (#1360)
- `sapm` exporter: Add queue settings (#1390)
- `metrictransform` processor: Add metric filter option (#1447)
- `awsxray` exporter: Improve ECS attribute and origin translation (#1428)
- `resourcedetection` processor: Initial system detector (#1405)

### 🧰 Bug fixes 🧰

- Remove duplicate definition of cloud providers with core conventions (#1288)
- `kubeletstats` receiver: Handle nil references from the kubelet API (#1326)
- `awsxray` receiver:
  - Add kind type to root span to fix the empty parentID problem (#1338)
  - Fix the race condition issue (#1490)
- `awsxray` exporter:
  - Setting the tlsconfig InsecureSkipVerify using NoVerifySSL (#1350)
  - Drop invalid xray trace id (#1366)
- `elastic` exporter: Ensure span name is limited (#1371)
- `splunkhec` exporter: Don't send 'zero' timestamps to Splunk HEC (#1157)
- `stackdriver` exporter: Skip processing empty metrics slice (#1494)

## v0.13.0

# 🎉 OpenTelemetry Collector Contrib v0.13.0 (Beta) 🎉

The OpenTelemetry Collector Contrib contains everything in the [opentelemetry-collector release](https://github.com/open-telemetry/opentelemetry-collector/releases/tag/v0.13.0) (be sure to check the release notes here as well!). Check out the [Getting Started Guide](https://opentelemetry.io/docs/collector/getting-started/) for deployment and configuration information.

### 💡 Enhancements 💡

- `sapm` exporter:
  - Enable queuing by default (#1224)
  - Add SignalFx APM correlation (#1205)
  - Make span source attribute and destination dimension names configurable (#1286)
- `signalfx` exporter:
  - Pass context to the http client requests (#1225)
  - Update `disk.summary_utilization` translation rule to accommodate new labels (#1258)
- `newrelic` exporter: Add `span.kind` attribute (#1263)
- `datadog` exporter:
  - Add Datadog trace translation helpers (#1208)
  - Add API key validation (#1216)
- `splunkhec` receiver: Add the ability to ingest logs (#1268)
- `awscontainermetrics` receiver: Report `CpuUtilized` metric in percentage (#1283)
- `awsemf` exporter: Only calculate metric rate for cumulative counter and avoid SingleDimensionRollup for metrics with only one dimension (#1280)

### 🧰 Bug fixes 🧰

- Make `signalfx` exporter a metadata exporter (#1252)
- `awsecscontainermetrics` receiver: Check for empty network rate stats and set zero (#1260)
- `awsemf` exporter: Remove InstrumentationLibrary dimension in CloudWatch EMF Logs if it is undefined (#1256)
- `awsxray` receiver: Fix trace/span id transfer (#1264)
- `datadog` exporter: Remove trace support for Windows for now (#1274)
- `sapm` exporter: Correlation enabled check inversed (#1278)

## v0.12.0

# 🎉 OpenTelemetry Collector Contrib v0.12.0 (Beta) 🎉

The OpenTelemetry Collector Contrib contains everything in the [opentelemetry-collector release](https://github.com/open-telemetry/opentelemetry-collector/releases/tag/v0.12.0) (be sure to check the release notes here as well!). Check out the [Getting Started Guide](https://opentelemetry.io/docs/collector/getting-started/) for deployment and configuration information.

### 🚀 New components 🚀

- `awsemf` exporter to support exporting metrics to AWS CloudWatch (#498, #1169)
- `http_forwarder` extension that forwards HTTP requests to a specified target (#979, #1014, #1150)
- `datadog` exporter that sends metric and trace data to Datadog (#1142, #1178, #1181, #1212)
- `awsecscontainermetrics` receiver to collect metrics from Amazon ECS Task Metadata Endpoint (#1089, #1148, #1160)

### 💡 Enhancements 💡

- `signalfx` exporter:
  - Add host metadata synchronization (#1039, #1118)
  - Add `copy_dimensions` translator option (#1126)
  - Update `k8s_cluster` metric translations (#1121)
  - Add option to exclude metrics (#1156)
  - Add `avg` aggregation method (#1151)
  - Fallback to host if cloud resource id not found (#1170)
  - Add backwards compatible translation rules for the `dockerstatsreceiver` (#1201)
  - Enable queuing and retries (#1223)
- `splunkhec` exporter:
  - Add log support (#875)
  - Enable queuing and retries (#1222)
- `k8scluster` receiver: Standardize metric names (#1119)
- `awsxray` exporter:
  - Support AWS EKS attributes (#1090)
  - Store resource attributes in X-Ray segments (#1174)
- `honeycomb` exporter:
  - Add span kind to the event sent to Honeycomb (#474)
  - Add option to adjust the sample rate using an attribute on the span (#1162)
- `jmxmetrics` extension: Add subprocess manager to manage child java processes (#1028)
- `elastic` exporter: Initial metrics support (#1173)
- `k8s` processor: Rename default attr names for label/annotation extraction (#1214)
- Add common SignalFx host id extraction (#1100)
- Allow MSI upgrades (#1165)

### 🧰 Bug fixes 🧰

- `awsxray` exporter: Don't set origin to EC2 when not on AWS (#1115)

## v0.11.0

# 🎉 OpenTelemetry Collector Contrib v0.11.0 (Beta) 🎉

The OpenTelemetry Collector Contrib contains everything in the [opentelemetry-collector release](https://github.com/open-telemetry/opentelemetry-collector/releases/tag/v0.11.0) (be sure to check the release notes here as well!). Check out the [Getting Started Guide](https://opentelemetry.io/docs/collector/getting-started/) for deployment and configuration information.

### 🚀 New components 🚀
- add `dockerstats` receiver as top level component (#1081)
- add `tracegen` utility (#956)

### 💡 Enhancements 💡
- `stackdriver` exporter: Allow overriding client options via config (#1010)
- `k8scluster` receiver: Ensure informer caches are synced before initial data sync (#842)
- `elastic` exporter: Translate `deployment.environment` resource attribute to Elastic APM's semantically equivalent `service.environment` (#1022)
- `k8s` processor: Add logs support (#1051)
- `awsxray` exporter: Log response error with zap (#1050)
- `signalfx` exporter
  - Add dimensions to renamed metrics (#1041)
  - Add translation rules for `disk_ops.total` and `disk_ops.pending` metrics (#1082)
  - Add event support (#1036)
- `kubeletstats` receiver: Cache detailed PVC labels to reduce API calls (#1052)
- `signalfx` receiver: Add event support (#1035)

## v0.10.0

# 🎉 OpenTelemetry Collector Contrib v0.10.0 (Beta) 🎉

The OpenTelemetry Collector Contrib contains everything in the [opentelemetry-collector release](https://github.com/open-telemetry/opentelemetry-collector/releases/tag/v0.10.0) (be sure to check the release notes here as well!). Check out the [Getting Started Guide](https://opentelemetry.io/docs/collector/getting-started/) for deployment and configuration information.

### 🚀 New components 🚀
- add initial docker stats receiver, without sourcing in top level components (#495)
- add initial jmx metrics extension structure, without sourcing in top level components (#740)
- `routing` processor for routing spans based on HTTP headers (#907)
- `splunkhec` receiver to receive Splunk HEC metrics, traces and logs (#840)
- Add skeleton for `http_forwarder` extension that forwards HTTP requests to a specified target (#979)

### 💡 Enhancements 💡
- `stackdriver` exporter
  - Add timeout parameter (#835)
  - Add option to configurably set UserAgent string (#758)
- `signalfx` exporter
  - Reduce memory allocations for big batches processing (#871)
  - Add AWSUniqueId and gcp_id generation (#829)
  - Calculate cpu.utilization compatibility metric (#839, #974, #954)
- `metricstransform` processor: Replace `{{version}}` in label values (#876)
- `resourcedetection` processor: Logs Support (#970)
- `statsd` receiver: Add parsing for labels and gauges (#903)

### 🧰 Bug fixes 🧰
- `k8s` processor
  - Wrap metrics before sending further down the pipeline (#837)
  - Fix setting attributes on metrics passed from agent (#836)
- `awsxray` exporter: Fix "pointer to empty string" is not omitted bug (#830)
- `azuremonitor` exporter: Treat UNSPECIFIED span kind as INTERNAL (#844)
- `signalfx` exporter: Remove misleading warnings (#869)
- `newrelic` exporter: Fix panic if service name is empty (#969)
- `honeycomb` exporter: Don't emit default proc id + starttime (#972)

## v0.9.0

# 🎉 OpenTelemetry Collector Contrib v0.9.0 (Beta) 🎉

The OpenTelemetry Collector Contrib contains everything in the [opentelemetry-collector release](https://github.com/open-telemetry/opentelemetry-collector/releases/tag/v0.9.0) (be sure to check the release notes here as well!). Check out the [Getting Started Guide](https://opentelemetry.io/docs/collector/getting-started/) for deployment and configuration information.

### 🛑 Breaking changes 🛑
- Remove deprecated `lightstep` exporter (#828)

### 🚀 New components 🚀
- `statsd` receiver for ingesting StatsD messages (#566)

### 💡 Enhancements 💡
- `signalfx` exporter
   - Add disk usage translations (#760)
   - Add disk utilization translations (#782)
   - Add translation rule to drop redundant metrics (#809)
- `kubeletstats` receiver
  - Sync available volume metadata from /pods endpoint (#690)
  - Add ability to collect detailed data from PVC (#743)
- `awsxray` exporter: Translate SDK name/version into xray model (#755)
- `elastic` exporter: Translate semantic conventions to Elastic destination fields (#671)
- `stackdriver` exporter: Add point count metric (#757)
- `awsxray` receiver
  - Ported the TCP proxy from the X-Ray daemon (#774)
  - Convert to OTEL trace format (#691)

### 🧰 Bug fixes 🧰
- `kubeletstats` receiver: Do not break down metrics batch (#754)
- `host` observer: Fix issue on darwin where ports listening on all interfaces are not correctly accounted for (#582)
- `newrelic` exporter: Fix panic on missing span status (#775)

## v0.8.0

# 🎉 OpenTelemetry Collector Contrib v0.8.0 (Beta) 🎉

The OpenTelemetry Collector Contrib contains everything in the [opentelemetry-collector release](https://github.com/open-telemetry/opentelemetry-collector/releases/tag/v0.8.0) (be sure to check the release notes here as well!). Check out the [Getting Started Guide](https://opentelemetry.io/docs/collector/getting-started/) for deployment and configuration information.

### 🚀 New components 🚀

- Receivers
  - `prometheusexec` subprocess manager (##499)

### 💡 Enhancements 💡

- `signalfx` exporter
  - Add/Update metric translations (#579, #584, #639, #640, #652, #662)
  - Add support for calculate new metric translator (#644)
  - Add renaming rules for load metrics (#664)
  - Update `container.name` to `k8s.container.name` in default translation rule (#683)
  - Rename working-set and page-fault metrics (#679)
- `awsxray` exporter
  - Translate exception event into xray exception (#577)
  - Add ingestion of X-Ray segments via UDP (#502)
  - Parse Java stacktrace and populate in xray cause (#687)
- `kubeletstats` receiver
  - Add metric_groups option (#648)
  - Set datapoint timestamp in receiver (#661)
  - Change `container.name` label to `k8s.container.name` (#680)
  - Add working-set and page-fault metrics (#666)
  - Add basic support for volume metrics (#667)
- `stackdriver` trace exporter: Move to new interface and pdata (#486)
- `metricstranform` processor: Keep timeseries and points in order after aggregation (#663)
- `k8scluster` receiver: Change `container.spec.name` label to `k8s.container.name` (#681)
- Migrate receiver creator to internal data model (#701)
- Add ec2 support to `resourcedetection` processor (#587)
- Enable timeout, sending queue and retry for SAPM exporter (#707)

### 🧰 Bug fixes 🧰

- `azuremonitor` exporter: Correct HTTP status code success mapping (#588)
- `k8scluster` receiver: Fix owner reference in metadata updates (#649)
- `awsxray` exporter: Fix handling of db system (#697)

### 🚀 New components 🚀

- Skeleton for AWS ECS container metrics receiver (#463)
- `prometheus_exec` receiver (#655)

## v0.7.0

# 🎉 OpenTelemetry Collector Contrib v0.7.0 (Beta) 🎉

The OpenTelemetry Collector Contrib contains everything in the [opentelemetry-collector release](https://github.com/open-telemetry/opentelemetry-collector/releases/tag/v0.7.0) (be sure to check the release notes here as well!). Check out the [Getting Started Guide](https://opentelemetry.io/docs/collector/getting-started/) for deployment and configuration information.

### 🛑 Breaking changes 🛑

- `awsxray` receiver updated to support udp: `tcp_endpoint` config option renamed to `endpoint` (#497)
- TLS config changed for `sapmreceiver` (#488) and `signalfxreceiver` receivers (#488)

### 🚀 New components 🚀

- Exporters
  - `sentry` adds tracing exporter for [Sentry](https://sentry.io/) (#565)
- Extensions
  - `endpoints` observer: adds generic endpoint watcher (#427)
  - `host` observer: looks for listening network endpoints on host (#432)

### 💡 Enhancements 💡

- Update `honeycomb` exporter for v0.8.0 compatibility
- Extend `metricstransform` processor to be able to add a label to an existing metric (#441)
- Update `kubeletstats` metrics according to semantic conventions (#475)
- Updated `awsxray` receiver config to use udp (#497)
- Add `/pods` endpoint support in `kubeletstats` receiver to add extra labels (#569)
- Add metric translation options to `signalfx` exporter (#477, #501, #571, #573)

### 🧰 Bug fixes 🧰

- `azuremonitor` exporter: Mark spanToEnvelope errors as permanent (#500)

## v0.6.0

# 🎉 OpenTelemetry Collector Contrib v0.6.0 (Beta) 🎉

The OpenTelemetry Collector Contrib contains everything in the [opentelemetry-collector release](https://github.com/open-telemetry/opentelemetry-collector/releases/tag/v0.6.0) (be sure to check the release notes here as well!). Check out the [Getting Started Guide](https://opentelemetry.io/docs/collector/getting-started/) for deployment and configuration information.

### 🛑 Breaking changes 🛑

- Removed `jaegarlegacy` (#397) and `zipkinscribe` receivers (#410)
- `kubeletstats` receiver: Renamed `k8s.pod.namespace` pod label to `k8s.namespace.name` and `k8s.container.name` container label to `container.name`

### 🚀 New components 🚀

- Processors
  - `metricstransform` renames/aggregates within individual metrics (#376) and allow changing the data type between int and float (#402)

### 💡 Enhancements 💡

- `awsxray` exporter: Use `peer.service` as segment name when set. (#385)
- `splunk` exporter: Add trace exports support (#359, #399)
- Build and publish Windows MSI (#408) and DEB/RPM Linux packages (#405)

### 🧰 Bug fixes 🧰

- `kubeletstats` receiver:
  - Fixed NPE for newly created pods (#404)
  - Updated to latest change in the ReceiverFactoryOld interface (#401)
  - Fixed logging and self reported metrics (#357)
- `awsxray` exporter: Only convert SQL information for SQL databases. (#379)
- `resourcedetection` processor: Correctly obtain machine-type info from gce metadata (#395)
- `k8scluster` receiver: Fix container resource metrics (#416)

## v0.5.0

Released 01-07-2020

# 🎉 OpenTelemetry Collector Contrib v0.5.0 (Beta) 🎉

The OpenTelemetry Collector Contrib contains everything in the [opentelemetry-collector release](https://github.com/open-telemetry/opentelemetry-collector/releases/tag/v0.5.0) (be sure to check the release notes here as well!). Check out the [Getting Started Guide](https://opentelemetry.io/docs/collector/getting-started/) for deployment and configuration information.

### 🚀 New components 🚀

- Processors
  - `resourcedetection` to automatically detect the resource based on the configured set of detectors (#309)

### 💡 Enhancements 💡

- `kubeletstats` receiver: Support for ServiceAccount authentication (#324)
- `signalfx` exporter and receiver
  - Add SignalFx metric token passthrough and config option (#325)
  - Set default endpoint of `signalfx` receiver to `:9943` (#351)
- `awsxray` exporter: Support aws plugins EC2/ECS/Beanstalk (#343)
- `sapm` exporter and receiver: Add SAPM access token passthrough and config option (#349)
- `k8s` processor: Add metrics support (#358)
- `k8s` observer: Separate annotations from labels in discovered pods (#363)

### 🧰 Bug fixes 🧰

- `honeycomb` exporter: Remove shared use of libhoney from goroutines (#305)

## v0.4.0

Released 17-06-2020

# 🎉 OpenTelemetry Collector Contrib v0.4.0 (Beta) 🎉

The OpenTelemetry Collector Contrib contains everything in the [opentelemetry-collector release](https://github.com/open-telemetry/opentelemetry-collector/releases/tag/v0.4.0) (be sure to check the release notes here as well!). Check out the [Getting Started Guide](https://opentelemetry.io/docs/collector/getting-started/) for deployment and configuration information.

### 🛑 Breaking changes 🛑

  - `signalfx` exporter `url` parameter changed to `ingest_url` (no impact if only using `realm` setting)

### 🚀 New components 🚀

- Receivers
  - `receiver_creator` to create receivers at runtime (#145), add observer support to receiver_creator (#173), add rules support (#207), add dynamic configuration values (#235) 
  - `kubeletstats` receiver (#237) 
  - `prometheus_simple` receiver (#184) 
  - `kubernetes-cluster` receiver (#175) 
  - `redis` receiver (#138)
- Exporters
  - `alibabacloudlogservice` exporter (#259) 
  - `SplunkHEC` metrics exporter (#246)
  - `elastic` APM exporter (#240)
  - `newrelic` exporter (#229) 
- Extensions
  - `k8s` observer (#185) 

### 💡 Enhancements 💡

- `awsxray` exporter
  - Use X-Ray convention of segment name == service name (#282)
  - Tweak xray export to improve rendering of traces and improve parity (#241)
  - Add handling for spans received with nil attributes (#212)
- `honeycomb` exporter
  - Use SendPresampled (#291)
  - Add span attributes as honeycomb event fields (#271)
  - Support resource labels in Honeycomb exporter (#20)
- `k8s` processor
  - Add support of Pod UID extraction to k8sprocessor (#219)
  - Use `k8s.pod.ip` to record resource IP instead of just `ip` (#183)
  - Support same authentication mechanism as other kubernetes components do (#307)
- `sapm` exporter: Add TLS for SAPM and SignalFx receiver (#215)
- `signalfx` exporter
  - Add metric metadata syncer to SignalFx exporter (#231)
  - Add TLS for SAPM and SignalFx receiver (#215)
- `stackdriver` exporter: Add support for resource mapping in config (#163)

### 🧰 Bug fixes 🧰

- `awsxray` exporter: Wrap bad request errors for proper handling by retry queue (#205)
- `lightstep` exporter: Ensure Lightstep exporter doesnt crash on nil node (#250)
- `sapm` exporter: Do not break Jaeger traces before sending downstream (#193)
- `k8s` processor: Ensure Jaeger spans work in passthrough mode (262)

## 🧩 Components 🧩

### Receivers

| Traces | Metrics |
|:-------:|:-------:|
| Jaeger Legacy | Carbon |
| SAPM (SignalFx APM) | Collectd | 
| Zipkin Scribe | K8s Cluster |
| | Redis |
| |  SignalFx | 
| | Simple Prometheus |
| | Wavefront |

### Processors

- K8s

### Exporters

| Commercial | Community |
|:------------:|:-----------:|
| Alibaba Cloud Log Service | Carbon |
| AWS X-ray | Elastic |
| Azure Monitor | Jaeger Thrift |
| Honeycomb | Kinesis |
| Lightstep |
| New Relic |
| SAPM (SignalFx APM) | 
| SignalFx (Metrics) |
| Splunk HEC |
| Stackdriver (Google) |

### Extensions

- Observer
  - K8s

## v0.3.0 Beta

Released 2020-03-30

### Breaking changes

-  Make prometheus receiver config loading strict. #697 
Prometheus receiver will now fail fast if the config contains unused keys in it.

### Changes and fixes

- Enable best effort serve by default of Prometheus Exporter (https://github.com/orijtech/prometheus-go-metrics-exporter/pull/6)
- Fix null pointer exception in the logging exporter #743 
- Remove unnecessary condition to have at least one processor #744 
- Updated Honeycomb exported to `honeycombio/opentelemetry-exporter-go v0.3.1`

### Features

Receivers / Exporters:

* AWS X-Ray
* Carbon
* CollectD
* Honeycomb
* Jaeger
* Kinesis
* LightStep
* OpenCensus
* OpenTelemetry
* SAPM
* SignalFx
* Stackdriver
* Wavefront
* Zipkin
* Zipkin Scribe


Processors:

* Attributes
* Batch
* Memory Limiter
* Queued Retry
* Resource
* Sampling
* Span
* Kubernetes

Extensions:

* Health Check
* Performance Profiler
* zPages


## v0.2.8

Released 2020-03-25

Alpha v0.2.8 of OpenTelemetry Collector Contrib.

- Implemented OTLP receiver and exporter.
- Added ability to pass config to the service programmatically (useful for custom builds).
- Improved own metrics / observability.


## v0.2.7

Released 2020-03-17

### Self-Observability
- New command-line switch to control legacy and new metrics. Users are encouraged
to experiment and migrate to the new metrics.
- Improved error handling on shutdown.


### Processors
- Fixed passthrough mode k8sprocessor.
- Added `HASH` action to attribute processor.

### Receivers and Exporters
- Added Honeycomb exporter.
- Added LightStep exporter.
- Added regular expression for Carbon receiver, allowing the metric name to be broken into proper label keys and values.
- Updated Stackdriver exporter to use a new batch API.


## v0.2.6 Alpha

Released 2020-02-18

### Self-Observability
- Updated metrics prefix to `otelcol` and expose command line argument to modify the prefix value.
- Batch dropped span now emits zero when no spans are dropped.

### Processors
- Extended Span processor to have include/exclude span logic.
- Ability to choose strict or regexp matching for include/exclude filters.

### Receivers and Exporters
- Added Carbon receiver and exporter.
- Added Wavefront receiver.


## v0.0.5 Alpha

Released 2020-01-30

- Regexp-based filtering of span names.
- Ability to extract attributes from span names and rename span.
- File exporter for debugging.
- Span processor is now enabled by default.

## v0.0.1 Alpha

Released 2020-01-11

First release of OpenTelemetry Collector Contrib.


[v0.3.0]: https://github.com/open-telemetry/opentelemetry-collector-contrib/compare/v0.2.8...v0.3.0
[v0.2.8]: https://github.com/open-telemetry/opentelemetry-collector-contrib/compare/v0.2.7...v0.2.8
[v0.2.7]: https://github.com/open-telemetry/opentelemetry-collector-contrib/compare/v0.2.6...v0.2.7
[v0.2.6]: https://github.com/open-telemetry/opentelemetry-collector-contrib/compare/v0.0.5...v0.2.6
[v0.0.5]: https://github.com/open-telemetry/opentelemetry-collector-contrib/compare/v0.0.1...v0.0.5
[v0.0.1]: https://github.com/open-telemetry/opentelemetry-collector-contrib/tree/v0.0.1<|MERGE_RESOLUTION|>--- conflicted
+++ resolved
@@ -12,14 +12,11 @@
 - `dynatraceexporter`: Validate QueueSettings and perform config validation in Validate() instead (#8020)
 - `sapmexporter`: Add validation for `sending_queue` setting (#8023)
 - `signalfxexporter`: Add validation for `sending_queue` setting (#8026)
-<<<<<<< HEAD
-- `simpleprometheusreceiver`: Add support for static labels (#7908)
-=======
 - `internal/stanza`: Add support for arbitrary attribute types (#8081)
 - `resourcedetectionprocessor`: Add confighttp.HTTPClientSettings To Resource Detection Config Fixes (#7397)
 - `honeycombexporter`: Add validation for `sending_queue` setting (#8113)
 - `routingprocessor`: Expand error handling on failure to build exporters (#8125)
->>>>>>> 66f91ea7
+- `simpleprometheusreceiver`: Add support for static labels (#7908)
 
 ### 🛑 Breaking changes 🛑
 
