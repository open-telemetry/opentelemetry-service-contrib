--- conflicted
+++ resolved
@@ -14,6 +14,7 @@
 - `signalfxexporter`: Add validation for `sending_queue` setting (#8026)
 - `resourcedetectionprocessor`: Add confighttp.HTTPClientSettings To Resource Detection Config Fixes (#7397)
 - `honeycombexporter`: Add validation for `sending_queue` setting (#8113)
+- `prometheusremotewriteexporter`: Write-Ahead Log support enabled (#7304)
 
 ### 🛑 Breaking changes 🛑
 
@@ -119,7 +120,6 @@
 - `translator/prometheusremotewrite`: add a new module to help translate data from OTLP to Prometheus Remote Write (#7240)
 - `azuremonitorexporter`: In addition to traces, export logs to Azure Application Insights (#7403)
 - `jmxreceiver`: Added `additional_jars` configuration option to launch JMX Metric Gatherer JAR with extended `CLASSPATH` (#7378)
-<<<<<<< HEAD
 - `awscontainerinsightreceiver`: add full pod name when configured to AWS Container Insights Receiver (#7415)
 - `hostreceiver/loadscraper`: Migrate the scraper to the mdatagen metrics builder (#7288)
 - `awsecscontainermetricsreceiver`: Rename attributes to follow semantic conventions (#7425)
@@ -152,15 +152,6 @@
 ### 🚩 Deprecations 🚩
 
 - Deprecated otel_to_hec_fields.name setting from splunkhec exporter. (#7560)
-=======
-- `prometheusremotewriteexporter`: Write-Ahead Log support enabled (#7304)
-
-## 🛑 Breaking changes 🛑
-
-## 🚀 New components 🚀
-
-## 🧰 Bug fixes 🧰
->>>>>>> a7853ed4
 
 ## v0.43.0
 
