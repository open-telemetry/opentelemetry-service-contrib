--- conflicted
+++ resolved
@@ -96,11 +96,8 @@
 - `iisreceiver`: Add implementation of IIS Metric Receiver (#8832)
 - `sqlserverreceiver`: Add implementation of SQL Server Metric Receiver (#8398)
 - `activedirectorydsreceiver`: Add implementation of Active Directory Domain Services metric receiver (#9359)
-<<<<<<< HEAD
 - `mezmoexporter`: Add implementation of Mezmo Log exporter (#9599)
-=======
 - `bigipreceiver`: Add implementation of F5 Big-IP Metric Receiver (#9680)
->>>>>>> 4ae3dc9c
 
 ### 💡 Enhancements 💡
 
