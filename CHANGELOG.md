--- conflicted
+++ resolved
@@ -50,11 +50,8 @@
 - `prometheusreceiver`: Handle the condition where `up` metric value is NaN (#9253)
 - `tanzuobservabilityexporter`: Make metrics stanza in config be optional (#9098)
 - `filelogreceiver`: Update Kubernetes examples to fix native OTel logs collection issue where 0 length logs cause errors (#9754)
-<<<<<<< HEAD
+- `logstransformprocessor`: Resolve node ordering to fix intermittent failures (#9761)
 - `groupbyattrsprocessor`: copied aggregationtemporality when grouping metrics. (#9087)
-=======
-- `logstransformprocessor`: Resolve node ordering to fix intermittent failures (#9761)
->>>>>>> c8a5ea05
 
 ## v0.50.0
 
