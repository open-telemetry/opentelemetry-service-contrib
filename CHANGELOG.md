--- conflicted
+++ resolved
@@ -4,6 +4,7 @@
 
 ### 💡 Enhancements 💡
 
+- `hostreceiver/filesystemscraper`: Add filesystem utilization (#8027)
 - `googlecloudexporter`: [Alpha] Translate metrics directly from OTLP to gcm using the `exporter.googlecloud.OTLPDirect` feature-gate (#7177)
 - `simpleprometheusreceiver`: Add support for static labels (#7908)
 
@@ -29,12 +30,8 @@
 - `honeycombexporter`: Add validation for `sending_queue` setting (#8113)
 - `routingprocessor`: Expand error handling on failure to build exporters (#8125)
 - `skywalkingreceiver`: Add new skywalking receiver component folder and structure (#8107)
-<<<<<<< HEAD
-- `hostreceiver/filesystemscraper`: Add filesystem utilization (#8027)
-=======
 - `groupbyattrsprocesor`: Allow empty keys, which allows to use the processor for compaction (#7793)
 - `datadogexporter`: Add rbac to example k8s manifest file (#8186)
->>>>>>> 579334c5
 
 ### 🛑 Breaking changes 🛑
 
