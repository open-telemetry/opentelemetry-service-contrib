# Changelog

## Unreleased

## 🛑 Breaking changes 🛑
- `transformprocessor`: `metric.is_monotonic` is now accessed via a bool literal instead of a string. (#10473)

- `vcenterreceiver`: Changed the attribute `effective` on `vcenter.cluster.host.count` as it will now be reported as a bool rather than a string (#10914)

### 🚩 Deprecations 🚩

- `datadogexporter`: Deprecate `Sanitize` method of `Config` struct (#8829)
- `observiqexporter`: Deprecate the observiq exporter (#10977)
- `honeycombexporter`: Deprecate honeycomb exporter (#10318)

### 🚀 New components 🚀

- `expvarreceiver`: Include `expvarreceiver` in components (#10847)
- `googlemanagedprometheusexporter` Add the Google Managed Service for Prometheus exporter. (#10840)
- `googlemanagedprometheusexporter` The Google Managed Service for Prometheus exporter is alpha. (#10925)

### 💡 Enhancements 💡
- `mongodbatlasreceiver` Add support for receiving alerts (#10854)

- `cmd/mdatagen`: Allow attribute values of any types (#9245)
- `metricstransformprocessor`: Migrate the processor from OC to pdata (#10817)
  - This behavior can be reverted by disabling the `processor.metricstransformprocessor.UseOTLPDataModel` feature gate.
- `transformprocessor`: Add byte slice literal to the grammar.  Add new SpanID and TraceID functions that take a byte slice and return a Span/Trace ID. (#10487)
- `transformprocessor`: Add nil literal to the grammar. (#11150)
- `elasticsearchreceiver`: Add integration test for elasticsearch receiver (#10165)
- `tailsamplingprocessor`: New sampler added that allows to sample based on minimum number of spans
- `datadogexporter`: Some config validation and unmarshaling steps are now done on `Validate` and `Unmarshal` instead of `Sanitize` (#8829)
- `examples`: Add an example for scraping Couchbase metrics (#10894)
- `filestorageextension`: Add background compaction capability (#9327)
- `googlecloudpubsubreceiver`: Added new `Endpoint` and `Insecure` connection configuration options. (#10845)
- `mongodbreceiver`: Add integration test for mongodb receiver (#10864)
- `mezmoexporter`: add logging for HTTP errors (#10875)
- `signalfxexporter`: Enable the exporting of seven Kubernetes metrics used in Splunk/SignalFx content by default (#11032)
- `googlecloudexporter`: Support writing to multiple GCP projects by setting the `gcp.project.id` resource attribute, and support service account impersonation (#11051)
- `k8sattributeprocessor`: Add debug logs to help identify missing attributes (#11060)

### 🧰 Bug fixes 🧰

- `kubletetstatsreceiver`: Bring back `k8s.container.name` attribute (#10848)
- `transformprocessor`: Fix issue where some trace fields were not working correctly in conditions. (#10471)
- `pkg/stanza`: Skip building fingerprint in case of configuration change (#10485)
- `transformprocessor`: Fix issue where some metric fields were not working correctly in conditions. (#10473)
- `windowseventlogreceiver`: Fixed example config in readme (#10971)
- `pkg/stanza`: Fix access to atomic variable without using atomic package (#11023)
- `exporter/awsemfexporter:`: Fix dead links in README.md. (#11027)
- `googlecloudexporter`: Fix (self-obs) point_count metric calculation, concurrent map write panic, and dropped log attributes (#11051)
- `signalfxexporter`: Event Type is a required field, if not set, set it to `unknown` to prevent signalfx ingest from dropping it (#11121)

## v0.53.0

### 🛑 Breaking changes 🛑

- `jmxreceiver`: Remove properties & groovyscript parameters from JMX Receiver. Add ResourceAttributes & LogLevel parameter to supply some of the removed functionality with reduced attack surface (#9685)
- `resourcedetectionprocessor`: 'gke' and 'gce' resource detectors are replaced with a single 'gcp' detector (#10347)
- `pkg/stanza`: Removed reference to deprecated `ClusterName` (#10426)
- `couchbasereceiver`: Fully removed unimplemented Couchbase receiver (#10482)
- `hostmetricsreciever`: Fix Load Scraper to normalize 1m, 5m, and 15m averages independently (#8267)

### 🚀 New components 🚀

- `flinkmetricsreceiver`: Add implementation of Flink Metric Receiver (#10121)
- `windowseventlogreceiver` Added implementation of Windows Event Log Receiver (#9228)
- `vcenterreceiver`: Add metrics receiver for new vcenterreceiver component (#9224)
- `googlecloudpubsubreceiver` Activate the Google Cloud Pubsub receiver. (#10580)
- `googlecloudpubsubexporter` Activate the Google Cloud Pubsub exporter. (#10580)
- `aerospikereceiver`: Add implementation of Aerospike Metric Receiver. (#9961)

### 💡 Enhancements 💡

- `awsemfexporter`: Add min and max support for histograms (#10577)
- `tailsamplingprocessor`: Add support for string invert matching to `and` policy (#9553)
- `mezemoexporter`: Add user agent string to outgoing HTTP requests (#10470)
- `prometheusreceiver`: Improve performance of metrics builder (#10546)
- `transformprocessor`: Add functions for conversion of scalar metric types (`gauge_to_sum` and `sum_to_gauge`) (#10255)
- `dynatraceexporter`: Use min and max when provided in a data point for histograms (#10815)
- `dynatraceexporter`: Truncate unmarshalable responses to avoid long log lines (#10568)
- `scrapertest`: Add `IgnoreResourceAttributeValue` option to metric comparison (#10828)

### 🧰 Bug fixes 🧰

- `transformprocessor`: Fix issue where incorrect error was returned if a bad path was passed to a function (#10141)
- `tanzuobservabilityexporter`: Improve how negative values in exponential histograms are handled. (#10135)
- `dynatraceexporter`: Ensure min is always less than or equal to mean and max is always greater or equal to mean for histogram estimation. (#10257)
- `resourcedetectionprocessor`: GCP resource detector now properly detects zone/region on GKE (#10347)
<<<<<<< HEAD
- `prometheusreceiver`: validate that combined metric points (e.g. histograms) have the same timestamp (#9385)
=======
- `resourcedetectionprocessor`: GCP resource detector no longer fails to detect resource when using workload identity (#10486)
- `tailsamplingprocessor`: Fix composite sampler with inverse policy
- `awsprometheusremotewriteexporter`: Fix signing of empty request bodies. (#10578)
- `sigv4authextension`: Fix signing of empty request bodies. (#10578)
- `prometheusexporter`: Converting monotonic Delta to Cumulative sums (#9919)
- `statsdreceiver`: Update the lastIntervalTime for Counter metrics (#9919)
- `resourcedetectionprocessor`: GCP resource detector now correctly detects region on Google App Engine standard (#10814)
- `apachereceiver`: Update units to follow semconv (#10587)
>>>>>>> 07213679

## v0.52.0

### 🛑 Breaking changes 🛑

- `jmxreceiver`: Hash the jars provided to JMX Receiver and only allow if they match an approved list (#9687)
- `jmxreceiver`: Remove properties & groovyscript parameters from JMX Receiver. Add ResourceAttributes & LogLevel parameter to supply some of the removed functionality with reduced attack surface (#9685)

### 🚀 New components 🚀

- `aerospikereceiver`: Add implementation of Aerospike Metrics Receiver (#9961)
- `bigipreceiver`: Add implementation of F5 Big-IP Metric Receiver (#9680)
- `expvarreceiver`: Initial work for a receiver designed to scrape `memstats` from Golang applications. (#9747)
- `mezmoexporter`: Add implementation of Mezmo Log exporter (#9743)
- `nsxtreceiver`: Added implementation of NSX-T Metric Receiver (#9568)
- `expvarreceiver`: Add implementation of new receiver. (#10183)
- `telemetrygen`: Started implementing an upgraded version of `tracegen` generating traces and metrics (#9597)

### 💡 Enhancements 💡

- `transformprocessor`: Add transformation of metrics (#10100)
- `transformprocessor`: Include transform processor in components (#10134)
- `kubeletstatsreceiver`: Update receiver to use new Metrics Builder. All emitted metrics remain the same. (#9744)
- `transformprocessor`: Add new `replace_match` and `replace_all_matches` functions (#10132)
- `resourcedetectionprocessor`: Add "cname" and "lookup" hostname sources
- `jmxreceiver`: Communicate with JMX metrics gatherer subprocess via properties file (#9685)
- `pkg/stanza`: make multiline tests more like integration tests #10353 

### 🧰 Bug fixes 🧰

- `datadogexporter`: add error checks for datadog exporter (#9964)
- `datadogexporter`: Fix host aliases not being properly sent to the Datadog backend (#9748)
- `groupbyattrsprocessor`: copied aggregationtemporality when grouping metrics. (#9088)
- `jaeger`: Update OTLP-Jaeger translation of span events according to the OTel Spec: use `event` log field instead
  of `message` to represent OTel Span Event Name (#10273)
- `mongodbreceiver`: Fix issue where receiver startup could hang (#10111)
- `transformprocessor`: Fix issue where metric.aggregation_temporality and metric.is_monotic were not actually gettable or settable (#10197)
- `signalfxexporter`: Emit prometheus compatible histogram/summary to signalfx #10299
  - This behavior can be reverted using the `exporter.signalfxexporter.PrometheusCompatible` featuregate.
- `podmanreceiver`: Container Stats Error structure (#9397)
- `pkg/stanza`: pipeline.Operators() will return a consistently ordered list of operators whenever possible (#9761)
- `tanzuobservabilityexporter`: add  error checks for tanzuobservability exporter (#10188)

## v0.51.0

### 🛑 Breaking changes 🛑

- `datadogexporter`: Replace HistogramMode defined as string with enum. (#9589)
- `pkg/translator/signalfx`: Change signalfx translator to expose To/From translator structs. (#9740)
- `transformprocessor`: Add parameter validation to `truncate_all` and `limit` functions.  The `limit` parameter can no longer be negative. (#9783)
- `newrelicexporter` deleted. Use New Relic [native OTLP ingest](https://docs.newrelic.com/docs/more-integrations/open-source-telemetry-integrations/opentelemetry/opentelemetry-setup/) instead. (#9894)
- `k8sclusterreceiver`: Removing `ClusterName` as per https://github.com/kubernetes/apimachinery/commit/430b920312ca0fa10eca95967764ff08f34083a3. (#9885)

### 🚩 Deprecations 🚩

- `exporter/azuremonitor`: Deprecate use of LogRecord.Name as the log envelope category name. There is no replacement. (#9258)
- `processor/k8sattributes`: Deprecate use of k8s.cluster.name metadata parameter (obsolete) (#9968)

### 🚀 New components 🚀

- `schemaprocessor`: Starting the initial work to allow from translating from semantic convention to another (#8371)
- `saphanareceiver`: Added implementation of SAP HANA Metric Receiver (#8827)
- `logstransformprocessor`: Add implementation of Logs Transform Processor (#9335)

### 💡 Enhancements 💡

- `cmd/mdatagen`: Replace enum attributes values with typed constants (#9683)
- `elasticsearchreceiver`: Update metrics scope name from `otelcol/elasticsearch`
  to `otelcol/elasticsearchreceiver` (#9757)
- `k8sclusterreceiver`: Validate that k8s API supports a resource before setting up a watcher for it (#9523)
- `internal/stanza`: Add support for `remove` operator (#9524)
- `k8sattributesprocessor`: Support regex capture groups in tag_name (#9525)
- `mongoreceiver`: Update metrics scope name from `otelcol/mongodb` to `otelcol/mongodbreceiver` (#9759)
- `transformprocessor`: Add new `truncation` function to allow truncating string values in maps such as `attributes` or `resource.attributes` (#9546)
- `datadogexporter`: Add `api.fail_on_invalid_key` to fail fast if api key is invalid (#9426)
- `transformprocessor`: Add support for functions to validate parameters (#9563)
- `googlecloudexporter`: Add GCP cloud logging exporter (#9679)
- `transformprocessor`: Add new `limit` function to allow limiting the number of items in a map, such as the number of attributes in `attributes` or `resource.attributes` (#9552)
- `processor/attributes`: Support attributes set by server authenticator (#9420)
- `datadogexporter`: Experimental support for Exponential Histograms with delta aggregation temporality (#8350)
- `prometheusreceiver`: Support OpenMetrics Info and Stateset metrics (#9378)

### 🧰 Bug fixes 🧰

- `k8sclusterreceiver`: Fix the receiver to work with 1.19 and 1.20 k8s API versions (#9523)
- `azuremonitorexporter`: Fix log exporter bug related to incorrectly mapping SpanId (#9579)
- `mysqlreceiver`: Fix attribute values mismatch with its definition (#9688)
- `opencensusreceiver`: Do not report fatal error if err is server closed (#9559).
- `sqlserverreceiver`: Fix the receiver to have integer types on metrics where applicable (#9601)
- `prometheusreceiver`: Fix the memory issue introduced in the 0.49.0 release (#9718)
- `couchdbreceiver`: Fix issue where the receiver would not respect custom metric settings (#9598)
- `nginxreceiver`: Include nginxreceiver in components (#9572)
- `pkg/translator/prometheusremotewrite`: Fix data race when used with other exporters (#9736)
- `examples/demo`: fix baggage not work in trace demo app. (#9418)
- `prometheusreceiver`: Handle the condition where `up` metric value is NaN (#9253)
- `tanzuobservabilityexporter`: Make metrics stanza in config be optional (#9098)
- `filelogreceiver`: Update Kubernetes examples to fix native OTel logs collection issue where 0 length logs cause errors (#9754)
- `logstransformprocessor`: Resolve node ordering to fix intermittent failures (#9761)
- `awsinsightreceiver`: Migrate from `ConfigMapsResourceLock` to `ConfigMapsLeasesResourceLock` as per https://github.com/kubernetes/client-go/commit/276ea3ed979947d7cdd4b3d708862245ddcd8883 (#9885)
- `filelog`, `journald`, `syslog`, `tcplog`, `udplog`: Add support for []string type for converting log record entries (#9887)

## v0.50.0

### 🛑 Breaking changes 🛑

- `stackdriverexporter`: Remove the stackdriver exporter in favor of the identical googlecloud exporter (#9274)
- `filelog`, `journald`, `syslog`, `tcplog`, `udplog`: Remove `preserve_to` field from sub-parsers (#9331)
- `kafkametricsreceiver`: instrumentation name updated from `otelcol/kafkametrics` to `otelcol/kafkametricsreceiver` (#9406)
- `kubeletstatsreceiver`: instrumentation name updated from `kubeletstats` to `otelcol/kubeletstatsreceiver` (#9400)
- `datadogexporter`: Remove `GetHostTags` method from `TagsConfig` struct (#9423)
- `googlecloudexporter`: Graduate the `exporter.googlecloud.OTLPDirect` feature-gate to Beta.  This includes changes to the configuration structure, and many changes to default behavior. (#9471)

### 🚩 Deprecations 🚩

- `cumulativetodeltaprocessor`: Deprecated `metrics` configuration option in favor of `include` and `exclude` (#8952)
- `datadogexporter`: Deprecate `metrics::report_quantiles` in favor of `metrics::summaries::mode` (#8846)
- `datadogexporter`: Deprecate `traces.sample_rate` setting. It was never used anywhere. (#9771)

### 🚀 New components 🚀

- `iisreceiver`: Add implementation of IIS Metric Receiver (#8832)
- `sqlserverreceiver`: Add implementation of SQL Server Metric Receiver (#8398)
- `activedirectorydsreceiver`: Add implementation of Active Directory Domain Services metric receiver (#9359)
- `sqlreceiver`: Add readme, factory, and config to initial implementation of SQL receiver (#9408)

### 💡 Enhancements 💡

- `pkg/translator/prometheusremotewrite`: Allow to disable sanitize metric labels (#8270)
- `basicauthextension`: Implement `configauth.ClientAuthenticator` so that the extension can also be used as HTTP client basic authenticator.(#8847)
- `azuremonitorexporter`, `lokiexporter`, `observiqexporter`: Update timestamp processing logic (#9130)
- `cumulativetodeltaprocessor`: add new include/exclude configuration options with regex support (#8952)
- `datadogexporter`: Update deprecation messages to reflect new deprecation plan (#9422)
- `cmd/mdatagen`: Update generated functions to have simple parse function to handle string parsing consistently and limit code duplication across receivers (#7574)
- `attributesprocessor`: Support filter by severity (#9132)
- `transformprocessor`: Add transformation of logs (#9368)
- `datadogexporter`: Add `metrics::summaries::mode` to specify export mode for summaries (#8846)
- `prometheusreceiver`: Add resource attributes for kubernetes resource discovery labels (#9416)

### 🧰 Bug fixes 🧰

- `fluentforwardreceiver`: Release port on shutdown (#9111)
- `prometheusexporter`: Prometheus fails to generate logs when prometheus exporter produced a check exception occurs. (#8949)
- `resourcedetectionprocessor`: Wire docker detector (#9372)
- `kafkametricsreceiver`: The kafkametricsreceiver was changed to connect to kafka during scrape, rather than startup. If kafka is unavailable the receiver will attempt to connect during subsequent scrapes until succcessful (#8817).
- `datadogexporter`: Update Kubernetes example manifest to new executable name. (#9425).
- `riakreceiver`: Fix issue where user configured metric settings were ignored. (#9561)
- `sqlserverreceiver`: Update `sqlserver.transaction_log.growth.count` and `sqlserver.transaction_log.shrink.count` to be monotonic sums. (#9522)

## v0.49.0

### ⚠️ Warning  ⚠️

This release contains an issue in
[Prometheus receiver](https://github.com/open-telemetry/opentelemetry-collector-contrib/tree/main/receiver/prometheusreceiver)
causing 30% memory consumption increase when there is a lot of target churn. The issue is currently being
investigated and will be fixed in one of the new releases. More details:
https://github.com/open-telemetry/opentelemetry-collector-contrib/issues/9278.

### 🛑 Breaking changes 🛑

- `filelogreceiver`, `journaldreceiver`, `syslogreceiver`, `tcplogreceiver`, `udplogreceiver`:
  - Updated data model to align with stable logs data model, which includes various breaking changes. (#9139, #8835)
    - A detailed [Upgrade Guide](https://github.com/open-telemetry/opentelemetry-log-collection/releases/tag/v0.28.0) is available in the log-collection v0.29.0 release notes.
- `datadogexporter`: Remove `OnlyMetadata` method from `Config` struct (#8980)
- `datadogexporter`: Remove `GetCensoredKey` method from `APIConfig` struct (#8980)
- `mongodbatlasreceiver`: Updated to uses newer metric builder which changed some metric and resource attributes (#9093)
- `dynatraceexporter`: Make `serialization` package `/internal` (#9097)
- `attributesprocessor`: Remove log names from filters (#9131)
- `k8sclusterreceiver`: The `receiver.k8sclusterreceiver.reportCpuMetricsAsDouble` feature gate is now enabled by default (#9367)
  - Users may have to update monitoring for a few Kubernetes cpu metrics, for
    more details see [feature-gate-configurations](https://github.com/open-telemetry/opentelemetry-collector-contrib/tree/main/receiver/k8sclusterreceiver#feature-gate-configurations).

### 🚩 Deprecations 🚩

- `datadogexporter`: Deprecate `service` setting in favor of `service.name` semantic convention (#8784)
- `datadogexporter`: Deprecate `version` setting in favor of `service.version` semantic convention (#8784)
- `datadogexporter`: Deprecate `env` setting in favor of `deployment.environment` semantic convention (#9017)
- `datadogexporter`: Deprecate `GetHostTags` method from `TagsConfig` struct (#8975)
- `datadogexporter`: Deprecate `tags` setting in favor of `host_metadata::tags` (#9100)
- `datadogexporter`: Deprecate `send_metadata` setting in favor of `host_metadata::enabled` (#9100)
- `datadogexporter`: Deprecate `use_resource_metadata` setting in favor of `host_metadata::hostname_source` (#9100)
- `prometheusexecreceiver`: Deprecate prom_exec receiver (#9058)
- `fluentbitextension`: Deprecate Fluentbit extension (#9062)

### 🚀 New components 🚀

- `riakreceiver`: Riak Metric Receiver (#8548)

### 💡 Enhancements 💡
- `splunkhecexporter`: Add support for batching traces (#8995)
- `hostmetricsreceiver`: Migrate Processes scraper to the Metrics builder (#8855)
- `tanzuobservabilityexporter`: Use resourcetotelemetry helper (#8338)
- Add `make crosslink` target to ensure replace statements are included in `go.mod` for all transitive dependencies within repository (#8822)
- `filestorageextension`: Change bbolt DB settings for better performance (#9004)
- `jaegerremotesamplingextension`: Add local and remote sampling stores (#8818)
- `attributesprocessor`: Add support to filter on log body (#8996)
- `prometheusremotewriteexporter`: Translate resource attributes to the target info metric (#8493)
- `prometheusexporter`: Add `job` and `instance` labels to metrics so they can be scraped with `honor_labels: true` (#9115)
- `podmanreceiver`: Add API timeout configuration option (#9014)
- `cmd/mdatagen`: Add `sem_conv_version` field to metadata.yaml that is used to set metrics SchemaURL (#9010)
- `splunkheceporter`: Add an option to disable log or profiling data (#9065)
- `windowsperfcountersreceiver`: Move code into separate package for use in other windowsperfcounter receivers (#9108)
- `datadogexporter`: Add `host_metadata` configuration section to configure host metadata export (#9100)
- `cmd/mdatagen`: Update documentation generated for attributes to list enumerated values and show the "value" that will be visible on metrics when it is different from the attribute key in metadata.yaml (#8983)
- `routingprocessor`: add option to drop resource attribute used for routing (#8990)

### 🧰 Bug fixes 🧰

- `filestorageextension`: use correct bbolt options for compaction (#9134)
- `hostmetricsreceiver`: Use cpu times for time delta in cpu.utilization calculation (#8857)
- `dynatraceexporter`: Remove overly verbose stacktrace from certain logs (#8989)
- `googlecloudexporter`: fix the `exporter.googlecloud.OTLPDirect` fature-gate, which was not applied when the flag was provided (#9116)
- `signalfxexporter`: Fix bug to enable timeouts for correlating traces and metrics (#9101)
- `windowsperfcountersreceiver`: fix exported values being integers instead of doubles (#9138)
- `prometheusreceiver`: Fix issues with relabelling the `job` and `instance` labels. (#8780)
- `dynatraceexporter`: Continue processing data points after a serialization error. (#9330)

## v0.48.0

### 💡 Enhancements 💡

- `k8seventsreceiver`: Add Api_version and resource_version (#8539)
- `datadogexporter`: Add `metrics::sums::cumulative_monotonic_mode` to specify export mode for cumulative monotonic sums (#8490)
- `dynatraceexporter`: add multi-instance deployment note to README.md (#8848)
- `resourcedetectionprocessor`: Add attribute allowlist (#8547)
- `datadogexporter`:  Metrics payload data and Sketches payload data will be logged if collector is started in debug mode (#8929)
- `cmd/mdatagen`: Add resource attributes definition to metadata.yaml and move `pdata.Metrics` creation to the
  generated code (#8555)

### 🛑 Breaking changes 🛑

- `windowsperfcountersreceiver`: Added metrics configuration (#8376)
- `lokiexporter`: Remove deprecated LogRecord.name field (#8951)
- `splunkhecexporter`: Remove deprecated LogRecord.name field (#8951)

### 🚩 Deprecations 🚩

- `datadogexporter`: Deprecate `OnlyMetadata` method from `Config` struct (#8359)
- `datadogexporter`: Deprecate `GetCensoredKey` method from `APIConfig` struct (#8830)
- `datadogexporter`: Deprecate `metrics::send_monotonic_counter` in favor of `metrics::sums::cumulative_monotonic_mode` (#8490)

### 🚀 New components 🚀

- `sigv4authextension`: Enable component (#8518)

## v0.47.0

### 💡 Enhancements 💡

- `googlecloudexporter`: Add Validate method in config (#8559)
- `attributesprocessor`: Add convert action (#7930)
- `attributesprocessor`: Add metric support (#8111)
- `prometheusremotewriteexporter`: Write-Ahead Log support enabled (#7304)
- `hostreceiver/filesystemscraper`: Add filesystem utilization (#8027)
- `hostreceiver/pagingscraper`: Add paging.utilization (#6221)
- `googlecloudexporter`: [Alpha] Translate metrics directly from OTLP to gcm using the `exporter.googlecloud.OTLPDirect` feature-gate (#7177)
- `simpleprometheusreceiver`: Add support for static labels (#7908)
- `spanmetricsprocessor`: Dropping the condition to replace _ with key_ as __ label is reserved and _ is not (#8057)
- `podmanreceiver`: Add container.runtime attribute to container metrics (#8262)
- `dockerstatsreceiver`: Add container.runtime attribute to container metrics (#8261)
- `tanzuobservabilityexporter`: instrumentation Library and Dropped Counts to Span Tags (#8120)
- `clickhouseexporter`: Implement consume log logic. (#9705)
- `influxdbexporter`: Add support for cumulative, non-monotonic metrics. (#8348)
- `oauth2clientauthextension`: Add support for EndpointParams (#7307)
- Add `NewMetricData` function to `MetricsBuilder` to consistently set instrumentation library name (#8255)
- `googlecloudpubsubreceiver` Added implementation of Google Cloud Pubsub receiver. (#8391)
- `googlecloudpubsubexporter` Added implementation of Google Cloud Pubsub exporter. (#8391)
- `coralogixexporter` Allow exporter timeout to be configured (#7957)
- `prometheusremotewriteexporter` support adding trace id and span id attached to exemplars (#8380)
- `influxdbexporter`: accept histogram metric missing infinity bucket. (#8462)
- `skywalkingreceiver`: Added implementation of Skywalking receiver. (#8549)
- `prometheusreceiver`: Fix staleness bug for histograms and summaries (#8561)

### 🛑 Breaking changes 🛑

- `mongodbatlasreceiver`: rename mislabeled attribute `memory_state` to correct `disk_status` on partition disk metrics (#7747)
- `mongodbatlasreceiver`: Correctly set initial lookback for querying mongodb atlas api (#8246)
- `nginxreceiver`: instrumentation name updated from `otelcol/nginx` to `otelcol/nginxreceiver` (#8255)
- `postgresqlreceiver`: instrumentation name updated from `otelcol/postgresql` to `otelcol/postgresqlreceiver` (#8255)
- `redisreceiver`: instrumentation name updated from `otelcol/redis` to `otelcol/redisreceiver` (#8255)
- `apachereceiver`: instrumentation name updated from `otelcol/apache` to `otelcol/apachereceiver` ()
- `couchdbreceiver`: instrumentation name updated from `otelcol/couchdb` to `otelcol/couchdbreceiver` (#8366)
- `prometheusreceiver` Change resource attributes on metrics: `instance` -> `service.instance.id`, `host.name` -> `net.host.name`,  `port` -> `net.host.port`, `scheme` -> `http.scheme`, `job` removed (#8266)
- `prometheusremotewriteexporter` Use `service.*` resource attributes instead of `job` and `instance` resource attributes when adding job and instance labels to metrics (#8266)
- `mysqlreceiver`: instrumentation name updated from `otel/mysql` to `otelcol/mysqlreceiver` (#8387)
- `zookeeperreceiver`: instrumentation name updated from `otelcol/zookeeper` to `otelcol/zookeeperreceiver` (#8389)
- `coralogixexporter`: Create dynamic subsystem name (#7957)
  - Deprecate configuration changed. Dynamic subsystem name from traces service name property.
- `rabbitmqreceiver`: instrumentation name updated from `otelcol/rabbitmq` to `otelcol/rabbitmqreceiver` (#8400)

### 🧰 Bug fixes 🧰

- `zipkinexporter`: Set "error" tag value when status is set to error (#8187)
- `prometheusremotewriteexporter`: Correctly handle metric labels which collide after sanitization (#8378)
- `prometheusremotewriteexporter`: Drop labels when exemplar attributes exceed the max number of characters (#8379)
- `k8sclusterreceiver`: Add support to enable k8s node and container cpu metrics to be reported as double values (#8245)
  - Use "--feature-gates=receiver.k8sclusterreceiver.reportCpuMetricsAsDouble" to enable reporting node and container
    cpu metrics as a double values.
- `tanzuobservabilityexporter`: Fix a typo in Instrumentation Library name and version tags (#8384)
- `logreceivers`: Fix an issue where receiver would sometimes fail to build using Go 1.18 (#8521)
- `awsxrayreceiver`: Add defaults for optional stack frame parameters (#8790)

### 🚩 Deprecations 🚩

- `datadogexporter`: Deprecate automatic environment variable detection (#8397)

### 🚀 New components 🚀
- `sigv4authextension`: New Component: Sigv4 Authenticator Extension (#8263)

## v0.46.0

### 💡 Enhancements 💡

- `internal/stanza`: Export metrics from Stanza receivers (#8025)
- `hostreceiver/pagingscraper`: Migrate the scraper to the mdatagen metrics builder (#7139)
- Do not drop zero trace/span id spans in the jaeger conversion (#7946)
- Upgrade to use semantic conventions 1.6.1 (#7926)
- `dynatraceexporter`: Validate QueueSettings and perform config validation in Validate() instead (#8020)
- `sapmexporter`: Add validation for `sending_queue` setting (#8023)
- `signalfxexporter`: Add validation for `sending_queue` setting (#8026)
- `internal/stanza`: Add support for arbitrary attribute types (#8081)
- `resourcedetectionprocessor`: Add confighttp.HTTPClientSettings To Resource Detection Config Fixes (#7397)
- `hostmetricsreceiver`: Add cpu.utilization metrics to cpu scrapper (#7130)
- `honeycombexporter`: Add validation for `sending_queue` setting (#8113)
- `routingprocessor`: Expand error handling on failure to build exporters (#8125)
- `skywalkingreceiver`: Add new skywalking receiver component folder and structure (#8107)
- `groupbyattrsprocesor`: Allow empty keys, which allows to use the processor for compaction (#7793)
- `datadogexporter`: Add rbac to example k8s manifest file (#8186)
- `splunkhecexporter`: Add validation for `sending_queue` setting (#8256)

### 🛑 Breaking changes 🛑

- Remove deprecated functions from jaeger translator (#8032)
- `internal/stanza`: Remove `write_to` setting from input operators (#8081)
- `mongodbatlasreceiver`: rename `mongodb.atlas.*` attributes to `mongodb_atlas.*` adhering to naming guidelines. Adding 3 new attributes (#7960)

### 🧰 Bug fixes 🧰

- `prometheusreceiver`: Fix segfault that can occur after receiving stale metrics (#8056)
- `filelogreceiver`: Fix issue where logs could occasionally be duplicated (#8123)
- `prometheusremotewriteexporter`: Fix empty non-string resource attributes (#8116)

### 🚀 New components 🚀

## v0.45.1

### 💡 Enhancements 💡

- `sumologicexporter`: Move validation to Config (#7936)
- `elasticsearchexporter`: Fix crash with batch processor (#7953).
- `splunkhecexporter`: Batch metrics payloads (#7760)
- `tanzuobservabilityexporter`: Add internal SDK metric tag (#7826)
- `hostreceiver/processscraper`: Migrate the scraper to the mdatagen metrics builder (#7287)

### 🧰 Bug fixes 🧰

- `awsprometheusremotewriteexporter`: fix dependencies issue (#7963)

### 🚀 New components 🚀

- `awsfirehose` receiver: Add AWS Kinesis Data Firehose Receiver (#7918)

## v0.45.0

### 💡 Enhancements 💡

- `hostreceiver/filesystemscraper`: Migrate the scraper to the mdatagen metrics builder (#7772)
- `hostreceiver/memoryscraper`: Migrate the scraper to the mdatagen metrics builder (#7312)
- `lokiexporter`: Use record attributes as log labels (#7569)
- `routingprocessor`: Do not err on failure to build exporters (#7423)
- `apachereceiver`: Update to mdatagen v2 (#7573)
- `datadogexporter`: Don't send host metadata if hostname is empty (#7426)
- `datadogexporter`: Add insecure_skip_verify flag to configuration (#7422)
- `coralogixexporter`: Update readme (#7785)
- `awscloudwatchlogsexporter`: Remove name from aws cloudwatch logs exporter (#7554)
- `tanzuobservabilityexporter`: Update OTel Collector's Exporter to match WF Proxy Handling of source (#7929)
- `hostreceiver/memoryscraper`: Add memory.utilization (#6221)
- `awskinesisexporter`: Add Queue Config Validation AWS Kinesis Exporter (#7835)
- `elasticsearchexporter`: Remove usage of deprecated LogRecord.Name field (#7829).
- `loadbalancingexporter`: Allow non-exist hostname on startup (#7935)
- `datadogexporter`: Use exact sum, count and average on Datadog distributions (#7830)
- `storage/filestorage`: add optional compaction to filestorage (#7768)
- `tanzuobservabilityexporter`: Add attributes from the Resource to the resulting WF metric tags & set `source` value in WF metric (#8101)

### 🛑 Breaking changes 🛑

- Use go mod compat, drops support for reproducibility with go 1.16 (#7915)
- `apachereceiver`: Update instrumentation library name from `otel/apache` to `otelcol/apache` (#7754)
- `pkg/translator/prometheusremotewrite`: Cleanup prw translator public functions (#7776)
- `prometheusreceiver`: The OpenCensus-based metric conversion pipeline has
  been removed.
  - The `receiver.prometheus.OTLPDirect` feature gate has been removed as
    the direct pipeline is the only remaining pipeline.
- `translator/jaeger`: Cleanup jaeger translator function names (#7775)
  - Deprecate old funcs with Internal word.
- `mysqlreceiver`: Update data model and names for several metrics (#7924)
  - Change all metrics to Int values
  - Remove `mysql.buffer_pool_pages`. Replace with:
    - `mysql.buffer_pool.pages`
    - `mysql.buffer_pool.data_pages`
    - `mysql.buffer_pool.page_flushes`
  - Remove `mysql.buffer_pool_size`. Replace with:
    - `mysql.buffer_pool.limit`
    - `mysql.buffer_pool.usage`
  - Rename `mysql.buffer_pool_operations` to `mysql.buffer_pool.operations`

### 🚩 Deprecations 🚩

- Deprecated log_names setting from filter processor. (#7552)

### 🧰 Bug fixes 🧰

 - `tailsamplingprocessor`: "And" policy only works as a sub policy under a composite policy (#7590)
 - `prometheusreceiver`: Correctly map description and units when converting
  Prometheus metadata directly to pdata. (#7748)
 - `sumologicexporter`: fix exporter panics on malformed histogram (#7548)
- `awsecscontainermetrics`: CPU Reserved is now 1024/vCPU for ECS Container Insights (#6734)

### 🚀 New components 🚀

- `clickhouse` exporter: Add ClickHouse Exporter (#6907)
- `pkg/translator/signalfx`: Extract signalfx to metrics conversion in a separate package (#7778)
  - Extract FromMetrics to SignalFx translator package (#7823)

## v0.44.0

### 💡 Enhancements 💡

- `kafkaexporter`: Add compression and flush max messages options.
- `dynatraceexporter`: Write error logs using plugin logger (#7360)
- `dynatraceexporter`: Fix docs for TLS settings (#7568)
- `tanzuobservabilityexporter`: Turn on metrics exporter (#7281)
- `attributesprocessor` `resourceprocessor`: Add `from_context` value source
- `resourcedetectionprocessor`: check cluster config to verify resource is on aws for eks resources (#7186)
- `awscloudwatchlogsexporter`: enable awscloudwatchlogsexporter which accepts and exports log data (#7297)
- `translator/prometheusremotewrite`: add a new module to help translate data from OTLP to Prometheus Remote Write (#7240)
- `azuremonitorexporter`: In addition to traces, export logs to Azure Application Insights (#7403)
- `jmxreceiver`: Added `additional_jars` configuration option to launch JMX Metric Gatherer JAR with extended `CLASSPATH` (#7378)
- `awscontainerinsightreceiver`: add full pod name when configured to AWS Container Insights Receiver (#7415)
- `hostreceiver/loadscraper`: Migrate the scraper to the mdatagen metrics builder (#7288)
- `awsecscontainermetricsreceiver`: Rename attributes to follow semantic conventions (#7425)
- `datadogexporter`: Always map conventional attributes to tags (#7185)
- `mysqlreceiver`: Add golden files for integration test (#7303)
- `nginxreceiver`: Standardize integration test (#7515)
- `mysqlreceiver`: Update to use mdatagen v2 (#7507)
- `postgresqlreceiver`: Add integration tests (#7501)
- `apachereceiver`: Add integration test (#7517)
- `mysqlreceiver`: Use scrapererror to report errors (#7513)
- `postgresreceiver`: Update to mdatagen v2 (#7503)
- `nginxreceiver`: Update to mdatagen v2 (#7549)
- `datadogexporter`: Fix traces exporter's initialization log (#7564)
- `tailsamplingprocessor`: Add And sampling policy (#6910)
- `coralogixexporter`: Add Coralogix Exporter (#7383)
- `prometheusexecreceiver`: Add default value for `scrape_timeout` option (#7587)

### 🛑 Breaking changes 🛑

- `resourcedetectionprocessor`: Update `os.type` attribute values according to semantic conventions (#7544)
- `awsprometheusremotewriteexporter`: Deprecation notice; may be removed after v0.49.0
  - Switch to using the `prometheusremotewriteexporter` + `sigv4authextension` instead

### 🧰 Bug fixes 🧰

- `resourcedetectionprocessor`: fix `meta` allow list excluding keys with nil values (#7424)
- `postgresqlreceiver`: Fix issue where empty metrics could be returned after failed connection (#7502)
- `resourcetotelemetry`: Ensure resource attributes are added to summary
  and exponential histogram data points. (#7523)

### 🚩 Deprecations 🚩

- Deprecated otel_to_hec_fields.name setting from splunkhec exporter. (#7560)

## v0.43.0

### 💡 Enhancements 💡

- `coralogixexporter`: First implementation of Coralogix Exporter (#6816)
- `cloudfoundryreceiver`: Enable Cloud Foundry client (#7060)
- `elasticsearchexporter`: add elasticsearchexporter to the components exporter list (#6002)
- `elasticsearchreceiver`: Add metric metadata (#6892)
- `elasticsearchreceiver`: Use same metrics as JMX receiver for JVM metrics (#7160)
- `elasticsearchreceiver`: Implement scraping logic (#7174)
- `datadogexporter`: Add http.status_code tag to trace stats (#6889)
- `datadogexporter`: Add configuration option to use OTel span name into the Datatog resource name (#6611)
- `mongodbreceiver`: Add initial client code to the component (#7125)
- `tanzuobservabilityexporter`: Support delta histograms (#6897)
- `awscloudwatchlogsexporter`: Use cwlogs package to export logs (#7152)
- `mysqlreceiver`: Add the receiver to available components (#7078)
- `tanzuobservabilityexporter`: Documentation for the memory_limiter configuration (#7164)
- `dynatraceexporter`: Do not shut down exporter when metrics ingest module is temporarily unavailable (#7161)
- `mongodbreceiver`: Add metric metadata (#7163)
- `mongodbreceiver`: Add metric scraping (#7175)
- `postgresqlreceiver`: add the receiver to available components (#7079)
- `rabbitmqreceiver`: Add scraper logic (#7299)
- `tanzuobservability exporter`: Support summary metrics (#7121)
- `mongodbatlasreceiver`: Add retry and backoff to HTTP client (#6943)
- Use Jaeger gRPC instead of Thrift in the docker-compose example (#7243)
- `tanzuobservabilityexporter`: Support exponential histograms (#7127)
- `receiver_creator`: Log added and removed endpoint env structs (#7248)
- `prometheusreceiver`: Use the OTLP data conversion path by default. (#7282)
  - Use `--feature-gates=-receiver.prometheus.OTLPDirect` to re-enable the
    OpenCensus conversion path.
- `extension/observers`: Correctly set image and tag on container endpoints (#7279)
- `tanzuobservabilityexporter`: Document how to enable memory_limiter (#7286)
- `hostreceiver/networkscraper`: Migrate the scraper to the mdatagen metrics builder (#7048)
- `hostmetricsreceiver`: Add MuteProcessNameError config flag to mute specific error reading process executable (#7176)
- `scrapertest`: Improve comparison logic (#7305)
- `hostmetricsreceiver`: add `cpu_average` option for load scraper to report the average cpu load (#6999)
- `scrapertest`: Add comparison option to ignore specific attributes (#6519)
- `tracegen`: Add option to pass in custom headers to export calls via command line (#7308)
- `tracegen`: Provide official container images (#7179)
- `scrapertest`: Add comparison function for pdata.Metrics (#7400)
- `prometheusremotewriteexporter` : Dropping the condition to replace _ with key_ as __ label is reserved and _ is not (#7112)

### 🛑 Breaking changes 🛑

- `tanzuobservabilityexporter`: Remove status.code
- `tanzuobservabilityexporter`: Use semantic conventions for status.message (#7126)
- `k8sattributesprocessor`: Move `kube` and `observability` packages to `internal` folder (#7159)
- `k8sattributesprocessor`: Unexport processor `Option`s (#7311)
- `zookeeperreceiver`: Refactored metrics to have correct units, types, and combined some metrics via attributes. (#7280)
- `prometheusremotewriteexporter`: `PRWExporter` struct and `NewPRWExporter()`
  function are now unexported. (#TBD)
- `newrelicexporter` marked as deprecated (#7284)

### 🚀 New components 🚀

- `rabbitmqreceiver`: Establish codebase for RabbitMQ metrics receiver (#7239)
- Add `basicauth` extension (#7167)
- `k8seventsreceiver`: Implement core logic (#6885)

### 🧰 Bug fixes 🧰

- `k8sattributeprocessor`: Parse IP out of net.Addr to correctly tag k8s.pod.ip (#7077)
- `k8sattributeprocessor`: Process IP correctly for net.Addr instances that are not typed (#7133)
- `mdatagen`: Fix validation of `enabled` field in metadata.yaml (#7166)
- `elasticsearch`: Fix timestamp for each metric being startup time (#7255)
- `prometheusremotewriteexporter`: Fix index out of range panic caused by expiring metrics (#7149)
- `resourcedetection`: Log the error when checking for ec2metadata availability (#7296)

## v0.42.0

### 💡 Enhancements 💡

- `couchbasereceiver`: Add couchbase client (#7122)
- `couchdbreceiver`: Add couchdb scraper (#7131)
- `couchdbreceiver`: Add couchdb client (#6880)
- `elasticsearchreceiver`: Implement scraper client (#7019)
- `couchdbreceiver`: Add metadata metrics (#6878)
- `prometheusremotewriteexporter`: Handling Staleness flag from OTLP (#6679)
- `prometheusexporter`: Handling Staleness flag from OTLP (#6805)
- `prometheusreceiver`: Set OTLP no-data-present flag for stale scraped metrics. (#7043)
- `mysqlreceiver`: Add Integration test (#6916)
- `datadogexporter`: Add compatibility with ECS Fargate semantic conventions (#6670)
- `k8s_observer`: discover k8s.node endpoints (#6820)
- `redisreceiver`: Add missing description fields to keyspace metrics (#6940)
- `redisreceiver`: Set start timestamp uniformly for gauge and sum metrics (#6941)
- `kafkaexporter`: Allow controlling Kafka acknowledgment behaviour  (#6301)
- `lokiexporter`: Log the first part of the http body on failed pushes to loki (#6946)
- `resourcedetectionprocessor`: add the [consul](https://www.consul.io/) detector (#6382)
- `awsemfexporter`: refactor cw_client logic into separate `cwlogs` package (#7072)
- `prometheusexporter`: Dropping the condition to replace _ with key_ as __ label is reserved and _ is not (#7506)

### 🛑 Breaking changes 🛑

- `memcachedreceiver`: Update metric names (#6594)
- `memcachedreceiver`: Fix some metric units and value types (#6895)
- `sapm` receiver: Use Jaeger status values instead of OpenCensus (#6682)
- `jaeger` receiver/exporter: Parse/set Jaeger status with OTel spec values (#6682)
- `awsecscontainermetricsreceiver`: remove tag from `container.image.name` (#6436)
- `k8sclusterreceiver`: remove tag from `container.image.name` (#6436)

### 🚀 New components 🚀

- `ecs_task_observer`: Discover running containers in AWS ECS tasks (#6894)
- `mongodbreceiver`: Establish codebase for MongoDB metrics receiver (#6972)
- `couchbasereceiver`: Establish codebase for Couchbase metrics receiver (#7046)
- `dbstorage`: New experimental dbstorage extension (#7061)
- `redactionprocessor`: Remove sensitive data from traces (#6495)

### 🧰 Bug fixes 🧰

- `ecstaskobserver`: Fix "Incorrect conversion between integer types" security issue (#6939)
- Fix typo in "direction" metrics attribute description (#6949)
- `zookeeperreceiver`: Fix issue where receiver could panic during shutdown (#7020)
- `prometheusreceiver`: Fix metadata fetching when metrics differ by trimmable suffixes (#6932)
- Sanitize URLs being logged (#7021)
- `prometheusreceiver`: Fix start time tracking for long scrape intervals (#7053)
- `signalfxexporter`: Don't use syscall to avoid compilation errors on some platforms (#7062)
- `tailsamplingprocessor`: Add support for new policies as composite sub-policies (#6975)

### 💡 Enhancements 💡

- `lokiexporter`: add complete log record to body (#6619)
- `k8sclusterreceiver` add `container.image.tag` attribute (#6436)
- `spanmetricproccessor`: use an LRU cache for the cached Dimensions key-value pairs (#2179)
- `skywalkingexporter`: add skywalking metrics exporter (#6528)
- `deltatorateprocessor`: add int counter support (#6982)
- `filestorageextension`: document default values (#7022)
- `redisreceiver`: Migrate the scraper to the mdatagen metrics builder (#6938)

## v0.41.0

### 🛑 Breaking changes 🛑

- None

### 🚀 New components 🚀

- `asapauthextension` (#6627)
- `mongodbatlasreceiver` (#6367)

### 🧰 Bug fixes 🧰

- `filestorageextension`: fix panic when configured directory cannot be accessed (#6103)
- `hostmetricsreceiver`: fix set of attributes for system.cpu.time metric (#6422)
- `k8sobserver`: only record pod endpoints for running pods (#5878)
- `mongodbatlasreceiver`: fix attributes fields in metadata.yaml (#6440)
- `prometheusexecreceiver`: command line processing on Windows (#6145)
- `spanmetricsprocessor`: fix exemplars support (#6140)
-  Remap arm64 to aarch64 on rpm/deb packages (#6635)

### 💡 Enhancements 💡

- `datadogexporter`: do not use attribute localhost-like hostnames (#6477)
- `datadogexporter`: retry per network call (#6412)
- `datadogexporter`: take hostname into account for cache (#6223)
- `exporter/lokiexporter`: adding a feature for loki exporter to encode JSON for log entry (#5846)
- `googlecloudspannerreceiver`: added fallback to ADC for database connections. (#6629)
- `googlecloudspannerreceiver`: added parsing only distinct items for sample lock request label. (#6514)
- `googlecloudspannerreceiver`: added request tag label to metadata config for top query stats. (#6475)
- `googlecloudspannerreceiver`: added sample lock requests label to the top lock stats metrics. (#6466)
- `googlecloudspannerreceiver`: added transaction tag label to metadata config for top transaction stats. (#6433)
- `groupbyattrsprocessor`: added support for metrics signal (#6248)
- `hostmetricsreceiver`: ensure SchemaURL is set (#6482)
- `kubeletstatsreceiver`: add support for read-only kubelet endpoint (#6488)
- `mysqlreceiver`: enable native authentication (#6628)
- `mysqlreceiver`: remove requirement for password on MySQL (#6479)
- `receiver/prometheusreceiver`: do not add host.name to metrics from localhost/unspecified targets (#6476)
- `spanmetricsprocessor`: add setStatus operation (#5886)
- `splunkhecexporter`: remove duplication of host.name attribute (#6527)
- `tanzuobservabilityexporter`: add consumer for sum metrics. (#6385)
- Update log-collection library to v0.23.0 (#6593)

## v0.40.0

### 🛑 Breaking changes 🛑

- `tencentcloudlogserviceexporter`: change `Endpoint` to `Region` to simplify configuration (#6135)

### 🚀 New components 🚀

- Add `memcached` receiver (#5839)

### 🧰 Bug fixes 🧰

- Fix token passthrough for HEC (#5435)
- `datadogexporter`: Fix missing resource attributes default mapping when resource_attributes_as_tags: false (#6359)
- `tanzuobservabilityexporter`: Log and report missing metric values. (#5835)
- `mongodbatlasreceiver`: Fix metrics metadata (#6395)

### 💡 Enhancements 💡

- `awsprometheusremotewrite` exporter: Improve error message when failing to sign request
- `mongodbatlas`: add metrics (#5921)
- `healthcheckextension`: Add path option (#6111)
- Set unprivileged user to container image (#6380)
- `k8sclusterreceiver`: Add allocatable type of metrics (#6113)
- `observiqexporter`: Allow Dialer timeout to be configured (#5906)
- `routingprocessor`: remove broken debug log fields (#6373)
- `prometheusremotewriteexporter`: Add exemplars support (#5578)
- `fluentforwardreceiver`: Convert attributes with nil value to AttributeValueTypeEmpty (#6630)

## v0.39.0

### 🛑 Breaking changes 🛑

- `httpdreceiver` renamed to `apachereceiver` to match industry standards (#6207)
- `tencentcloudlogserviceexporter` change `Endpoint` to `Region` to simplify configuration (#6135)

### 🚀 New components 🚀

- Add `postgresqlreceiver` config and factory (#6153)
- Add TencentCloud LogService exporter `tencentcloudlogserviceexporter` (#5722)
- Restore `jaegerthrifthttpexporter` (#5666)
- Add `skywalkingexporter` (#5690, #6114)

### 🧰 Bug fixes 🧰

- `datadogexporter`: Improve cumulative metrics reset detection using `StartTimestamp` (#6120)
- `mysqlreceiver`: Address issues in shutdown function (#6239)
- `tailsamplingprocessor`: End go routines during shutdown (#5693)
- `googlecloudexporter`: Update google cloud exporter to correctly close the metric exporter (#5990)
- `statsdreceiver`: Fix the summary point calculation (#6155)
- `datadogexporter` Correct default value for `send_count_sum_metrics` (#6130)

### 💡 Enhancements 💡

- `datadogexporter`: Increase default timeout to 15 seconds (#6131)
- `googlecloudspannerreceiver`: Added metrics cardinality handling for Google Cloud Spanner receiver (#5981, #6148, #6229)
- `mysqlreceiver`: Mysql add support for different protocols (#6138)
- `bearertokenauthextension`: Added support of Bearer Auth for HTTP Exporters (#5962)
- `awsxrayexporter`: Fallback to rpc.method for segment operation when aws.operation missing (#6231)
- `healthcheckextension`: Add new health check feature for collector pipeline (#5643)
- `datadogexporter`: Always add current hostname (#5967)
- `k8sattributesprocessor`: Add code to fetch all annotations and labels by specifying key regex (#5780)
- `datadogexporter`: Do not rely on collector to resolve envvar when possible to resolve them (#6122)
- `datadogexporter`: Add container tags to attributes package (#6086)
- `datadogexporter`: Preserve original TraceID (#6158)
- `prometheusreceiver`: Enhance prometheus receiver logger to determine errors, test real e2e usage (#5870)
- `awsxrayexporter`: Added support for AWS AppRunner origin (#6141)

## v0.38.0

### 🛑 Breaking changes 🛑

- `datadogexporter` Make distributions the default histogram export option. (#5885)
- `redisreceiver` Update Redis receiver's metric names. (#5837)
- Remove `scraperhelper` from contrib, use the core version. (#5826)

### 🚀 New components 🚀

- `googlecloudspannerreceiver` Added implementation of Google Cloud Spanner receiver. (#5727)
- `awsxrayproxy` Wire up awsxrayproxy extension. (#5747)
- `awscontainerinsightreceiver` Enable AWS Container Insight receiver. (#5960)

### 🧰 Bug fixes 🧰

- `statsdreceiver`: fix start timestamp / temporality for counters. (#5714)
- Fix security issue related to github.com/tidwall/gjson. (#5936)
- `datadogexporter` Fix cumulative histogram handling in distributions mode (#5867)
- `datadogexporter` Skip nil sketches (#5925)

### 💡 Enhancements 💡

- Extend `kafkareceiver` configuration capabilities. (#5677)
- Convert `mongodbatlas` receiver to use scraperhelper. (#5827)
- Convert `dockerstats` receiver to use scraperhelper. (#5825)
- Convert `podman` receiver to use scraperhelper. (#5822)
- Convert `redisreceiver` to use scraperhelper. (#5796)
- Convert `kubeletstats` receiver to use scraperhelper. (#5821)
- `googlecloudspannerreceiver` Migrated Google Cloud Spanner receiver to scraper approach. (#5868)
- `datadogexporter` Use a `Consumer` interface for decoupling from zorkian's package. (#5315)
- `mdatagen` - Add support for extended metric descriptions (#5688)
- `signalfxexporter` Log datapoints option. (#5689)
- `cumulativetodeltaprocessor`: Update cumulative to delta. (#5772)
- Update configuration default values in log receivers docs. (#5840)
- `fluentforwardreceiver`: support more complex fluent-bit objects. (#5676)
- `datadogexporter` Remove spammy logging. (#5856)
- `datadogexporter` Remove obsolete report_buckets config. (#5858)
- Improve performance of metric expression matcher. (#5864)
- `tanzuobservabilityexporter` Introduce metricsConsumer and gaugeMetricConsumer. (#5426)
- `awsxrayexporter` rpc.system has priority to determine aws namespace. (#5833)
- `tailsamplingprocessor` Add support for composite sampling policy to the tailsampler. (#4958)
- `kafkaexporter` Add support for AWS_MSK_IAM SASL Auth (#5763)
- Refactor the client Authenticators  for the new "ClientAuthenticator" interfaces (#5905)
- `mongodbatlasreceiver` Add client wrapper for MongoDB Atlas support (#5386)
- `redisreceiver` Update Redis config options (#5861)
- `routingprocessor`: allow routing for all signals (#5869)
- `extension/observer/docker` add ListAndWatch to observer (#5851)

## v0.37.1

### 🧰 Bug fixes 🧰

- Fixes a problem with v0.37.0 which contained dependencies on v0.36.0 components. They should have been updated to v0.37.0.

## v0.37.0

### 🚀 New components 🚀

- [`journald` receiver](https://github.com/open-telemetry/opentelemetry-collector-contrib/tree/main/receiver/journaldreceiver) to parse Journald events from systemd journal using the [opentelemetry-log-collection](https://github.com/open-telemetry/opentelemetry-log-collection) library

### 🛑 Breaking changes 🛑

- Remove squash on configtls.TLSClientSetting for splunkhecexporter (#5541)
- Remove squash on configtls.TLSClientSetting for elastic components (#5539)
- Remove squash on configtls.TLSClientSetting for observiqexporter (#5540)
- Remove squash on configtls.TLSClientSetting for AWS components (#5454)
- Move `k8sprocessor` to `k8sattributesprocessor`.
- Rename `k8s_tagger` configuration `k8sattributes`.
- filelog receiver: use empty value for `SeverityText` field instead of `"Undefined"` (#5423)
- Rename `configparser.ConfigMap` to `config.Map`
- Rename `pdata.AggregationTemporality*` to `pdata.MetricAggregationTemporality*`
- Remove deprecated `batchpertrace` package/module (#5380)

### 💡 Enhancements 💡

- `k8sattributes` processor: add container metadata enrichment (#5467, #5572)
- `resourcedetection` processor: Add an option to force using hostname instead of FQDN (#5064)
- `dockerstats` receiver: Move docker client into new shared `internal/docker` (#4702)
- `spanmetrics` processor:
  - Add exemplars to metrics (#5263)
  - Support resource attributes in metrics dimensions (#4624)
- `filter` processor:
  - Add log filtering by `regexp` type filters (#5237)
  - Add record level log filtering (#5418)
- `dynatrace` exporter: Handle non-gauge data types (#5056)
- `datadog` exporter:
  - Add support for exporting histograms as sketches (#5082)
  - Scrub sensitive information from errors (#5575)
  - Add option to send instrumentation library metadata tags with metrics (#5431)
- `podman` receiver: Add `api_version`, `ssh_key`, and `ssh_passphrase` config options (#5430)
- `signalfx` exporter:
  - Add `max_connections` config option (#5432)
  - Add dimension name to log when value > 256 chars (#5258)
  - Discourage setting of endpoint path (#4851)
- `kubeletstats` receiver: Convert to pdata instead of using OpenCensus (#5458)
- `tailsampling` processor: Add `invert_match` config option to `string_attribute` policy (#4393)
- `awsemf` exporter: Add a feature flag in UserAgent for AWS backend to monitor the adoptions (#5178)
- `splunkhec` exporter: Handle explicitly NaN and Inf values (#5581)
- `hostmetrics` receiver:
  - Collect more process states in processes scraper (#4856)
  - Add device label to paging scraper (#4854)
- `awskinesis` exporter: Extend to allow for dynamic export types (#5440)

### 🧰 Bug fixes 🧰

- `datadog` exporter:
  - Fix tags on summary and bucket metrics (#5416)
  - Fix cache key generation for cumulative metrics (#5417)
- `resourcedetection` processor: Fix failure to start collector if at least one detector returns an error (#5242)
- `prometheus` exporter: Do not record obsreport calls (#5438)
- `prometheus` receiver: Metric type fixes to match Prometheus functionality (#4865)
- `sentry` exporter: Fix sentry tracing (#4320)
- `statsd` receiver: Set quantiles for metrics (#5647)

## v0.36.0

### 🛑 Breaking changes 🛑

- `filter` processor: The configs for `logs` filter processor have been changed to be consistent with the `metrics` filter processor. (#4895)
- `splunk_hec` receiver:
  - `source_key`, `sourcetype_key`, `host_key` and `index_key` have now moved under `hec_metadata_to_otel_attrs` (#4726)
  - `path` field on splunkhecreceiver configuration is removed: We removed the `path` attribute as any request going to the Splunk HEC receiver port should be accepted, and added the `raw_path` field to explicitly map the path accepting raw HEC data. (#4951)
- feat(dynatrace): tags is deprecated in favor of default_dimensions (#5055)

### 💡 Enhancements 💡

- `filter` processor: Add ability to `include` logs based on resource attributes in addition to excluding logs based on resource attributes for strict matching. (#4895)
- `kubelet` API: Add ability to create an empty CertPool when the system run environment is windows
- `JMX` receiver: Allow JMX receiver logging level to be configured (#4898)
- `datadog` exporter: Export histograms as in OpenMetrics Datadog check (#5065)
- `dockerstats` receiver: Set Schema URL (#5239)
- Rename memorylimiter -> memorylimiterprocessor (#5262)
- `awskinesis` exporter: Refactor AWS kinesis exporter to be synchronous  (#5248)

## v0.35.0

### 🛑 Breaking changes 🛑

- Rename configparser.Parser to configparser.ConfigMap (#5070)
- Rename TelemetryCreateSettings -> TelemetrySettings (#5169)

### 💡 Enhancements 💡

- chore: update influxdb exporter and receiver (#5058)
- chore(dynatrace): use payload limit from api constants (#5077)
- Add documentation for filelog's new force_flush_period parameter (#5066)
- Reuse the gzip reader with a sync.Pool (#5145)
- Add a trace observer when splunkhecreceiver is used for logs (#5063)
- Remove usage of deprecated pdata.AttributeValueMapToMap (#5174)
- Podman Stats Receiver: Receiver and Metrics implementation (#4577)

### 🧰 Bug fixes 🧰

- Use staleness markers generated by prometheus, rather than making our own (#5062)
- `datadogexporter` exporter: skip NaN and infinite values (#5053)

## v0.34.0

### 🚀 New components 🚀

- [`cumulativetodelta` processor](https://github.com/open-telemetry/opentelemetry-collector-contrib/tree/main/processor/cumulativetodeltaprocessor) to convert cumulative sum metrics to cumulative delta

- [`file` exporter](https://github.com/open-telemetry/opentelemetry-collector-contrib/tree/main/exporter/fileexporter) from core repository ([#3474](https://github.com/open-telemetry/opentelemetry-collector/issues/3474))
- [`jaeger` exporter](https://github.com/open-telemetry/opentelemetry-collector-contrib/tree/main/exporter/jaegerexporter) from core repository ([#3474](https://github.com/open-telemetry/opentelemetry-collector/issues/3474))
- [`kafka` exporter](https://github.com/open-telemetry/opentelemetry-collector-contrib/tree/main/exporter/kafkaexporter) from core repository ([#3474](https://github.com/open-telemetry/opentelemetry-collector/issues/3474))
- [`opencensus` exporter](https://github.com/open-telemetry/opentelemetry-collector-contrib/tree/main/exporter/opencensusexporter) from core repository ([#3474](https://github.com/open-telemetry/opentelemetry-collector/issues/3474))
- [`prometheus` exporter](https://github.com/open-telemetry/opentelemetry-collector-contrib/tree/main/exporter/prometheusexporter) from core repository ([#3474](https://github.com/open-telemetry/opentelemetry-collector/issues/3474))
- [`prometheusremotewrite` exporter](https://github.com/open-telemetry/opentelemetry-collector-contrib/tree/main/exporter/prometheusremotewriteexporter) from core repository ([#3474](https://github.com/open-telemetry/opentelemetry-collector/issues/3474))
- [`zipkin` exporter](https://github.com/open-telemetry/opentelemetry-collector-contrib/tree/main/exporter/zipkinexporter) from core repository ([#3474](https://github.com/open-telemetry/opentelemetry-collector/issues/3474))
- [`attribute` processor](https://github.com/open-telemetry/opentelemetry-collector-contrib/tree/main/processor/attributesprocessor) from core repository ([#3474](https://github.com/open-telemetry/opentelemetry-collector/issues/3474))
- [`filter` processor](https://github.com/open-telemetry/opentelemetry-collector-contrib/tree/main/processor/filterprocessor) from core repository ([#3474](https://github.com/open-telemetry/opentelemetry-collector/issues/3474))
- [`probabilisticsampler` processor](https://github.com/open-telemetry/opentelemetry-collector-contrib/tree/main/processor/probabilisticsamplerprocessor) from core repository ([#3474](https://github.com/open-telemetry/opentelemetry-collector/issues/3474))
- [`resource` processor](https://github.com/open-telemetry/opentelemetry-collector-contrib/tree/main/processor/resourceprocessor) from core repository ([#3474](https://github.com/open-telemetry/opentelemetry-collector/issues/3474))
- [`span` processor](https://github.com/open-telemetry/opentelemetry-collector-contrib/tree/main/processor/spanprocessor) from core repository ([#3474](https://github.com/open-telemetry/opentelemetry-collector/issues/3474))
- [`hostmetrics` receiver](https://github.com/open-telemetry/opentelemetry-collector-contrib/tree/main/receiver/hostmetricsreceiver) from core repository ([#3474](https://github.com/open-telemetry/opentelemetry-collector/issues/3474))
- [`jaeger` receiver](https://github.com/open-telemetry/opentelemetry-collector-contrib/tree/main/receiver/jaegerreceiver) from core repository ([#3474](https://github.com/open-telemetry/opentelemetry-collector/issues/3474))
- [`kafka` receiver](https://github.com/open-telemetry/opentelemetry-collector-contrib/tree/main/receiver/kafkareceiver) from core repository ([#3474](https://github.com/open-telemetry/opentelemetry-collector/issues/3474))
- [`opencensus` receiver](https://github.com/open-telemetry/opentelemetry-collector-contrib/tree/main/receiver/opencensusreceiver) from core repository ([#3474](https://github.com/open-telemetry/opentelemetry-collector/issues/3474))
- [`prometheus` receiver](https://github.com/open-telemetry/opentelemetry-collector-contrib/tree/main/receiver/prometheusreceiver) from core repository ([#3474](https://github.com/open-telemetry/opentelemetry-collector/issues/3474))
- [`zipkin` receiver](https://github.com/open-telemetry/opentelemetry-collector-contrib/tree/main/receiver/zipkinreceiver) from core repository ([#3474](https://github.com/open-telemetry/opentelemetry-collector/issues/3474))
- [`bearertokenauth` extension](https://github.com/open-telemetry/opentelemetry-collector-contrib/tree/main/extension/bearertokenauthextension) from core repository ([#3474](https://github.com/open-telemetry/opentelemetry-collector/issues/3474))
- [`healthcheck` extension](https://github.com/open-telemetry/opentelemetry-collector-contrib/tree/main/extension/healthcheckextension) from core repository ([#3474](https://github.com/open-telemetry/opentelemetry-collector/issues/3474))
- [`oidcauth` extension](https://github.com/open-telemetry/opentelemetry-collector-contrib/tree/main/extension/oidcauthextension) from core repository ([#3474](https://github.com/open-telemetry/opentelemetry-collector/issues/3474))
- [`pprof` extension](https://github.com/open-telemetry/opentelemetry-collector-contrib/tree/main/extension/pprofextension) from core repository ([#3474](https://github.com/open-telemetry/opentelemetry-collector/issues/3474))
- [`testbed`](https://github.com/open-telemetry/opentelemetry-collector-contrib/tree/main/testbed) from core repository ([#3474](https://github.com/open-telemetry/opentelemetry-collector/issues/3474))

### 💡 Enhancements 💡

- `tailsampling` processor: Add new policy `probabilistic` (#3876)

## v0.33.0

# 🎉 OpenTelemetry Collector Contrib v0.33.0 (Beta) 🎉

The OpenTelemetry Collector Contrib contains everything in the [opentelemetry-collector release](https://github.com/open-telemetry/opentelemetry-collector/releases/tag/v0.32.0) (be sure to check the release notes here as well!). Check out the [Getting Started Guide](https://opentelemetry.io/docs/collector/getting-started/) for deployment and configuration information.

### 🚀 New components 🚀

- [`cumulativetodelta` processor](https://github.com/open-telemetry/opentelemetry-collector-contrib/tree/main/processor/cumulativetodeltaprocessor) to convert cumulative sum metrics to cumulative delta

### 💡 Enhancements 💡

- Collector contrib has now full support for metrics proto v0.9.0.

## v0.32.0

# 🎉 OpenTelemetry Collector Contrib v0.32.0 (Beta) 🎉

This release is marked as "bad" since the metrics pipelines will produce bad data.

- See https://github.com/open-telemetry/opentelemetry-collector/issues/3824

The OpenTelemetry Collector Contrib contains everything in the [opentelemetry-collector release](https://github.com/open-telemetry/opentelemetry-collector/releases/tag/v0.32.0) (be sure to check the release notes here as well!). Check out the [Getting Started Guide](https://opentelemetry.io/docs/collector/getting-started/) for deployment and configuration information.

### 🛑 Breaking changes 🛑

- `splunk_hec` receiver/exporter: `com.splunk.source` field is mapped to `source` field in Splunk instead of `service.name` (#4596)
- `redis` receiver: Move interval runner package to `internal/interval` (#4600)
- `datadog` exporter: Export summary count and sum as monotonic counts (#4605)

### 💡 Enhancements 💡

- `logzio` exporter:
  - New implementation of an in-memory queue to store traces, data compression with gzip, and queue configuration options (#4395)
  - Make `Hclog2ZapLogger` struct and methods private for public go api review (#4431)
- `newrelic` exporter (#4392):
  - Marked unsupported metric as permanent error
  - Force the interval to be valid even if 0
- `awsxray` exporter: Add PHP stacktrace parsing support (#4454)
- `file_storage` extension: Implementation of batch storage API (#4145)
- `datadog` exporter:
  - Skip sum metrics with no aggregation temporality (#4597)
  - Export delta sums as counts (#4609)
- `elasticsearch` exporter: Add dedot support (#4579)
- `signalfx` exporter: Add process metric to translation rules (#4598)
- `splunk_hec` exporter: Add profiling logs support (#4464)
- `awsemf` exporter: Replace logGroup and logStream pattern with metric labels (#4466)

### 🧰 Bug fixes 🧰

- `awsxray` exporter: Fix the origin on ECS/EKS/EB on EC2 cases (#4391)
- `splunk_hec` exporter: Prevent re-sending logs that were successfully sent (#4467)
- `signalfx` exporter: Prefix temporary metric translations (#4394)

## v0.31.0

# 🎉 OpenTelemetry Collector Contrib v0.31.0 (Beta) 🎉

The OpenTelemetry Collector Contrib contains everything in the [opentelemetry-collector release](https://github.com/open-telemetry/opentelemetry-collector/releases/tag/v0.31.0) (be sure to check the release notes here as well!). Check out the [Getting Started Guide](https://opentelemetry.io/docs/collector/getting-started/) for deployment and configuration information.

### 🛑 Breaking changes 🛑

- `influxdb` receiver: Removed `metrics_schema` config option (#4277)

### 💡 Enhancements 💡

- Update to OTLP 0.8.0:
  - Remove use of `IntHistogram` (#4276)
  - Update exporters/receivers for `NumberDataPoint`
- Remove use of deprecated `pdata` slice `Resize()` (#4203, #4208, #4209)
- `awsemf` exporter: Added the option to have a user who is sending metrics from EKS Fargate Container Insights to reformat them to look the same as insights from ECS so that they can be ingested by CloudWatch (#4130)
- `k8scluster` receiver: Support OpenShift cluster quota metrics (#4342)
- `newrelic` exporter (#4278):
  - Requests are now retry-able via configuration option (defaults to retries enabled). Permanent errors are not retried.
  - The exporter monitoring metrics now include an untagged summary metric for ease of use.
  - Improved error logging to include URLs that fail to post messages to New Relic.
- `datadog` exporter: Upscale trace stats when global sampling rate is set (#4213)

### 🧰 Bug fixes 🧰

- `statsd` receiver: Add option to set Counter to be monotonic (#4154)
- Fix `internal/stanza` severity mappings (#4315)
- `awsxray` exporter: Fix the wrong AWS env resource setting (#4384)
- `newrelic` exporter (#4278):
  - Configuration unmarshalling did not allow timeout value to be set to 0 in the endpoint specific section.
  - Request cancellation was not propagated via context into the http request.
  - The queued retry logger is set to a zap.Nop logger as intended.

## v0.30.0

# 🎉 OpenTelemetry Collector Contrib v0.30.0 (Beta) 🎉

The OpenTelemetry Collector Contrib contains everything in the [opentelemetry-collector release](https://github.com/open-telemetry/opentelemetry-collector/releases/tag/v0.30.0) (be sure to check the release notes here as well!). Check out the [Getting Started Guide](https://opentelemetry.io/docs/collector/getting-started/) for deployment and configuration information.

### 🚀 New components 🚀
- `oauth2clientauth` extension: ported from core (#3848)
- `metrics-generation` processor: is now enabled and available (#4047)

### 🛑 Breaking changes 🛑

- Removed `jaegerthrifthttp` exporter (#4089)

### 💡 Enhancements 💡

- `tailsampling` processor:
  - Add new policy `status_code` (#3754)
  - Add new tail sampling processor policy: status_code (#3754)
- `awscontainerinsights` receiver:
  - Integrate components and fix bugs for EKS Container Insights (#3846)
  - Add Cgroup to collect ECS instance metrics for container insights receiver #3875
- `spanmetrics` processor: Support sub-millisecond latency buckets (#4091)
- `sentry` exporter: Add exception event capture in sentry (#3854)

## v0.29.0

# 🎉 OpenTelemetry Collector Contrib v0.29.0 (Beta) 🎉

The OpenTelemetry Collector Contrib contains everything in the [opentelemetry-collector release](https://github.com/open-telemetry/opentelemetry-collector/releases/tag/v0.29.0) (be sure to check the release notes here as well!). Check out the [Getting Started Guide](https://opentelemetry.io/docs/collector/getting-started/) for deployment and configuration information.

### 🛑 Breaking changes 🛑

- `redis` receiver (#3808)
  - removed configuration `service_name`. Use resource processor or `resource_attributes` setting if using `receivercreator`
  - removed `type` label and set instrumentation library name to `otelcol/redis` as other receivers do

### 💡 Enhancements 💡

- `tailsampling` processor:
  - Add new policy `latency` (#3750)
  - Add new policy `status_code` (#3754)
- `splunkhec` exporter: Include `trace_id` and `span_id` if set (#3850)
- `newrelic` exporter: Update instrumentation naming in accordance with otel spec (#3733)
- `sentry` exporter: Added support for insecure connection with Sentry (#3446)
- `k8s` processor:
  - Add namespace k8s tagger (#3384)
  - Add ignored pod names as config parameter (#3520)
- `awsemf` exporter: Add support for `TaskDefinitionFamily` placeholder on log stream name (#3755)
- `loki` exporter: Add resource attributes as Loki label (#3418)

### 🧰 Bug fixes 🧰

- `datadog` exporter:
  - Ensure top level spans are computed (#3786)
  - Update `env` clobbering behavior (#3851)
- `awsxray` exporter: Fixed filtered attribute translation (#3757)
- `splunkhec` exporter: Include trace and span id if set in log record (#3850)

## v0.28.0

# 🎉 OpenTelemetry Collector Contrib v0.28.0 (Beta) 🎉

The OpenTelemetry Collector Contrib contains everything in the [opentelemetry-collector release](https://github.com/open-telemetry/opentelemetry-collector/releases/tag/v0.28.0) (be sure to check the release notes here as well!). Check out the [Getting Started Guide](https://opentelemetry.io/docs/collector/getting-started/) for deployment and configuration information.

### 🚀 New components 🚀

- `humio` exporter to export data to Humio using JSON over the HTTP [Ingest API](https://docs.humio.com/reference/api/ingest/)
- `udplog` receiver to receives logs from udp using the [opentelemetry-log-collection](https://github.com/open-telemetry/opentelemetry-log-collection) library
- `tanzuobservability` exporter to send traces to [Tanzu Observability](https://tanzu.vmware.com/observability)

### 🛑 Breaking changes 🛑

- `f5cloud` exporter (#3509):
  - Renamed the config 'auth' field to 'f5cloud_auth'. This will prevent a config field name collision when [Support for Custom Exporter Authenticators as Extensions](https://github.com/open-telemetry/opentelemetry-collector/pull/3128) is ready to be integrated.

### 💡 Enhancements 💡

- Enabled Dependabot for Github Actions (#3543)
- Change obsreport helpers for receivers to use the new pattern created in Collector (#3439,#3443,#3449,#3504,#3521,#3548)
- `datadog` exporter:
  - Add logging for unknown or unsupported metric types (#3421)
  - Add collector version tag to internal health metrics (#3394)
  - Remove sublayer stats calc and mutex (#3531)
  - Deduplicate hosts for which we send running metrics (#3539)
  - Add support for summary datatype (#3660)
  - Add datadog span operation name remapping config option (#3444)
  - Update error formatting for error spans that are not exceptions (#3701)
- `nginx` receiver: Update the nginx metrics to more closely align with the conventions (#3420)
- `elasticsearch` exporter: Init JSON encoding support (#3101)
- `jmx` receiver:
  - Allow setting system properties (#3450)
  - Update tested JMX Metric Gatherer release (#3695)
- Refactor components for the Client Authentication Extensions (#3507)
- Remove redundant conversion calls (#3688)
- `storage` extension: Add a `Close` method to Client interface (#3506)
- `splunkhec` exporter: Add `metric_type` as key which maps to the type of the metric (#3696)
- `k8s` processor: Add semantic conventions to k8s-tagger for pod metadata (#3544)
- `kubeletstats` receiver: Refactor kubelet client to internal folder (#3698)
- `newrelic` exporter (#3690):
  - Updates the log level from error to debug when New Relic rate limiting occurs
  - Updates the sanitized api key that is reported via metrics
- `filestorage` extension: Add ability to specify name (#3703)
- `awsemf` exporter: Store the initial value for cumulative metrics (#3425)
- `awskinesis` exporter: Refactor to allow for extended types of encoding (#3655)
- `ecsobserver` extension:
  - Add task definition, ec2, and service fetcher (#3503)
  - Add exporter to convert task to target (#3333)

### 🧰 Bug fixes 🧰

- `awsemf` exporter: Remove delta adjustment from summaries by default (#3408)
- `alibabacloudlogservice` exporter: Sanitize labels for metrics (#3454)
- `statsd` receiver: Fix StatsD drop metrics tags when using summary as observer_type for timer/histogram (#3440)
- `awsxray` exporter: Restore setting of Throttle for HTTP throttle response (#3685)
- `awsxray` receiver: Fix quick start bug (#3653)
- `metricstransform` processor: Check all data points for matching metric label values (#3435)

## v0.27.0

# 🎉 OpenTelemetry Collector Contrib v0.27.0 (Beta) 🎉

The OpenTelemetry Collector Contrib contains everything in the [opentelemetry-collector release](https://github.com/open-telemetry/opentelemetry-collector/releases/tag/v0.27.0) (be sure to check the release notes here as well!). Check out the [Getting Started Guide](https://opentelemetry.io/docs/collector/getting-started/) for deployment and configuration information.

### 🚀 New components 🚀

- `tcplog` receiver to receive logs from tcp using the [opentelemetry-log-collection](https://github.com/open-telemetry/opentelemetry-log-collection) library
- `influxdb` receiver to accept metrics data as [InfluxDB Line Protocol](https://docs.influxdata.com/influxdb/v2.0/reference/syntax/line-protocol/)

### 💡 Enhancements 💡

- `splunkhec` exporter:
  - Include the response in returned 400 errors (#3338)
  - Map summary metrics to Splunk HEC metrics (#3344)
  - Add HEC telemetry (#3260)
- `newrelic` exporter: Include dropped attributes and events counts (#3187)
- `datadog` exporter:
  - Add Fargate task ARN to container tags (#3326)
  - Improve mappings for span kind dd span type (#3368)
- `signalfx` exporter: Add info log for host metadata properties update (#3343)
- `awsprometheusremotewrite` exporter: Add SDK and system information to User-Agent header (#3317)
- `metricstransform` processor: Add filtering capabilities matching metric label values for applying changes (#3201)
- `groupbytrace` processor: Added workers for queue processing (#2902)
- `resourcedetection` processor: Add docker detector (#2775)
- `tailsampling` processor: Support regex on span attribute filtering (#3335)

### 🧰 Bug fixes 🧰

- `datadog` exporter:
  - Update Datadog attributes to tags mapping (#3292)
  - Consistent `hostname` and default metrics behavior (#3286)
- `signalfx` exporter: Handle character limits on metric names and dimensions (#3328)
- `newrelic` exporter: Fix timestamp value for cumulative metrics (#3406)

## v0.26.0

# 🎉 OpenTelemetry Collector Contrib v0.26.0 (Beta) 🎉

The OpenTelemetry Collector Contrib contains everything in the [opentelemetry-collector release](https://github.com/open-telemetry/opentelemetry-collector/releases/tag/v0.26.0) (be sure to check the release notes here as well!). Check out the [Getting Started Guide](https://opentelemetry.io/docs/collector/getting-started/) for deployment and configuration information.

### 🚀 New components 🚀

- `influxdb` exporter to support sending tracing, metrics, and logging data to [InfluxDB](https://www.influxdata.com/products/)

### 🛑 Breaking changes 🛑

- `signalfx` exporter (#3207):
  - Additional metrics excluded by default by signalfx exporter
    - system.disk.io_time
    - system.disk.operation_time
    - system.disk.weighted_io_time
    - system.network.connections
    - system.processes.count
    - system.processes.created

### 💡 Enhancements 💡

- Add default config and systemd environment file support for DEB/RPM packages (#3123)
- Log errors on receiver start/stop failures (#3208)
- `newrelic` exporter: Update API key detection logic (#3212)
- `splunkhec` exporter:
  - Mark permanent errors to avoid futile retries (#3253)
  - Add TLS certs verification (#3204)
- `datadog` exporter:
  - Add env and tag name normalization to trace payloads (#3200)
  - add `ignore_resource`s configuration option (#3245)
- `jmx` receiver: Update for latest snapshot and header support (#3283)
- `awsxray` exporter: Added support for stack trace translation for .NET language (#3280)
- `statsd` receiver: Add timing/histogram for statsD receiver as OTLP summary (#3261)

### 🧰 Bug fixes 🧰

- `awsprometheusremotewrite` exporter:
  - Remove `sending_queue` (#3186)
  - Use the correct default for aws_auth.service (#3161)
  - Identify the Amazon Prometheus region from the endpoint (#3210)
  - Don't panic in case session can't be constructed (#3221)
- `datadog` exporter: Add max tag length (#3185)
- `sapm` exporter: Fix crash when passing the signalfx access token (#3294)
- `newrelic` exporter: Update error conditions (#3322)

## v0.25.0

# 🎉 OpenTelemetry Collector Contrib v0.25.0 (Beta) 🎉

The OpenTelemetry Collector Contrib contains everything in the [opentelemetry-collector release](https://github.com/open-telemetry/opentelemetry-collector/releases/tag/v0.25.0) (be sure to check the release notes here as well!). Check out the [Getting Started Guide](https://opentelemetry.io/docs/collector/getting-started/) for deployment and configuration information.

### 🚀 New components 🚀

- `kafkametricsreceiver` new receiver component for collecting metrics about a kafka cluster - primarily lag and offset. [configuration instructions](receiver/kafkametricsreceiver/README.md)
- `file_storage` extension to read and write data to the local file system (#3087)

### 🛑 Breaking changes 🛑

- `newrelic` exporter (#3091):
  - Removal of common attributes (use opentelemetry collector resource processor to add attributes)
  - Drop support for cumulative metrics being sent to New Relic via a collector

### 💡 Enhancements 💡

- Update `opentelemetry-log-collection` to v0.17.0 for log receivers (#3017)
- `datadog` exporter:
  - Add `peer.service` priority instead of `service.name` (#2817)
  - Improve support of semantic conventions for K8s, Azure and ECS (#2623)
- Improve and batch logs translation for stanza (#2892)
- `statsd` receiver: Add timing/histogram as OTLP gauge (#2973)
- `honeycomb` exporter: Add Retry and Queue settings (#2714)
- `resourcedetection` processor:
  - Add AKS resource detector (#3035)
  - Use conventions package constants for ECS detector (#3171)
- `sumologic` exporter: Add graphite format (#2695)
- Add trace attributes to the log entry for stanza (#3018)
- `splunk_hec` exporter: Send log record name as part of the HEC log event (#3119)
- `newrelic` exporter (#3091):
  - Add support for logs
  - Performance improvements
  - Optimizations to the New Relic payload to reduce payload size
  - Metrics generated for monitoring the exporter
  - Insert Key vs License keys are auto-detected in some cases
  - Collector version information is properly extracted via the application start info parameters

### 🧰 Bug fixes 🧰

- `splunk_hec` exporter: Fix sending log payload with missing the GZIP footer (#3032)
- `awsxray` exporter: Remove propagation of error on shutdown (#2999)
- `resourcedetection` processor:
  - Correctly report DRAGONFLYBSD value (#3100)
  - Fallback to `os.Hostname` when FQDN is not available (#3099)
- `httpforwarder` extension: Do not report ErrServerClosed when shutting down the service (#3173)
- `collectd` receiver: Do not report ErrServerClosed when shutting down the service (#3178)

## v0.24.0

# 🎉 OpenTelemetry Collector Contrib v0.24.0 (Beta) 🎉

The OpenTelemetry Collector Contrib contains everything in the [opentelemetry-collector release](https://github.com/open-telemetry/opentelemetry-collector/releases/tag/v0.24.0) (be sure to check the release notes here as well!). Check out the [Getting Started Guide](https://opentelemetry.io/docs/collector/getting-started/) for deployment and configuration information.

### 🚀 New components 🚀

- `fluentbit` extension and `fluentforward` receiver moved from opentelemetry-collector

### 💡 Enhancements 💡

- Check `NO_WINDOWS_SERVICE` environment variable to force interactive mode on Windows (#2819)
- `resourcedetection `processor:
  - Add task revision to ECS resource detector (#2814)
  - Add GKE detector (#2821)
  - Add Amazon EKS detector (#2820)
  - Add `VMScaleSetName` field to Azure detector (#2890)
- `awsemf` exporter:
  - Add `parse_json_encoded_attr_values` config option to decode json-encoded strings in attribute values (#2827)
  - Add `output_destination` config option to support AWS Lambda (#2720)
- `googlecloud` exporter: Handle `cloud.availability_zone` semantic convention (#2893)
- `newrelic` exporter: Add `instrumentation.provider` to default attributes (#2900)
- Set unprivileged user to container image (#2925)
- `splunkhec` exporter: Add `max_content_length_logs` config option to send log data in payloads less than max content length (#2524)
- `k8scluster` and `kubeletstats` receiver: Replace package constants in favor of constants from conventions in core (#2996)

### 🧰 Bug fixes 🧰

- `spanmetrics` processor:
  - Rename `calls` metric to `calls_total` and set `IsMonotonic` to true (#2837)
  - Validate duplicate dimensions at start (#2844)
- `awsemf` exporter: Calculate delta instead of rate for cumulative metrics (#2512)
- `signalfx` exporter:
  - Remove more unnecessary translation rules (#2889)
  - Implement summary type (#2998)
- `awsxray` exporter: Remove translation to HTTP status from OC status (#2978)
- `awsprometheusremotewrite` exporter: Close HTTP body after RoundTrip (#2955)
- `splunkhec` exporter: Add ResourceAttributes to Splunk Event (#2843)

## v0.23.0

# 🎉 OpenTelemetry Collector Contrib v0.23.0 (Beta) 🎉

The OpenTelemetry Collector Contrib contains everything in the [opentelemetry-collector release](https://github.com/open-telemetry/opentelemetry-collector/releases/tag/v0.23.0) (be sure to check the release notes here as well!). Check out the [Getting Started Guide](https://opentelemetry.io/docs/collector/getting-started/) for deployment and configuration information.

### 🚀 New components 🚀

- `groupbyattrs` processor to group the records by provided attributes
- `dotnetdiagnostics` receiver to read metrics from .NET processes

### 🛑 Breaking changes 🛑

- `stackdriver` exporter marked as deprecated and renamed to `googlecloud`
- Change the rule expression in receiver creator for matching endpoints types from `type.port`, `type.hostport` and `type.pod` to `type == "port"`, `type == "hostport"` and `type == "pod"` (#2661)

### 💡 Enhancements 💡

- `loadbalancing` exporter: Add support for logs (#2470)
- `sumologic` exporter: Add carbon formatter (#2562)
- `awsecscontainermetrics` receiver: Add new metric for stopped container (#2383)
- `awsemf` exporter:
  - Send EMF logs in batches (#2572)
  - Add prometheus type field for CloudWatch compatibility (#2689)
- `signalfx` exporter:
  - Add resource attributes to events (#2631)
  - Add translation rule to drop dimensions (#2660)
  - Remove temporary host translation workaround (#2652)
  - Remove unnecessary default translation rules (#2672)
  - Update `exclude_metrics` option so that the default exclude rules can be overridden by setting the option to `[]` (#2737)
- `awsprometheusremotewrite` exporter: Add support for given IAM roles (#2675)
- `statsd` receiver: Change to use OpenTelemetry type instead of OpenCensus type (#2733)
- `resourcedetection` processor: Add missing entries for `cloud.infrastructure_service` (#2777)

### 🧰 Bug fixes 🧰

- `dynatrace` exporter: Serialize each datapoint into separate line (#2618)
- `splunkhec` exporter: Retain all otel attributes (#2712)
- `newrelic` exporter: Fix default metric URL (#2739)
- `googlecloud` exporter: Add host.name label if hostname is present in node (#2711)

## v0.22.0

# 🎉 OpenTelemetry Collector Contrib v0.22.0 (Beta) 🎉

The OpenTelemetry Collector Contrib contains everything in the [opentelemetry-collector release](https://github.com/open-telemetry/opentelemetry-collector/releases/tag/v0.22.0) (be sure to check the release notes here as well!). Check out the [Getting Started Guide](https://opentelemetry.io/docs/collector/getting-started/) for deployment and configuration information.

### 🚀 New components 🚀

- `filelog` receiver to tail and parse logs from files using the [opentelemetry-log-collection](https://github.com/open-telemetry/opentelemetry-log-collection) library

### 💡 Enhancements 💡

- `dynatrace` exporter: Send metrics to Dynatrace in chunks of 1000 (#2468)
- `k8s` processor: Add ability to associate metadata tags using pod UID rather than just IP (#2199)
- `signalfx` exporter:
  - Add statusCode to logging field on dimension client (#2459)
  - Add translation rules for `cpu.utilization_per_core` (#2540)
  - Updates to metadata handling (#2531)
  - Calculate extra network I/O metrics (#2553)
  - Calculate extra disk I/O metrics (#2557)
- `statsd` receiver: Add metric type label and `enable_metric_type` option (#2466)
- `sumologic` exporter: Add support for carbon2 format (#2562)
- `resourcedetection` processor: Add Azure detector (#2372)
- `k8scluster` receiver: Use OTel conventions for metadata (#2530)
- `newrelic` exporter: Multi-tenant support for sending trace data and performance enhancements (#2481)
- `stackdriver` exporter: Enable `retry_on_failure` and `sending_queue` options (#2613)
- Use standard way to convert from time.Time to proto Timestamp (#2548)

### 🧰 Bug fixes 🧰

- `signalfx` exporter:
  - Fix calculation of `network.total` metric (#2551)
  - Correctly convert dimensions on metadata updates (#2552)
- `awsxray` exporter and receiver: Fix the type of content_length (#2539)
- `resourcedetection` processor: Use values in accordance to semantic conventions for AWS (#2556)
- `awsemf` exporter: Fix concurrency issue (#2571)

## v0.21.0

# 🎉 OpenTelemetry Collector Contrib v0.21.0 (Beta) 🎉

The OpenTelemetry Collector Contrib contains everything in the [opentelemetry-collector release](https://github.com/open-telemetry/opentelemetry-collector/releases/tag/v0.21.0) (be sure to check the release notes here as well!). Check out the [Getting Started Guide](https://opentelemetry.io/docs/collector/getting-started/) for deployment and configuration information.

### 🚀 New components 🚀

- `loki` exporter to export data via HTTP to Loki

### 🛑 Breaking changes 🛑

- `signalfx` exporter: Allow periods to be sent in dimension keys (#2456). Existing users who do not want to change this functionality can set `nonalphanumeric_dimension_chars` to `_-`

### 💡 Enhancements 💡

- `awsemf` exporter:
  - Support unit customization before sending logs to AWS CloudWatch (#2318)
  - Group exported metrics by labels (#2317)
- `datadog` exporter: Add basic span events support (#2338)
- `alibabacloudlogservice` exporter: Support new metrics interface (#2280)
- `sumologic` exporter:
  - Enable metrics pipeline (#2117)
  - Add support for all types of log body (#2380)
- `signalfx` exporter: Add `nonalphanumeric_dimension_chars` config option (#2442)

### 🧰 Bug fixes 🧰

- `resourcedetection` processor: Fix resource attribute environment variable (#2378)
- `k8scluster` receiver: Fix nil pointer bug (#2450)

## v0.20.0

# 🎉 OpenTelemetry Collector Contrib v0.20.0 (Beta) 🎉

The OpenTelemetry Collector Contrib contains everything in the [opentelemetry-collector release](https://github.com/open-telemetry/opentelemetry-collector/releases/tag/v0.20.0) (be sure to check the release notes here as well!). Check out the [Getting Started Guide](https://opentelemetry.io/docs/collector/getting-started/) for deployment and configuration information.

### 🚀 New components 🚀

- `spanmetrics` processor to aggregate Request, Error and Duration (R.E.D) metrics from span data
- `awsxray` receiver to accept spans in the X-Ray Segment format
- `groupbyattrs` processor to group the records by provided attributes

### 🛑 Breaking changes 🛑

- Rename `kinesis` exporter to `awskinesis` (#2234)
- `signalfx` exporter: Remove `send_compatible_metrics` option, use `translation_rules` instead (#2267)
- `datadog` exporter: Remove default prefix from user metrics (#2308)

### 💡 Enhancements 💡

- `signalfx` exporter: Add k8s metrics to default excludes (#2167)
- `stackdriver` exporter: Reduce QPS (#2191)
- `datadog` exporter:
  - Translate otel exceptions to DataDog errors (#2195)
  - Use resource attributes for metadata and generated metrics (#2023)
- `sapm` exporter: Enable queuing by default (#1224)
- `dynatrace` exporter: Allow underscores anywhere in metric or dimension names (#2219)
- `awsecscontainermetrics` receiver: Handle stopped container's metadata (#2229)
- `awsemf` exporter: Enhance metrics batching in AWS EMF logs (#2271)
- `f5cloud` exporter: Add User-Agent header with version to requests (#2292)

### 🧰 Bug fixes 🧰

- `signalfx` exporter: Reinstate network/filesystem translation rules (#2171)

## v0.19.0

# 🎉 OpenTelemetry Collector Contrib v0.19.0 (Beta) 🎉

The OpenTelemetry Collector Contrib contains everything in the [opentelemetry-collector release](https://github.com/open-telemetry/opentelemetry-collector/releases/tag/v0.19.0) (be sure to check the release notes here as well!). Check out the [Getting Started Guide](https://opentelemetry.io/docs/collector/getting-started/) for deployment and configuration information.

### 🚀 New components 🚀

- `f5cloud` exporter to export metric, trace, and log data to F5 Cloud
- `jmx` receiver to report metrics from a target MBean server in conjunction with the [JMX Metric Gatherer](https://github.com/open-telemetry/opentelemetry-java-contrib/blob/v1.0.0-alpha/contrib/jmx-metrics/README.md)

### 🛑 Breaking changes 🛑

- `signalfx` exporter: The `exclude_metrics` option now takes slice of metric filters instead of just metric names (slice of strings) (#1951)

### 💡 Enhancements 💡

- `datadog` exporter: Sanitize datadog service names (#1982)
- `awsecscontainermetrics` receiver: Add more metadata (#2011)
- `azuremonitor` exporter: Favor RPC over HTTP spans (#2006)
- `awsemf` exporter: Always use float64 as calculated rate (#2019)
- `splunkhec` receiver: Make the HEC receiver path configurable, and use `/*` by default (#2137)
- `signalfx` exporter:
  - Drop non-default metrics and add `include_metrics` option to override (#2145, #2146, #2162)
  - Rename `system.network.dropped_packets` metric to `system.network.dropped` (#2160)
  - Do not filter cloud attributes from dimensions (#2020)
- `redis` receiver: Migrate to pdata metrics #1889

### 🧰 Bug fixes 🧰

- `datadog` exporter: Ensure that version tag is added to trace stats (#2010)
- `loadbalancing` exporter: Rolling update of collector can stop the periodical check of DNS updates (#1798)
- `awsecscontainermetrics` receiver: Change the type of `exit_code` from string to int and deal with the situation when there is no data (#2147)
- `groupbytrace` processor: Make onTraceReleased asynchronous to fix processor overload (#1808)
- Handle cases where the time field of Splunk HEC events is encoded as a String (#2159)

## v0.18.0

# 🎉 OpenTelemetry Collector Contrib v0.18.0 (Beta) 🎉

The OpenTelemetry Collector Contrib contains everything in the [opentelemetry-collector release](https://github.com/open-telemetry/opentelemetry-collector/releases/tag/v0.18.0) (be sure to check the release notes here as well!). Check out the [Getting Started Guide](https://opentelemetry.io/docs/collector/getting-started/) for deployment and configuration information.

### 🚀 New components 🚀

- `sumologic` exporter to send logs and metrics data to Sumo Logic
- `dynatrace` exporter to send metrics to Dynatrace

### 💡 Enhancements 💡

- `datadog` exporter:
  - Add resource attributes to tags conversion feature (#1782)
  - Add Kubernetes conventions for hostnames (#1919)
  - Add container tags to datadog export for container infra metrics in service view (#1895)
  - Update resource naming and span naming (#1861)
  - Add environment variables support for config options (#1897)
- `awsxray` exporter: Add parsing of JavaScript stack traces (#1888)
- `elastic` exporter: Translate exception span events (#1858)
- `signalfx` exporter: Add translation rules to aggregate per core CPU metrics in default translations (#1841)
- `resourcedetection` processor: Gather tags associated with the EC2 instance and add them as resource attributes (#1899)
- `simpleprometheus` receiver: Add support for passing params to the prometheus scrape config (#1949)
- `azuremonitor` exporter: Implement Span status code specification changes - gRPC (#1960)
- `metricstransform` processor: Add grouping option ($1887)
- `alibabacloudlogservice` exporter: Use producer to send data to improve performance (#1981)

### 🧰 Bug fixes 🧰

- `datadog` exporter: Handle monotonic metrics client-side (#1805)
- `awsxray` exporter: Log error when translating span (#1809)

## v0.17.0

# 🎉 OpenTelemetry Collector Contrib v0.17.0 (Beta) 🎉

The OpenTelemetry Collector Contrib contains everything in the [opentelemetry-collector release](https://github.com/open-telemetry/opentelemetry-collector/releases/tag/v0.17.0) (be sure to check the release notes here as well!). Check out the [Getting Started Guide](https://opentelemetry.io/docs/collector/getting-started/) for deployment and configuration information.

### 💡 Enhancements 💡

- `awsemf` exporter: Add collector version to EMF exporter user agent (#1778)
- `signalfx` exporter: Add configuration for trace correlation (#1795)
- `statsd` receiver: Add support for metric aggregation (#1670)
- `datadog` exporter: Improve logging of hostname detection (#1796)

### 🧰 Bug fixes 🧰

- `resourcedetection` processor: Fix ecs detector to not use the default golang logger (#1745)
- `signalfx` receiver: Return 200 when receiver succeed (#1785)
- `datadog` exporter: Use a singleton for sublayer calculation (#1759)
- `awsxray` and `awsemf` exporters: Change the User-Agent content order (#1791)

## v0.16.0

# 🎉 OpenTelemetry Collector Contrib v0.16.0 (Beta) 🎉

The OpenTelemetry Collector Contrib contains everything in the [opentelemetry-collector release](https://github.com/open-telemetry/opentelemetry-collector/releases/tag/v0.16.0) (be sure to check the release notes here as well!). Check out the [Getting Started Guide](https://opentelemetry.io/docs/collector/getting-started/) for deployment and configuration information.

### 🛑 Breaking changes 🛑

- `honeycomb` exporter: Update to use internal data format (#1689)

### 💡 Enhancements 💡

- `newrelic` exporter: Add support for span events (#1643)
- `awsemf` exporter:
  - Add placeholder support in `log_group_name` and `log_stream_name` config (#1623, #1661)
  - Add label matching filtering rule (#1619)
- `resourcedetection` processor: Add new resource detector for AWS Elastic Beanstalk environments (#1585)
- `loadbalancing` exporter:
  - Add sort of endpoints in static resolver (#1692)
  - Allow specifying port when using DNS resolver (#1650)
- Add `batchperresourceattr` helper library that splits an incoming data based on an attribute in the resource (#1694)
- `alibabacloudlogservice` exporter:
  - Add logs exporter (#1609)
  - Change trace type from opencensus to opentelemetry (#1713)
- `datadog` exporter:
  - Improve trace exporter performance (#1706, #1707)
  - Add option to only send metadata (#1723)
- `awsxray` exporter:
  - Add parsing of Python stack traces (#1676)
  - Add collector version to user agent (#1730)

### 🧰 Bug fixes 🧰

- `loadbalancing` exporter:
  - Fix retry queue for exporters (#1687)
  - Fix `periodicallyResolve` for DNS resolver checks (#1678)
- `datadog` exporter: Fix status code handling (#1691)
- `awsxray` exporter:
  - Fix empty traces in X-Ray console (#1709)
  - Stricter requirements for adding http request url (#1729)
  - Fix status code handling for errors/faults (#1740)
- `signalfx` exporter:
  - Split incoming data requests by access token before enqueuing (#1727)
  - Disable retry on 400 and 401, retry with backoff on 429 and 503 (#1672)
- `awsecscontainermetrics` receiver: Improve error handling to fix seg fault (#1738)

## v0.15.0

# 🎉 OpenTelemetry Collector Contrib v0.15.0 (Beta) 🎉

The OpenTelemetry Collector Contrib contains everything in the [opentelemetry-collector release](https://github.com/open-telemetry/opentelemetry-collector/releases/tag/v0.15.0) (be sure to check the release notes here as well!). Check out the [Getting Started Guide](https://opentelemetry.io/docs/collector/getting-started/) for deployment and configuration information.

### 🚀 New components 🚀

- `zookeeper` receiver: Collects metrics from a Zookeeper instance using the `mntr` command
- `loadbalacing` exporter: Consistently exports spans belonging to the same trace to the same backend
- `windowsperfcounters` receiver: Captures the configured system, application, or custom performance counter data from the Windows registry using the PDH interface
- `awsprometheusremotewrite` exporter:  Sends metrics data in Prometheus TimeSeries format to a Prometheus Remote Write Backend and signs each outgoing HTTP request following the AWS Signature Version 4 signing process

### 💡 Enhancements 💡

- `awsemf` exporter:
  - Add `metric_declarations` config option for metric filtering and dimensions (#1503)
  - Add SummaryDataType and remove Min/Max from Histogram (#1584)
- `signalfxcorrelation` exporter: Add ability to translate host dimension (#1561)
- `newrelic` exporter: Use pdata instead of the OpenCensus for traces (#1587)
- `metricstransform` processor:
  - Add `combine` action for matched metrics (#1506)
  - Add `submatch_case` config option to specify case of matched label values (#1640)
- `awsecscontainermetrics` receiver: Extract cluster name from ARN (#1626)
- `elastic` exporter: Improve handling of span status if the status code is unset (#1591)

### 🧰 Bug fixes 🧰

- `awsemf` exporter: Add check for unhandled metric data types (#1493)
- `groupbytrace` processor: Make buffered channel to avoid goroutines leak (#1505)
- `stackdriver` exporter: Set `options.UserAgent` so that the OpenCensus exporter does not override the UA ($1620)

## v0.14.0

# 🎉 OpenTelemetry Collector Contrib v0.14.0 (Beta) 🎉

The OpenTelemetry Collector Contrib contains everything in the [opentelemetry-collector release](https://github.com/open-telemetry/opentelemetry-collector/releases/tag/v0.14.0) (be sure to check the release notes here as well!). Check out the [Getting Started Guide](https://opentelemetry.io/docs/collector/getting-started/) for deployment and configuration information.

### 🚀 New components 🚀

- `datadog` exporter to send metric and trace data to Datadog (#1352)
- `tailsampling` processor moved from core to contrib (#1383)

### 🛑 Breaking changes 🛑

- `jmxmetricsextension` migrated to `jmxreceiver` (#1182, #1357)
- Move signalfx correlation code out of `sapm` to `signalfxcorrelation` exporter (#1376)
- Move Splunk specific utils outside of common (#1306)
- `stackdriver` exporter:
    - Config options `metric_prefix` & `skip_create_metric_descriptor` are now nested under `metric`, see [README](https://github.com/open-telemetry/opentelemetry-collector-contrib/blob/v0.14.0/exporter/stackdriverexporter/README.md).
    - Trace status codes no longer reflect gRPC codes as per spec changes: open-telemetry/opentelemetry-specification#1067
- `datadog` exporter: Remove option to change the namespace prefix (#1483)

### 💡 Enhancements 💡

- `splunkhec` receiver: Add ability to ingest metrics (#1276)
- `signalfx` receiver: Improve pipeline error handling (#1329)
- `datadog` exporter:
  - Improve hostname resolution (#1285)
  - Add flushing/export of traces and trace-related statistics (#1266)
  - Enable traces on Windows (#1340)
  - Send otel.exporter running metric (#1354)
  - Add tag normalization util method (#1373)
  - Send host metadata (#1351)
  - Support resource conventions for hostnames (#1434)
  - Add version tag extract (#1449)
- Add `batchpertrace` library to split the incoming batch into several batches, one per trace (#1257)
- `statsd` receiver:
  - Add timer support (#1335)
  - Add sample rate support for counter, transfer gauge to double and transfer counter to int only (#1361)
- `awsemf` exporter: Restructure metric translator logic (#1353)
- `resourcedetection` processor:
  - Add EC2 hostname attribute (#1324)
  - Add ECS Resource detector (#1360)
- `sapm` exporter: Add queue settings (#1390)
- `metrictransform` processor: Add metric filter option (#1447)
- `awsxray` exporter: Improve ECS attribute and origin translation (#1428)
- `resourcedetection` processor: Initial system detector (#1405)

### 🧰 Bug fixes 🧰

- Remove duplicate definition of cloud providers with core conventions (#1288)
- `kubeletstats` receiver: Handle nil references from the kubelet API (#1326)
- `awsxray` receiver:
  - Add kind type to root span to fix the empty parentID problem (#1338)
  - Fix the race condition issue (#1490)
- `awsxray` exporter:
  - Setting the tlsconfig InsecureSkipVerify using NoVerifySSL (#1350)
  - Drop invalid xray trace id (#1366)
- `elastic` exporter: Ensure span name is limited (#1371)
- `splunkhec` exporter: Don't send 'zero' timestamps to Splunk HEC (#1157)
- `stackdriver` exporter: Skip processing empty metrics slice (#1494)

## v0.13.0

# 🎉 OpenTelemetry Collector Contrib v0.13.0 (Beta) 🎉

The OpenTelemetry Collector Contrib contains everything in the [opentelemetry-collector release](https://github.com/open-telemetry/opentelemetry-collector/releases/tag/v0.13.0) (be sure to check the release notes here as well!). Check out the [Getting Started Guide](https://opentelemetry.io/docs/collector/getting-started/) for deployment and configuration information.

### 💡 Enhancements 💡

- `sapm` exporter:
  - Enable queuing by default (#1224)
  - Add SignalFx APM correlation (#1205)
  - Make span source attribute and destination dimension names configurable (#1286)
- `signalfx` exporter:
  - Pass context to the http client requests (#1225)
  - Update `disk.summary_utilization` translation rule to accommodate new labels (#1258)
- `newrelic` exporter: Add `span.kind` attribute (#1263)
- `datadog` exporter:
  - Add Datadog trace translation helpers (#1208)
  - Add API key validation (#1216)
- `splunkhec` receiver: Add the ability to ingest logs (#1268)
- `awscontainermetrics` receiver: Report `CpuUtilized` metric in percentage (#1283)
- `awsemf` exporter: Only calculate metric rate for cumulative counter and avoid SingleDimensionRollup for metrics with only one dimension (#1280)

### 🧰 Bug fixes 🧰

- Make `signalfx` exporter a metadata exporter (#1252)
- `awsecscontainermetrics` receiver: Check for empty network rate stats and set zero (#1260)
- `awsemf` exporter: Remove InstrumentationLibrary dimension in CloudWatch EMF Logs if it is undefined (#1256)
- `awsxray` receiver: Fix trace/span id transfer (#1264)
- `datadog` exporter: Remove trace support for Windows for now (#1274)
- `sapm` exporter: Correlation enabled check inversed (#1278)

## v0.12.0

# 🎉 OpenTelemetry Collector Contrib v0.12.0 (Beta) 🎉

The OpenTelemetry Collector Contrib contains everything in the [opentelemetry-collector release](https://github.com/open-telemetry/opentelemetry-collector/releases/tag/v0.12.0) (be sure to check the release notes here as well!). Check out the [Getting Started Guide](https://opentelemetry.io/docs/collector/getting-started/) for deployment and configuration information.

### 🚀 New components 🚀

- `awsemf` exporter to support exporting metrics to AWS CloudWatch (#498, #1169)
- `http_forwarder` extension that forwards HTTP requests to a specified target (#979, #1014, #1150)
- `datadog` exporter that sends metric and trace data to Datadog (#1142, #1178, #1181, #1212)
- `awsecscontainermetrics` receiver to collect metrics from Amazon ECS Task Metadata Endpoint (#1089, #1148, #1160)

### 💡 Enhancements 💡

- `signalfx` exporter:
  - Add host metadata synchronization (#1039, #1118)
  - Add `copy_dimensions` translator option (#1126)
  - Update `k8s_cluster` metric translations (#1121)
  - Add option to exclude metrics (#1156)
  - Add `avg` aggregation method (#1151)
  - Fallback to host if cloud resource id not found (#1170)
  - Add backwards compatible translation rules for the `dockerstatsreceiver` (#1201)
  - Enable queuing and retries (#1223)
- `splunkhec` exporter:
  - Add log support (#875)
  - Enable queuing and retries (#1222)
- `k8scluster` receiver: Standardize metric names (#1119)
- `awsxray` exporter:
  - Support AWS EKS attributes (#1090)
  - Store resource attributes in X-Ray segments (#1174)
- `honeycomb` exporter:
  - Add span kind to the event sent to Honeycomb (#474)
  - Add option to adjust the sample rate using an attribute on the span (#1162)
- `jmxmetrics` extension: Add subprocess manager to manage child java processes (#1028)
- `elastic` exporter: Initial metrics support (#1173)
- `k8s` processor: Rename default attr names for label/annotation extraction (#1214)
- Add common SignalFx host id extraction (#1100)
- Allow MSI upgrades (#1165)

### 🧰 Bug fixes 🧰

- `awsxray` exporter: Don't set origin to EC2 when not on AWS (#1115)

## v0.11.0

# 🎉 OpenTelemetry Collector Contrib v0.11.0 (Beta) 🎉

The OpenTelemetry Collector Contrib contains everything in the [opentelemetry-collector release](https://github.com/open-telemetry/opentelemetry-collector/releases/tag/v0.11.0) (be sure to check the release notes here as well!). Check out the [Getting Started Guide](https://opentelemetry.io/docs/collector/getting-started/) for deployment and configuration information.

### 🚀 New components 🚀
- add `dockerstats` receiver as top level component (#1081)
- add `tracegen` utility (#956)

### 💡 Enhancements 💡
- `stackdriver` exporter: Allow overriding client options via config (#1010)
- `k8scluster` receiver: Ensure informer caches are synced before initial data sync (#842)
- `elastic` exporter: Translate `deployment.environment` resource attribute to Elastic APM's semantically equivalent `service.environment` (#1022)
- `k8s` processor: Add logs support (#1051)
- `awsxray` exporter: Log response error with zap (#1050)
- `signalfx` exporter
  - Add dimensions to renamed metrics (#1041)
  - Add translation rules for `disk_ops.total` and `disk_ops.pending` metrics (#1082)
  - Add event support (#1036)
- `kubeletstats` receiver: Cache detailed PVC labels to reduce API calls (#1052)
- `signalfx` receiver: Add event support (#1035)

## v0.10.0

# 🎉 OpenTelemetry Collector Contrib v0.10.0 (Beta) 🎉

The OpenTelemetry Collector Contrib contains everything in the [opentelemetry-collector release](https://github.com/open-telemetry/opentelemetry-collector/releases/tag/v0.10.0) (be sure to check the release notes here as well!). Check out the [Getting Started Guide](https://opentelemetry.io/docs/collector/getting-started/) for deployment and configuration information.

### 🚀 New components 🚀
- add initial docker stats receiver, without sourcing in top level components (#495)
- add initial jmx metrics extension structure, without sourcing in top level components (#740)
- `routing` processor for routing spans based on HTTP headers (#907)
- `splunkhec` receiver to receive Splunk HEC metrics, traces and logs (#840)
- Add skeleton for `http_forwarder` extension that forwards HTTP requests to a specified target (#979)

### 💡 Enhancements 💡
- `stackdriver` exporter
  - Add timeout parameter (#835)
  - Add option to configurably set UserAgent string (#758)
- `signalfx` exporter
  - Reduce memory allocations for big batches processing (#871)
  - Add AWSUniqueId and gcp_id generation (#829)
  - Calculate cpu.utilization compatibility metric (#839, #974, #954)
- `metricstransform` processor: Replace `{{version}}` in label values (#876)
- `resourcedetection` processor: Logs Support (#970)
- `statsd` receiver: Add parsing for labels and gauges (#903)

### 🧰 Bug fixes 🧰
- `k8s` processor
  - Wrap metrics before sending further down the pipeline (#837)
  - Fix setting attributes on metrics passed from agent (#836)
- `awsxray` exporter: Fix "pointer to empty string" is not omitted bug (#830)
- `azuremonitor` exporter: Treat UNSPECIFIED span kind as INTERNAL (#844)
- `signalfx` exporter: Remove misleading warnings (#869)
- `newrelic` exporter: Fix panic if service name is empty (#969)
- `honeycomb` exporter: Don't emit default proc id + starttime (#972)

## v0.9.0

# 🎉 OpenTelemetry Collector Contrib v0.9.0 (Beta) 🎉

The OpenTelemetry Collector Contrib contains everything in the [opentelemetry-collector release](https://github.com/open-telemetry/opentelemetry-collector/releases/tag/v0.9.0) (be sure to check the release notes here as well!). Check out the [Getting Started Guide](https://opentelemetry.io/docs/collector/getting-started/) for deployment and configuration information.

### 🛑 Breaking changes 🛑
- Remove deprecated `lightstep` exporter (#828)

### 🚀 New components 🚀
- `statsd` receiver for ingesting StatsD messages (#566)

### 💡 Enhancements 💡
- `signalfx` exporter
   - Add disk usage translations (#760)
   - Add disk utilization translations (#782)
   - Add translation rule to drop redundant metrics (#809)
- `kubeletstats` receiver
  - Sync available volume metadata from /pods endpoint (#690)
  - Add ability to collect detailed data from PVC (#743)
- `awsxray` exporter: Translate SDK name/version into xray model (#755)
- `elastic` exporter: Translate semantic conventions to Elastic destination fields (#671)
- `stackdriver` exporter: Add point count metric (#757)
- `awsxray` receiver
  - Ported the TCP proxy from the X-Ray daemon (#774)
  - Convert to OTEL trace format (#691)

### 🧰 Bug fixes 🧰
- `kubeletstats` receiver: Do not break down metrics batch (#754)
- `host` observer: Fix issue on darwin where ports listening on all interfaces are not correctly accounted for (#582)
- `newrelic` exporter: Fix panic on missing span status (#775)

## v0.8.0

# 🎉 OpenTelemetry Collector Contrib v0.8.0 (Beta) 🎉

The OpenTelemetry Collector Contrib contains everything in the [opentelemetry-collector release](https://github.com/open-telemetry/opentelemetry-collector/releases/tag/v0.8.0) (be sure to check the release notes here as well!). Check out the [Getting Started Guide](https://opentelemetry.io/docs/collector/getting-started/) for deployment and configuration information.

### 🚀 New components 🚀

- Receivers
  - `prometheusexec` subprocess manager (##499)

### 💡 Enhancements 💡

- `signalfx` exporter
  - Add/Update metric translations (#579, #584, #639, #640, #652, #662)
  - Add support for calculate new metric translator (#644)
  - Add renaming rules for load metrics (#664)
  - Update `container.name` to `k8s.container.name` in default translation rule (#683)
  - Rename working-set and page-fault metrics (#679)
- `awsxray` exporter
  - Translate exception event into xray exception (#577)
  - Add ingestion of X-Ray segments via UDP (#502)
  - Parse Java stacktrace and populate in xray cause (#687)
- `kubeletstats` receiver
  - Add metric_groups option (#648)
  - Set datapoint timestamp in receiver (#661)
  - Change `container.name` label to `k8s.container.name` (#680)
  - Add working-set and page-fault metrics (#666)
  - Add basic support for volume metrics (#667)
- `stackdriver` trace exporter: Move to new interface and pdata (#486)
- `metricstranform` processor: Keep timeseries and points in order after aggregation (#663)
- `k8scluster` receiver: Change `container.spec.name` label to `k8s.container.name` (#681)
- Migrate receiver creator to internal data model (#701)
- Add ec2 support to `resourcedetection` processor (#587)
- Enable timeout, sending queue and retry for SAPM exporter (#707)

### 🧰 Bug fixes 🧰

- `azuremonitor` exporter: Correct HTTP status code success mapping (#588)
- `k8scluster` receiver: Fix owner reference in metadata updates (#649)
- `awsxray` exporter: Fix handling of db system (#697)

### 🚀 New components 🚀

- Skeleton for AWS ECS container metrics receiver (#463)
- `prometheus_exec` receiver (#655)

## v0.7.0

# 🎉 OpenTelemetry Collector Contrib v0.7.0 (Beta) 🎉

The OpenTelemetry Collector Contrib contains everything in the [opentelemetry-collector release](https://github.com/open-telemetry/opentelemetry-collector/releases/tag/v0.7.0) (be sure to check the release notes here as well!). Check out the [Getting Started Guide](https://opentelemetry.io/docs/collector/getting-started/) for deployment and configuration information.

### 🛑 Breaking changes 🛑

- `awsxray` receiver updated to support udp: `tcp_endpoint` config option renamed to `endpoint` (#497)
- TLS config changed for `sapmreceiver` (#488) and `signalfxreceiver` receivers (#488)

### 🚀 New components 🚀

- Exporters
  - `sentry` adds tracing exporter for [Sentry](https://sentry.io/) (#565)
- Extensions
  - `endpoints` observer: adds generic endpoint watcher (#427)
  - `host` observer: looks for listening network endpoints on host (#432)

### 💡 Enhancements 💡

- Update `honeycomb` exporter for v0.8.0 compatibility
- Extend `metricstransform` processor to be able to add a label to an existing metric (#441)
- Update `kubeletstats` metrics according to semantic conventions (#475)
- Updated `awsxray` receiver config to use udp (#497)
- Add `/pods` endpoint support in `kubeletstats` receiver to add extra labels (#569)
- Add metric translation options to `signalfx` exporter (#477, #501, #571, #573)

### 🧰 Bug fixes 🧰

- `azuremonitor` exporter: Mark spanToEnvelope errors as permanent (#500)

## v0.6.0

# 🎉 OpenTelemetry Collector Contrib v0.6.0 (Beta) 🎉

The OpenTelemetry Collector Contrib contains everything in the [opentelemetry-collector release](https://github.com/open-telemetry/opentelemetry-collector/releases/tag/v0.6.0) (be sure to check the release notes here as well!). Check out the [Getting Started Guide](https://opentelemetry.io/docs/collector/getting-started/) for deployment and configuration information.

### 🛑 Breaking changes 🛑

- Removed `jaegarlegacy` (#397) and `zipkinscribe` receivers (#410)
- `kubeletstats` receiver: Renamed `k8s.pod.namespace` pod label to `k8s.namespace.name` and `k8s.container.name` container label to `container.name`

### 🚀 New components 🚀

- Processors
  - `metricstransform` renames/aggregates within individual metrics (#376) and allow changing the data type between int and float (#402)

### 💡 Enhancements 💡

- `awsxray` exporter: Use `peer.service` as segment name when set. (#385)
- `splunk` exporter: Add trace exports support (#359, #399)
- Build and publish Windows MSI (#408) and DEB/RPM Linux packages (#405)

### 🧰 Bug fixes 🧰

- `kubeletstats` receiver:
  - Fixed NPE for newly created pods (#404)
  - Updated to latest change in the ReceiverFactoryOld interface (#401)
  - Fixed logging and self reported metrics (#357)
- `awsxray` exporter: Only convert SQL information for SQL databases. (#379)
- `resourcedetection` processor: Correctly obtain machine-type info from gce metadata (#395)
- `k8scluster` receiver: Fix container resource metrics (#416)

## v0.5.0

Released 01-07-2020

# 🎉 OpenTelemetry Collector Contrib v0.5.0 (Beta) 🎉

The OpenTelemetry Collector Contrib contains everything in the [opentelemetry-collector release](https://github.com/open-telemetry/opentelemetry-collector/releases/tag/v0.5.0) (be sure to check the release notes here as well!). Check out the [Getting Started Guide](https://opentelemetry.io/docs/collector/getting-started/) for deployment and configuration information.

### 🚀 New components 🚀

- Processors
  - `resourcedetection` to automatically detect the resource based on the configured set of detectors (#309)

### 💡 Enhancements 💡

- `kubeletstats` receiver: Support for ServiceAccount authentication (#324)
- `signalfx` exporter and receiver
  - Add SignalFx metric token passthrough and config option (#325)
  - Set default endpoint of `signalfx` receiver to `:9943` (#351)
- `awsxray` exporter: Support aws plugins EC2/ECS/Beanstalk (#343)
- `sapm` exporter and receiver: Add SAPM access token passthrough and config option (#349)
- `k8s` processor: Add metrics support (#358)
- `k8s` observer: Separate annotations from labels in discovered pods (#363)

### 🧰 Bug fixes 🧰

- `honeycomb` exporter: Remove shared use of libhoney from goroutines (#305)

## v0.4.0

Released 17-06-2020

# 🎉 OpenTelemetry Collector Contrib v0.4.0 (Beta) 🎉

The OpenTelemetry Collector Contrib contains everything in the [opentelemetry-collector release](https://github.com/open-telemetry/opentelemetry-collector/releases/tag/v0.4.0) (be sure to check the release notes here as well!). Check out the [Getting Started Guide](https://opentelemetry.io/docs/collector/getting-started/) for deployment and configuration information.

### 🛑 Breaking changes 🛑

  - `signalfx` exporter `url` parameter changed to `ingest_url` (no impact if only using `realm` setting)

### 🚀 New components 🚀

- Receivers
  - `receiver_creator` to create receivers at runtime (#145), add observer support to receiver_creator (#173), add rules support (#207), add dynamic configuration values (#235)
  - `kubeletstats` receiver (#237)
  - `prometheus_simple` receiver (#184)
  - `kubernetes-cluster` receiver (#175)
  - `redis` receiver (#138)
- Exporters
  - `alibabacloudlogservice` exporter (#259)
  - `SplunkHEC` metrics exporter (#246)
  - `elastic` APM exporter (#240)
  - `newrelic` exporter (#229)
- Extensions
  - `k8s` observer (#185)

### 💡 Enhancements 💡

- `awsxray` exporter
  - Use X-Ray convention of segment name == service name (#282)
  - Tweak xray export to improve rendering of traces and improve parity (#241)
  - Add handling for spans received with nil attributes (#212)
- `honeycomb` exporter
  - Use SendPresampled (#291)
  - Add span attributes as honeycomb event fields (#271)
  - Support resource labels in Honeycomb exporter (#20)
- `k8s` processor
  - Add support of Pod UID extraction to k8sprocessor (#219)
  - Use `k8s.pod.ip` to record resource IP instead of just `ip` (#183)
  - Support same authentication mechanism as other kubernetes components do (#307)
- `sapm` exporter: Add TLS for SAPM and SignalFx receiver (#215)
- `signalfx` exporter
  - Add metric metadata syncer to SignalFx exporter (#231)
  - Add TLS for SAPM and SignalFx receiver (#215)
- `stackdriver` exporter: Add support for resource mapping in config (#163)

### 🧰 Bug fixes 🧰

- `awsxray` exporter: Wrap bad request errors for proper handling by retry queue (#205)
- `lightstep` exporter: Ensure Lightstep exporter doesnt crash on nil node (#250)
- `sapm` exporter: Do not break Jaeger traces before sending downstream (#193)
- `k8s` processor: Ensure Jaeger spans work in passthrough mode (262)

## 🧩 Components 🧩

### Receivers

| Traces | Metrics |
|:-------:|:-------:|
| Jaeger Legacy | Carbon |
| SAPM (SignalFx APM) | Collectd |
| Zipkin Scribe | K8s Cluster |
| | Redis |
| |  SignalFx |
| | Simple Prometheus |
| | Wavefront |

### Processors

- K8s

### Exporters

| Commercial | Community |
|:------------:|:-----------:|
| Alibaba Cloud Log Service | Carbon |
| AWS X-ray | Elastic |
| Azure Monitor | Jaeger Thrift |
| Honeycomb | Kinesis |
| Lightstep |
| New Relic |
| SAPM (SignalFx APM) |
| SignalFx (Metrics) |
| Splunk HEC |
| Stackdriver (Google) |

### Extensions

- Observer
  - K8s

## v0.3.0 Beta

Released 2020-03-30

### Breaking changes

-  Make prometheus receiver config loading strict. #697
Prometheus receiver will now fail fast if the config contains unused keys in it.

### Changes and fixes

- Enable best effort serve by default of Prometheus Exporter (https://github.com/orijtech/prometheus-go-metrics-exporter/pull/6)
- Fix null pointer exception in the logging exporter #743
- Remove unnecessary condition to have at least one processor #744
- Updated Honeycomb exported to `honeycombio/opentelemetry-exporter-go v0.3.1`

### Features

Receivers / Exporters:

* AWS X-Ray
* Carbon
* CollectD
* Honeycomb
* Jaeger
* Kinesis
* LightStep
* OpenCensus
* OpenTelemetry
* SAPM
* SignalFx
* Stackdriver
* Wavefront
* Zipkin
* Zipkin Scribe


Processors:

* Attributes
* Batch
* Memory Limiter
* Queued Retry
* Resource
* Sampling
* Span
* Kubernetes

Extensions:

* Health Check
* Performance Profiler
* zPages


## v0.2.8

Released 2020-03-25

Alpha v0.2.8 of OpenTelemetry Collector Contrib.

- Implemented OTLP receiver and exporter.
- Added ability to pass config to the service programmatically (useful for custom builds).
- Improved own metrics / observability.


## v0.2.7

Released 2020-03-17

### Self-Observability
- New command-line switch to control legacy and new metrics. Users are encouraged
to experiment and migrate to the new metrics.
- Improved error handling on shutdown.


### Processors
- Fixed passthrough mode k8sprocessor.
- Added `HASH` action to attribute processor.

### Receivers and Exporters
- Added Honeycomb exporter.
- Added LightStep exporter.
- Added regular expression for Carbon receiver, allowing the metric name to be broken into proper label keys and values.
- Updated Stackdriver exporter to use a new batch API.


## v0.2.6 Alpha

Released 2020-02-18

### Self-Observability
- Updated metrics prefix to `otelcol` and expose command line argument to modify the prefix value.
- Batch dropped span now emits zero when no spans are dropped.

### Processors
- Extended Span processor to have include/exclude span logic.
- Ability to choose strict or regexp matching for include/exclude filters.

### Receivers and Exporters
- Added Carbon receiver and exporter.
- Added Wavefront receiver.


## v0.0.5 Alpha

Released 2020-01-30

- Regexp-based filtering of span names.
- Ability to extract attributes from span names and rename span.
- File exporter for debugging.
- Span processor is now enabled by default.

## v0.0.1 Alpha

Released 2020-01-11

First release of OpenTelemetry Collector Contrib.


[v0.3.0]: https://github.com/open-telemetry/opentelemetry-collector-contrib/compare/v0.2.8...v0.3.0
[v0.2.8]: https://github.com/open-telemetry/opentelemetry-collector-contrib/compare/v0.2.7...v0.2.8
[v0.2.7]: https://github.com/open-telemetry/opentelemetry-collector-contrib/compare/v0.2.6...v0.2.7
[v0.2.6]: https://github.com/open-telemetry/opentelemetry-collector-contrib/compare/v0.0.5...v0.2.6
[v0.0.5]: https://github.com/open-telemetry/opentelemetry-collector-contrib/compare/v0.0.1...v0.0.5
[v0.0.1]: https://github.com/open-telemetry/opentelemetry-collector-contrib/tree/v0.0.1<|MERGE_RESOLUTION|>--- conflicted
+++ resolved
@@ -50,6 +50,7 @@
 - `exporter/awsemfexporter:`: Fix dead links in README.md. (#11027)
 - `googlecloudexporter`: Fix (self-obs) point_count metric calculation, concurrent map write panic, and dropped log attributes (#11051)
 - `signalfxexporter`: Event Type is a required field, if not set, set it to `unknown` to prevent signalfx ingest from dropping it (#11121)
+- `prometheusreceiver`: validate that combined metric points (e.g. histograms) have the same timestamp (#9385)
 
 ## v0.53.0
 
@@ -87,9 +88,6 @@
 - `tanzuobservabilityexporter`: Improve how negative values in exponential histograms are handled. (#10135)
 - `dynatraceexporter`: Ensure min is always less than or equal to mean and max is always greater or equal to mean for histogram estimation. (#10257)
 - `resourcedetectionprocessor`: GCP resource detector now properly detects zone/region on GKE (#10347)
-<<<<<<< HEAD
-- `prometheusreceiver`: validate that combined metric points (e.g. histograms) have the same timestamp (#9385)
-=======
 - `resourcedetectionprocessor`: GCP resource detector no longer fails to detect resource when using workload identity (#10486)
 - `tailsamplingprocessor`: Fix composite sampler with inverse policy
 - `awsprometheusremotewriteexporter`: Fix signing of empty request bodies. (#10578)
@@ -98,7 +96,6 @@
 - `statsdreceiver`: Update the lastIntervalTime for Counter metrics (#9919)
 - `resourcedetectionprocessor`: GCP resource detector now correctly detects region on Google App Engine standard (#10814)
 - `apachereceiver`: Update units to follow semconv (#10587)
->>>>>>> 07213679
 
 ## v0.52.0
 
