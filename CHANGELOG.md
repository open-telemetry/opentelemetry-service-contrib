# Changelog

## Unreleased

## 💡 Enhancements 💡

- `dynatraceexporter`: Write error logs using plugin logger (#7360)
- `tanzuobservabilityexporter`: Turn on metrics exporter (#7281)
- `attributesprocessor` `resourceprocessor`: Add `from_context` value source
- `resourcedetectionprocessor`: check cluster config to verify resource is on aws for eks resources (#7186)
- `awscloudwatchlogsexporter`: enable awscloudwatchlogsexporter which accepts and exports log data (#7297)
- `translator/prometheusremotewrite`: add a new module to help translate data from OTLP to Prometheus Remote Write (#7240)
- `jmxreceiver`: Added `additional_jars` configuration option to launch JMX Metric Gatherer JAR with extended `CLASSPATH` (#7378)
- `awscontainerinsightreceiver`: add full pod name when configured to AWS Container Insights Receiver (#7415)
- `hostreceiver/loadscraper`: Migrate the scraper to the mdatagen metrics builder (#7288)
- `awsecscontainermetricsreceiver`: Rename attributes to follow semantic conventions (#7425)
- `datadogexporter`: Always map conventional attributes to tags (#7185)
- `mysqlreceiver`: Add golden files for integration test (#7303)
- `nginxreceiver`: Standardize integration test (#7515)
- `mysqlreceiver`: Update to use mdatagen v2 (#7507)
- `postgresqlreceiver`: Add integration tests (#7501)
- `apachereceiver`: Add integration test (#7517)
- `mysqlreceiver`: Use scrapererror to report errors (#7513)
- `postgresreceiver`: Update to mdatagen v2 (#7503)
<<<<<<< HEAD
- `datadogexporter`: Fix traces exporter's initialization log (#7564)
=======
- `nginxreceiver`: Update to mdatagen v2 (#7549)
>>>>>>> 58ac7ff8

## 🛑 Breaking changes 🛑

- `resourcedetectionprocessor`: Update `os.type` attribute values according to semantic conventions (#7544)

## 🚀 New components 🚀

## 🧰 Bug fixes 🧰

- `resourcedetectionprocessor`: fix `meta` allow list excluding keys with nil values (#7424)
- `postgresqlreceiver`: Fix issue where empty metrics could be returned after failed connection (#7502)
- `resourcetotelemetry`: Ensure resource attributes are added to summary
  and exponential histogram data points. (#7523)

## Deprecations

- Deprecated otel_to_hec_fields.name setting from splunkhec exporter. (#7560)

## v0.43.0

## 💡 Enhancements 💡

- `coralogixexporter`: First implementation of Coralogix Exporter (#6816)
- `cloudfoundryreceiver`: Enable Cloud Foundry client (#7060)
- `elasticsearchexporter`: add elasticsearchexporter to the components exporter list (#6002)
- `elasticsearchreceiver`: Add metric metadata (#6892)
- `elasticsearchreceiver`: Use same metrics as JMX receiver for JVM metrics (#7160)
- `elasticsearchreceiver`: Implement scraping logic (#7174)
- `datadogexporter`: Add http.status_code tag to trace stats (#6889)
- `datadogexporter`: Add configuration option to use OTel span name into the Datatog resource name (#6611)
- `mongodbreceiver`: Add initial client code to the component (#7125)
- `tanzuobservabilityexporter`: Support delta histograms (#6897)
- `awscloudwatchlogsexporter`: Use cwlogs package to export logs (#7152)
- `mysqlreceiver`: Add the receiver to available components (#7078)
- `tanzuobservabilityexporter`: Documentation for the memory_limiter configuration (#7164)
- `dynatraceexporter`: Do not shut down exporter when metrics ingest module is temporarily unavailable (#7161)
- `mongodbreceiver`: Add metric metadata (#7163)
- `mongodbreceiver`: Add metric scraping (#7175)
- `postgresqlreceiver`: add the receiver to available components (#7079)
- `rabbitmqreceiver`: Add scraper logic (#7299)
- `tanzuobservability exporter`: Support summary metrics (#7121)
- `mongodbatlasreceiver`: Add retry and backoff to HTTP client (#6943)
- Use Jaeger gRPC instead of Thrift in the docker-compose example (#7243)
- `tanzuobservabilityexporter`: Support exponential histograms (#7127)
- `receiver_creator`: Log added and removed endpoint env structs (#7248)
- `prometheusreceiver`: Use the OTLP data conversion path by default. (#7282)
  - Use `--feature-gates=-receiver.prometheus.OTLPDirect` to re-enable the 
    OpenCensus conversion path.
- `extension/observers`: Correctly set image and tag on container endpoints (#7279)
- `tanzuobservabilityexporter`: Document how to enable memory_limiter (#7286)
- `hostreceiver/networkscraper`: Migrate the scraper to the mdatagen metrics builder (#7048)
- `hostmetricsreceiver`: Add MuteProcessNameError config flag to mute specific error reading process executable (#7176)
- `scrapertest`: Improve comparison logic (#7305)
- `hostmetricsreceiver`: add `cpu_average` option for load scraper to report the average cpu load (#6999)
- `scrapertest`: Add comparison option to ignore specific attributes (#6519)
- `tracegen`: Add option to pass in custom headers to export calls via command line (#7308)
- `tracegen`: Provide official container images (#7179)
- `scrapertest`: Add comparison function for pdata.Metrics (#7400)

## 🛑 Breaking changes 🛑

- `tanzuobservabilityexporter`: Remove status.code
- `tanzuobservabilityexporter`: Use semantic conventions for status.message (#7126) 
- `k8sattributesprocessor`: Move `kube` and `observability` packages to `internal` folder (#7159)
- `k8sattributesprocessor`: Unexport processor `Option`s (#7311)
- `zookeeperreceiver`: Refactored metrics to have correct units, types, and combined some metrics via attributes. (#7280)
- `prometheusremotewriteexporter`: `PRWExporter` struct and `NewPRWExporter()`
  function are now unexported. (#TBD)
- `newrelicexporter` marked as deprecated (#7284)

## 🚀 New components 🚀

- `rabbitmqreceiver`: Establish codebase for RabbitMQ metrics receiver (#7239)
- Add `basicauth` extension (#7167)
- `k8seventsreceiver`: Implement core logic (#6885)

## 🧰 Bug fixes 🧰

- `k8sattributeprocessor`: Parse IP out of net.Addr to correctly tag k8s.pod.ip (#7077)
- `k8sattributeprocessor`: Process IP correctly for net.Addr instances that are not typed (#7133)
- `mdatagen`: Fix validation of `enabled` field in metadata.yaml (#7166)
- `elasticsearch`: Fix timestamp for each metric being startup time (#7255)
- `prometheusremotewriteexporter`: Fix index out of range panic caused by expiring metrics (#7149)
- `resourcedetection`: Log the error when checking for ec2metadata availability (#7296) 

## v0.42.0

## 💡 Enhancements 💡

- `couchbasereceiver`: Add couchbase client (#7122)
- `couchdbreceiver`: Add couchdb scraper (#7131)
- `couchdbreceiver`: Add couchdb client (#6880)
- `elasticsearchreceiver`: Implement scraper client (#7019)
- `couchdbreceiver`: Add metadata metrics (#6878)
- `prometheusremotewriteexporter`: Handling Staleness flag from OTLP (#6679)
- `prometheusexporter`: Handling Staleness flag from OTLP (#6805)
- `prometheusreceiver`: Set OTLP no-data-present flag for stale scraped metrics. (#7043)
- `mysqlreceiver`: Add Integration test (#6916)
- `datadogexporter`: Add compatibility with ECS Fargate semantic conventions (#6670)
- `k8s_observer`: discover k8s.node endpoints (#6820)
- `redisreceiver`: Add missing description fields to keyspace metrics (#6940)
- `redisreceiver`: Set start timestamp uniformly for gauge and sum metrics (#6941)
- `kafkaexporter`: Allow controlling Kafka acknowledgment behaviour  (#6301)
- `lokiexporter`: Log the first part of the http body on failed pushes to loki (#6946)
- `resourcedetectionprocessor`: add the [consul](https://www.consul.io/) detector (#6382)
- `awsemfexporter`: refactor cw_client logic into separate `cwlogs` package (#7072)

## 🛑 Breaking changes 🛑

- `memcachedreceiver`: Update metric names (#6594)
- `memcachedreceiver`: Fix some metric units and value types (#6895)
- `sapm` receiver: Use Jaeger status values instead of OpenCensus (#6682)
- `jaeger` receiver/exporter: Parse/set Jaeger status with OTel spec values (#6682)
- `awsecscontainermetricsreceiver`: remove tag from `container.image.name` (#6436)
- `k8sclusterreceiver`: remove tag from `container.image.name` (#6436)

## 🚀 New components 🚀

- `ecs_task_observer`: Discover running containers in AWS ECS tasks (#6894)
- `mongodbreceiver`: Establish codebase for MongoDB metrics receiver (#6972)
- `couchbasereceiver`: Establish codebase for Couchbase metrics receiver (#7046)
- `dbstorage`: New experimental dbstorage extension (#7061)

## 🧰 Bug fixes 🧰

- `ecstaskobserver`: Fix "Incorrect conversion between integer types" security issue (#6939)
- Fix typo in "direction" metrics attribute description (#6949)
- `zookeeperreceiver`: Fix issue where receiver could panic during shutdown (#7020)
- `prometheusreceiver`: Fix metadata fetching when metrics differ by trimmable suffixes (#6932)
- Sanitize URLs being logged (#7021)
- `prometheusreceiver`: Fix start time tracking for long scrape intervals (#7053)
- `signalfxexporter`: Don't use syscall to avoid compilation errors on some platforms (#7062)
- `tailsamplingprocessor`: Add support for new policies as composite sub-policies (#6975)

## 💡 Enhancements 💡

- `lokiexporter`: add complete log record to body (#6619)
- `k8sclusterreceiver` add `container.image.tag` attribute (#6436)
- `spanmetricproccessor`: use an LRU cache for the cached Dimensions key-value pairs (#2179)
- `skywalkingexporter`: add skywalking metrics exporter (#6528)
- `deltatorateprocessor`: add int counter support (#6982)
- `filestorageextension`: document default values (#7022)
- `redisreceiver`: Migrate the scraper to the mdatagen metrics builder (#6938)  

## v0.41.0

## 🛑 Breaking changes 🛑

- None

## 🚀 New components 🚀

- `asapauthextension` (#6627)
- `mongodbatlasreceiver` (#6367)

## 🧰 Bug fixes 🧰

- `filestorageextension`: fix panic when configured directory cannot be accessed (#6103)
- `hostmetricsreceiver`: fix set of attributes for system.cpu.time metric (#6422)
- `k8sobserver`: only record pod endpoints for running pods (#5878)
- `mongodbatlasreceiver`: fix attributes fields in metadata.yaml (#6440)
- `prometheusexecreceiver`: command line processing on Windows (#6145)
- `spanmetricsprocessor`: fix exemplars support (#6140)
-  Remap arm64 to aarch64 on rpm/deb packages (#6635)

## 💡 Enhancements 💡

- `datadogexporter`: do not use attribute localhost-like hostnames (#6477)
- `datadogexporter`: retry per network call (#6412)
- `datadogexporter`: take hostname into account for cache (#6223)
- `exporter/lokiexporter`: adding a feature for loki exporter to encode JSON for log entry (#5846)
- `googlecloudspannerreceiver`: added fallback to ADC for database connections. (#6629)
- `googlecloudspannerreceiver`: added parsing only distinct items for sample lock request label. (#6514)
- `googlecloudspannerreceiver`: added request tag label to metadata config for top query stats. (#6475)
- `googlecloudspannerreceiver`: added sample lock requests label to the top lock stats metrics. (#6466)
- `googlecloudspannerreceiver`: added transaction tag label to metadata config for top transaction stats. (#6433)
- `groupbyattrsprocessor`: added support for metrics signal (#6248)
- `hostmetricsreceiver`: ensure SchemaURL is set (#6482)
- `kubeletstatsreceiver`: add support for read-only kubelet endpoint (#6488)
- `mysqlreceiver`: enable native authentication (#6628)
- `mysqlreceiver`: remove requirement for password on MySQL (#6479)
- `receiver/prometheusreceiver`: do not add host.name to metrics from localhost/unspecified targets (#6476)
- `spanmetricsprocessor`: add setStatus operation (#5886)
- `splunkhecexporter`: remove duplication of host.name attribute (#6527)
- `tanzuobservabilityexporter`: add consumer for sum metrics. (#6385)
- Update log-collection library to v0.23.0 (#6593)

## v0.40.0

## 🛑 Breaking changes 🛑

- `tencentcloudlogserviceexporter`: change `Endpoint` to `Region` to simplify configuration (#6135)

## 🚀 New components 🚀

- Add `memcached` receiver (#5839)

## 🧰 Bug fixes 🧰

- Fix token passthrough for HEC (#5435)
- `datadogexporter`: Fix missing resource attributes default mapping when resource_attributes_as_tags: false (#6359)
- `tanzuobservabilityexporter`: Log and report missing metric values. (#5835)
- `mongodbatlasreceiver`: Fix metrics metadata (#6395)

## 💡 Enhancements 💡

- `awsprometheusremotewrite` exporter: Improve error message when failing to sign request
- `mongodbatlas`: add metrics (#5921)
- `healthcheckextension`: Add path option (#6111)
- Set unprivileged user to container image (#6380)
- `k8sclusterreceiver`: Add allocatable type of metrics (#6113)
- `observiqexporter`: Allow Dialer timeout to be configured (#5906)
- `routingprocessor`: remove broken debug log fields (#6373)
- `prometheusremotewriteexporter`: Add exemplars support (#5578) 
- `fluentforwardreceiver`: Convert attributes with nil value to AttributeValueTypeEmpty (#6630)

## v0.39.0

## 🛑 Breaking changes 🛑

- `httpdreceiver` renamed to `apachereceiver` to match industry standards (#6207)
- `tencentcloudlogserviceexporter` change `Endpoint` to `Region` to simplify configuration (#6135)

## 🚀 New components 🚀

- Add `postgresqlreceiver` config and factory (#6153)
- Add TencentCloud LogService exporter `tencentcloudlogserviceexporter` (#5722)
- Restore `jaegerthrifthttpexporter` (#5666)
- Add `skywalkingexporter` (#5690, #6114)

## 🧰 Bug fixes 🧰

- `datadogexporter`: Improve cumulative metrics reset detection using `StartTimestamp` (#6120)
- `mysqlreceiver`: Address issues in shutdown function (#6239)
- `tailsamplingprocessor`: End go routines during shutdown (#5693)
- `googlecloudexporter`: Update google cloud exporter to correctly close the metric exporter (#5990)
- `statsdreceiver`: Fix the summary point calculation (#6155)
- `datadogexporter` Correct default value for `send_count_sum_metrics` (#6130)

## 💡 Enhancements 💡

- `datadogexporter`: Increase default timeout to 15 seconds (#6131)
- `googlecloudspannerreceiver`: Added metrics cardinality handling for Google Cloud Spanner receiver (#5981, #6148, #6229)
- `mysqlreceiver`: Mysql add support for different protocols (#6138)
- `bearertokenauthextension`: Added support of Bearer Auth for HTTP Exporters (#5962)
- `awsxrayexporter`: Fallback to rpc.method for segment operation when aws.operation missing (#6231)
- `healthcheckextension`: Add new health check feature for collector pipeline (#5643)
- `datadogexporter`: Always add current hostname (#5967)
- `k8sattributesprocessor`: Add code to fetch all annotations and labels by specifying key regex (#5780)
- `datadogexporter`: Do not rely on collector to resolve envvar when possible to resolve them (#6122)
- `datadogexporter`: Add container tags to attributes package (#6086)
- `datadogexporter`: Preserve original TraceID (#6158)
- `prometheusreceiver`: Enhance prometheus receiver logger to determine errors, test real e2e usage (#5870)
- `awsxrayexporter`: Added support for AWS AppRunner origin (#6141)

## v0.38.0

## 🛑 Breaking changes 🛑

- `datadogexporter` Make distributions the default histogram export option. (#5885)
- `redisreceiver` Update Redis receiver's metric names. (#5837)
- Remove `scraperhelper` from contrib, use the core version. (#5826)

## 🚀 New components 🚀

- `googlecloudspannerreceiver` Added implementation of Google Cloud Spanner receiver. (#5727)
- `awsxrayproxy` Wire up awsxrayproxy extension. (#5747)
- `awscontainerinsightreceiver` Enable AWS Container Insight receiver. (#5960)

## 🧰 Bug fixes 🧰

- `statsdreceiver`: fix start timestamp / temporality for counters. (#5714)
- Fix security issue related to github.com/tidwall/gjson. (#5936)
- `datadogexporter` Fix cumulative histogram handling in distributions mode (#5867)
- `datadogexporter` Skip nil sketches (#5925)

## 💡 Enhancements 💡

- Extend `kafkareceiver` configuration capabilities. (#5677)
- Convert `mongodbatlas` receiver to use scraperhelper. (#5827)
- Convert `dockerstats` receiver to use scraperhelper. (#5825)
- Convert `podman` receiver to use scraperhelper. (#5822)
- Convert `redisreceiver` to use scraperhelper. (#5796)
- Convert `kubeletstats` receiver to use scraperhelper. (#5821)
- `googlecloudspannerreceiver` Migrated Google Cloud Spanner receiver to scraper approach. (#5868)
- `datadogexporter` Use a `Consumer` interface for decoupling from zorkian's package. (#5315)
- `mdatagen` - Add support for extended metric descriptions (#5688)
- `signalfxexporter` Log datapoints option. (#5689)
- `cumulativetodeltaprocessor`: Update cumulative to delta. (#5772)
- Update configuration default values in log receivers docs. (#5840)
- `fluentforwardreceiver`: support more complex fluent-bit objects. (#5676)
- `datadogexporter` Remove spammy logging. (#5856)
- `datadogexporter` Remove obsolete report_buckets config. (#5858)
- Improve performance of metric expression matcher. (#5864)
- `tanzuobservabilityexporter` Introduce metricsConsumer and gaugeMetricConsumer. (#5426)
- `awsxrayexporter` rpc.system has priority to determine aws namespace. (#5833)
- `tailsamplingprocessor` Add support for composite sampling policy to the tailsampler. (#4958)
- `kafkaexporter` Add support for AWS_MSK_IAM SASL Auth (#5763)
- Refactor the client Authenticators  for the new "ClientAuthenticator" interfaces (#5905)
- `mongodbatlasreceiver` Add client wrapper for MongoDB Atlas support (#5386)
- `redisreceiver` Update Redis config options (#5861)
- `routingprocessor`: allow routing for all signals (#5869)
- `extension/observer/docker` add ListAndWatch to observer (#5851)

## v0.37.1

## 🧰 Bug fixes 🧰

- Fixes a problem with v0.37.0 which contained dependencies on v0.36.0 components. They should have been updated to v0.37.0.

## v0.37.0

## 🚀 New components 🚀

- [`journald` receiver](https://github.com/open-telemetry/opentelemetry-collector-contrib/tree/main/receiver/journaldreceiver) to parse Journald events from systemd journal using the [opentelemetry-log-collection](https://github.com/open-telemetry/opentelemetry-log-collection) library

## 🛑 Breaking changes 🛑

- Remove squash on configtls.TLSClientSetting for splunkhecexporter (#5541)
- Remove squash on configtls.TLSClientSetting for elastic components (#5539)
- Remove squash on configtls.TLSClientSetting for observiqexporter (#5540)
- Remove squash on configtls.TLSClientSetting for AWS components (#5454)
- Move `k8sprocessor` to `k8sattributesprocessor`.
- Rename `k8s_tagger` configuration `k8sattributes`.
- filelog receiver: use empty value for `SeverityText` field instead of `"Undefined"` (#5423)
- Rename `configparser.ConfigMap` to `config.Map`
- Rename `pdata.AggregationTemporality*` to `pdata.MetricAggregationTemporality*`
- Remove deprecated `batchpertrace` package/module (#5380)

## 💡 Enhancements 💡

- `k8sattributes` processor: add container metadata enrichment (#5467, #5572)
- `resourcedetection` processor: Add an option to force using hostname instead of FQDN (#5064)
- `dockerstats` receiver: Move docker client into new shared `internal/docker` (#4702)
- `spanmetrics` processor:
  - Add exemplars to metrics (#5263)
  - Support resource attributes in metrics dimensions (#4624)
- `filter` processor:
  - Add log filtering by `regexp` type filters (#5237)
  - Add record level log filtering (#5418)
- `dynatrace` exporter: Handle non-gauge data types (#5056)
- `datadog` exporter:
  - Add support for exporting histograms as sketches (#5082)
  - Scrub sensitive information from errors (#5575)
  - Add option to send instrumentation library metadata tags with metrics (#5431)
- `podman` receiver: Add `api_version`, `ssh_key`, and `ssh_passphrase` config options (#5430)
- `signalfx` exporter:
  - Add `max_connections` config option (#5432)
  - Add dimension name to log when value > 256 chars (#5258)
  - Discourage setting of endpoint path (#4851)
- `kubeletstats` receiver: Convert to pdata instead of using OpenCensus (#5458)
- `tailsampling` processor: Add `invert_match` config option to `string_attribute` policy (#4393)
- `awsemf` exporter: Add a feature flag in UserAgent for AWS backend to monitor the adoptions (#5178)
- `splunkhec` exporter: Handle explicitly NaN and Inf values (#5581)
- `hostmetrics` receiver:
  - Collect more process states in processes scraper (#4856)
  - Add device label to paging scraper (#4854)
- `awskinesis` exporter: Extend to allow for dynamic export types (#5440)

## 🧰 Bug fixes 🧰

- `datadog` exporter:
  - Fix tags on summary and bucket metrics (#5416)
  - Fix cache key generation for cumulative metrics (#5417)
- `resourcedetection` processor: Fix failure to start collector if at least one detector returns an error (#5242)
- `prometheus` exporter: Do not record obsreport calls (#5438)
- `prometheus` receiver: Metric type fixes to match Prometheus functionality (#4865)
- `sentry` exporter: Fix sentry tracing (#4320)
- `statsd` receiver: Set quantiles for metrics (#5647)

## v0.36.0

## 🛑 Breaking changes 🛑

- `filter` processor: The configs for `logs` filter processor have been changed to be consistent with the `metrics` filter processor. (#4895)
- `splunk_hec` receiver: 
  - `source_key`, `sourcetype_key`, `host_key` and `index_key` have now moved under `hec_metadata_to_otel_attrs` (#4726)
  - `path` field on splunkhecreceiver configuration is removed: We removed the `path` attribute as any request going to the Splunk HEC receiver port should be accepted, and added the `raw_path` field to explicitly map the path accepting raw HEC data. (#4951)
- feat(dynatrace): tags is deprecated in favor of default_dimensions (#5055)

## 💡 Enhancements 💡

- `filter` processor: Add ability to `include` logs based on resource attributes in addition to excluding logs based on resource attributes for strict matching. (#4895)
- `kubelet` API: Add ability to create an empty CertPool when the system run environment is windows
- `JMX` receiver: Allow JMX receiver logging level to be configured (#4898)
- `datadog` exporter: Export histograms as in OpenMetrics Datadog check (#5065)
- `dockerstats` receiver: Set Schema URL (#5239)
- Rename memorylimiter -> memorylimiterprocessor (#5262)
- `awskinesis` exporter: Refactor AWS kinesis exporter to be synchronous  (#5248)

## v0.35.0

## 🛑 Breaking changes 🛑

- Rename configparser.Parser to configparser.ConfigMap (#5070)
- Rename TelemetryCreateSettings -> TelemetrySettings (#5169)

## 💡 Enhancements 💡

- chore: update influxdb exporter and receiver (#5058)
- chore(dynatrace): use payload limit from api constants (#5077)
- Add documentation for filelog's new force_flush_period parameter (#5066)
- Reuse the gzip reader with a sync.Pool (#5145)
- Add a trace observer when splunkhecreceiver is used for logs (#5063)
- Remove usage of deprecated pdata.AttributeValueMapToMap (#5174)
- Podman Stats Receiver: Receiver and Metrics implementation (#4577)

## 🧰 Bug fixes 🧰

- Use staleness markers generated by prometheus, rather than making our own (#5062)
- `datadogexporter` exporter: skip NaN and infinite values (#5053)

## v0.34.0

## 🚀 New components 🚀

- [`cumulativetodelta` processor](https://github.com/open-telemetry/opentelemetry-collector-contrib/tree/main/processor/cumulativetodeltaprocessor) to convert cumulative sum metrics to cumulative delta

- [`file` exporter](https://github.com/open-telemetry/opentelemetry-collector-contrib/tree/main/exporter/fileexporter) from core repository ([#3474](https://github.com/open-telemetry/opentelemetry-collector/issues/3474))
- [`jaeger` exporter](https://github.com/open-telemetry/opentelemetry-collector-contrib/tree/main/exporter/jaegerexporter) from core repository ([#3474](https://github.com/open-telemetry/opentelemetry-collector/issues/3474))
- [`kafka` exporter](https://github.com/open-telemetry/opentelemetry-collector-contrib/tree/main/exporter/kafkaexporter) from core repository ([#3474](https://github.com/open-telemetry/opentelemetry-collector/issues/3474))
- [`opencensus` exporter](https://github.com/open-telemetry/opentelemetry-collector-contrib/tree/main/exporter/opencensusexporter) from core repository ([#3474](https://github.com/open-telemetry/opentelemetry-collector/issues/3474))
- [`prometheus` exporter](https://github.com/open-telemetry/opentelemetry-collector-contrib/tree/main/exporter/prometheusexporter) from core repository ([#3474](https://github.com/open-telemetry/opentelemetry-collector/issues/3474))
- [`prometheusremotewrite` exporter](https://github.com/open-telemetry/opentelemetry-collector-contrib/tree/main/exporter/prometheusremotewriteexporter) from core repository ([#3474](https://github.com/open-telemetry/opentelemetry-collector/issues/3474))
- [`zipkin` exporter](https://github.com/open-telemetry/opentelemetry-collector-contrib/tree/main/exporter/zipkinexporter) from core repository ([#3474](https://github.com/open-telemetry/opentelemetry-collector/issues/3474))
- [`attribute` processor](https://github.com/open-telemetry/opentelemetry-collector-contrib/tree/main/processor/attributeprocessor) from core repository ([#3474](https://github.com/open-telemetry/opentelemetry-collector/issues/3474))
- [`filter` processor](https://github.com/open-telemetry/opentelemetry-collector-contrib/tree/main/processor/filterprocessor) from core repository ([#3474](https://github.com/open-telemetry/opentelemetry-collector/issues/3474))
- [`probabilisticsampler` processor](https://github.com/open-telemetry/opentelemetry-collector-contrib/tree/main/processor/probabilisticsamplerprocessor) from core repository ([#3474](https://github.com/open-telemetry/opentelemetry-collector/issues/3474))
- [`resource` processor](https://github.com/open-telemetry/opentelemetry-collector-contrib/tree/main/processor/resourceprocessor) from core repository ([#3474](https://github.com/open-telemetry/opentelemetry-collector/issues/3474))
- [`span` processor](https://github.com/open-telemetry/opentelemetry-collector-contrib/tree/main/processor/spanprocessor) from core repository ([#3474](https://github.com/open-telemetry/opentelemetry-collector/issues/3474))
- [`hostmetrics` receiver](https://github.com/open-telemetry/opentelemetry-collector-contrib/tree/main/receiver/hostmetricsreceiver) from core repository ([#3474](https://github.com/open-telemetry/opentelemetry-collector/issues/3474))
- [`jaeger` receiver](https://github.com/open-telemetry/opentelemetry-collector-contrib/tree/main/receiver/jaegerreceiver) from core repository ([#3474](https://github.com/open-telemetry/opentelemetry-collector/issues/3474))
- [`kafka` receiver](https://github.com/open-telemetry/opentelemetry-collector-contrib/tree/main/receiver/kafkareceiver) from core repository ([#3474](https://github.com/open-telemetry/opentelemetry-collector/issues/3474))
- [`opencensus` receiver](https://github.com/open-telemetry/opentelemetry-collector-contrib/tree/main/receiver/opencensusreceiver) from core repository ([#3474](https://github.com/open-telemetry/opentelemetry-collector/issues/3474))
- [`prometheus` receiver](https://github.com/open-telemetry/opentelemetry-collector-contrib/tree/main/receiver/prometheusreceiver) from core repository ([#3474](https://github.com/open-telemetry/opentelemetry-collector/issues/3474))
- [`zipkin` receiver](https://github.com/open-telemetry/opentelemetry-collector-contrib/tree/main/receiver/zipkinreceiver) from core repository ([#3474](https://github.com/open-telemetry/opentelemetry-collector/issues/3474))
- [`bearertokenauth` extension](https://github.com/open-telemetry/opentelemetry-collector-contrib/tree/main/extension/bearertokenauthextension) from core repository ([#3474](https://github.com/open-telemetry/opentelemetry-collector/issues/3474))
- [`healthcheck` extension](https://github.com/open-telemetry/opentelemetry-collector-contrib/tree/main/extension/healthcheckextension) from core repository ([#3474](https://github.com/open-telemetry/opentelemetry-collector/issues/3474))
- [`oidcauth` extension](https://github.com/open-telemetry/opentelemetry-collector-contrib/tree/main/extension/oidcauthextension) from core repository ([#3474](https://github.com/open-telemetry/opentelemetry-collector/issues/3474))
- [`pprof` extension](https://github.com/open-telemetry/opentelemetry-collector-contrib/tree/main/extension/pprofextension) from core repository ([#3474](https://github.com/open-telemetry/opentelemetry-collector/issues/3474))
- [`testbed`](https://github.com/open-telemetry/opentelemetry-collector-contrib/tree/main/testbed) from core repository ([#3474](https://github.com/open-telemetry/opentelemetry-collector/issues/3474))

## 💡 Enhancements 💡

- `tailsampling` processor: Add new policy `probabilistic` (#3876)

## v0.33.0

# 🎉 OpenTelemetry Collector Contrib v0.33.0 (Beta) 🎉

The OpenTelemetry Collector Contrib contains everything in the [opentelemetry-collector release](https://github.com/open-telemetry/opentelemetry-collector/releases/tag/v0.32.0) (be sure to check the release notes here as well!). Check out the [Getting Started Guide](https://opentelemetry.io/docs/collector/getting-started/) for deployment and configuration information.

## 🚀 New components 🚀

- [`cumulativetodelta` processor](https://github.com/open-telemetry/opentelemetry-collector-contrib/tree/main/processor/cumulativetodeltaprocessor) to convert cumulative sum metrics to cumulative delta

## 💡 Enhancements 💡

- Collector contrib has now full support for metrics proto v0.9.0.

## v0.32.0

# 🎉 OpenTelemetry Collector Contrib v0.32.0 (Beta) 🎉

This release is marked as "bad" since the metrics pipelines will produce bad data.

- See https://github.com/open-telemetry/opentelemetry-collector/issues/3824

The OpenTelemetry Collector Contrib contains everything in the [opentelemetry-collector release](https://github.com/open-telemetry/opentelemetry-collector/releases/tag/v0.32.0) (be sure to check the release notes here as well!). Check out the [Getting Started Guide](https://opentelemetry.io/docs/collector/getting-started/) for deployment and configuration information.

## 🛑 Breaking changes 🛑

- `splunk_hec` receiver/exporter: `com.splunk.source` field is mapped to `source` field in Splunk instead of `service.name` (#4596)
- `redis` receiver: Move interval runner package to `internal/interval` (#4600)
- `datadog` exporter: Export summary count and sum as monotonic counts (#4605)

## 💡 Enhancements 💡

- `logzio` exporter:
  - New implementation of an in-memory queue to store traces, data compression with gzip, and queue configuration options (#4395)
  - Make `Hclog2ZapLogger` struct and methods private for public go api review (#4431)
- `newrelic` exporter (#4392):
  - Marked unsupported metric as permanent error
  - Force the interval to be valid even if 0
- `awsxray` exporter: Add PHP stacktrace parsing support (#4454)
- `file_storage` extension: Implementation of batch storage API (#4145)
- `datadog` exporter:
  - Skip sum metrics with no aggregation temporality (#4597)
  - Export delta sums as counts (#4609)
- `elasticsearch` exporter: Add dedot support (#4579)
- `signalfx` exporter: Add process metric to translation rules (#4598)
- `splunk_hec` exporter: Add profiling logs support (#4464)
- `awsemf` exporter: Replace logGroup and logStream pattern with metric labels (#4466)

## 🧰 Bug fixes 🧰

- `awsxray` exporter: Fix the origin on ECS/EKS/EB on EC2 cases (#4391)
- `splunk_hec` exporter: Prevent re-sending logs that were successfully sent (#4467)
- `signalfx` exporter: Prefix temporary metric translations (#4394)

## v0.31.0

# 🎉 OpenTelemetry Collector Contrib v0.31.0 (Beta) 🎉

The OpenTelemetry Collector Contrib contains everything in the [opentelemetry-collector release](https://github.com/open-telemetry/opentelemetry-collector/releases/tag/v0.31.0) (be sure to check the release notes here as well!). Check out the [Getting Started Guide](https://opentelemetry.io/docs/collector/getting-started/) for deployment and configuration information.

## 🛑 Breaking changes 🛑

- `influxdb` receiver: Removed `metrics_schema` config option (#4277)

## 💡 Enhancements 💡

- Update to OTLP 0.8.0:
  - Remove use of `IntHistogram` (#4276)
  - Update exporters/receivers for `NumberDataPoint`
- Remove use of deprecated `pdata` slice `Resize()` (#4203, #4208, #4209)
- `awsemf` exporter: Added the option to have a user who is sending metrics from EKS Fargate Container Insights to reformat them to look the same as insights from ECS so that they can be ingested by CloudWatch (#4130)
- `k8scluster` receiver: Support OpenShift cluster quota metrics (#4342)
- `newrelic` exporter (#4278):
  - Requests are now retry-able via configuration option (defaults to retries enabled). Permanent errors are not retried.
  - The exporter monitoring metrics now include an untagged summary metric for ease of use.
  - Improved error logging to include URLs that fail to post messages to New Relic.
- `datadog` exporter: Upscale trace stats when global sampling rate is set (#4213)

## 🧰 Bug fixes 🧰

- `statsd` receiver: Add option to set Counter to be monotonic (#4154)
- Fix `internal/stanza` severity mappings (#4315)
- `awsxray` exporter: Fix the wrong AWS env resource setting (#4384)
- `newrelic` exporter (#4278):
  - Configuration unmarshalling did not allow timeout value to be set to 0 in the endpoint specific section.
  - Request cancellation was not propagated via context into the http request.
  - The queued retry logger is set to a zap.Nop logger as intended.

## v0.30.0

# 🎉 OpenTelemetry Collector Contrib v0.30.0 (Beta) 🎉

The OpenTelemetry Collector Contrib contains everything in the [opentelemetry-collector release](https://github.com/open-telemetry/opentelemetry-collector/releases/tag/v0.30.0) (be sure to check the release notes here as well!). Check out the [Getting Started Guide](https://opentelemetry.io/docs/collector/getting-started/) for deployment and configuration information.

## 🚀 New components 🚀
- `oauth2clientauth` extension: ported from core (#3848)
- `metrics-generation` processor: is now enabled and available (#4047) 

## 🛑 Breaking changes 🛑

- Removed `jaegerthrifthttp` exporter (#4089) 

## 💡 Enhancements 💡

- `tailsampling` processor:
  - Add new policy `status_code` (#3754)
  - Add new tail sampling processor policy: status_code (#3754)
- `awscontainerinsights` receiver:
  - Integrate components and fix bugs for EKS Container Insights (#3846) 
  - Add Cgroup to collect ECS instance metrics for container insights receiver #3875
- `spanmetrics` processor: Support sub-millisecond latency buckets (#4091) 
- `sentry` exporter: Add exception event capture in sentry (#3854)

## v0.29.0

# 🎉 OpenTelemetry Collector Contrib v0.29.0 (Beta) 🎉

The OpenTelemetry Collector Contrib contains everything in the [opentelemetry-collector release](https://github.com/open-telemetry/opentelemetry-collector/releases/tag/v0.29.0) (be sure to check the release notes here as well!). Check out the [Getting Started Guide](https://opentelemetry.io/docs/collector/getting-started/) for deployment and configuration information.

## 🛑 Breaking changes 🛑

- `redis` receiver (#3808)
  - removed configuration `service_name`. Use resource processor or `resource_attributes` setting if using `receivercreator`
  - removed `type` label and set instrumentation library name to `otelcol/redis` as other receivers do

## 💡 Enhancements 💡

- `tailsampling` processor:
  - Add new policy `latency` (#3750)
  - Add new policy `status_code` (#3754)
- `splunkhec` exporter: Include `trace_id` and `span_id` if set (#3850)
- `newrelic` exporter: Update instrumentation naming in accordance with otel spec (#3733)
- `sentry` exporter: Added support for insecure connection with Sentry (#3446)
- `k8s` processor:
  - Add namespace k8s tagger (#3384)
  - Add ignored pod names as config parameter (#3520)
- `awsemf` exporter: Add support for `TaskDefinitionFamily` placeholder on log stream name (#3755)
- `loki` exporter: Add resource attributes as Loki label (#3418)

## 🧰 Bug fixes 🧰

- `datadog` exporter:
  - Ensure top level spans are computed (#3786)
  - Update `env` clobbering behavior (#3851)
- `awsxray` exporter: Fixed filtered attribute translation (#3757)
- `splunkhec` exporter: Include trace and span id if set in log record (#3850)

## v0.28.0

# 🎉 OpenTelemetry Collector Contrib v0.28.0 (Beta) 🎉

The OpenTelemetry Collector Contrib contains everything in the [opentelemetry-collector release](https://github.com/open-telemetry/opentelemetry-collector/releases/tag/v0.28.0) (be sure to check the release notes here as well!). Check out the [Getting Started Guide](https://opentelemetry.io/docs/collector/getting-started/) for deployment and configuration information.

## 🚀 New components 🚀

- `humio` exporter to export data to Humio using JSON over the HTTP [Ingest API](https://docs.humio.com/reference/api/ingest/)
- `udplog` receiver to receives logs from udp using the [opentelemetry-log-collection](https://github.com/open-telemetry/opentelemetry-log-collection) library
- `tanzuobservability` exporter to send traces to [Tanzu Observability](https://tanzu.vmware.com/observability)

## 🛑 Breaking changes 🛑

- `f5cloud` exporter (#3509):
  - Renamed the config 'auth' field to 'f5cloud_auth'. This will prevent a config field name collision when [Support for Custom Exporter Authenticators as Extensions](https://github.com/open-telemetry/opentelemetry-collector/pull/3128) is ready to be integrated.

## 💡 Enhancements 💡

- Enabled Dependabot for Github Actions (#3543)
- Change obsreport helpers for receivers to use the new pattern created in Collector (#3439,#3443,#3449,#3504,#3521,#3548)
- `datadog` exporter:
  - Add logging for unknown or unsupported metric types (#3421)
  - Add collector version tag to internal health metrics (#3394)
  - Remove sublayer stats calc and mutex (#3531)
  - Deduplicate hosts for which we send running metrics (#3539)
  - Add support for summary datatype (#3660)
  - Add datadog span operation name remapping config option (#3444)
  - Update error formatting for error spans that are not exceptions (#3701)
- `nginx` receiver: Update the nginx metrics to more closely align with the conventions (#3420)
- `elasticsearch` exporter: Init JSON encoding support (#3101)
- `jmx` receiver:
  - Allow setting system properties (#3450)
  - Update tested JMX Metric Gatherer release (#3695)
- Refactor components for the Client Authentication Extensions (#3507)
- Remove redundant conversion calls (#3688)
- `storage` extension: Add a `Close` method to Client interface (#3506)
- `splunkhec` exporter: Add `metric_type` as key which maps to the type of the metric (#3696)
- `k8s` processor: Add semantic conventions to k8s-tagger for pod metadata (#3544)
- `kubeletstats` receiver: Refactor kubelet client to internal folder (#3698)
- `newrelic` exporter (#3690):
  - Updates the log level from error to debug when New Relic rate limiting occurs
  - Updates the sanitized api key that is reported via metrics
- `filestorage` extension: Add ability to specify name (#3703)
- `awsemf` exporter: Store the initial value for cumulative metrics (#3425)
- `awskinesis` exporter: Refactor to allow for extended types of encoding (#3655)
- `ecsobserver` extension:
  - Add task definition, ec2, and service fetcher (#3503)
  - Add exporter to convert task to target (#3333)

## 🧰 Bug fixes 🧰

- `awsemf` exporter: Remove delta adjustment from summaries by default (#3408)
- `alibabacloudlogservice` exporter: Sanitize labels for metrics (#3454)
- `statsd` receiver: Fix StatsD drop metrics tags when using summary as observer_type for timer/histogram (#3440)
- `awsxray` exporter: Restore setting of Throttle for HTTP throttle response (#3685)
- `awsxray` receiver: Fix quick start bug (#3653)
- `metricstransform` processor: Check all data points for matching metric label values (#3435)

## v0.27.0

# 🎉 OpenTelemetry Collector Contrib v0.27.0 (Beta) 🎉

The OpenTelemetry Collector Contrib contains everything in the [opentelemetry-collector release](https://github.com/open-telemetry/opentelemetry-collector/releases/tag/v0.27.0) (be sure to check the release notes here as well!). Check out the [Getting Started Guide](https://opentelemetry.io/docs/collector/getting-started/) for deployment and configuration information.

## 🚀 New components 🚀

- `tcplog` receiver to receive logs from tcp using the [opentelemetry-log-collection](https://github.com/open-telemetry/opentelemetry-log-collection) library
- `influxdb` receiver to accept metrics data as [InfluxDB Line Protocol](https://docs.influxdata.com/influxdb/v2.0/reference/syntax/line-protocol/)

## 💡 Enhancements 💡

- `splunkhec` exporter:
  - Include the response in returned 400 errors (#3338)
  - Map summary metrics to Splunk HEC metrics (#3344)
  - Add HEC telemetry (#3260)
- `newrelic` exporter: Include dropped attributes and events counts (#3187)
- `datadog` exporter:
  - Add Fargate task ARN to container tags (#3326)
  - Improve mappings for span kind dd span type (#3368)
- `signalfx` exporter: Add info log for host metadata properties update (#3343)
- `awsprometheusremotewrite` exporter: Add SDK and system information to User-Agent header (#3317)
- `metricstransform` processor: Add filtering capabilities matching metric label values for applying changes (#3201)
- `groupbytrace` processor: Added workers for queue processing (#2902)
- `resourcedetection` processor: Add docker detector (#2775)
- `tailsampling` processor: Support regex on span attribute filtering (#3335)

## 🧰 Bug fixes 🧰

- `datadog` exporter:
  - Update Datadog attributes to tags mapping (#3292)
  - Consistent `hostname` and default metrics behavior (#3286)
- `signalfx` exporter: Handle character limits on metric names and dimensions (#3328)
- `newrelic` exporter: Fix timestamp value for cumulative metrics (#3406)

## v0.26.0

# 🎉 OpenTelemetry Collector Contrib v0.26.0 (Beta) 🎉

The OpenTelemetry Collector Contrib contains everything in the [opentelemetry-collector release](https://github.com/open-telemetry/opentelemetry-collector/releases/tag/v0.26.0) (be sure to check the release notes here as well!). Check out the [Getting Started Guide](https://opentelemetry.io/docs/collector/getting-started/) for deployment and configuration information.

## 🚀 New components 🚀

- `influxdb` exporter to support sending tracing, metrics, and logging data to [InfluxDB](https://www.influxdata.com/products/)

## 🛑 Breaking changes 🛑

- `signalfx` exporter (#3207):
  - Additional metrics excluded by default by signalfx exporter
    - system.disk.io_time
    - system.disk.operation_time
    - system.disk.weighted_io_time
    - system.network.connections
    - system.processes.count
    - system.processes.created

## 💡 Enhancements 💡

- Add default config and systemd environment file support for DEB/RPM packages (#3123)
- Log errors on receiver start/stop failures (#3208)
- `newrelic` exporter: Update API key detection logic (#3212)
- `splunkhec` exporter:
  - Mark permanent errors to avoid futile retries (#3253)
  - Add TLS certs verification (#3204)
- `datadog` exporter:
  - Add env and tag name normalization to trace payloads (#3200)
  - add `ignore_resource`s configuration option (#3245)
- `jmx` receiver: Update for latest snapshot and header support (#3283)
- `awsxray` exporter: Added support for stack trace translation for .NET language (#3280)
- `statsd` receiver: Add timing/histogram for statsD receiver as OTLP summary (#3261)

## 🧰 Bug fixes 🧰

- `awsprometheusremotewrite` exporter:
  - Remove `sending_queue` (#3186)
  - Use the correct default for aws_auth.service (#3161)
  - Identify the Amazon Prometheus region from the endpoint (#3210)
  - Don't panic in case session can't be constructed (#3221)
- `datadog` exporter: Add max tag length (#3185)
- `sapm` exporter: Fix crash when passing the signalfx access token (#3294)
- `newrelic` exporter: Update error conditions (#3322)

## v0.25.0

# 🎉 OpenTelemetry Collector Contrib v0.25.0 (Beta) 🎉

The OpenTelemetry Collector Contrib contains everything in the [opentelemetry-collector release](https://github.com/open-telemetry/opentelemetry-collector/releases/tag/v0.25.0) (be sure to check the release notes here as well!). Check out the [Getting Started Guide](https://opentelemetry.io/docs/collector/getting-started/) for deployment and configuration information.

## 🚀 New components 🚀

- `kafkametricsreceiver` new receiver component for collecting metrics about a kafka cluster - primarily lag and offset. [configuration instructions](receiver/kafkametricsreceiver/README.md)
- `file_storage` extension to read and write data to the local file system (#3087)

## 🛑 Breaking changes 🛑

- `newrelic` exporter (#3091):
  - Removal of common attributes (use opentelemetry collector resource processor to add attributes)
  - Drop support for cumulative metrics being sent to New Relic via a collector

## 💡 Enhancements 💡

- Update `opentelemetry-log-collection` to v0.17.0 for log receivers (#3017)
- `datadog` exporter:
  - Add `peer.service` priority instead of `service.name` (#2817)
  - Improve support of semantic conventions for K8s, Azure and ECS (#2623)
- Improve and batch logs translation for stanza (#2892)
- `statsd` receiver: Add timing/histogram as OTLP gauge (#2973)
- `honeycomb` exporter: Add Retry and Queue settings (#2714)
- `resourcedetection` processor:
  - Add AKS resource detector (#3035)
  - Use conventions package constants for ECS detector (#3171)
- `sumologic` exporter: Add graphite format (#2695)
- Add trace attributes to the log entry for stanza (#3018)
- `splunk_hec` exporter: Send log record name as part of the HEC log event (#3119)
- `newrelic` exporter (#3091):
  - Add support for logs
  - Performance improvements
  - Optimizations to the New Relic payload to reduce payload size
  - Metrics generated for monitoring the exporter
  - Insert Key vs License keys are auto-detected in some cases
  - Collector version information is properly extracted via the application start info parameters

## 🧰 Bug fixes 🧰

- `splunk_hec` exporter: Fix sending log payload with missing the GZIP footer (#3032)
- `awsxray` exporter: Remove propagation of error on shutdown (#2999)
- `resourcedetection` processor:
  - Correctly report DRAGONFLYBSD value (#3100)
  - Fallback to `os.Hostname` when FQDN is not available (#3099)
- `httpforwarder` extension: Do not report ErrServerClosed when shutting down the service (#3173)
- `collectd` receiver: Do not report ErrServerClosed when shutting down the service (#3178)

## v0.24.0

# 🎉 OpenTelemetry Collector Contrib v0.24.0 (Beta) 🎉

The OpenTelemetry Collector Contrib contains everything in the [opentelemetry-collector release](https://github.com/open-telemetry/opentelemetry-collector/releases/tag/v0.24.0) (be sure to check the release notes here as well!). Check out the [Getting Started Guide](https://opentelemetry.io/docs/collector/getting-started/) for deployment and configuration information.

## 🚀 New components 🚀

- `fluentbit` extension and `fluentforward` receiver moved from opentelemetry-collector

## 💡 Enhancements 💡

- Check `NO_WINDOWS_SERVICE` environment variable to force interactive mode on Windows (#2819)
- `resourcedetection `processor:
  - Add task revision to ECS resource detector (#2814)
  - Add GKE detector (#2821)
  - Add Amazon EKS detector (#2820)
  - Add `VMScaleSetName` field to Azure detector (#2890)
- `awsemf` exporter:
  - Add `parse_json_encoded_attr_values` config option to decode json-encoded strings in attribute values (#2827)
  - Add `output_destination` config option to support AWS Lambda (#2720)
- `googlecloud` exporter: Handle `cloud.availability_zone` semantic convention (#2893)
- `newrelic` exporter: Add `instrumentation.provider` to default attributes (#2900)
- Set unprivileged user to container image (#2925)
- `splunkhec` exporter: Add `max_content_length_logs` config option to send log data in payloads less than max content length (#2524)
- `k8scluster` and `kubeletstats` receiver: Replace package constants in favor of constants from conventions in core (#2996)

## 🧰 Bug fixes 🧰

- `spanmetrics` processor:
  - Rename `calls` metric to `calls_total` and set `IsMonotonic` to true (#2837)
  - Validate duplicate dimensions at start (#2844)
- `awsemf` exporter: Calculate delta instead of rate for cumulative metrics (#2512)
- `signalfx` exporter:
  - Remove more unnecessary translation rules (#2889)
  - Implement summary type (#2998)
- `awsxray` exporter: Remove translation to HTTP status from OC status (#2978)
- `awsprometheusremotewrite` exporter: Close HTTP body after RoundTrip (#2955)
- `splunkhec` exporter: Add ResourceAttributes to Splunk Event (#2843)

## v0.23.0

# 🎉 OpenTelemetry Collector Contrib v0.23.0 (Beta) 🎉

The OpenTelemetry Collector Contrib contains everything in the [opentelemetry-collector release](https://github.com/open-telemetry/opentelemetry-collector/releases/tag/v0.23.0) (be sure to check the release notes here as well!). Check out the [Getting Started Guide](https://opentelemetry.io/docs/collector/getting-started/) for deployment and configuration information.

## 🚀 New components 🚀

- `groupbyattrs` processor to group the records by provided attributes
- `dotnetdiagnostics` receiver to read metrics from .NET processes

## 🛑 Breaking changes 🛑

- `stackdriver` exporter marked as deprecated and renamed to `googlecloud`
- Change the rule expression in receiver creator for matching endpoints types from `type.port`, `type.hostport` and `type.pod` to `type == "port"`, `type == "hostport"` and `type == "pod"` (#2661)

## 💡 Enhancements 💡

- `loadbalancing` exporter: Add support for logs (#2470)
- `sumologic` exporter: Add carbon formatter (#2562)
- `awsecscontainermetrics` receiver: Add new metric for stopped container (#2383)
- `awsemf` exporter:
  - Send EMF logs in batches (#2572)
  - Add prometheus type field for CloudWatch compatibility (#2689)
- `signalfx` exporter:
  - Add resource attributes to events (#2631)
  - Add translation rule to drop dimensions (#2660)
  - Remove temporary host translation workaround (#2652)
  - Remove unnecessary default translation rules (#2672)
  - Update `exclude_metrics` option so that the default exclude rules can be overridden by setting the option to `[]` (#2737)
- `awsprometheusremotewrite` exporter: Add support for given IAM roles (#2675)
- `statsd` receiver: Change to use OpenTelemetry type instead of OpenCensus type (#2733)
- `resourcedetection` processor: Add missing entries for `cloud.infrastructure_service` (#2777)

## 🧰 Bug fixes 🧰

- `dynatrace` exporter: Serialize each datapoint into separate line (#2618)
- `splunkhec` exporter: Retain all otel attributes (#2712)
- `newrelic` exporter: Fix default metric URL (#2739)
- `googlecloud` exporter: Add host.name label if hostname is present in node (#2711)

## v0.22.0

# 🎉 OpenTelemetry Collector Contrib v0.22.0 (Beta) 🎉

The OpenTelemetry Collector Contrib contains everything in the [opentelemetry-collector release](https://github.com/open-telemetry/opentelemetry-collector/releases/tag/v0.22.0) (be sure to check the release notes here as well!). Check out the [Getting Started Guide](https://opentelemetry.io/docs/collector/getting-started/) for deployment and configuration information.

## 🚀 New components 🚀

- `filelog` receiver to tail and parse logs from files using the [opentelemetry-log-collection](https://github.com/open-telemetry/opentelemetry-log-collection) library

## 💡 Enhancements 💡

- `dynatrace` exporter: Send metrics to Dynatrace in chunks of 1000 (#2468)
- `k8s` processor: Add ability to associate metadata tags using pod UID rather than just IP (#2199)
- `signalfx` exporter:
  - Add statusCode to logging field on dimension client (#2459)
  - Add translation rules for `cpu.utilization_per_core` (#2540)
  - Updates to metadata handling (#2531)
  - Calculate extra network I/O metrics (#2553)
  - Calculate extra disk I/O metrics (#2557)
- `statsd` receiver: Add metric type label and `enable_metric_type` option (#2466)
- `sumologic` exporter: Add support for carbon2 format (#2562)
- `resourcedetection` processor: Add Azure detector (#2372)
- `k8scluster` receiver: Use OTel conventions for metadata (#2530)
- `newrelic` exporter: Multi-tenant support for sending trace data and performance enhancements (#2481)
- `stackdriver` exporter: Enable `retry_on_failure` and `sending_queue` options (#2613)
- Use standard way to convert from time.Time to proto Timestamp (#2548)

## 🧰 Bug fixes 🧰

- `signalfx` exporter:
  - Fix calculation of `network.total` metric (#2551)
  - Correctly convert dimensions on metadata updates (#2552)
- `awsxray` exporter and receiver: Fix the type of content_length (#2539)
- `resourcedetection` processor: Use values in accordance to semantic conventions for AWS (#2556)
- `awsemf` exporter: Fix concurrency issue (#2571)

## v0.21.0

# 🎉 OpenTelemetry Collector Contrib v0.21.0 (Beta) 🎉

The OpenTelemetry Collector Contrib contains everything in the [opentelemetry-collector release](https://github.com/open-telemetry/opentelemetry-collector/releases/tag/v0.21.0) (be sure to check the release notes here as well!). Check out the [Getting Started Guide](https://opentelemetry.io/docs/collector/getting-started/) for deployment and configuration information.

## 🚀 New components 🚀

- `loki` exporter to export data via HTTP to Loki

## 🛑 Breaking changes 🛑

- `signalfx` exporter: Allow periods to be sent in dimension keys (#2456). Existing users who do not want to change this functionality can set `nonalphanumeric_dimension_chars` to `_-`

## 💡 Enhancements 💡

- `awsemf` exporter:
  - Support unit customization before sending logs to AWS CloudWatch (#2318)
  - Group exported metrics by labels (#2317)
- `datadog` exporter: Add basic span events support (#2338)
- `alibabacloudlogservice` exporter: Support new metrics interface (#2280)
- `sumologic` exporter:
  - Enable metrics pipeline (#2117)
  - Add support for all types of log body (#2380)
- `signalfx` exporter: Add `nonalphanumeric_dimension_chars` config option (#2442)

## 🧰 Bug fixes 🧰

- `resourcedetection` processor: Fix resource attribute environment variable (#2378)
- `k8scluster` receiver: Fix nil pointer bug (#2450)

## v0.20.0

# 🎉 OpenTelemetry Collector Contrib v0.20.0 (Beta) 🎉

The OpenTelemetry Collector Contrib contains everything in the [opentelemetry-collector release](https://github.com/open-telemetry/opentelemetry-collector/releases/tag/v0.20.0) (be sure to check the release notes here as well!). Check out the [Getting Started Guide](https://opentelemetry.io/docs/collector/getting-started/) for deployment and configuration information.

## 🚀 New components 🚀

- `spanmetrics` processor to aggregate Request, Error and Duration (R.E.D) metrics from span data
- `awsxray` receiver to accept spans in the X-Ray Segment format
- `groupbyattrs` processor to group the records by provided attributes

## 🛑 Breaking changes 🛑

- Rename `kinesis` exporter to `awskinesis` (#2234)
- `signalfx` exporter: Remove `send_compatible_metrics` option, use `translation_rules` instead (#2267)
- `datadog` exporter: Remove default prefix from user metrics (#2308)

## 💡 Enhancements 💡

- `signalfx` exporter: Add k8s metrics to default excludes (#2167)
- `stackdriver` exporter: Reduce QPS (#2191)
- `datadog` exporter:
  - Translate otel exceptions to DataDog errors (#2195)
  - Use resource attributes for metadata and generated metrics (#2023)
- `sapm` exporter: Enable queuing by default (#1224)
- `dynatrace` exporter: Allow underscores anywhere in metric or dimension names (#2219)
- `awsecscontainermetrics` receiver: Handle stopped container's metadata (#2229)
- `awsemf` exporter: Enhance metrics batching in AWS EMF logs (#2271)
- `f5cloud` exporter: Add User-Agent header with version to requests (#2292)

## 🧰 Bug fixes 🧰

- `signalfx` exporter: Reinstate network/filesystem translation rules (#2171)

## v0.19.0

# 🎉 OpenTelemetry Collector Contrib v0.19.0 (Beta) 🎉

The OpenTelemetry Collector Contrib contains everything in the [opentelemetry-collector release](https://github.com/open-telemetry/opentelemetry-collector/releases/tag/v0.19.0) (be sure to check the release notes here as well!). Check out the [Getting Started Guide](https://opentelemetry.io/docs/collector/getting-started/) for deployment and configuration information.

## 🚀 New components 🚀

- `f5cloud` exporter to export metric, trace, and log data to F5 Cloud
- `jmx` receiver to report metrics from a target MBean server in conjunction with the [JMX Metric Gatherer](https://github.com/open-telemetry/opentelemetry-java-contrib/blob/main/contrib/jmx-metrics/README.md)

## 🛑 Breaking changes 🛑

- `signalfx` exporter: The `exclude_metrics` option now takes slice of metric filters instead of just metric names (slice of strings) (#1951)

## 💡 Enhancements 💡

- `datadog` exporter: Sanitize datadog service names (#1982)
- `awsecscontainermetrics` receiver: Add more metadata (#2011)
- `azuremonitor` exporter: Favor RPC over HTTP spans (#2006)
- `awsemf` exporter: Always use float64 as calculated rate (#2019)
- `splunkhec` receiver: Make the HEC receiver path configurable, and use `/*` by default (#2137)
- `signalfx` exporter:
  - Drop non-default metrics and add `include_metrics` option to override (#2145, #2146, #2162)
  - Rename `system.network.dropped_packets` metric to `system.network.dropped` (#2160)
  - Do not filter cloud attributes from dimensions (#2020)
- `redis` receiver: Migrate to pdata metrics #1889

## 🧰 Bug fixes 🧰

- `datadog` exporter: Ensure that version tag is added to trace stats (#2010)
- `loadbalancing` exporter: Rolling update of collector can stop the periodical check of DNS updates (#1798)
- `awsecscontainermetrics` receiver: Change the type of `exit_code` from string to int and deal with the situation when there is no data (#2147)
- `groupbytrace` processor: Make onTraceReleased asynchronous to fix processor overload (#1808)
- Handle cases where the time field of Splunk HEC events is encoded as a String (#2159)

## v0.18.0

# 🎉 OpenTelemetry Collector Contrib v0.18.0 (Beta) 🎉

The OpenTelemetry Collector Contrib contains everything in the [opentelemetry-collector release](https://github.com/open-telemetry/opentelemetry-collector/releases/tag/v0.18.0) (be sure to check the release notes here as well!). Check out the [Getting Started Guide](https://opentelemetry.io/docs/collector/getting-started/) for deployment and configuration information.

## 🚀 New components 🚀

- `sumologic` exporter to send logs and metrics data to Sumo Logic
- `dynatrace` exporter to send metrics to Dynatrace

## 💡 Enhancements 💡

- `datadog` exporter:
  - Add resource attributes to tags conversion feature (#1782)
  - Add Kubernetes conventions for hostnames (#1919)
  - Add container tags to datadog export for container infra metrics in service view (#1895)
  - Update resource naming and span naming (#1861)
  - Add environment variables support for config options (#1897)
- `awsxray` exporter: Add parsing of JavaScript stack traces (#1888)
- `elastic` exporter: Translate exception span events (#1858)
- `signalfx` exporter: Add translation rules to aggregate per core CPU metrics in default translations (#1841)
- `resourcedetection` processor: Gather tags associated with the EC2 instance and add them as resource attributes (#1899)
- `simpleprometheus` receiver: Add support for passing params to the prometheus scrape config (#1949)
- `azuremonitor` exporter: Implement Span status code specification changes - gRPC (#1960)
- `metricstransform` processor: Add grouping option ($1887)
- `alibabacloudlogservice` exporter: Use producer to send data to improve performance (#1981)

## 🧰 Bug fixes 🧰

- `datadog` exporter: Handle monotonic metrics client-side (#1805)
- `awsxray` exporter: Log error when translating span (#1809)

## v0.17.0

# 🎉 OpenTelemetry Collector Contrib v0.17.0 (Beta) 🎉

The OpenTelemetry Collector Contrib contains everything in the [opentelemetry-collector release](https://github.com/open-telemetry/opentelemetry-collector/releases/tag/v0.17.0) (be sure to check the release notes here as well!). Check out the [Getting Started Guide](https://opentelemetry.io/docs/collector/getting-started/) for deployment and configuration information.

## 💡 Enhancements 💡

- `awsemf` exporter: Add collector version to EMF exporter user agent (#1778)
- `signalfx` exporter: Add configuration for trace correlation (#1795)
- `statsd` receiver: Add support for metric aggregation (#1670)
- `datadog` exporter: Improve logging of hostname detection (#1796)

## 🧰 Bug fixes 🧰

- `resourcedetection` processor: Fix ecs detector to not use the default golang logger (#1745)
- `signalfx` receiver: Return 200 when receiver succeed (#1785)
- `datadog` exporter: Use a singleton for sublayer calculation (#1759)
- `awsxray` and `awsemf` exporters: Change the User-Agent content order (#1791)

## v0.16.0

# 🎉 OpenTelemetry Collector Contrib v0.16.0 (Beta) 🎉

The OpenTelemetry Collector Contrib contains everything in the [opentelemetry-collector release](https://github.com/open-telemetry/opentelemetry-collector/releases/tag/v0.16.0) (be sure to check the release notes here as well!). Check out the [Getting Started Guide](https://opentelemetry.io/docs/collector/getting-started/) for deployment and configuration information.

## 🛑 Breaking changes 🛑

- `honeycomb` exporter: Update to use internal data format (#1689)

## 💡 Enhancements 💡

- `newrelic` exporter: Add support for span events (#1643)
- `awsemf` exporter:
  - Add placeholder support in `log_group_name` and `log_stream_name` config (#1623, #1661)
  - Add label matching filtering rule (#1619)
- `resourcedetection` processor: Add new resource detector for AWS Elastic Beanstalk environments (#1585)
- `loadbalancing` exporter:
  - Add sort of endpoints in static resolver (#1692)
  - Allow specifying port when using DNS resolver (#1650)
- Add `batchperresourceattr` helper library that splits an incoming data based on an attribute in the resource (#1694)
- `alibabacloudlogservice` exporter:
  - Add logs exporter (#1609)
  - Change trace type from opencensus to opentelemetry (#1713)
- `datadog` exporter:
  - Improve trace exporter performance (#1706, #1707)
  - Add option to only send metadata (#1723)
- `awsxray` exporter:
  - Add parsing of Python stack traces (#1676)
  - Add collector version to user agent (#1730)

## 🧰 Bug fixes 🧰

- `loadbalancing` exporter:
  - Fix retry queue for exporters (#1687)
  - Fix `periodicallyResolve` for DNS resolver checks (#1678)
- `datadog` exporter: Fix status code handling (#1691)
- `awsxray` exporter:
  - Fix empty traces in X-Ray console (#1709)
  - Stricter requirements for adding http request url (#1729)
  - Fix status code handling for errors/faults (#1740)
- `signalfx` exporter:
  - Split incoming data requests by access token before enqueuing (#1727)
  - Disable retry on 400 and 401, retry with backoff on 429 and 503 (#1672)
- `awsecscontainermetrics` receiver: Improve error handling to fix seg fault (#1738)

## v0.15.0

# 🎉 OpenTelemetry Collector Contrib v0.15.0 (Beta) 🎉

The OpenTelemetry Collector Contrib contains everything in the [opentelemetry-collector release](https://github.com/open-telemetry/opentelemetry-collector/releases/tag/v0.15.0) (be sure to check the release notes here as well!). Check out the [Getting Started Guide](https://opentelemetry.io/docs/collector/getting-started/) for deployment and configuration information.

## 🚀 New components 🚀

- `zookeeper` receiver: Collects metrics from a Zookeeper instance using the `mntr` command
- `loadbalacing` exporter: Consistently exports spans belonging to the same trace to the same backend
- `windowsperfcounters` receiver: Captures the configured system, application, or custom performance counter data from the Windows registry using the PDH interface
- `awsprometheusremotewrite` exporter:  Sends metrics data in Prometheus TimeSeries format to a Prometheus Remote Write Backend and signs each outgoing HTTP request following the AWS Signature Version 4 signing process

## 💡 Enhancements 💡

- `awsemf` exporter:
  - Add `metric_declarations` config option for metric filtering and dimensions (#1503)
  - Add SummaryDataType and remove Min/Max from Histogram (#1584)
- `signalfxcorrelation` exporter: Add ability to translate host dimension (#1561)
- `newrelic` exporter: Use pdata instead of the OpenCensus for traces (#1587)
- `metricstransform` processor:
  - Add `combine` action for matched metrics (#1506)
  - Add `submatch_case` config option to specify case of matched label values (#1640)
- `awsecscontainermetrics` receiver: Extract cluster name from ARN (#1626)
- `elastic` exporter: Improve handling of span status if the status code is unset (#1591)

## 🧰 Bug fixes 🧰

- `awsemf` exporter: Add check for unhandled metric data types (#1493)
- `groupbytrace` processor: Make buffered channel to avoid goroutines leak (#1505)
- `stackdriver` exporter: Set `options.UserAgent` so that the OpenCensus exporter does not override the UA ($1620)

## v0.14.0

# 🎉 OpenTelemetry Collector Contrib v0.14.0 (Beta) 🎉

The OpenTelemetry Collector Contrib contains everything in the [opentelemetry-collector release](https://github.com/open-telemetry/opentelemetry-collector/releases/tag/v0.14.0) (be sure to check the release notes here as well!). Check out the [Getting Started Guide](https://opentelemetry.io/docs/collector/getting-started/) for deployment and configuration information.

## 🚀 New components 🚀

- `datadog` exporter to send metric and trace data to Datadog (#1352)
- `tailsampling` processor moved from core to contrib (#1383)

## 🛑 Breaking changes 🛑

- `jmxmetricsextension` migrated to `jmxreceiver` (#1182, #1357)
- Move signalfx correlation code out of `sapm` to `signalfxcorrelation` exporter (#1376)
- Move Splunk specific utils outside of common (#1306)
- `stackdriver` exporter:
    - Config options `metric_prefix` & `skip_create_metric_descriptor` are now nested under `metric`, see [README](https://github.com/open-telemetry/opentelemetry-collector-contrib/blob/main/exporter/stackdriverexporter/README.md).
    - Trace status codes no longer reflect gRPC codes as per spec changes: open-telemetry/opentelemetry-specification#1067
- `datadog` exporter: Remove option to change the namespace prefix (#1483)

## 💡 Enhancements 💡

- `splunkhec` receiver: Add ability to ingest metrics (#1276)
- `signalfx` receiver: Improve pipeline error handling (#1329)
- `datadog` exporter:
  - Improve hostname resolution (#1285)
  - Add flushing/export of traces and trace-related statistics (#1266)
  - Enable traces on Windows (#1340)
  - Send otel.exporter running metric (#1354)
  - Add tag normalization util method (#1373)
  - Send host metadata (#1351)
  - Support resource conventions for hostnames (#1434)
  - Add version tag extract (#1449)
- Add `batchpertrace` library to split the incoming batch into several batches, one per trace (#1257)
- `statsd` receiver:
  - Add timer support (#1335)
  - Add sample rate support for counter, transfer gauge to double and transfer counter to int only (#1361)
- `awsemf` exporter: Restructure metric translator logic (#1353)
- `resourcedetection` processor:
  - Add EC2 hostname attribute (#1324)
  - Add ECS Resource detector (#1360)
- `sapm` exporter: Add queue settings (#1390)
- `metrictransform` processor: Add metric filter option (#1447)
- `awsxray` exporter: Improve ECS attribute and origin translation (#1428)
- `resourcedetection` processor: Initial system detector (#1405)

## 🧰 Bug fixes 🧰

- Remove duplicate definition of cloud providers with core conventions (#1288)
- `kubeletstats` receiver: Handle nil references from the kubelet API (#1326)
- `awsxray` receiver:
  - Add kind type to root span to fix the empty parentID problem (#1338)
  - Fix the race condition issue (#1490)
- `awsxray` exporter:
  - Setting the tlsconfig InsecureSkipVerify using NoVerifySSL (#1350)
  - Drop invalid xray trace id (#1366)
- `elastic` exporter: Ensure span name is limited (#1371)
- `splunkhec` exporter: Don't send 'zero' timestamps to Splunk HEC (#1157)
- `stackdriver` exporter: Skip processing empty metrics slice (#1494)

## v0.13.0

# 🎉 OpenTelemetry Collector Contrib v0.13.0 (Beta) 🎉

The OpenTelemetry Collector Contrib contains everything in the [opentelemetry-collector release](https://github.com/open-telemetry/opentelemetry-collector/releases/tag/v0.13.0) (be sure to check the release notes here as well!). Check out the [Getting Started Guide](https://opentelemetry.io/docs/collector/getting-started/) for deployment and configuration information.

## 💡 Enhancements 💡

- `sapm` exporter:
  - Enable queuing by default (#1224)
  - Add SignalFx APM correlation (#1205)
  - Make span source attribute and destination dimension names configurable (#1286)
- `signalfx` exporter:
  - Pass context to the http client requests (#1225)
  - Update `disk.summary_utilization` translation rule to accommodate new labels (#1258)
- `newrelic` exporter: Add `span.kind` attribute (#1263)
- `datadog` exporter:
  - Add Datadog trace translation helpers (#1208)
  - Add API key validation (#1216)
- `splunkhec` receiver: Add the ability to ingest logs (#1268)
- `awscontainermetrics` receiver: Report `CpuUtilized` metric in percentage (#1283)
- `awsemf` exporter: Only calculate metric rate for cumulative counter and avoid SingleDimensionRollup for metrics with only one dimension (#1280)

## 🧰 Bug fixes 🧰

- Make `signalfx` exporter a metadata exporter (#1252)
- `awsecscontainermetrics` receiver: Check for empty network rate stats and set zero (#1260)
- `awsemf` exporter: Remove InstrumentationLibrary dimension in CloudWatch EMF Logs if it is undefined (#1256)
- `awsxray` receiver: Fix trace/span id transfer (#1264)
- `datadog` exporter: Remove trace support for Windows for now (#1274)
- `sapm` exporter: Correlation enabled check inversed (#1278)

## v0.12.0

# 🎉 OpenTelemetry Collector Contrib v0.12.0 (Beta) 🎉

The OpenTelemetry Collector Contrib contains everything in the [opentelemetry-collector release](https://github.com/open-telemetry/opentelemetry-collector/releases/tag/v0.12.0) (be sure to check the release notes here as well!). Check out the [Getting Started Guide](https://opentelemetry.io/docs/collector/getting-started/) for deployment and configuration information.

## 🚀 New components 🚀

- `awsemf` exporter to support exporting metrics to AWS CloudWatch (#498, #1169)
- `http_forwarder` extension that forwards HTTP requests to a specified target (#979, #1014, #1150)
- `datadog` exporter that sends metric and trace data to Datadog (#1142, #1178, #1181, #1212)
- `awsecscontainermetrics` receiver to collect metrics from Amazon ECS Task Metadata Endpoint (#1089, #1148, #1160)

## 💡 Enhancements 💡

- `signalfx` exporter:
  - Add host metadata synchronization (#1039, #1118)
  - Add `copy_dimensions` translator option (#1126)
  - Update `k8s_cluster` metric translations (#1121)
  - Add option to exclude metrics (#1156)
  - Add `avg` aggregation method (#1151)
  - Fallback to host if cloud resource id not found (#1170)
  - Add backwards compatible translation rules for the `dockerstatsreceiver` (#1201)
  - Enable queuing and retries (#1223)
- `splunkhec` exporter:
  - Add log support (#875)
  - Enable queuing and retries (#1222)
- `k8scluster` receiver: Standardize metric names (#1119)
- `awsxray` exporter:
  - Support AWS EKS attributes (#1090)
  - Store resource attributes in X-Ray segments (#1174)
- `honeycomb` exporter:
  - Add span kind to the event sent to Honeycomb (#474)
  - Add option to adjust the sample rate using an attribute on the span (#1162)
- `jmxmetrics` extension: Add subprocess manager to manage child java processes (#1028)
- `elastic` exporter: Initial metrics support (#1173)
- `k8s` processor: Rename default attr names for label/annotation extraction (#1214)
- Add common SignalFx host id extraction (#1100)
- Allow MSI upgrades (#1165)

## 🧰 Bug fixes 🧰

- `awsxray` exporter: Don't set origin to EC2 when not on AWS (#1115)

## v0.11.0

# 🎉 OpenTelemetry Collector Contrib v0.11.0 (Beta) 🎉

The OpenTelemetry Collector Contrib contains everything in the [opentelemetry-collector release](https://github.com/open-telemetry/opentelemetry-collector/releases/tag/v0.11.0) (be sure to check the release notes here as well!). Check out the [Getting Started Guide](https://opentelemetry.io/docs/collector/getting-started/) for deployment and configuration information.

## 🚀 New components 🚀
- add `dockerstats` receiver as top level component (#1081)
- add `tracegen` utility (#956)

## 💡 Enhancements 💡
- `stackdriver` exporter: Allow overriding client options via config (#1010)
- `k8scluster` receiver: Ensure informer caches are synced before initial data sync (#842)
- `elastic` exporter: Translate `deployment.environment` resource attribute to Elastic APM's semantically equivalent `service.environment` (#1022)
- `k8s` processor: Add logs support (#1051)
- `awsxray` exporter: Log response error with zap (#1050)
- `signalfx` exporter
  - Add dimensions to renamed metrics (#1041)
  - Add translation rules for `disk_ops.total` and `disk_ops.pending` metrics (#1082)
  - Add event support (#1036)
- `kubeletstats` receiver: Cache detailed PVC labels to reduce API calls (#1052)
- `signalfx` receiver: Add event support (#1035)

## v0.10.0

# 🎉 OpenTelemetry Collector Contrib v0.10.0 (Beta) 🎉

The OpenTelemetry Collector Contrib contains everything in the [opentelemetry-collector release](https://github.com/open-telemetry/opentelemetry-collector/releases/tag/v0.10.0) (be sure to check the release notes here as well!). Check out the [Getting Started Guide](https://opentelemetry.io/docs/collector/getting-started/) for deployment and configuration information.

## 🚀 New components 🚀
- add initial docker stats receiver, without sourcing in top level components (#495)
- add initial jmx metrics extension structure, without sourcing in top level components (#740)
- `routing` processor for routing spans based on HTTP headers (#907)
- `splunkhec` receiver to receive Splunk HEC metrics, traces and logs (#840)
- Add skeleton for `http_forwarder` extension that forwards HTTP requests to a specified target (#979)

## 💡 Enhancements 💡
- `stackdriver` exporter
  - Add timeout parameter (#835)
  - Add option to configurably set UserAgent string (#758)
- `signalfx` exporter
  - Reduce memory allocations for big batches processing (#871)
  - Add AWSUniqueId and gcp_id generation (#829)
  - Calculate cpu.utilization compatibility metric (#839, #974, #954)
- `metricstransform` processor: Replace `{{version}}` in label values (#876)
- `resourcedetection` processor: Logs Support (#970)
- `statsd` receiver: Add parsing for labels and gauges (#903)

## 🧰 Bug fixes 🧰
- `k8s` processor
  - Wrap metrics before sending further down the pipeline (#837)
  - Fix setting attributes on metrics passed from agent (#836)
- `awsxray` exporter: Fix "pointer to empty string" is not omitted bug (#830)
- `azuremonitor` exporter: Treat UNSPECIFIED span kind as INTERNAL (#844)
- `signalfx` exporter: Remove misleading warnings (#869)
- `newrelic` exporter: Fix panic if service name is empty (#969)
- `honeycomb` exporter: Don't emit default proc id + starttime (#972)

## v0.9.0

# 🎉 OpenTelemetry Collector Contrib v0.9.0 (Beta) 🎉

The OpenTelemetry Collector Contrib contains everything in the [opentelemetry-collector release](https://github.com/open-telemetry/opentelemetry-collector/releases/tag/v0.9.0) (be sure to check the release notes here as well!). Check out the [Getting Started Guide](https://opentelemetry.io/docs/collector/getting-started/) for deployment and configuration information.

## 🛑 Breaking changes 🛑
- Remove deprecated `lightstep` exporter (#828)

## 🚀 New components 🚀
- `statsd` receiver for ingesting StatsD messages (#566)

## 💡 Enhancements 💡
- `signalfx` exporter
   - Add disk usage translations (#760)
   - Add disk utilization translations (#782)
   - Add translation rule to drop redundant metrics (#809)
- `kubeletstats` receiver
  - Sync available volume metadata from /pods endpoint (#690)
  - Add ability to collect detailed data from PVC (#743)
- `awsxray` exporter: Translate SDK name/version into xray model (#755)
- `elastic` exporter: Translate semantic conventions to Elastic destination fields (#671)
- `stackdriver` exporter: Add point count metric (#757)
- `awsxray` receiver
  - Ported the TCP proxy from the X-Ray daemon (#774)
  - Convert to OTEL trace format (#691)

## 🧰 Bug fixes 🧰
- `kubeletstats` receiver: Do not break down metrics batch (#754)
- `host` observer: Fix issue on darwin where ports listening on all interfaces are not correctly accounted for (#582)
- `newrelic` exporter: Fix panic on missing span status (#775)

## v0.8.0

# 🎉 OpenTelemetry Collector Contrib v0.8.0 (Beta) 🎉

The OpenTelemetry Collector Contrib contains everything in the [opentelemetry-collector release](https://github.com/open-telemetry/opentelemetry-collector/releases/tag/v0.8.0) (be sure to check the release notes here as well!). Check out the [Getting Started Guide](https://opentelemetry.io/docs/collector/getting-started/) for deployment and configuration information.

## 🚀 New components 🚀

- Receivers
  - `prometheusexec` subprocess manager (##499)

## 💡 Enhancements 💡

- `signalfx` exporter
  - Add/Update metric translations (#579, #584, #639, #640, #652, #662)
  - Add support for calculate new metric translator (#644)
  - Add renaming rules for load metrics (#664)
  - Update `container.name` to `k8s.container.name` in default translation rule (#683)
  - Rename working-set and page-fault metrics (#679)
- `awsxray` exporter
  - Translate exception event into xray exception (#577)
  - Add ingestion of X-Ray segments via UDP (#502)
  - Parse Java stacktrace and populate in xray cause (#687)
- `kubeletstats` receiver
  - Add metric_groups option (#648)
  - Set datapoint timestamp in receiver (#661)
  - Change `container.name` label to `k8s.container.name` (#680)
  - Add working-set and page-fault metrics (#666)
  - Add basic support for volume metrics (#667)
- `stackdriver` trace exporter: Move to new interface and pdata (#486)
- `metricstranform` processor: Keep timeseries and points in order after aggregation (#663)
- `k8scluster` receiver: Change `container.spec.name` label to `k8s.container.name` (#681)
- Migrate receiver creator to internal data model (#701)
- Add ec2 support to `resourcedetection` processor (#587)
- Enable timeout, sending queue and retry for SAPM exporter (#707)

## 🧰 Bug fixes 🧰

- `azuremonitor` exporter: Correct HTTP status code success mapping (#588)
- `k8scluster` receiver: Fix owner reference in metadata updates (#649)
- `awsxray` exporter: Fix handling of db system (#697)

## 🚀 New components 🚀

- Skeleton for AWS ECS container metrics receiver (#463)
- `prometheus_exec` receiver (#655)

## v0.7.0

# 🎉 OpenTelemetry Collector Contrib v0.7.0 (Beta) 🎉

The OpenTelemetry Collector Contrib contains everything in the [opentelemetry-collector release](https://github.com/open-telemetry/opentelemetry-collector/releases/tag/v0.7.0) (be sure to check the release notes here as well!). Check out the [Getting Started Guide](https://opentelemetry.io/docs/collector/getting-started/) for deployment and configuration information.

## 🛑 Breaking changes 🛑

- `awsxray` receiver updated to support udp: `tcp_endpoint` config option renamed to `endpoint` (#497)
- TLS config changed for `sapmreceiver` (#488) and `signalfxreceiver` receivers (#488)

## 🚀 New components 🚀

- Exporters
  - `sentry` adds tracing exporter for [Sentry](https://sentry.io/) (#565)
- Extensions
  - `endpoints` observer: adds generic endpoint watcher (#427)
  - `host` observer: looks for listening network endpoints on host (#432)

## 💡 Enhancements 💡

- Update `honeycomb` exporter for v0.8.0 compatibility
- Extend `metricstransform` processor to be able to add a label to an existing metric (#441)
- Update `kubeletstats` metrics according to semantic conventions (#475)
- Updated `awsxray` receiver config to use udp (#497)
- Add `/pods` endpoint support in `kubeletstats` receiver to add extra labels (#569)
- Add metric translation options to `signalfx` exporter (#477, #501, #571, #573)

## 🧰 Bug fixes 🧰

- `azuremonitor` exporter: Mark spanToEnvelope errors as permanent (#500)

## v0.6.0

# 🎉 OpenTelemetry Collector Contrib v0.6.0 (Beta) 🎉

The OpenTelemetry Collector Contrib contains everything in the [opentelemetry-collector release](https://github.com/open-telemetry/opentelemetry-collector/releases/tag/v0.6.0) (be sure to check the release notes here as well!). Check out the [Getting Started Guide](https://opentelemetry.io/docs/collector/getting-started/) for deployment and configuration information.

## 🛑 Breaking changes 🛑

- Removed `jaegarlegacy` (#397) and `zipkinscribe` receivers (#410)
- `kubeletstats` receiver: Renamed `k8s.pod.namespace` pod label to `k8s.namespace.name` and `k8s.container.name` container label to `container.name`

## 🚀 New components 🚀

- Processors
  - `metricstransform` renames/aggregates within individual metrics (#376) and allow changing the data type between int and float (#402)

## 💡 Enhancements 💡

- `awsxray` exporter: Use `peer.service` as segment name when set. (#385)
- `splunk` exporter: Add trace exports support (#359, #399)
- Build and publish Windows MSI (#408) and DEB/RPM Linux packages (#405)

## 🧰 Bug fixes 🧰

- `kubeletstats` receiver:
  - Fixed NPE for newly created pods (#404)
  - Updated to latest change in the ReceiverFactoryOld interface (#401)
  - Fixed logging and self reported metrics (#357)
- `awsxray` exporter: Only convert SQL information for SQL databases. (#379)
- `resourcedetection` processor: Correctly obtain machine-type info from gce metadata (#395)
- `k8scluster` receiver: Fix container resource metrics (#416)

## v0.5.0

Released 01-07-2020

# 🎉 OpenTelemetry Collector Contrib v0.5.0 (Beta) 🎉

The OpenTelemetry Collector Contrib contains everything in the [opentelemetry-collector release](https://github.com/open-telemetry/opentelemetry-collector/releases/tag/v0.5.0) (be sure to check the release notes here as well!). Check out the [Getting Started Guide](https://opentelemetry.io/docs/collector/getting-started/) for deployment and configuration information.

## 🚀 New components 🚀

- Processors
  - `resourcedetection` to automatically detect the resource based on the configured set of detectors (#309)

## 💡 Enhancements 💡

- `kubeletstats` receiver: Support for ServiceAccount authentication (#324)
- `signalfx` exporter and receiver
  - Add SignalFx metric token passthrough and config option (#325)
  - Set default endpoint of `signalfx` receiver to `:9943` (#351)
- `awsxray` exporter: Support aws plugins EC2/ECS/Beanstalk (#343)
- `sapm` exporter and receiver: Add SAPM access token passthrough and config option (#349)
- `k8s` processor: Add metrics support (#358)
- `k8s` observer: Separate annotations from labels in discovered pods (#363)

## 🧰 Bug fixes 🧰

- `honeycomb` exporter: Remove shared use of libhoney from goroutines (#305)

## v0.4.0

Released 17-06-2020

# 🎉 OpenTelemetry Collector Contrib v0.4.0 (Beta) 🎉

The OpenTelemetry Collector Contrib contains everything in the [opentelemetry-collector release](https://github.com/open-telemetry/opentelemetry-collector/releases/tag/v0.4.0) (be sure to check the release notes here as well!). Check out the [Getting Started Guide](https://opentelemetry.io/docs/collector/getting-started/) for deployment and configuration information.

## 🛑 Breaking changes 🛑

  - `signalfx` exporter `url` parameter changed to `ingest_url` (no impact if only using `realm` setting)

## 🚀 New components 🚀

- Receivers
  - `receiver_creator` to create receivers at runtime (#145), add observer support to receiver_creator (#173), add rules support (#207), add dynamic configuration values (#235) 
  - `kubeletstats` receiver (#237) 
  - `prometheus_simple` receiver (#184) 
  - `kubernetes-cluster` receiver (#175) 
  - `redis` receiver (#138)
- Exporters
  - `alibabacloudlogservice` exporter (#259) 
  - `SplunkHEC` metrics exporter (#246)
  - `elastic` APM exporter (#240)
  - `newrelic` exporter (#229) 
- Extensions
  - `k8s` observer (#185) 

## 💡 Enhancements 💡

- `awsxray` exporter
  - Use X-Ray convention of segment name == service name (#282)
  - Tweak xray export to improve rendering of traces and improve parity (#241)
  - Add handling for spans received with nil attributes (#212)
- `honeycomb` exporter
  - Use SendPresampled (#291)
  - Add span attributes as honeycomb event fields (#271)
  - Support resource labels in Honeycomb exporter (#20)
- `k8s` processor
  - Add support of Pod UID extraction to k8sprocessor (#219)
  - Use `k8s.pod.ip` to record resource IP instead of just `ip` (#183)
  - Support same authentication mechanism as other kubernetes components do (#307)
- `sapm` exporter: Add TLS for SAPM and SignalFx receiver (#215)
- `signalfx` exporter
  - Add metric metadata syncer to SignalFx exporter (#231)
  - Add TLS for SAPM and SignalFx receiver (#215)
- `stackdriver` exporter: Add support for resource mapping in config (#163)

## 🧰 Bug fixes 🧰

- `awsxray` exporter: Wrap bad request errors for proper handling by retry queue (#205)
- `lightstep` exporter: Ensure Lightstep exporter doesnt crash on nil node (#250)
- `sapm` exporter: Do not break Jaeger traces before sending downstream (#193)
- `k8s` processor: Ensure Jaeger spans work in passthrough mode (262)

## 🧩 Components 🧩

### Receivers

| Traces | Metrics |
|:-------:|:-------:|
| Jaeger Legacy | Carbon |
| SAPM (SignalFx APM) | Collectd | 
| Zipkin Scribe | K8s Cluster |
| | Redis |
| |  SignalFx | 
| | Simple Prometheus |
| | Wavefront |

### Processors

- K8s

### Exporters

| Commercial | Community |
|:------------:|:-----------:|
| Alibaba Cloud Log Service | Carbon |
| AWS X-ray | Elastic |
| Azure Monitor | Jaeger Thrift |
| Honeycomb | Kinesis |
| Lightstep |
| New Relic |
| SAPM (SignalFx APM) | 
| SignalFx (Metrics) |
| Splunk HEC |
| Stackdriver (Google) |

### Extensions

- Observer
  - K8s

## v0.3.0 Beta

Released 2020-03-30

### Breaking changes

-  Make prometheus receiver config loading strict. #697 
Prometheus receiver will now fail fast if the config contains unused keys in it.

### Changes and fixes

- Enable best effort serve by default of Prometheus Exporter (https://github.com/orijtech/prometheus-go-metrics-exporter/pull/6)
- Fix null pointer exception in the logging exporter #743 
- Remove unnecessary condition to have at least one processor #744 
- Updated Honeycomb exported to `honeycombio/opentelemetry-exporter-go v0.3.1`

### Features

Receivers / Exporters:

* AWS X-Ray
* Carbon
* CollectD
* Honeycomb
* Jaeger
* Kinesis
* LightStep
* OpenCensus
* OpenTelemetry
* SAPM
* SignalFx
* Stackdriver
* Wavefront
* Zipkin
* Zipkin Scribe


Processors:

* Attributes
* Batch
* Memory Limiter
* Queued Retry
* Resource
* Sampling
* Span
* Kubernetes

Extensions:

* Health Check
* Performance Profiler
* zPages


## v0.2.8

Released 2020-03-25

Alpha v0.2.8 of OpenTelemetry Collector Contrib.

- Implemented OTLP receiver and exporter.
- Added ability to pass config to the service programmatically (useful for custom builds).
- Improved own metrics / observability.


## v0.2.7

Released 2020-03-17

### Self-Observability
- New command-line switch to control legacy and new metrics. Users are encouraged
to experiment and migrate to the new metrics.
- Improved error handling on shutdown.


### Processors
- Fixed passthrough mode k8sprocessor.
- Added `HASH` action to attribute processor.

### Receivers and Exporters
- Added Honeycomb exporter.
- Added LightStep exporter.
- Added regular expression for Carbon receiver, allowing the metric name to be broken into proper label keys and values.
- Updated Stackdriver exporter to use a new batch API.


## v0.2.6 Alpha

Released 2020-02-18

### Self-Observability
- Updated metrics prefix to `otelcol` and expose command line argument to modify the prefix value.
- Batch dropped span now emits zero when no spans are dropped.

### Processors
- Extended Span processor to have include/exclude span logic.
- Ability to choose strict or regexp matching for include/exclude filters.

### Receivers and Exporters
- Added Carbon receiver and exporter.
- Added Wavefront receiver.


## v0.0.5 Alpha

Released 2020-01-30

- Regexp-based filtering of span names.
- Ability to extract attributes from span names and rename span.
- File exporter for debugging.
- Span processor is now enabled by default.

## v0.0.1 Alpha

Released 2020-01-11

First release of OpenTelemetry Collector Contrib.


[v0.3.0]: https://github.com/open-telemetry/opentelemetry-collector-contrib/compare/v0.2.8...v0.3.0
[v0.2.8]: https://github.com/open-telemetry/opentelemetry-collector-contrib/compare/v0.2.7...v0.2.8
[v0.2.7]: https://github.com/open-telemetry/opentelemetry-collector-contrib/compare/v0.2.6...v0.2.7
[v0.2.6]: https://github.com/open-telemetry/opentelemetry-collector-contrib/compare/v0.0.5...v0.2.6
[v0.0.5]: https://github.com/open-telemetry/opentelemetry-collector-contrib/compare/v0.0.1...v0.0.5
[v0.0.1]: https://github.com/open-telemetry/opentelemetry-collector-contrib/tree/v0.0.1<|MERGE_RESOLUTION|>--- conflicted
+++ resolved
@@ -22,11 +22,8 @@
 - `apachereceiver`: Add integration test (#7517)
 - `mysqlreceiver`: Use scrapererror to report errors (#7513)
 - `postgresreceiver`: Update to mdatagen v2 (#7503)
-<<<<<<< HEAD
+- `nginxreceiver`: Update to mdatagen v2 (#7549)
 - `datadogexporter`: Fix traces exporter's initialization log (#7564)
-=======
-- `nginxreceiver`: Update to mdatagen v2 (#7549)
->>>>>>> 58ac7ff8
 
 ## 🛑 Breaking changes 🛑
 
