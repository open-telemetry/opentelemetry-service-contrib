# Changelog

## Unreleased

### 🛑 Breaking changes 🛑

- `jmxreceiver`: Remove properties & groovyscript parameters from JMX Receiver. Add ResourceAttributes & LogLevel parameter to supply some of the removed functionality with reduced attack surface (#9685)

### 🚩 Deprecations 🚩

### 🚀 New components 🚀

- `bigipreceiver`: Add implementation of F5 Big-IP Metric Receiver (#9680)
- `expvarreceiver`: Initial work for a receiver designed to scrape `memstats` from Golang applications. (#9747)
- `mezmoexporter`: Add implementation of Mezmo Log exporter (#9743)
- `nsxtreceiver`: Added implementation of NSX-T Metric Receiver (#9568)
- `expvarreceiver`: Add implementation of new receiver. (#10183)

### 💡 Enhancements 💡

- `transformprocessor`: Add transformation of metrics (#10100)
- `transformprocessor`: Include transform processor in components (#10134)
- `kubeletstatsreceiver`: Update receiver to use new Metrics Builder. All emitted metrics remain the same. (#9744)
- `transformprocessor`: Add new `replace_match` and `replace_all_matches` functions (#10132)

### 🧰 Bug fixes 🧰

- `datadogexporter`: add error checks for datadog exporter (#9964)
- `datadogexporter`: Fix host aliases not being properly sent to the Datadog backend (#9748)
- `groupbyattrsprocessor`: copied aggregationtemporality when grouping metrics. (#9088)
- `mongodbreceiver`: Fix issue where receiver startup could hang (#10111)
- `transformprocessor`: Fix issue where metric.aggregation_temporality and metric.is_monotic were not actually gettable or settable (#10197)
<<<<<<< HEAD
- `signalfxexporter`: Emit prometheus compatible histogram/summary to signalfx #10299
  - This behavior can be reverted using the `exporter.signalfxexporter.PrometheusCompatible` featuregate.
=======
- `podmanreceiver`: Container Stats Error structure (#9397)
- `pkg/stanza`: pipeline.Operators() will return a consistently ordered list of operators whenever possible (#9761)
>>>>>>> 1ac6dde1

## v0.51.0

### 🛑 Breaking changes 🛑

- `datadogexporter`: Replace HistogramMode defined as string with enum. (#9589)
- `pkg/translator/signalfx`: Change signalfx translator to expose To/From translator structs. (#9740)
- `transformprocessor`: Add parameter validation to `truncate_all` and `limit` functions.  The `limit` parameter can no longer be negative. (#9783)
- `newrelicexporter` deleted. Use New Relic [native OTLP ingest](https://docs.newrelic.com/docs/more-integrations/open-source-telemetry-integrations/opentelemetry/opentelemetry-setup/) instead. (#9894)
- `k8sclusterreceiver`: Removing `ClusterName` as per https://github.com/kubernetes/apimachinery/commit/430b920312ca0fa10eca95967764ff08f34083a3. (#9885)

### 🚩 Deprecations 🚩

- `exporter/azuremonitor`: Deprecate use of LogRecord.Name as the log envelope category name. There is no replacement. (#9258)
- `processor/k8sattributes`: Deprecate use of k8s.cluster.name metadata parameter (obsolete) (#9968) 

### 🚀 New components 🚀

- `schemaprocessor`: Starting the initial work to allow from translating from semantic convention to another (#8371)
- `saphanareceiver`: Added implementation of SAP HANA Metric Receiver (#8827)
- `logstransformprocessor`: Add implementation of Logs Transform Processor (#9335)

### 💡 Enhancements 💡

- `cmd/mdatagen`: Replace enum attributes values with typed constants (#9683)
- `elasticsearchreceiver`: Update metrics scope name from `otelcol/elasticsearch` 
  to `otelcol/elasticsearchreceiver` (#9757)
- `k8sclusterreceiver`: Validate that k8s API supports a resource before setting up a watcher for it (#9523)
- `internal/stanza`: Add support for `remove` operator (#9524)
- `k8sattributesprocessor`: Support regex capture groups in tag_name (#9525)
- `mongoreceiver`: Update metrics scope name from `otelcol/mongodb` to `otelcol/mongodbreceiver` (#9759)
- `transformprocessor`: Add new `truncation` function to allow truncating string values in maps such as `attributes` or `resource.attributes` (#9546)
- `jmxreceiver`: Communicate with JMX metrics gatherer subprocess via properties file (#9685)
- `datadogexporter`: Add `api.fail_on_invalid_key` to fail fast if api key is invalid (#9426)
- `transformprocessor`: Add support for functions to validate parameters (#9563)
- `googlecloudexporter`: Add GCP cloud logging exporter (#9679)
- `transformprocessor`: Add new `limit` function to allow limiting the number of items in a map, such as the number of attributes in `attributes` or `resource.attributes` (#9552)
- `processor/attributes`: Support attributes set by server authenticator (#9420)
- `datadogexporter`: Experimental support for Exponential Histograms with delta aggregation temporality (#8350)
- `resourcedetectionprocessor`: Add "cname" and "lookup" hostname sources

### 🧰 Bug fixes 🧰

- `k8sclusterreceiver`: Fix the receiver to work with 1.19 and 1.20 k8s API versions (#9523)
- `azuremonitorexporter`: Fix log exporter bug related to incorrectly mapping SpanId (#9579)
- `mysqlreceiver`: Fix attribute values mismatch with its definition (#9688)
- `opencensusreceiver`: Do not report fatal error if err is server closed (#9559).
- `sqlserverreceiver`: Fix the receiver to have integer types on metrics where applicable (#9601)
- `prometheusreceiver`: Fix the memory issue introduced in the 0.49.0 release (#9718)
- `couchdbreceiver`: Fix issue where the receiver would not respect custom metric settings (#9598)
- `nginxreceiver`: Include nginxreceiver in components (#9572)
- `pkg/translator/prometheusremotewrite`: Fix data race when used with other exporters (#9736)
- `examples/demo`: fix baggage not work in trace demo app. (#9418)
- `prometheusreceiver`: Handle the condition where `up` metric value is NaN (#9253)
- `tanzuobservabilityexporter`: Make metrics stanza in config be optional (#9098)
- `filelogreceiver`: Update Kubernetes examples to fix native OTel logs collection issue where 0 length logs cause errors (#9754)
- `logstransformprocessor`: Resolve node ordering to fix intermittent failures (#9761)
- `awsinsightreceiver`: Migrate from `ConfigMapsResourceLock` to `ConfigMapsLeasesResourceLock` as per https://github.com/kubernetes/client-go/commit/276ea3ed979947d7cdd4b3d708862245ddcd8883 (#9885)
- `filelog`, `journald`, `syslog`, `tcplog`, `udplog`: Add support for []string type for converting log record entries (#9887)

## v0.50.0

### 🛑 Breaking changes 🛑

- `stackdriverexporter`: Remove the stackdriver exporter in favor of the identical googlecloud exporter (#9274)
- `filelog`, `journald`, `syslog`, `tcplog`, `udplog`: Remove `preserve_to` field from sub-parsers (#9331)
- `kafkametricsreceiver`: instrumentation name updated from `otelcol/kafkametrics` to `otelcol/kafkametricsreceiver` (#9406)
- `kubeletstatsreceiver`: instrumentation name updated from `kubeletstats` to `otelcol/kubeletstatsreceiver` (#9400)
- `datadogexporter`: Remove `GetHostTags` method from `TagsConfig` struct (#9423)
- `googlecloudexporter`: Graduate the `exporter.googlecloud.OTLPDirect` feature-gate to Beta.  This includes changes to the configuration structure, and many changes to default behavior. (#9471)

### 🚩 Deprecations 🚩

- `cumulativetodeltaprocessor`: Deprecated `metrics` configuration option in favor of `include` and `exclude` (#8952)
- `datadogexporter`: Deprecate `metrics::report_quantiles` in favor of `metrics::summaries::mode` (#8846)
- `datadogexporter`: Deprecate `traces.sample_rate` setting. It was never used anywhere. (#9771)

### 🚀 New components 🚀

- `iisreceiver`: Add implementation of IIS Metric Receiver (#8832)
- `sqlserverreceiver`: Add implementation of SQL Server Metric Receiver (#8398)
- `activedirectorydsreceiver`: Add implementation of Active Directory Domain Services metric receiver (#9359)

### 💡 Enhancements 💡

- `pkg/translator/prometheusremotewrite`: Allow to disable sanitize metric labels (#8270)
- `basicauthextension`: Implement `configauth.ClientAuthenticator` so that the extension can also be used as HTTP client basic authenticator.(#8847)
- `azuremonitorexporter`, `lokiexporter`, `observiqexporter`: Update timestamp processing logic (#9130)
- `cumulativetodeltaprocessor`: add new include/exclude configuration options with regex support (#8952)
- `datadogexporter`: Update deprecation messages to reflect new deprecation plan (#9422)
- `cmd/mdatagen`: Update generated functions to have simple parse function to handle string parsing consistently and limit code duplication across receivers (#7574)
- `attributesprocessor`: Support filter by severity (#9132)
- `transformprocessor`: Add transformation of logs (#9368)
- `datadogexporter`: Add `metrics::summaries::mode` to specify export mode for summaries (#8846)
- `prometheusreceiver`: Add resource attributes for kubernetes resource discovery labels (#9416)

### 🧰 Bug fixes 🧰

- `fluentforwardreceiver`: Release port on shutdown (#9111)
- `prometheusexporter`: Prometheus fails to generate logs when prometheus exporter produced a check exception occurs. (#8949)
- `resourcedetectionprocessor`: Wire docker detector (#9372)
- `kafkametricsreceiver`: The kafkametricsreceiver was changed to connect to kafka during scrape, rather than startup. If kafka is unavailable the receiver will attempt to connect during subsequent scrapes until succcessful (#8817).
- `datadogexporter`: Update Kubernetes example manifest to new executable name. (#9425).
- `riakreceiver`: Fix issue where user configured metric settings were ignored. (#9561)
- `sqlserverreceiver`: Update `sqlserver.transaction_log.growth.count` and `sqlserver.transaction_log.shrink.count` to be monotonic sums. (#9522)

## v0.49.0

### ⚠️ Warning  ⚠️

This release contains an issue in
[Prometheus receiver](https://github.com/open-telemetry/opentelemetry-collector-contrib/tree/main/receiver/prometheusreceiver)
causing 30% memory consumption increase when there is a lot of target churn. The issue is currently being 
investigated and will be fixed in one of the new releases. More details:
https://github.com/open-telemetry/opentelemetry-collector-contrib/issues/9278.

### 🛑 Breaking changes 🛑

- `filelogreceiver`, `journaldreceiver`, `syslogreceiver`, `tcplogreceiver`, `udplogreceiver`:
  - Updated data model to align with stable logs data model, which includes various breaking changes. (#9139, #8835)
    - A detailed [Upgrade Guide](https://github.com/open-telemetry/opentelemetry-log-collection/releases/tag/v0.28.0) is available in the log-collection v0.29.0 release notes.
- `datadogexporter`: Remove `OnlyMetadata` method from `Config` struct (#8980)
- `datadogexporter`: Remove `GetCensoredKey` method from `APIConfig` struct (#8980)
- `mongodbatlasreceiver`: Updated to uses newer metric builder which changed some metric and resource attributes (#9093)
- `dynatraceexporter`: Make `serialization` package `/internal` (#9097)
- `attributesprocessor`: Remove log names from filters (#9131)
- `k8sclusterreceiver`: The `receiver.k8sclusterreceiver.reportCpuMetricsAsDouble` feature gate is now enabled by default (#9367)
  - Users may have to update monitoring for a few Kubernetes cpu metrics, for 
    more details see [feature-gate-configurations](https://github.com/open-telemetry/opentelemetry-collector-contrib/tree/main/receiver/k8sclusterreceiver#feature-gate-configurations).

### 🚩 Deprecations 🚩

- `datadogexporter`: Deprecate `service` setting in favor of `service.name` semantic convention (#8784)
- `datadogexporter`: Deprecate `version` setting in favor of `service.version` semantic convention (#8784)
- `datadogexporter`: Deprecate `env` setting in favor of `deployment.environment` semantic convention (#9017)
- `datadogexporter`: Deprecate `GetHostTags` method from `TagsConfig` struct (#8975)
- `datadogexporter`: Deprecate `tags` setting in favor of `host_metadata::tags` (#9100)
- `datadogexporter`: Deprecate `send_metadata` setting in favor of `host_metadata::enabled` (#9100)
- `datadogexporter`: Deprecate `use_resource_metadata` setting in favor of `host_metadata::hostname_source` (#9100)
- `prometheusexecreceiver`: Deprecate prom_exec receiver (#9058)
- `fluentbitextension`: Deprecate Fluentbit extension (#9062)

### 🚀 New components 🚀

- `riakreceiver`: Riak Metric Receiver (#8548)

### 💡 Enhancements 💡
- `splunkhecexporter`: Add support for batching traces (#8995)
- `hostmetricsreceiver`: Migrate Processes scraper to the Metrics builder (#8855)
- `tanzuobservabilityexporter`: Use resourcetotelemetry helper (#8338)
- Add `make crosslink` target to ensure replace statements are included in `go.mod` for all transitive dependencies within repository (#8822)
- `filestorageextension`: Change bbolt DB settings for better performance (#9004)
- `jaegerremotesamplingextension`: Add local and remote sampling stores (#8818)
- `attributesprocessor`: Add support to filter on log body (#8996)
- `prometheusremotewriteexporter`: Translate resource attributes to the target info metric (#8493)
- `prometheusexporter`: Add `job` and `instance` labels to metrics so they can be scraped with `honor_labels: true` (#9115)
- `podmanreceiver`: Add API timeout configuration option (#9014)
- `cmd/mdatagen`: Add `sem_conv_version` field to metadata.yaml that is used to set metrics SchemaURL (#9010)
- `splunkheceporter`: Add an option to disable log or profiling data (#9065)
- `windowsperfcountersreceiver`: Move code into separate package for use in other windowsperfcounter receivers (#9108)
- `datadogexporter`: Add `host_metadata` configuration section to configure host metadata export (#9100)
- `cmd/mdatagen`: Update documentation generated for attributes to list enumerated values and show the "value" that will be visible on metrics when it is different from the attribute key in metadata.yaml (#8983)
- `routingprocessor`: add option to drop resource attribute used for routing (#8990)

### 🧰 Bug fixes 🧰

- `filestorageextension`: use correct bbolt options for compaction (#9134)
- `hostmetricsreceiver`: Use cpu times for time delta in cpu.utilization calculation (#8857)
- `dynatraceexporter`: Remove overly verbose stacktrace from certain logs (#8989)
- `googlecloudexporter`: fix the `exporter.googlecloud.OTLPDirect` fature-gate, which was not applied when the flag was provided (#9116)
- `signalfxexporter`: Fix bug to enable timeouts for correlating traces and metrics (#9101)
- `windowsperfcountersreceiver`: fix exported values being integers instead of doubles (#9138)
- `prometheusreceiver`: Fix issues with relabelling the `job` and `instance` labels. (#8780)
- `dynatraceexporter`: Continue processing data points after a serialization error. (#9330)

## v0.48.0

### 💡 Enhancements 💡

- `k8seventsreceiver`: Add Api_version and resource_version (#8539)
- `datadogexporter`: Add `metrics::sums::cumulative_monotonic_mode` to specify export mode for cumulative monotonic sums (#8490)
- `dynatraceexporter`: add multi-instance deployment note to README.md (#8848)
- `resourcedetectionprocessor`: Add attribute allowlist (#8547)
- `datadogexporter`:  Metrics payload data and Sketches payload data will be logged if collector is started in debug mode (#8929)
- `cmd/mdatagen`: Add resource attributes definition to metadata.yaml and move `pdata.Metrics` creation to the
  generated code (#8555)

### 🛑 Breaking changes 🛑

- `windowsperfcountersreceiver`: Added metrics configuration (#8376)
- `lokiexporter`: Remove deprecated LogRecord.name field (#8951)
- `splunkhecexporter`: Remove deprecated LogRecord.name field (#8951)

### 🚩 Deprecations 🚩

- `datadogexporter`: Deprecate `OnlyMetadata` method from `Config` struct (#8359)
- `datadogexporter`: Deprecate `GetCensoredKey` method from `APIConfig` struct (#8830)
- `datadogexporter`: Deprecate `metrics::send_monotonic_counter` in favor of `metrics::sums::cumulative_monotonic_mode` (#8490)

### 🚀 New components 🚀

- `sigv4authextension`: Enable component (#8518)

## v0.47.0

### 💡 Enhancements 💡

- `googlecloudexporter`: Add Validate method in config (#8559)
- `attributesprocessor`: Add convert action (#7930)
- `attributesprocessor`: Add metric support (#8111)
- `prometheusremotewriteexporter`: Write-Ahead Log support enabled (#7304)
- `hostreceiver/filesystemscraper`: Add filesystem utilization (#8027)
- `hostreceiver/pagingscraper`: Add paging.utilization (#6221)
- `googlecloudexporter`: [Alpha] Translate metrics directly from OTLP to gcm using the `exporter.googlecloud.OTLPDirect` feature-gate (#7177)
- `simpleprometheusreceiver`: Add support for static labels (#7908)
- `spanmetricsprocessor`: Dropping the condition to replace _ with key_ as __ label is reserved and _ is not (#8057)
- `podmanreceiver`: Add container.runtime attribute to container metrics (#8262)
- `dockerstatsreceiver`: Add container.runtime attribute to container metrics (#8261)
- `tanzuobservabilityexporter`: instrumentation Library and Dropped Counts to Span Tags (#8120)
- `clickhouseexporter`: Implement consume log logic. (#9705)
- `influxdbexporter`: Add support for cumulative, non-monotonic metrics. (#8348)
- `oauth2clientauthextension`: Add support for EndpointParams (#7307)
- Add `NewMetricData` function to `MetricsBuilder` to consistently set instrumentation library name (#8255)
- `googlecloudpubsubreceiver` Added implementation of Google Cloud Pubsub receiver. (#8391)
- `googlecloudpubsubexporter` Added implementation of Google Cloud Pubsub exporter. (#8391)
- `coralogixexporter` Allow exporter timeout to be configured (#7957)
- `prometheusremotewriteexporter` support adding trace id and span id attached to exemplars (#8380)
- `influxdbexporter`: accept histogram metric missing infinity bucket. (#8462)
- `skywalkingreceiver`: Added implementation of Skywalking receiver. (#8549)
- `prometheusreceiver`: Fix staleness bug for histograms and summaries (#8561)

### 🛑 Breaking changes 🛑

- `mongodbatlasreceiver`: rename mislabeled attribute `memory_state` to correct `disk_status` on partition disk metrics (#7747)
- `mongodbatlasreceiver`: Correctly set initial lookback for querying mongodb atlas api (#8246)
- `nginxreceiver`: instrumentation name updated from `otelcol/nginx` to `otelcol/nginxreceiver` (#8255)
- `postgresqlreceiver`: instrumentation name updated from `otelcol/postgresql` to `otelcol/postgresqlreceiver` (#8255)
- `redisreceiver`: instrumentation name updated from `otelcol/redis` to `otelcol/redisreceiver` (#8255)
- `apachereceiver`: instrumentation name updated from `otelcol/apache` to `otelcol/apachereceiver` ()
- `couchdbreceiver`: instrumentation name updated from `otelcol/couchdb` to `otelcol/couchdbreceiver` (#8366)
- `prometheusreceiver` Change resource attributes on metrics: `instance` -> `service.instance.id`, `host.name` -> `net.host.name`,  `port` -> `net.host.port`, `scheme` -> `http.scheme`, `job` removed (#8266)
- `prometheusremotewriteexporter` Use `service.*` resource attributes instead of `job` and `instance` resource attributes when adding job and instance labels to metrics (#8266)
- `mysqlreceiver`: instrumentation name updated from `otel/mysql` to `otelcol/mysqlreceiver` (#8387)
- `zookeeperreceiver`: instrumentation name updated from `otelcol/zookeeper` to `otelcol/zookeeperreceiver` (#8389)
- `coralogixexporter`: Create dynamic subsystem name (#7957)
  - Deprecate configuration changed. Dynamic subsystem name from traces service name property.
- `rabbitmqreceiver`: instrumentation name updated from `otelcol/rabbitmq` to `otelcol/rabbitmqreceiver` (#8400)

### 🧰 Bug fixes 🧰

- `zipkinexporter`: Set "error" tag value when status is set to error (#8187)
- `prometheusremotewriteexporter`: Correctly handle metric labels which collide after sanitization (#8378)
- `prometheusremotewriteexporter`: Drop labels when exemplar attributes exceed the max number of characters (#8379)
- `k8sclusterreceiver`: Add support to enable k8s node and container cpu metrics to be reported as double values (#8245)
  - Use "--feature-gates=receiver.k8sclusterreceiver.reportCpuMetricsAsDouble" to enable reporting node and container
    cpu metrics as a double values.
- `tanzuobservabilityexporter`: Fix a typo in Instrumentation Library name and version tags (#8384)
- `logreceivers`: Fix an issue where receiver would sometimes fail to build using Go 1.18 (#8521)
- `awsxrayreceiver`: Add defaults for optional stack frame parameters (#8790)

### 🚩 Deprecations 🚩

- `datadogexporter`: Deprecate automatic environment variable detection (#8397)

### 🚀 New components 🚀
- `sigv4authextension`: New Component: Sigv4 Authenticator Extension (#8263)

## v0.46.0

### 💡 Enhancements 💡

- `internal/stanza`: Export metrics from Stanza receivers (#8025)
- `hostreceiver/pagingscraper`: Migrate the scraper to the mdatagen metrics builder (#7139)
- Do not drop zero trace/span id spans in the jaeger conversion (#7946)
- Upgrade to use semantic conventions 1.6.1 (#7926)
- `dynatraceexporter`: Validate QueueSettings and perform config validation in Validate() instead (#8020)
- `sapmexporter`: Add validation for `sending_queue` setting (#8023)
- `signalfxexporter`: Add validation for `sending_queue` setting (#8026)
- `internal/stanza`: Add support for arbitrary attribute types (#8081)
- `resourcedetectionprocessor`: Add confighttp.HTTPClientSettings To Resource Detection Config Fixes (#7397)
- `hostmetricsreceiver`: Add cpu.utilization metrics to cpu scrapper (#7130)
- `honeycombexporter`: Add validation for `sending_queue` setting (#8113)
- `routingprocessor`: Expand error handling on failure to build exporters (#8125)
- `skywalkingreceiver`: Add new skywalking receiver component folder and structure (#8107)
- `groupbyattrsprocesor`: Allow empty keys, which allows to use the processor for compaction (#7793)
- `datadogexporter`: Add rbac to example k8s manifest file (#8186)
- `splunkhecexporter`: Add validation for `sending_queue` setting (#8256)

### 🛑 Breaking changes 🛑

- Remove deprecated functions from jaeger translator (#8032)
- `internal/stanza`: Remove `write_to` setting from input operators (#8081)
- `mongodbatlasreceiver`: rename `mongodb.atlas.*` attributes to `mongodb_atlas.*` adhering to naming guidelines. Adding 3 new attributes (#7960)

### 🧰 Bug fixes 🧰

- `prometheusreceiver`: Fix segfault that can occur after receiving stale metrics (#8056)
- `filelogreceiver`: Fix issue where logs could occasionally be duplicated (#8123)
- `prometheusremotewriteexporter`: Fix empty non-string resource attributes (#8116)

### 🚀 New components 🚀

## v0.45.1

### 💡 Enhancements 💡

- `sumologicexporter`: Move validation to Config (#7936)
- `elasticsearchexporter`: Fix crash with batch processor (#7953).
- `splunkhecexporter`: Batch metrics payloads (#7760)
- `tanzuobservabilityexporter`: Add internal SDK metric tag (#7826)
- `hostreceiver/processscraper`: Migrate the scraper to the mdatagen metrics builder (#7287)

### 🧰 Bug fixes 🧰

- `awsprometheusremotewriteexporter`: fix dependencies issue (#7963)

### 🚀 New components 🚀

- `awsfirehose` receiver: Add AWS Kinesis Data Firehose Receiver (#7918)

## v0.45.0

### 💡 Enhancements 💡

- `hostreceiver/filesystemscraper`: Migrate the scraper to the mdatagen metrics builder (#7772)
- `hostreceiver/memoryscraper`: Migrate the scraper to the mdatagen metrics builder (#7312)
- `lokiexporter`: Use record attributes as log labels (#7569)
- `routingprocessor`: Do not err on failure to build exporters (#7423)
- `apachereceiver`: Update to mdatagen v2 (#7573)
- `datadogexporter`: Don't send host metadata if hostname is empty (#7426)
- `datadogexporter`: Add insecure_skip_verify flag to configuration (#7422)
- `coralogixexporter`: Update readme (#7785)
- `awscloudwatchlogsexporter`: Remove name from aws cloudwatch logs exporter (#7554)
- `tanzuobservabilityexporter`: Update OTel Collector's Exporter to match WF Proxy Handling of source (#7929)
- `hostreceiver/memoryscraper`: Add memory.utilization (#6221)
- `awskinesisexporter`: Add Queue Config Validation AWS Kinesis Exporter (#7835)
- `elasticsearchexporter`: Remove usage of deprecated LogRecord.Name field (#7829).
- `loadbalancingexporter`: Allow non-exist hostname on startup (#7935)
- `datadogexporter`: Use exact sum, count and average on Datadog distributions (#7830)
- `storage/filestorage`: add optional compaction to filestorage (#7768)
- `tanzuobservabilityexporter`: Add attributes from the Resource to the resulting WF metric tags & set `source` value in WF metric (#8101)

### 🛑 Breaking changes 🛑

- Use go mod compat, drops support for reproducibility with go 1.16 (#7915)
- `apachereceiver`: Update instrumentation library name from `otel/apache` to `otelcol/apache` (#7754)
- `pkg/translator/prometheusremotewrite`: Cleanup prw translator public functions (#7776)
- `prometheusreceiver`: The OpenCensus-based metric conversion pipeline has
  been removed.
  - The `receiver.prometheus.OTLPDirect` feature gate has been removed as
    the direct pipeline is the only remaining pipeline.
- `translator/jaeger`: Cleanup jaeger translator function names (#7775)
  - Deprecate old funcs with Internal word.
- `mysqlreceiver`: Update data model and names for several metrics (#7924)
  - Change all metrics to Int values
  - Remove `mysql.buffer_pool_pages`. Replace with:
    - `mysql.buffer_pool.pages`
    - `mysql.buffer_pool.data_pages`
    - `mysql.buffer_pool.page_flushes`
  - Remove `mysql.buffer_pool_size`. Replace with:
    - `mysql.buffer_pool.limit`
    - `mysql.buffer_pool.usage`
  - Rename `mysql.buffer_pool_operations` to `mysql.buffer_pool.operations`

### 🚩 Deprecations 🚩

- Deprecated log_names setting from filter processor. (#7552)

### 🧰 Bug fixes 🧰

 - `tailsamplingprocessor`: "And" policy only works as a sub policy under a composite policy (#7590)
 - `prometheusreceiver`: Correctly map description and units when converting
  Prometheus metadata directly to pdata. (#7748)
 - `sumologicexporter`: fix exporter panics on malformed histogram (#7548)
- `awsecscontainermetrics`: CPU Reserved is now 1024/vCPU for ECS Container Insights (#6734)

### 🚀 New components 🚀

- `clickhouse` exporter: Add ClickHouse Exporter (#6907)
- `pkg/translator/signalfx`: Extract signalfx to metrics conversion in a separate package (#7778)
  - Extract FromMetrics to SignalFx translator package (#7823)

## v0.44.0

### 💡 Enhancements 💡

- `kafkaexporter`: Add compression and flush max messages options.
- `dynatraceexporter`: Write error logs using plugin logger (#7360)
- `dynatraceexporter`: Fix docs for TLS settings (#7568)
- `tanzuobservabilityexporter`: Turn on metrics exporter (#7281)
- `attributesprocessor` `resourceprocessor`: Add `from_context` value source
- `resourcedetectionprocessor`: check cluster config to verify resource is on aws for eks resources (#7186)
- `awscloudwatchlogsexporter`: enable awscloudwatchlogsexporter which accepts and exports log data (#7297)
- `translator/prometheusremotewrite`: add a new module to help translate data from OTLP to Prometheus Remote Write (#7240)
- `azuremonitorexporter`: In addition to traces, export logs to Azure Application Insights (#7403)
- `jmxreceiver`: Added `additional_jars` configuration option to launch JMX Metric Gatherer JAR with extended `CLASSPATH` (#7378)
- `awscontainerinsightreceiver`: add full pod name when configured to AWS Container Insights Receiver (#7415)
- `hostreceiver/loadscraper`: Migrate the scraper to the mdatagen metrics builder (#7288)
- `awsecscontainermetricsreceiver`: Rename attributes to follow semantic conventions (#7425)
- `datadogexporter`: Always map conventional attributes to tags (#7185)
- `mysqlreceiver`: Add golden files for integration test (#7303)
- `nginxreceiver`: Standardize integration test (#7515)
- `mysqlreceiver`: Update to use mdatagen v2 (#7507)
- `postgresqlreceiver`: Add integration tests (#7501)
- `apachereceiver`: Add integration test (#7517)
- `mysqlreceiver`: Use scrapererror to report errors (#7513)
- `postgresreceiver`: Update to mdatagen v2 (#7503)
- `nginxreceiver`: Update to mdatagen v2 (#7549)
- `datadogexporter`: Fix traces exporter's initialization log (#7564)
- `tailsamplingprocessor`: Add And sampling policy (#6910)
- `coralogixexporter`: Add Coralogix Exporter (#7383)
- `prometheusexecreceiver`: Add default value for `scrape_timeout` option (#7587)

### 🛑 Breaking changes 🛑

- `resourcedetectionprocessor`: Update `os.type` attribute values according to semantic conventions (#7544)
- `awsprometheusremotewriteexporter`: Deprecation notice; may be removed after v0.49.0
  - Switch to using the `prometheusremotewriteexporter` + `sigv4authextension` instead

### 🧰 Bug fixes 🧰

- `resourcedetectionprocessor`: fix `meta` allow list excluding keys with nil values (#7424)
- `postgresqlreceiver`: Fix issue where empty metrics could be returned after failed connection (#7502)
- `resourcetotelemetry`: Ensure resource attributes are added to summary
  and exponential histogram data points. (#7523)

### 🚩 Deprecations 🚩

- Deprecated otel_to_hec_fields.name setting from splunkhec exporter. (#7560)

## v0.43.0

### 💡 Enhancements 💡

- `coralogixexporter`: First implementation of Coralogix Exporter (#6816)
- `cloudfoundryreceiver`: Enable Cloud Foundry client (#7060)
- `elasticsearchexporter`: add elasticsearchexporter to the components exporter list (#6002)
- `elasticsearchreceiver`: Add metric metadata (#6892)
- `elasticsearchreceiver`: Use same metrics as JMX receiver for JVM metrics (#7160)
- `elasticsearchreceiver`: Implement scraping logic (#7174)
- `datadogexporter`: Add http.status_code tag to trace stats (#6889)
- `datadogexporter`: Add configuration option to use OTel span name into the Datatog resource name (#6611)
- `mongodbreceiver`: Add initial client code to the component (#7125)
- `tanzuobservabilityexporter`: Support delta histograms (#6897)
- `awscloudwatchlogsexporter`: Use cwlogs package to export logs (#7152)
- `mysqlreceiver`: Add the receiver to available components (#7078)
- `tanzuobservabilityexporter`: Documentation for the memory_limiter configuration (#7164)
- `dynatraceexporter`: Do not shut down exporter when metrics ingest module is temporarily unavailable (#7161)
- `mongodbreceiver`: Add metric metadata (#7163)
- `mongodbreceiver`: Add metric scraping (#7175)
- `postgresqlreceiver`: add the receiver to available components (#7079)
- `rabbitmqreceiver`: Add scraper logic (#7299)
- `tanzuobservability exporter`: Support summary metrics (#7121)
- `mongodbatlasreceiver`: Add retry and backoff to HTTP client (#6943)
- Use Jaeger gRPC instead of Thrift in the docker-compose example (#7243)
- `tanzuobservabilityexporter`: Support exponential histograms (#7127)
- `receiver_creator`: Log added and removed endpoint env structs (#7248)
- `prometheusreceiver`: Use the OTLP data conversion path by default. (#7282)
  - Use `--feature-gates=-receiver.prometheus.OTLPDirect` to re-enable the
    OpenCensus conversion path.
- `extension/observers`: Correctly set image and tag on container endpoints (#7279)
- `tanzuobservabilityexporter`: Document how to enable memory_limiter (#7286)
- `hostreceiver/networkscraper`: Migrate the scraper to the mdatagen metrics builder (#7048)
- `hostmetricsreceiver`: Add MuteProcessNameError config flag to mute specific error reading process executable (#7176)
- `scrapertest`: Improve comparison logic (#7305)
- `hostmetricsreceiver`: add `cpu_average` option for load scraper to report the average cpu load (#6999)
- `scrapertest`: Add comparison option to ignore specific attributes (#6519)
- `tracegen`: Add option to pass in custom headers to export calls via command line (#7308)
- `tracegen`: Provide official container images (#7179)
- `scrapertest`: Add comparison function for pdata.Metrics (#7400)
- `prometheusremotewriteexporter` : Dropping the condition to replace _ with key_ as __ label is reserved and _ is not (#7112)

### 🛑 Breaking changes 🛑

- `tanzuobservabilityexporter`: Remove status.code
- `tanzuobservabilityexporter`: Use semantic conventions for status.message (#7126)
- `k8sattributesprocessor`: Move `kube` and `observability` packages to `internal` folder (#7159)
- `k8sattributesprocessor`: Unexport processor `Option`s (#7311)
- `zookeeperreceiver`: Refactored metrics to have correct units, types, and combined some metrics via attributes. (#7280)
- `prometheusremotewriteexporter`: `PRWExporter` struct and `NewPRWExporter()`
  function are now unexported. (#TBD)
- `newrelicexporter` marked as deprecated (#7284)

### 🚀 New components 🚀

- `rabbitmqreceiver`: Establish codebase for RabbitMQ metrics receiver (#7239)
- Add `basicauth` extension (#7167)
- `k8seventsreceiver`: Implement core logic (#6885)

### 🧰 Bug fixes 🧰

- `k8sattributeprocessor`: Parse IP out of net.Addr to correctly tag k8s.pod.ip (#7077)
- `k8sattributeprocessor`: Process IP correctly for net.Addr instances that are not typed (#7133)
- `mdatagen`: Fix validation of `enabled` field in metadata.yaml (#7166)
- `elasticsearch`: Fix timestamp for each metric being startup time (#7255)
- `prometheusremotewriteexporter`: Fix index out of range panic caused by expiring metrics (#7149)
- `resourcedetection`: Log the error when checking for ec2metadata availability (#7296)

## v0.42.0

### 💡 Enhancements 💡

- `couchbasereceiver`: Add couchbase client (#7122)
- `couchdbreceiver`: Add couchdb scraper (#7131)
- `couchdbreceiver`: Add couchdb client (#6880)
- `elasticsearchreceiver`: Implement scraper client (#7019)
- `couchdbreceiver`: Add metadata metrics (#6878)
- `prometheusremotewriteexporter`: Handling Staleness flag from OTLP (#6679)
- `prometheusexporter`: Handling Staleness flag from OTLP (#6805)
- `prometheusreceiver`: Set OTLP no-data-present flag for stale scraped metrics. (#7043)
- `mysqlreceiver`: Add Integration test (#6916)
- `datadogexporter`: Add compatibility with ECS Fargate semantic conventions (#6670)
- `k8s_observer`: discover k8s.node endpoints (#6820)
- `redisreceiver`: Add missing description fields to keyspace metrics (#6940)
- `redisreceiver`: Set start timestamp uniformly for gauge and sum metrics (#6941)
- `kafkaexporter`: Allow controlling Kafka acknowledgment behaviour  (#6301)
- `lokiexporter`: Log the first part of the http body on failed pushes to loki (#6946)
- `resourcedetectionprocessor`: add the [consul](https://www.consul.io/) detector (#6382)
- `awsemfexporter`: refactor cw_client logic into separate `cwlogs` package (#7072)
- `prometheusexporter`: Dropping the condition to replace _ with key_ as __ label is reserved and _ is not (#7506)

### 🛑 Breaking changes 🛑

- `memcachedreceiver`: Update metric names (#6594)
- `memcachedreceiver`: Fix some metric units and value types (#6895)
- `sapm` receiver: Use Jaeger status values instead of OpenCensus (#6682)
- `jaeger` receiver/exporter: Parse/set Jaeger status with OTel spec values (#6682)
- `awsecscontainermetricsreceiver`: remove tag from `container.image.name` (#6436)
- `k8sclusterreceiver`: remove tag from `container.image.name` (#6436)

### 🚀 New components 🚀

- `ecs_task_observer`: Discover running containers in AWS ECS tasks (#6894)
- `mongodbreceiver`: Establish codebase for MongoDB metrics receiver (#6972)
- `couchbasereceiver`: Establish codebase for Couchbase metrics receiver (#7046)
- `dbstorage`: New experimental dbstorage extension (#7061)
- `redactionprocessor`: Remove sensitive data from traces (#6495)

### 🧰 Bug fixes 🧰

- `ecstaskobserver`: Fix "Incorrect conversion between integer types" security issue (#6939)
- Fix typo in "direction" metrics attribute description (#6949)
- `zookeeperreceiver`: Fix issue where receiver could panic during shutdown (#7020)
- `prometheusreceiver`: Fix metadata fetching when metrics differ by trimmable suffixes (#6932)
- Sanitize URLs being logged (#7021)
- `prometheusreceiver`: Fix start time tracking for long scrape intervals (#7053)
- `signalfxexporter`: Don't use syscall to avoid compilation errors on some platforms (#7062)
- `tailsamplingprocessor`: Add support for new policies as composite sub-policies (#6975)

### 💡 Enhancements 💡

- `lokiexporter`: add complete log record to body (#6619)
- `k8sclusterreceiver` add `container.image.tag` attribute (#6436)
- `spanmetricproccessor`: use an LRU cache for the cached Dimensions key-value pairs (#2179)
- `skywalkingexporter`: add skywalking metrics exporter (#6528)
- `deltatorateprocessor`: add int counter support (#6982)
- `filestorageextension`: document default values (#7022)
- `redisreceiver`: Migrate the scraper to the mdatagen metrics builder (#6938)

## v0.41.0

### 🛑 Breaking changes 🛑

- None

### 🚀 New components 🚀

- `asapauthextension` (#6627)
- `mongodbatlasreceiver` (#6367)

### 🧰 Bug fixes 🧰

- `filestorageextension`: fix panic when configured directory cannot be accessed (#6103)
- `hostmetricsreceiver`: fix set of attributes for system.cpu.time metric (#6422)
- `k8sobserver`: only record pod endpoints for running pods (#5878)
- `mongodbatlasreceiver`: fix attributes fields in metadata.yaml (#6440)
- `prometheusexecreceiver`: command line processing on Windows (#6145)
- `spanmetricsprocessor`: fix exemplars support (#6140)
-  Remap arm64 to aarch64 on rpm/deb packages (#6635)

### 💡 Enhancements 💡

- `datadogexporter`: do not use attribute localhost-like hostnames (#6477)
- `datadogexporter`: retry per network call (#6412)
- `datadogexporter`: take hostname into account for cache (#6223)
- `exporter/lokiexporter`: adding a feature for loki exporter to encode JSON for log entry (#5846)
- `googlecloudspannerreceiver`: added fallback to ADC for database connections. (#6629)
- `googlecloudspannerreceiver`: added parsing only distinct items for sample lock request label. (#6514)
- `googlecloudspannerreceiver`: added request tag label to metadata config for top query stats. (#6475)
- `googlecloudspannerreceiver`: added sample lock requests label to the top lock stats metrics. (#6466)
- `googlecloudspannerreceiver`: added transaction tag label to metadata config for top transaction stats. (#6433)
- `groupbyattrsprocessor`: added support for metrics signal (#6248)
- `hostmetricsreceiver`: ensure SchemaURL is set (#6482)
- `kubeletstatsreceiver`: add support for read-only kubelet endpoint (#6488)
- `mysqlreceiver`: enable native authentication (#6628)
- `mysqlreceiver`: remove requirement for password on MySQL (#6479)
- `receiver/prometheusreceiver`: do not add host.name to metrics from localhost/unspecified targets (#6476)
- `spanmetricsprocessor`: add setStatus operation (#5886)
- `splunkhecexporter`: remove duplication of host.name attribute (#6527)
- `tanzuobservabilityexporter`: add consumer for sum metrics. (#6385)
- Update log-collection library to v0.23.0 (#6593)

## v0.40.0

### 🛑 Breaking changes 🛑

- `tencentcloudlogserviceexporter`: change `Endpoint` to `Region` to simplify configuration (#6135)

### 🚀 New components 🚀

- Add `memcached` receiver (#5839)

### 🧰 Bug fixes 🧰

- Fix token passthrough for HEC (#5435)
- `datadogexporter`: Fix missing resource attributes default mapping when resource_attributes_as_tags: false (#6359)
- `tanzuobservabilityexporter`: Log and report missing metric values. (#5835)
- `mongodbatlasreceiver`: Fix metrics metadata (#6395)

### 💡 Enhancements 💡

- `awsprometheusremotewrite` exporter: Improve error message when failing to sign request
- `mongodbatlas`: add metrics (#5921)
- `healthcheckextension`: Add path option (#6111)
- Set unprivileged user to container image (#6380)
- `k8sclusterreceiver`: Add allocatable type of metrics (#6113)
- `observiqexporter`: Allow Dialer timeout to be configured (#5906)
- `routingprocessor`: remove broken debug log fields (#6373)
- `prometheusremotewriteexporter`: Add exemplars support (#5578)
- `fluentforwardreceiver`: Convert attributes with nil value to AttributeValueTypeEmpty (#6630)

## v0.39.0

### 🛑 Breaking changes 🛑

- `httpdreceiver` renamed to `apachereceiver` to match industry standards (#6207)
- `tencentcloudlogserviceexporter` change `Endpoint` to `Region` to simplify configuration (#6135)

### 🚀 New components 🚀

- Add `postgresqlreceiver` config and factory (#6153)
- Add TencentCloud LogService exporter `tencentcloudlogserviceexporter` (#5722)
- Restore `jaegerthrifthttpexporter` (#5666)
- Add `skywalkingexporter` (#5690, #6114)

### 🧰 Bug fixes 🧰

- `datadogexporter`: Improve cumulative metrics reset detection using `StartTimestamp` (#6120)
- `mysqlreceiver`: Address issues in shutdown function (#6239)
- `tailsamplingprocessor`: End go routines during shutdown (#5693)
- `googlecloudexporter`: Update google cloud exporter to correctly close the metric exporter (#5990)
- `statsdreceiver`: Fix the summary point calculation (#6155)
- `datadogexporter` Correct default value for `send_count_sum_metrics` (#6130)

### 💡 Enhancements 💡

- `datadogexporter`: Increase default timeout to 15 seconds (#6131)
- `googlecloudspannerreceiver`: Added metrics cardinality handling for Google Cloud Spanner receiver (#5981, #6148, #6229)
- `mysqlreceiver`: Mysql add support for different protocols (#6138)
- `bearertokenauthextension`: Added support of Bearer Auth for HTTP Exporters (#5962)
- `awsxrayexporter`: Fallback to rpc.method for segment operation when aws.operation missing (#6231)
- `healthcheckextension`: Add new health check feature for collector pipeline (#5643)
- `datadogexporter`: Always add current hostname (#5967)
- `k8sattributesprocessor`: Add code to fetch all annotations and labels by specifying key regex (#5780)
- `datadogexporter`: Do not rely on collector to resolve envvar when possible to resolve them (#6122)
- `datadogexporter`: Add container tags to attributes package (#6086)
- `datadogexporter`: Preserve original TraceID (#6158)
- `prometheusreceiver`: Enhance prometheus receiver logger to determine errors, test real e2e usage (#5870)
- `awsxrayexporter`: Added support for AWS AppRunner origin (#6141)

## v0.38.0

### 🛑 Breaking changes 🛑

- `datadogexporter` Make distributions the default histogram export option. (#5885)
- `redisreceiver` Update Redis receiver's metric names. (#5837)
- Remove `scraperhelper` from contrib, use the core version. (#5826)

### 🚀 New components 🚀

- `googlecloudspannerreceiver` Added implementation of Google Cloud Spanner receiver. (#5727)
- `awsxrayproxy` Wire up awsxrayproxy extension. (#5747)
- `awscontainerinsightreceiver` Enable AWS Container Insight receiver. (#5960)

### 🧰 Bug fixes 🧰

- `statsdreceiver`: fix start timestamp / temporality for counters. (#5714)
- Fix security issue related to github.com/tidwall/gjson. (#5936)
- `datadogexporter` Fix cumulative histogram handling in distributions mode (#5867)
- `datadogexporter` Skip nil sketches (#5925)

### 💡 Enhancements 💡

- Extend `kafkareceiver` configuration capabilities. (#5677)
- Convert `mongodbatlas` receiver to use scraperhelper. (#5827)
- Convert `dockerstats` receiver to use scraperhelper. (#5825)
- Convert `podman` receiver to use scraperhelper. (#5822)
- Convert `redisreceiver` to use scraperhelper. (#5796)
- Convert `kubeletstats` receiver to use scraperhelper. (#5821)
- `googlecloudspannerreceiver` Migrated Google Cloud Spanner receiver to scraper approach. (#5868)
- `datadogexporter` Use a `Consumer` interface for decoupling from zorkian's package. (#5315)
- `mdatagen` - Add support for extended metric descriptions (#5688)
- `signalfxexporter` Log datapoints option. (#5689)
- `cumulativetodeltaprocessor`: Update cumulative to delta. (#5772)
- Update configuration default values in log receivers docs. (#5840)
- `fluentforwardreceiver`: support more complex fluent-bit objects. (#5676)
- `datadogexporter` Remove spammy logging. (#5856)
- `datadogexporter` Remove obsolete report_buckets config. (#5858)
- Improve performance of metric expression matcher. (#5864)
- `tanzuobservabilityexporter` Introduce metricsConsumer and gaugeMetricConsumer. (#5426)
- `awsxrayexporter` rpc.system has priority to determine aws namespace. (#5833)
- `tailsamplingprocessor` Add support for composite sampling policy to the tailsampler. (#4958)
- `kafkaexporter` Add support for AWS_MSK_IAM SASL Auth (#5763)
- Refactor the client Authenticators  for the new "ClientAuthenticator" interfaces (#5905)
- `mongodbatlasreceiver` Add client wrapper for MongoDB Atlas support (#5386)
- `redisreceiver` Update Redis config options (#5861)
- `routingprocessor`: allow routing for all signals (#5869)
- `extension/observer/docker` add ListAndWatch to observer (#5851)

## v0.37.1

### 🧰 Bug fixes 🧰

- Fixes a problem with v0.37.0 which contained dependencies on v0.36.0 components. They should have been updated to v0.37.0.

## v0.37.0

### 🚀 New components 🚀

- [`journald` receiver](https://github.com/open-telemetry/opentelemetry-collector-contrib/tree/main/receiver/journaldreceiver) to parse Journald events from systemd journal using the [opentelemetry-log-collection](https://github.com/open-telemetry/opentelemetry-log-collection) library

### 🛑 Breaking changes 🛑

- Remove squash on configtls.TLSClientSetting for splunkhecexporter (#5541)
- Remove squash on configtls.TLSClientSetting for elastic components (#5539)
- Remove squash on configtls.TLSClientSetting for observiqexporter (#5540)
- Remove squash on configtls.TLSClientSetting for AWS components (#5454)
- Move `k8sprocessor` to `k8sattributesprocessor`.
- Rename `k8s_tagger` configuration `k8sattributes`.
- filelog receiver: use empty value for `SeverityText` field instead of `"Undefined"` (#5423)
- Rename `configparser.ConfigMap` to `config.Map`
- Rename `pdata.AggregationTemporality*` to `pdata.MetricAggregationTemporality*`
- Remove deprecated `batchpertrace` package/module (#5380)

### 💡 Enhancements 💡

- `k8sattributes` processor: add container metadata enrichment (#5467, #5572)
- `resourcedetection` processor: Add an option to force using hostname instead of FQDN (#5064)
- `dockerstats` receiver: Move docker client into new shared `internal/docker` (#4702)
- `spanmetrics` processor:
  - Add exemplars to metrics (#5263)
  - Support resource attributes in metrics dimensions (#4624)
- `filter` processor:
  - Add log filtering by `regexp` type filters (#5237)
  - Add record level log filtering (#5418)
- `dynatrace` exporter: Handle non-gauge data types (#5056)
- `datadog` exporter:
  - Add support for exporting histograms as sketches (#5082)
  - Scrub sensitive information from errors (#5575)
  - Add option to send instrumentation library metadata tags with metrics (#5431)
- `podman` receiver: Add `api_version`, `ssh_key`, and `ssh_passphrase` config options (#5430)
- `signalfx` exporter:
  - Add `max_connections` config option (#5432)
  - Add dimension name to log when value > 256 chars (#5258)
  - Discourage setting of endpoint path (#4851)
- `kubeletstats` receiver: Convert to pdata instead of using OpenCensus (#5458)
- `tailsampling` processor: Add `invert_match` config option to `string_attribute` policy (#4393)
- `awsemf` exporter: Add a feature flag in UserAgent for AWS backend to monitor the adoptions (#5178)
- `splunkhec` exporter: Handle explicitly NaN and Inf values (#5581)
- `hostmetrics` receiver:
  - Collect more process states in processes scraper (#4856)
  - Add device label to paging scraper (#4854)
- `awskinesis` exporter: Extend to allow for dynamic export types (#5440)

### 🧰 Bug fixes 🧰

- `datadog` exporter:
  - Fix tags on summary and bucket metrics (#5416)
  - Fix cache key generation for cumulative metrics (#5417)
- `resourcedetection` processor: Fix failure to start collector if at least one detector returns an error (#5242)
- `prometheus` exporter: Do not record obsreport calls (#5438)
- `prometheus` receiver: Metric type fixes to match Prometheus functionality (#4865)
- `sentry` exporter: Fix sentry tracing (#4320)
- `statsd` receiver: Set quantiles for metrics (#5647)

## v0.36.0

### 🛑 Breaking changes 🛑

- `filter` processor: The configs for `logs` filter processor have been changed to be consistent with the `metrics` filter processor. (#4895)
- `splunk_hec` receiver:
  - `source_key`, `sourcetype_key`, `host_key` and `index_key` have now moved under `hec_metadata_to_otel_attrs` (#4726)
  - `path` field on splunkhecreceiver configuration is removed: We removed the `path` attribute as any request going to the Splunk HEC receiver port should be accepted, and added the `raw_path` field to explicitly map the path accepting raw HEC data. (#4951)
- feat(dynatrace): tags is deprecated in favor of default_dimensions (#5055)

### 💡 Enhancements 💡

- `filter` processor: Add ability to `include` logs based on resource attributes in addition to excluding logs based on resource attributes for strict matching. (#4895)
- `kubelet` API: Add ability to create an empty CertPool when the system run environment is windows
- `JMX` receiver: Allow JMX receiver logging level to be configured (#4898)
- `datadog` exporter: Export histograms as in OpenMetrics Datadog check (#5065)
- `dockerstats` receiver: Set Schema URL (#5239)
- Rename memorylimiter -> memorylimiterprocessor (#5262)
- `awskinesis` exporter: Refactor AWS kinesis exporter to be synchronous  (#5248)

## v0.35.0

### 🛑 Breaking changes 🛑

- Rename configparser.Parser to configparser.ConfigMap (#5070)
- Rename TelemetryCreateSettings -> TelemetrySettings (#5169)

### 💡 Enhancements 💡

- chore: update influxdb exporter and receiver (#5058)
- chore(dynatrace): use payload limit from api constants (#5077)
- Add documentation for filelog's new force_flush_period parameter (#5066)
- Reuse the gzip reader with a sync.Pool (#5145)
- Add a trace observer when splunkhecreceiver is used for logs (#5063)
- Remove usage of deprecated pdata.AttributeValueMapToMap (#5174)
- Podman Stats Receiver: Receiver and Metrics implementation (#4577)

### 🧰 Bug fixes 🧰

- Use staleness markers generated by prometheus, rather than making our own (#5062)
- `datadogexporter` exporter: skip NaN and infinite values (#5053)

## v0.34.0

### 🚀 New components 🚀

- [`cumulativetodelta` processor](https://github.com/open-telemetry/opentelemetry-collector-contrib/tree/main/processor/cumulativetodeltaprocessor) to convert cumulative sum metrics to cumulative delta

- [`file` exporter](https://github.com/open-telemetry/opentelemetry-collector-contrib/tree/main/exporter/fileexporter) from core repository ([#3474](https://github.com/open-telemetry/opentelemetry-collector/issues/3474))
- [`jaeger` exporter](https://github.com/open-telemetry/opentelemetry-collector-contrib/tree/main/exporter/jaegerexporter) from core repository ([#3474](https://github.com/open-telemetry/opentelemetry-collector/issues/3474))
- [`kafka` exporter](https://github.com/open-telemetry/opentelemetry-collector-contrib/tree/main/exporter/kafkaexporter) from core repository ([#3474](https://github.com/open-telemetry/opentelemetry-collector/issues/3474))
- [`opencensus` exporter](https://github.com/open-telemetry/opentelemetry-collector-contrib/tree/main/exporter/opencensusexporter) from core repository ([#3474](https://github.com/open-telemetry/opentelemetry-collector/issues/3474))
- [`prometheus` exporter](https://github.com/open-telemetry/opentelemetry-collector-contrib/tree/main/exporter/prometheusexporter) from core repository ([#3474](https://github.com/open-telemetry/opentelemetry-collector/issues/3474))
- [`prometheusremotewrite` exporter](https://github.com/open-telemetry/opentelemetry-collector-contrib/tree/main/exporter/prometheusremotewriteexporter) from core repository ([#3474](https://github.com/open-telemetry/opentelemetry-collector/issues/3474))
- [`zipkin` exporter](https://github.com/open-telemetry/opentelemetry-collector-contrib/tree/main/exporter/zipkinexporter) from core repository ([#3474](https://github.com/open-telemetry/opentelemetry-collector/issues/3474))
- [`attribute` processor](https://github.com/open-telemetry/opentelemetry-collector-contrib/tree/main/processor/attributesprocessor) from core repository ([#3474](https://github.com/open-telemetry/opentelemetry-collector/issues/3474))
- [`filter` processor](https://github.com/open-telemetry/opentelemetry-collector-contrib/tree/main/processor/filterprocessor) from core repository ([#3474](https://github.com/open-telemetry/opentelemetry-collector/issues/3474))
- [`probabilisticsampler` processor](https://github.com/open-telemetry/opentelemetry-collector-contrib/tree/main/processor/probabilisticsamplerprocessor) from core repository ([#3474](https://github.com/open-telemetry/opentelemetry-collector/issues/3474))
- [`resource` processor](https://github.com/open-telemetry/opentelemetry-collector-contrib/tree/main/processor/resourceprocessor) from core repository ([#3474](https://github.com/open-telemetry/opentelemetry-collector/issues/3474))
- [`span` processor](https://github.com/open-telemetry/opentelemetry-collector-contrib/tree/main/processor/spanprocessor) from core repository ([#3474](https://github.com/open-telemetry/opentelemetry-collector/issues/3474))
- [`hostmetrics` receiver](https://github.com/open-telemetry/opentelemetry-collector-contrib/tree/main/receiver/hostmetricsreceiver) from core repository ([#3474](https://github.com/open-telemetry/opentelemetry-collector/issues/3474))
- [`jaeger` receiver](https://github.com/open-telemetry/opentelemetry-collector-contrib/tree/main/receiver/jaegerreceiver) from core repository ([#3474](https://github.com/open-telemetry/opentelemetry-collector/issues/3474))
- [`kafka` receiver](https://github.com/open-telemetry/opentelemetry-collector-contrib/tree/main/receiver/kafkareceiver) from core repository ([#3474](https://github.com/open-telemetry/opentelemetry-collector/issues/3474))
- [`opencensus` receiver](https://github.com/open-telemetry/opentelemetry-collector-contrib/tree/main/receiver/opencensusreceiver) from core repository ([#3474](https://github.com/open-telemetry/opentelemetry-collector/issues/3474))
- [`prometheus` receiver](https://github.com/open-telemetry/opentelemetry-collector-contrib/tree/main/receiver/prometheusreceiver) from core repository ([#3474](https://github.com/open-telemetry/opentelemetry-collector/issues/3474))
- [`zipkin` receiver](https://github.com/open-telemetry/opentelemetry-collector-contrib/tree/main/receiver/zipkinreceiver) from core repository ([#3474](https://github.com/open-telemetry/opentelemetry-collector/issues/3474))
- [`bearertokenauth` extension](https://github.com/open-telemetry/opentelemetry-collector-contrib/tree/main/extension/bearertokenauthextension) from core repository ([#3474](https://github.com/open-telemetry/opentelemetry-collector/issues/3474))
- [`healthcheck` extension](https://github.com/open-telemetry/opentelemetry-collector-contrib/tree/main/extension/healthcheckextension) from core repository ([#3474](https://github.com/open-telemetry/opentelemetry-collector/issues/3474))
- [`oidcauth` extension](https://github.com/open-telemetry/opentelemetry-collector-contrib/tree/main/extension/oidcauthextension) from core repository ([#3474](https://github.com/open-telemetry/opentelemetry-collector/issues/3474))
- [`pprof` extension](https://github.com/open-telemetry/opentelemetry-collector-contrib/tree/main/extension/pprofextension) from core repository ([#3474](https://github.com/open-telemetry/opentelemetry-collector/issues/3474))
- [`testbed`](https://github.com/open-telemetry/opentelemetry-collector-contrib/tree/main/testbed) from core repository ([#3474](https://github.com/open-telemetry/opentelemetry-collector/issues/3474))

### 💡 Enhancements 💡

- `tailsampling` processor: Add new policy `probabilistic` (#3876)

## v0.33.0

# 🎉 OpenTelemetry Collector Contrib v0.33.0 (Beta) 🎉

The OpenTelemetry Collector Contrib contains everything in the [opentelemetry-collector release](https://github.com/open-telemetry/opentelemetry-collector/releases/tag/v0.32.0) (be sure to check the release notes here as well!). Check out the [Getting Started Guide](https://opentelemetry.io/docs/collector/getting-started/) for deployment and configuration information.

### 🚀 New components 🚀

- [`cumulativetodelta` processor](https://github.com/open-telemetry/opentelemetry-collector-contrib/tree/main/processor/cumulativetodeltaprocessor) to convert cumulative sum metrics to cumulative delta

### 💡 Enhancements 💡

- Collector contrib has now full support for metrics proto v0.9.0.

## v0.32.0

# 🎉 OpenTelemetry Collector Contrib v0.32.0 (Beta) 🎉

This release is marked as "bad" since the metrics pipelines will produce bad data.

- See https://github.com/open-telemetry/opentelemetry-collector/issues/3824

The OpenTelemetry Collector Contrib contains everything in the [opentelemetry-collector release](https://github.com/open-telemetry/opentelemetry-collector/releases/tag/v0.32.0) (be sure to check the release notes here as well!). Check out the [Getting Started Guide](https://opentelemetry.io/docs/collector/getting-started/) for deployment and configuration information.

### 🛑 Breaking changes 🛑

- `splunk_hec` receiver/exporter: `com.splunk.source` field is mapped to `source` field in Splunk instead of `service.name` (#4596)
- `redis` receiver: Move interval runner package to `internal/interval` (#4600)
- `datadog` exporter: Export summary count and sum as monotonic counts (#4605)

### 💡 Enhancements 💡

- `logzio` exporter:
  - New implementation of an in-memory queue to store traces, data compression with gzip, and queue configuration options (#4395)
  - Make `Hclog2ZapLogger` struct and methods private for public go api review (#4431)
- `newrelic` exporter (#4392):
  - Marked unsupported metric as permanent error
  - Force the interval to be valid even if 0
- `awsxray` exporter: Add PHP stacktrace parsing support (#4454)
- `file_storage` extension: Implementation of batch storage API (#4145)
- `datadog` exporter:
  - Skip sum metrics with no aggregation temporality (#4597)
  - Export delta sums as counts (#4609)
- `elasticsearch` exporter: Add dedot support (#4579)
- `signalfx` exporter: Add process metric to translation rules (#4598)
- `splunk_hec` exporter: Add profiling logs support (#4464)
- `awsemf` exporter: Replace logGroup and logStream pattern with metric labels (#4466)

### 🧰 Bug fixes 🧰

- `awsxray` exporter: Fix the origin on ECS/EKS/EB on EC2 cases (#4391)
- `splunk_hec` exporter: Prevent re-sending logs that were successfully sent (#4467)
- `signalfx` exporter: Prefix temporary metric translations (#4394)

## v0.31.0

# 🎉 OpenTelemetry Collector Contrib v0.31.0 (Beta) 🎉

The OpenTelemetry Collector Contrib contains everything in the [opentelemetry-collector release](https://github.com/open-telemetry/opentelemetry-collector/releases/tag/v0.31.0) (be sure to check the release notes here as well!). Check out the [Getting Started Guide](https://opentelemetry.io/docs/collector/getting-started/) for deployment and configuration information.

### 🛑 Breaking changes 🛑

- `influxdb` receiver: Removed `metrics_schema` config option (#4277)

### 💡 Enhancements 💡

- Update to OTLP 0.8.0:
  - Remove use of `IntHistogram` (#4276)
  - Update exporters/receivers for `NumberDataPoint`
- Remove use of deprecated `pdata` slice `Resize()` (#4203, #4208, #4209)
- `awsemf` exporter: Added the option to have a user who is sending metrics from EKS Fargate Container Insights to reformat them to look the same as insights from ECS so that they can be ingested by CloudWatch (#4130)
- `k8scluster` receiver: Support OpenShift cluster quota metrics (#4342)
- `newrelic` exporter (#4278):
  - Requests are now retry-able via configuration option (defaults to retries enabled). Permanent errors are not retried.
  - The exporter monitoring metrics now include an untagged summary metric for ease of use.
  - Improved error logging to include URLs that fail to post messages to New Relic.
- `datadog` exporter: Upscale trace stats when global sampling rate is set (#4213)

### 🧰 Bug fixes 🧰

- `statsd` receiver: Add option to set Counter to be monotonic (#4154)
- Fix `internal/stanza` severity mappings (#4315)
- `awsxray` exporter: Fix the wrong AWS env resource setting (#4384)
- `newrelic` exporter (#4278):
  - Configuration unmarshalling did not allow timeout value to be set to 0 in the endpoint specific section.
  - Request cancellation was not propagated via context into the http request.
  - The queued retry logger is set to a zap.Nop logger as intended.

## v0.30.0

# 🎉 OpenTelemetry Collector Contrib v0.30.0 (Beta) 🎉

The OpenTelemetry Collector Contrib contains everything in the [opentelemetry-collector release](https://github.com/open-telemetry/opentelemetry-collector/releases/tag/v0.30.0) (be sure to check the release notes here as well!). Check out the [Getting Started Guide](https://opentelemetry.io/docs/collector/getting-started/) for deployment and configuration information.

### 🚀 New components 🚀
- `oauth2clientauth` extension: ported from core (#3848)
- `metrics-generation` processor: is now enabled and available (#4047)

### 🛑 Breaking changes 🛑

- Removed `jaegerthrifthttp` exporter (#4089)

### 💡 Enhancements 💡

- `tailsampling` processor:
  - Add new policy `status_code` (#3754)
  - Add new tail sampling processor policy: status_code (#3754)
- `awscontainerinsights` receiver:
  - Integrate components and fix bugs for EKS Container Insights (#3846)
  - Add Cgroup to collect ECS instance metrics for container insights receiver #3875
- `spanmetrics` processor: Support sub-millisecond latency buckets (#4091)
- `sentry` exporter: Add exception event capture in sentry (#3854)

## v0.29.0

# 🎉 OpenTelemetry Collector Contrib v0.29.0 (Beta) 🎉

The OpenTelemetry Collector Contrib contains everything in the [opentelemetry-collector release](https://github.com/open-telemetry/opentelemetry-collector/releases/tag/v0.29.0) (be sure to check the release notes here as well!). Check out the [Getting Started Guide](https://opentelemetry.io/docs/collector/getting-started/) for deployment and configuration information.

### 🛑 Breaking changes 🛑

- `redis` receiver (#3808)
  - removed configuration `service_name`. Use resource processor or `resource_attributes` setting if using `receivercreator`
  - removed `type` label and set instrumentation library name to `otelcol/redis` as other receivers do

### 💡 Enhancements 💡

- `tailsampling` processor:
  - Add new policy `latency` (#3750)
  - Add new policy `status_code` (#3754)
- `splunkhec` exporter: Include `trace_id` and `span_id` if set (#3850)
- `newrelic` exporter: Update instrumentation naming in accordance with otel spec (#3733)
- `sentry` exporter: Added support for insecure connection with Sentry (#3446)
- `k8s` processor:
  - Add namespace k8s tagger (#3384)
  - Add ignored pod names as config parameter (#3520)
- `awsemf` exporter: Add support for `TaskDefinitionFamily` placeholder on log stream name (#3755)
- `loki` exporter: Add resource attributes as Loki label (#3418)

### 🧰 Bug fixes 🧰

- `datadog` exporter:
  - Ensure top level spans are computed (#3786)
  - Update `env` clobbering behavior (#3851)
- `awsxray` exporter: Fixed filtered attribute translation (#3757)
- `splunkhec` exporter: Include trace and span id if set in log record (#3850)

## v0.28.0

# 🎉 OpenTelemetry Collector Contrib v0.28.0 (Beta) 🎉

The OpenTelemetry Collector Contrib contains everything in the [opentelemetry-collector release](https://github.com/open-telemetry/opentelemetry-collector/releases/tag/v0.28.0) (be sure to check the release notes here as well!). Check out the [Getting Started Guide](https://opentelemetry.io/docs/collector/getting-started/) for deployment and configuration information.

### 🚀 New components 🚀

- `humio` exporter to export data to Humio using JSON over the HTTP [Ingest API](https://docs.humio.com/reference/api/ingest/)
- `udplog` receiver to receives logs from udp using the [opentelemetry-log-collection](https://github.com/open-telemetry/opentelemetry-log-collection) library
- `tanzuobservability` exporter to send traces to [Tanzu Observability](https://tanzu.vmware.com/observability)

### 🛑 Breaking changes 🛑

- `f5cloud` exporter (#3509):
  - Renamed the config 'auth' field to 'f5cloud_auth'. This will prevent a config field name collision when [Support for Custom Exporter Authenticators as Extensions](https://github.com/open-telemetry/opentelemetry-collector/pull/3128) is ready to be integrated.

### 💡 Enhancements 💡

- Enabled Dependabot for Github Actions (#3543)
- Change obsreport helpers for receivers to use the new pattern created in Collector (#3439,#3443,#3449,#3504,#3521,#3548)
- `datadog` exporter:
  - Add logging for unknown or unsupported metric types (#3421)
  - Add collector version tag to internal health metrics (#3394)
  - Remove sublayer stats calc and mutex (#3531)
  - Deduplicate hosts for which we send running metrics (#3539)
  - Add support for summary datatype (#3660)
  - Add datadog span operation name remapping config option (#3444)
  - Update error formatting for error spans that are not exceptions (#3701)
- `nginx` receiver: Update the nginx metrics to more closely align with the conventions (#3420)
- `elasticsearch` exporter: Init JSON encoding support (#3101)
- `jmx` receiver:
  - Allow setting system properties (#3450)
  - Update tested JMX Metric Gatherer release (#3695)
- Refactor components for the Client Authentication Extensions (#3507)
- Remove redundant conversion calls (#3688)
- `storage` extension: Add a `Close` method to Client interface (#3506)
- `splunkhec` exporter: Add `metric_type` as key which maps to the type of the metric (#3696)
- `k8s` processor: Add semantic conventions to k8s-tagger for pod metadata (#3544)
- `kubeletstats` receiver: Refactor kubelet client to internal folder (#3698)
- `newrelic` exporter (#3690):
  - Updates the log level from error to debug when New Relic rate limiting occurs
  - Updates the sanitized api key that is reported via metrics
- `filestorage` extension: Add ability to specify name (#3703)
- `awsemf` exporter: Store the initial value for cumulative metrics (#3425)
- `awskinesis` exporter: Refactor to allow for extended types of encoding (#3655)
- `ecsobserver` extension:
  - Add task definition, ec2, and service fetcher (#3503)
  - Add exporter to convert task to target (#3333)

### 🧰 Bug fixes 🧰

- `awsemf` exporter: Remove delta adjustment from summaries by default (#3408)
- `alibabacloudlogservice` exporter: Sanitize labels for metrics (#3454)
- `statsd` receiver: Fix StatsD drop metrics tags when using summary as observer_type for timer/histogram (#3440)
- `awsxray` exporter: Restore setting of Throttle for HTTP throttle response (#3685)
- `awsxray` receiver: Fix quick start bug (#3653)
- `metricstransform` processor: Check all data points for matching metric label values (#3435)

## v0.27.0

# 🎉 OpenTelemetry Collector Contrib v0.27.0 (Beta) 🎉

The OpenTelemetry Collector Contrib contains everything in the [opentelemetry-collector release](https://github.com/open-telemetry/opentelemetry-collector/releases/tag/v0.27.0) (be sure to check the release notes here as well!). Check out the [Getting Started Guide](https://opentelemetry.io/docs/collector/getting-started/) for deployment and configuration information.

### 🚀 New components 🚀

- `tcplog` receiver to receive logs from tcp using the [opentelemetry-log-collection](https://github.com/open-telemetry/opentelemetry-log-collection) library
- `influxdb` receiver to accept metrics data as [InfluxDB Line Protocol](https://docs.influxdata.com/influxdb/v2.0/reference/syntax/line-protocol/)

### 💡 Enhancements 💡

- `splunkhec` exporter:
  - Include the response in returned 400 errors (#3338)
  - Map summary metrics to Splunk HEC metrics (#3344)
  - Add HEC telemetry (#3260)
- `newrelic` exporter: Include dropped attributes and events counts (#3187)
- `datadog` exporter:
  - Add Fargate task ARN to container tags (#3326)
  - Improve mappings for span kind dd span type (#3368)
- `signalfx` exporter: Add info log for host metadata properties update (#3343)
- `awsprometheusremotewrite` exporter: Add SDK and system information to User-Agent header (#3317)
- `metricstransform` processor: Add filtering capabilities matching metric label values for applying changes (#3201)
- `groupbytrace` processor: Added workers for queue processing (#2902)
- `resourcedetection` processor: Add docker detector (#2775)
- `tailsampling` processor: Support regex on span attribute filtering (#3335)

### 🧰 Bug fixes 🧰

- `datadog` exporter:
  - Update Datadog attributes to tags mapping (#3292)
  - Consistent `hostname` and default metrics behavior (#3286)
- `signalfx` exporter: Handle character limits on metric names and dimensions (#3328)
- `newrelic` exporter: Fix timestamp value for cumulative metrics (#3406)

## v0.26.0

# 🎉 OpenTelemetry Collector Contrib v0.26.0 (Beta) 🎉

The OpenTelemetry Collector Contrib contains everything in the [opentelemetry-collector release](https://github.com/open-telemetry/opentelemetry-collector/releases/tag/v0.26.0) (be sure to check the release notes here as well!). Check out the [Getting Started Guide](https://opentelemetry.io/docs/collector/getting-started/) for deployment and configuration information.

### 🚀 New components 🚀

- `influxdb` exporter to support sending tracing, metrics, and logging data to [InfluxDB](https://www.influxdata.com/products/)

### 🛑 Breaking changes 🛑

- `signalfx` exporter (#3207):
  - Additional metrics excluded by default by signalfx exporter
    - system.disk.io_time
    - system.disk.operation_time
    - system.disk.weighted_io_time
    - system.network.connections
    - system.processes.count
    - system.processes.created

### 💡 Enhancements 💡

- Add default config and systemd environment file support for DEB/RPM packages (#3123)
- Log errors on receiver start/stop failures (#3208)
- `newrelic` exporter: Update API key detection logic (#3212)
- `splunkhec` exporter:
  - Mark permanent errors to avoid futile retries (#3253)
  - Add TLS certs verification (#3204)
- `datadog` exporter:
  - Add env and tag name normalization to trace payloads (#3200)
  - add `ignore_resource`s configuration option (#3245)
- `jmx` receiver: Update for latest snapshot and header support (#3283)
- `awsxray` exporter: Added support for stack trace translation for .NET language (#3280)
- `statsd` receiver: Add timing/histogram for statsD receiver as OTLP summary (#3261)

### 🧰 Bug fixes 🧰

- `awsprometheusremotewrite` exporter:
  - Remove `sending_queue` (#3186)
  - Use the correct default for aws_auth.service (#3161)
  - Identify the Amazon Prometheus region from the endpoint (#3210)
  - Don't panic in case session can't be constructed (#3221)
- `datadog` exporter: Add max tag length (#3185)
- `sapm` exporter: Fix crash when passing the signalfx access token (#3294)
- `newrelic` exporter: Update error conditions (#3322)

## v0.25.0

# 🎉 OpenTelemetry Collector Contrib v0.25.0 (Beta) 🎉

The OpenTelemetry Collector Contrib contains everything in the [opentelemetry-collector release](https://github.com/open-telemetry/opentelemetry-collector/releases/tag/v0.25.0) (be sure to check the release notes here as well!). Check out the [Getting Started Guide](https://opentelemetry.io/docs/collector/getting-started/) for deployment and configuration information.

### 🚀 New components 🚀

- `kafkametricsreceiver` new receiver component for collecting metrics about a kafka cluster - primarily lag and offset. [configuration instructions](receiver/kafkametricsreceiver/README.md)
- `file_storage` extension to read and write data to the local file system (#3087)

### 🛑 Breaking changes 🛑

- `newrelic` exporter (#3091):
  - Removal of common attributes (use opentelemetry collector resource processor to add attributes)
  - Drop support for cumulative metrics being sent to New Relic via a collector

### 💡 Enhancements 💡

- Update `opentelemetry-log-collection` to v0.17.0 for log receivers (#3017)
- `datadog` exporter:
  - Add `peer.service` priority instead of `service.name` (#2817)
  - Improve support of semantic conventions for K8s, Azure and ECS (#2623)
- Improve and batch logs translation for stanza (#2892)
- `statsd` receiver: Add timing/histogram as OTLP gauge (#2973)
- `honeycomb` exporter: Add Retry and Queue settings (#2714)
- `resourcedetection` processor:
  - Add AKS resource detector (#3035)
  - Use conventions package constants for ECS detector (#3171)
- `sumologic` exporter: Add graphite format (#2695)
- Add trace attributes to the log entry for stanza (#3018)
- `splunk_hec` exporter: Send log record name as part of the HEC log event (#3119)
- `newrelic` exporter (#3091):
  - Add support for logs
  - Performance improvements
  - Optimizations to the New Relic payload to reduce payload size
  - Metrics generated for monitoring the exporter
  - Insert Key vs License keys are auto-detected in some cases
  - Collector version information is properly extracted via the application start info parameters

### 🧰 Bug fixes 🧰

- `splunk_hec` exporter: Fix sending log payload with missing the GZIP footer (#3032)
- `awsxray` exporter: Remove propagation of error on shutdown (#2999)
- `resourcedetection` processor:
  - Correctly report DRAGONFLYBSD value (#3100)
  - Fallback to `os.Hostname` when FQDN is not available (#3099)
- `httpforwarder` extension: Do not report ErrServerClosed when shutting down the service (#3173)
- `collectd` receiver: Do not report ErrServerClosed when shutting down the service (#3178)

## v0.24.0

# 🎉 OpenTelemetry Collector Contrib v0.24.0 (Beta) 🎉

The OpenTelemetry Collector Contrib contains everything in the [opentelemetry-collector release](https://github.com/open-telemetry/opentelemetry-collector/releases/tag/v0.24.0) (be sure to check the release notes here as well!). Check out the [Getting Started Guide](https://opentelemetry.io/docs/collector/getting-started/) for deployment and configuration information.

### 🚀 New components 🚀

- `fluentbit` extension and `fluentforward` receiver moved from opentelemetry-collector

### 💡 Enhancements 💡

- Check `NO_WINDOWS_SERVICE` environment variable to force interactive mode on Windows (#2819)
- `resourcedetection `processor:
  - Add task revision to ECS resource detector (#2814)
  - Add GKE detector (#2821)
  - Add Amazon EKS detector (#2820)
  - Add `VMScaleSetName` field to Azure detector (#2890)
- `awsemf` exporter:
  - Add `parse_json_encoded_attr_values` config option to decode json-encoded strings in attribute values (#2827)
  - Add `output_destination` config option to support AWS Lambda (#2720)
- `googlecloud` exporter: Handle `cloud.availability_zone` semantic convention (#2893)
- `newrelic` exporter: Add `instrumentation.provider` to default attributes (#2900)
- Set unprivileged user to container image (#2925)
- `splunkhec` exporter: Add `max_content_length_logs` config option to send log data in payloads less than max content length (#2524)
- `k8scluster` and `kubeletstats` receiver: Replace package constants in favor of constants from conventions in core (#2996)

### 🧰 Bug fixes 🧰

- `spanmetrics` processor:
  - Rename `calls` metric to `calls_total` and set `IsMonotonic` to true (#2837)
  - Validate duplicate dimensions at start (#2844)
- `awsemf` exporter: Calculate delta instead of rate for cumulative metrics (#2512)
- `signalfx` exporter:
  - Remove more unnecessary translation rules (#2889)
  - Implement summary type (#2998)
- `awsxray` exporter: Remove translation to HTTP status from OC status (#2978)
- `awsprometheusremotewrite` exporter: Close HTTP body after RoundTrip (#2955)
- `splunkhec` exporter: Add ResourceAttributes to Splunk Event (#2843)

## v0.23.0

# 🎉 OpenTelemetry Collector Contrib v0.23.0 (Beta) 🎉

The OpenTelemetry Collector Contrib contains everything in the [opentelemetry-collector release](https://github.com/open-telemetry/opentelemetry-collector/releases/tag/v0.23.0) (be sure to check the release notes here as well!). Check out the [Getting Started Guide](https://opentelemetry.io/docs/collector/getting-started/) for deployment and configuration information.

### 🚀 New components 🚀

- `groupbyattrs` processor to group the records by provided attributes
- `dotnetdiagnostics` receiver to read metrics from .NET processes

### 🛑 Breaking changes 🛑

- `stackdriver` exporter marked as deprecated and renamed to `googlecloud`
- Change the rule expression in receiver creator for matching endpoints types from `type.port`, `type.hostport` and `type.pod` to `type == "port"`, `type == "hostport"` and `type == "pod"` (#2661)

### 💡 Enhancements 💡

- `loadbalancing` exporter: Add support for logs (#2470)
- `sumologic` exporter: Add carbon formatter (#2562)
- `awsecscontainermetrics` receiver: Add new metric for stopped container (#2383)
- `awsemf` exporter:
  - Send EMF logs in batches (#2572)
  - Add prometheus type field for CloudWatch compatibility (#2689)
- `signalfx` exporter:
  - Add resource attributes to events (#2631)
  - Add translation rule to drop dimensions (#2660)
  - Remove temporary host translation workaround (#2652)
  - Remove unnecessary default translation rules (#2672)
  - Update `exclude_metrics` option so that the default exclude rules can be overridden by setting the option to `[]` (#2737)
- `awsprometheusremotewrite` exporter: Add support for given IAM roles (#2675)
- `statsd` receiver: Change to use OpenTelemetry type instead of OpenCensus type (#2733)
- `resourcedetection` processor: Add missing entries for `cloud.infrastructure_service` (#2777)

### 🧰 Bug fixes 🧰

- `dynatrace` exporter: Serialize each datapoint into separate line (#2618)
- `splunkhec` exporter: Retain all otel attributes (#2712)
- `newrelic` exporter: Fix default metric URL (#2739)
- `googlecloud` exporter: Add host.name label if hostname is present in node (#2711)

## v0.22.0

# 🎉 OpenTelemetry Collector Contrib v0.22.0 (Beta) 🎉

The OpenTelemetry Collector Contrib contains everything in the [opentelemetry-collector release](https://github.com/open-telemetry/opentelemetry-collector/releases/tag/v0.22.0) (be sure to check the release notes here as well!). Check out the [Getting Started Guide](https://opentelemetry.io/docs/collector/getting-started/) for deployment and configuration information.

### 🚀 New components 🚀

- `filelog` receiver to tail and parse logs from files using the [opentelemetry-log-collection](https://github.com/open-telemetry/opentelemetry-log-collection) library

### 💡 Enhancements 💡

- `dynatrace` exporter: Send metrics to Dynatrace in chunks of 1000 (#2468)
- `k8s` processor: Add ability to associate metadata tags using pod UID rather than just IP (#2199)
- `signalfx` exporter:
  - Add statusCode to logging field on dimension client (#2459)
  - Add translation rules for `cpu.utilization_per_core` (#2540)
  - Updates to metadata handling (#2531)
  - Calculate extra network I/O metrics (#2553)
  - Calculate extra disk I/O metrics (#2557)
- `statsd` receiver: Add metric type label and `enable_metric_type` option (#2466)
- `sumologic` exporter: Add support for carbon2 format (#2562)
- `resourcedetection` processor: Add Azure detector (#2372)
- `k8scluster` receiver: Use OTel conventions for metadata (#2530)
- `newrelic` exporter: Multi-tenant support for sending trace data and performance enhancements (#2481)
- `stackdriver` exporter: Enable `retry_on_failure` and `sending_queue` options (#2613)
- Use standard way to convert from time.Time to proto Timestamp (#2548)

### 🧰 Bug fixes 🧰

- `signalfx` exporter:
  - Fix calculation of `network.total` metric (#2551)
  - Correctly convert dimensions on metadata updates (#2552)
- `awsxray` exporter and receiver: Fix the type of content_length (#2539)
- `resourcedetection` processor: Use values in accordance to semantic conventions for AWS (#2556)
- `awsemf` exporter: Fix concurrency issue (#2571)

## v0.21.0

# 🎉 OpenTelemetry Collector Contrib v0.21.0 (Beta) 🎉

The OpenTelemetry Collector Contrib contains everything in the [opentelemetry-collector release](https://github.com/open-telemetry/opentelemetry-collector/releases/tag/v0.21.0) (be sure to check the release notes here as well!). Check out the [Getting Started Guide](https://opentelemetry.io/docs/collector/getting-started/) for deployment and configuration information.

### 🚀 New components 🚀

- `loki` exporter to export data via HTTP to Loki

### 🛑 Breaking changes 🛑

- `signalfx` exporter: Allow periods to be sent in dimension keys (#2456). Existing users who do not want to change this functionality can set `nonalphanumeric_dimension_chars` to `_-`

### 💡 Enhancements 💡

- `awsemf` exporter:
  - Support unit customization before sending logs to AWS CloudWatch (#2318)
  - Group exported metrics by labels (#2317)
- `datadog` exporter: Add basic span events support (#2338)
- `alibabacloudlogservice` exporter: Support new metrics interface (#2280)
- `sumologic` exporter:
  - Enable metrics pipeline (#2117)
  - Add support for all types of log body (#2380)
- `signalfx` exporter: Add `nonalphanumeric_dimension_chars` config option (#2442)

### 🧰 Bug fixes 🧰

- `resourcedetection` processor: Fix resource attribute environment variable (#2378)
- `k8scluster` receiver: Fix nil pointer bug (#2450)

## v0.20.0

# 🎉 OpenTelemetry Collector Contrib v0.20.0 (Beta) 🎉

The OpenTelemetry Collector Contrib contains everything in the [opentelemetry-collector release](https://github.com/open-telemetry/opentelemetry-collector/releases/tag/v0.20.0) (be sure to check the release notes here as well!). Check out the [Getting Started Guide](https://opentelemetry.io/docs/collector/getting-started/) for deployment and configuration information.

### 🚀 New components 🚀

- `spanmetrics` processor to aggregate Request, Error and Duration (R.E.D) metrics from span data
- `awsxray` receiver to accept spans in the X-Ray Segment format
- `groupbyattrs` processor to group the records by provided attributes

### 🛑 Breaking changes 🛑

- Rename `kinesis` exporter to `awskinesis` (#2234)
- `signalfx` exporter: Remove `send_compatible_metrics` option, use `translation_rules` instead (#2267)
- `datadog` exporter: Remove default prefix from user metrics (#2308)

### 💡 Enhancements 💡

- `signalfx` exporter: Add k8s metrics to default excludes (#2167)
- `stackdriver` exporter: Reduce QPS (#2191)
- `datadog` exporter:
  - Translate otel exceptions to DataDog errors (#2195)
  - Use resource attributes for metadata and generated metrics (#2023)
- `sapm` exporter: Enable queuing by default (#1224)
- `dynatrace` exporter: Allow underscores anywhere in metric or dimension names (#2219)
- `awsecscontainermetrics` receiver: Handle stopped container's metadata (#2229)
- `awsemf` exporter: Enhance metrics batching in AWS EMF logs (#2271)
- `f5cloud` exporter: Add User-Agent header with version to requests (#2292)

### 🧰 Bug fixes 🧰

- `signalfx` exporter: Reinstate network/filesystem translation rules (#2171)

## v0.19.0

# 🎉 OpenTelemetry Collector Contrib v0.19.0 (Beta) 🎉

The OpenTelemetry Collector Contrib contains everything in the [opentelemetry-collector release](https://github.com/open-telemetry/opentelemetry-collector/releases/tag/v0.19.0) (be sure to check the release notes here as well!). Check out the [Getting Started Guide](https://opentelemetry.io/docs/collector/getting-started/) for deployment and configuration information.

### 🚀 New components 🚀

- `f5cloud` exporter to export metric, trace, and log data to F5 Cloud
- `jmx` receiver to report metrics from a target MBean server in conjunction with the [JMX Metric Gatherer](https://github.com/open-telemetry/opentelemetry-java-contrib/blob/v1.0.0-alpha/contrib/jmx-metrics/README.md)

### 🛑 Breaking changes 🛑

- `signalfx` exporter: The `exclude_metrics` option now takes slice of metric filters instead of just metric names (slice of strings) (#1951)

### 💡 Enhancements 💡

- `datadog` exporter: Sanitize datadog service names (#1982)
- `awsecscontainermetrics` receiver: Add more metadata (#2011)
- `azuremonitor` exporter: Favor RPC over HTTP spans (#2006)
- `awsemf` exporter: Always use float64 as calculated rate (#2019)
- `splunkhec` receiver: Make the HEC receiver path configurable, and use `/*` by default (#2137)
- `signalfx` exporter:
  - Drop non-default metrics and add `include_metrics` option to override (#2145, #2146, #2162)
  - Rename `system.network.dropped_packets` metric to `system.network.dropped` (#2160)
  - Do not filter cloud attributes from dimensions (#2020)
- `redis` receiver: Migrate to pdata metrics #1889

### 🧰 Bug fixes 🧰

- `datadog` exporter: Ensure that version tag is added to trace stats (#2010)
- `loadbalancing` exporter: Rolling update of collector can stop the periodical check of DNS updates (#1798)
- `awsecscontainermetrics` receiver: Change the type of `exit_code` from string to int and deal with the situation when there is no data (#2147)
- `groupbytrace` processor: Make onTraceReleased asynchronous to fix processor overload (#1808)
- Handle cases where the time field of Splunk HEC events is encoded as a String (#2159)

## v0.18.0

# 🎉 OpenTelemetry Collector Contrib v0.18.0 (Beta) 🎉

The OpenTelemetry Collector Contrib contains everything in the [opentelemetry-collector release](https://github.com/open-telemetry/opentelemetry-collector/releases/tag/v0.18.0) (be sure to check the release notes here as well!). Check out the [Getting Started Guide](https://opentelemetry.io/docs/collector/getting-started/) for deployment and configuration information.

### 🚀 New components 🚀

- `sumologic` exporter to send logs and metrics data to Sumo Logic
- `dynatrace` exporter to send metrics to Dynatrace

### 💡 Enhancements 💡

- `datadog` exporter:
  - Add resource attributes to tags conversion feature (#1782)
  - Add Kubernetes conventions for hostnames (#1919)
  - Add container tags to datadog export for container infra metrics in service view (#1895)
  - Update resource naming and span naming (#1861)
  - Add environment variables support for config options (#1897)
- `awsxray` exporter: Add parsing of JavaScript stack traces (#1888)
- `elastic` exporter: Translate exception span events (#1858)
- `signalfx` exporter: Add translation rules to aggregate per core CPU metrics in default translations (#1841)
- `resourcedetection` processor: Gather tags associated with the EC2 instance and add them as resource attributes (#1899)
- `simpleprometheus` receiver: Add support for passing params to the prometheus scrape config (#1949)
- `azuremonitor` exporter: Implement Span status code specification changes - gRPC (#1960)
- `metricstransform` processor: Add grouping option ($1887)
- `alibabacloudlogservice` exporter: Use producer to send data to improve performance (#1981)

### 🧰 Bug fixes 🧰

- `datadog` exporter: Handle monotonic metrics client-side (#1805)
- `awsxray` exporter: Log error when translating span (#1809)

## v0.17.0

# 🎉 OpenTelemetry Collector Contrib v0.17.0 (Beta) 🎉

The OpenTelemetry Collector Contrib contains everything in the [opentelemetry-collector release](https://github.com/open-telemetry/opentelemetry-collector/releases/tag/v0.17.0) (be sure to check the release notes here as well!). Check out the [Getting Started Guide](https://opentelemetry.io/docs/collector/getting-started/) for deployment and configuration information.

### 💡 Enhancements 💡

- `awsemf` exporter: Add collector version to EMF exporter user agent (#1778)
- `signalfx` exporter: Add configuration for trace correlation (#1795)
- `statsd` receiver: Add support for metric aggregation (#1670)
- `datadog` exporter: Improve logging of hostname detection (#1796)

### 🧰 Bug fixes 🧰

- `resourcedetection` processor: Fix ecs detector to not use the default golang logger (#1745)
- `signalfx` receiver: Return 200 when receiver succeed (#1785)
- `datadog` exporter: Use a singleton for sublayer calculation (#1759)
- `awsxray` and `awsemf` exporters: Change the User-Agent content order (#1791)

## v0.16.0

# 🎉 OpenTelemetry Collector Contrib v0.16.0 (Beta) 🎉

The OpenTelemetry Collector Contrib contains everything in the [opentelemetry-collector release](https://github.com/open-telemetry/opentelemetry-collector/releases/tag/v0.16.0) (be sure to check the release notes here as well!). Check out the [Getting Started Guide](https://opentelemetry.io/docs/collector/getting-started/) for deployment and configuration information.

### 🛑 Breaking changes 🛑

- `honeycomb` exporter: Update to use internal data format (#1689)

### 💡 Enhancements 💡

- `newrelic` exporter: Add support for span events (#1643)
- `awsemf` exporter:
  - Add placeholder support in `log_group_name` and `log_stream_name` config (#1623, #1661)
  - Add label matching filtering rule (#1619)
- `resourcedetection` processor: Add new resource detector for AWS Elastic Beanstalk environments (#1585)
- `loadbalancing` exporter:
  - Add sort of endpoints in static resolver (#1692)
  - Allow specifying port when using DNS resolver (#1650)
- Add `batchperresourceattr` helper library that splits an incoming data based on an attribute in the resource (#1694)
- `alibabacloudlogservice` exporter:
  - Add logs exporter (#1609)
  - Change trace type from opencensus to opentelemetry (#1713)
- `datadog` exporter:
  - Improve trace exporter performance (#1706, #1707)
  - Add option to only send metadata (#1723)
- `awsxray` exporter:
  - Add parsing of Python stack traces (#1676)
  - Add collector version to user agent (#1730)

### 🧰 Bug fixes 🧰

- `loadbalancing` exporter:
  - Fix retry queue for exporters (#1687)
  - Fix `periodicallyResolve` for DNS resolver checks (#1678)
- `datadog` exporter: Fix status code handling (#1691)
- `awsxray` exporter:
  - Fix empty traces in X-Ray console (#1709)
  - Stricter requirements for adding http request url (#1729)
  - Fix status code handling for errors/faults (#1740)
- `signalfx` exporter:
  - Split incoming data requests by access token before enqueuing (#1727)
  - Disable retry on 400 and 401, retry with backoff on 429 and 503 (#1672)
- `awsecscontainermetrics` receiver: Improve error handling to fix seg fault (#1738)

## v0.15.0

# 🎉 OpenTelemetry Collector Contrib v0.15.0 (Beta) 🎉

The OpenTelemetry Collector Contrib contains everything in the [opentelemetry-collector release](https://github.com/open-telemetry/opentelemetry-collector/releases/tag/v0.15.0) (be sure to check the release notes here as well!). Check out the [Getting Started Guide](https://opentelemetry.io/docs/collector/getting-started/) for deployment and configuration information.

### 🚀 New components 🚀

- `zookeeper` receiver: Collects metrics from a Zookeeper instance using the `mntr` command
- `loadbalacing` exporter: Consistently exports spans belonging to the same trace to the same backend
- `windowsperfcounters` receiver: Captures the configured system, application, or custom performance counter data from the Windows registry using the PDH interface
- `awsprometheusremotewrite` exporter:  Sends metrics data in Prometheus TimeSeries format to a Prometheus Remote Write Backend and signs each outgoing HTTP request following the AWS Signature Version 4 signing process

### 💡 Enhancements 💡

- `awsemf` exporter:
  - Add `metric_declarations` config option for metric filtering and dimensions (#1503)
  - Add SummaryDataType and remove Min/Max from Histogram (#1584)
- `signalfxcorrelation` exporter: Add ability to translate host dimension (#1561)
- `newrelic` exporter: Use pdata instead of the OpenCensus for traces (#1587)
- `metricstransform` processor:
  - Add `combine` action for matched metrics (#1506)
  - Add `submatch_case` config option to specify case of matched label values (#1640)
- `awsecscontainermetrics` receiver: Extract cluster name from ARN (#1626)
- `elastic` exporter: Improve handling of span status if the status code is unset (#1591)

### 🧰 Bug fixes 🧰

- `awsemf` exporter: Add check for unhandled metric data types (#1493)
- `groupbytrace` processor: Make buffered channel to avoid goroutines leak (#1505)
- `stackdriver` exporter: Set `options.UserAgent` so that the OpenCensus exporter does not override the UA ($1620)

## v0.14.0

# 🎉 OpenTelemetry Collector Contrib v0.14.0 (Beta) 🎉

The OpenTelemetry Collector Contrib contains everything in the [opentelemetry-collector release](https://github.com/open-telemetry/opentelemetry-collector/releases/tag/v0.14.0) (be sure to check the release notes here as well!). Check out the [Getting Started Guide](https://opentelemetry.io/docs/collector/getting-started/) for deployment and configuration information.

### 🚀 New components 🚀

- `datadog` exporter to send metric and trace data to Datadog (#1352)
- `tailsampling` processor moved from core to contrib (#1383)

### 🛑 Breaking changes 🛑

- `jmxmetricsextension` migrated to `jmxreceiver` (#1182, #1357)
- Move signalfx correlation code out of `sapm` to `signalfxcorrelation` exporter (#1376)
- Move Splunk specific utils outside of common (#1306)
- `stackdriver` exporter:
    - Config options `metric_prefix` & `skip_create_metric_descriptor` are now nested under `metric`, see [README](https://github.com/open-telemetry/opentelemetry-collector-contrib/blob/v0.14.0/exporter/stackdriverexporter/README.md).
    - Trace status codes no longer reflect gRPC codes as per spec changes: open-telemetry/opentelemetry-specification#1067
- `datadog` exporter: Remove option to change the namespace prefix (#1483)

### 💡 Enhancements 💡

- `splunkhec` receiver: Add ability to ingest metrics (#1276)
- `signalfx` receiver: Improve pipeline error handling (#1329)
- `datadog` exporter:
  - Improve hostname resolution (#1285)
  - Add flushing/export of traces and trace-related statistics (#1266)
  - Enable traces on Windows (#1340)
  - Send otel.exporter running metric (#1354)
  - Add tag normalization util method (#1373)
  - Send host metadata (#1351)
  - Support resource conventions for hostnames (#1434)
  - Add version tag extract (#1449)
- Add `batchpertrace` library to split the incoming batch into several batches, one per trace (#1257)
- `statsd` receiver:
  - Add timer support (#1335)
  - Add sample rate support for counter, transfer gauge to double and transfer counter to int only (#1361)
- `awsemf` exporter: Restructure metric translator logic (#1353)
- `resourcedetection` processor:
  - Add EC2 hostname attribute (#1324)
  - Add ECS Resource detector (#1360)
- `sapm` exporter: Add queue settings (#1390)
- `metrictransform` processor: Add metric filter option (#1447)
- `awsxray` exporter: Improve ECS attribute and origin translation (#1428)
- `resourcedetection` processor: Initial system detector (#1405)

### 🧰 Bug fixes 🧰

- Remove duplicate definition of cloud providers with core conventions (#1288)
- `kubeletstats` receiver: Handle nil references from the kubelet API (#1326)
- `awsxray` receiver:
  - Add kind type to root span to fix the empty parentID problem (#1338)
  - Fix the race condition issue (#1490)
- `awsxray` exporter:
  - Setting the tlsconfig InsecureSkipVerify using NoVerifySSL (#1350)
  - Drop invalid xray trace id (#1366)
- `elastic` exporter: Ensure span name is limited (#1371)
- `splunkhec` exporter: Don't send 'zero' timestamps to Splunk HEC (#1157)
- `stackdriver` exporter: Skip processing empty metrics slice (#1494)

## v0.13.0

# 🎉 OpenTelemetry Collector Contrib v0.13.0 (Beta) 🎉

The OpenTelemetry Collector Contrib contains everything in the [opentelemetry-collector release](https://github.com/open-telemetry/opentelemetry-collector/releases/tag/v0.13.0) (be sure to check the release notes here as well!). Check out the [Getting Started Guide](https://opentelemetry.io/docs/collector/getting-started/) for deployment and configuration information.

### 💡 Enhancements 💡

- `sapm` exporter:
  - Enable queuing by default (#1224)
  - Add SignalFx APM correlation (#1205)
  - Make span source attribute and destination dimension names configurable (#1286)
- `signalfx` exporter:
  - Pass context to the http client requests (#1225)
  - Update `disk.summary_utilization` translation rule to accommodate new labels (#1258)
- `newrelic` exporter: Add `span.kind` attribute (#1263)
- `datadog` exporter:
  - Add Datadog trace translation helpers (#1208)
  - Add API key validation (#1216)
- `splunkhec` receiver: Add the ability to ingest logs (#1268)
- `awscontainermetrics` receiver: Report `CpuUtilized` metric in percentage (#1283)
- `awsemf` exporter: Only calculate metric rate for cumulative counter and avoid SingleDimensionRollup for metrics with only one dimension (#1280)

### 🧰 Bug fixes 🧰

- Make `signalfx` exporter a metadata exporter (#1252)
- `awsecscontainermetrics` receiver: Check for empty network rate stats and set zero (#1260)
- `awsemf` exporter: Remove InstrumentationLibrary dimension in CloudWatch EMF Logs if it is undefined (#1256)
- `awsxray` receiver: Fix trace/span id transfer (#1264)
- `datadog` exporter: Remove trace support for Windows for now (#1274)
- `sapm` exporter: Correlation enabled check inversed (#1278)

## v0.12.0

# 🎉 OpenTelemetry Collector Contrib v0.12.0 (Beta) 🎉

The OpenTelemetry Collector Contrib contains everything in the [opentelemetry-collector release](https://github.com/open-telemetry/opentelemetry-collector/releases/tag/v0.12.0) (be sure to check the release notes here as well!). Check out the [Getting Started Guide](https://opentelemetry.io/docs/collector/getting-started/) for deployment and configuration information.

### 🚀 New components 🚀

- `awsemf` exporter to support exporting metrics to AWS CloudWatch (#498, #1169)
- `http_forwarder` extension that forwards HTTP requests to a specified target (#979, #1014, #1150)
- `datadog` exporter that sends metric and trace data to Datadog (#1142, #1178, #1181, #1212)
- `awsecscontainermetrics` receiver to collect metrics from Amazon ECS Task Metadata Endpoint (#1089, #1148, #1160)

### 💡 Enhancements 💡

- `signalfx` exporter:
  - Add host metadata synchronization (#1039, #1118)
  - Add `copy_dimensions` translator option (#1126)
  - Update `k8s_cluster` metric translations (#1121)
  - Add option to exclude metrics (#1156)
  - Add `avg` aggregation method (#1151)
  - Fallback to host if cloud resource id not found (#1170)
  - Add backwards compatible translation rules for the `dockerstatsreceiver` (#1201)
  - Enable queuing and retries (#1223)
- `splunkhec` exporter:
  - Add log support (#875)
  - Enable queuing and retries (#1222)
- `k8scluster` receiver: Standardize metric names (#1119)
- `awsxray` exporter:
  - Support AWS EKS attributes (#1090)
  - Store resource attributes in X-Ray segments (#1174)
- `honeycomb` exporter:
  - Add span kind to the event sent to Honeycomb (#474)
  - Add option to adjust the sample rate using an attribute on the span (#1162)
- `jmxmetrics` extension: Add subprocess manager to manage child java processes (#1028)
- `elastic` exporter: Initial metrics support (#1173)
- `k8s` processor: Rename default attr names for label/annotation extraction (#1214)
- Add common SignalFx host id extraction (#1100)
- Allow MSI upgrades (#1165)

### 🧰 Bug fixes 🧰

- `awsxray` exporter: Don't set origin to EC2 when not on AWS (#1115)

## v0.11.0

# 🎉 OpenTelemetry Collector Contrib v0.11.0 (Beta) 🎉

The OpenTelemetry Collector Contrib contains everything in the [opentelemetry-collector release](https://github.com/open-telemetry/opentelemetry-collector/releases/tag/v0.11.0) (be sure to check the release notes here as well!). Check out the [Getting Started Guide](https://opentelemetry.io/docs/collector/getting-started/) for deployment and configuration information.

### 🚀 New components 🚀
- add `dockerstats` receiver as top level component (#1081)
- add `tracegen` utility (#956)

### 💡 Enhancements 💡
- `stackdriver` exporter: Allow overriding client options via config (#1010)
- `k8scluster` receiver: Ensure informer caches are synced before initial data sync (#842)
- `elastic` exporter: Translate `deployment.environment` resource attribute to Elastic APM's semantically equivalent `service.environment` (#1022)
- `k8s` processor: Add logs support (#1051)
- `awsxray` exporter: Log response error with zap (#1050)
- `signalfx` exporter
  - Add dimensions to renamed metrics (#1041)
  - Add translation rules for `disk_ops.total` and `disk_ops.pending` metrics (#1082)
  - Add event support (#1036)
- `kubeletstats` receiver: Cache detailed PVC labels to reduce API calls (#1052)
- `signalfx` receiver: Add event support (#1035)

## v0.10.0

# 🎉 OpenTelemetry Collector Contrib v0.10.0 (Beta) 🎉

The OpenTelemetry Collector Contrib contains everything in the [opentelemetry-collector release](https://github.com/open-telemetry/opentelemetry-collector/releases/tag/v0.10.0) (be sure to check the release notes here as well!). Check out the [Getting Started Guide](https://opentelemetry.io/docs/collector/getting-started/) for deployment and configuration information.

### 🚀 New components 🚀
- add initial docker stats receiver, without sourcing in top level components (#495)
- add initial jmx metrics extension structure, without sourcing in top level components (#740)
- `routing` processor for routing spans based on HTTP headers (#907)
- `splunkhec` receiver to receive Splunk HEC metrics, traces and logs (#840)
- Add skeleton for `http_forwarder` extension that forwards HTTP requests to a specified target (#979)

### 💡 Enhancements 💡
- `stackdriver` exporter
  - Add timeout parameter (#835)
  - Add option to configurably set UserAgent string (#758)
- `signalfx` exporter
  - Reduce memory allocations for big batches processing (#871)
  - Add AWSUniqueId and gcp_id generation (#829)
  - Calculate cpu.utilization compatibility metric (#839, #974, #954)
- `metricstransform` processor: Replace `{{version}}` in label values (#876)
- `resourcedetection` processor: Logs Support (#970)
- `statsd` receiver: Add parsing for labels and gauges (#903)

### 🧰 Bug fixes 🧰
- `k8s` processor
  - Wrap metrics before sending further down the pipeline (#837)
  - Fix setting attributes on metrics passed from agent (#836)
- `awsxray` exporter: Fix "pointer to empty string" is not omitted bug (#830)
- `azuremonitor` exporter: Treat UNSPECIFIED span kind as INTERNAL (#844)
- `signalfx` exporter: Remove misleading warnings (#869)
- `newrelic` exporter: Fix panic if service name is empty (#969)
- `honeycomb` exporter: Don't emit default proc id + starttime (#972)

## v0.9.0

# 🎉 OpenTelemetry Collector Contrib v0.9.0 (Beta) 🎉

The OpenTelemetry Collector Contrib contains everything in the [opentelemetry-collector release](https://github.com/open-telemetry/opentelemetry-collector/releases/tag/v0.9.0) (be sure to check the release notes here as well!). Check out the [Getting Started Guide](https://opentelemetry.io/docs/collector/getting-started/) for deployment and configuration information.

### 🛑 Breaking changes 🛑
- Remove deprecated `lightstep` exporter (#828)

### 🚀 New components 🚀
- `statsd` receiver for ingesting StatsD messages (#566)

### 💡 Enhancements 💡
- `signalfx` exporter
   - Add disk usage translations (#760)
   - Add disk utilization translations (#782)
   - Add translation rule to drop redundant metrics (#809)
- `kubeletstats` receiver
  - Sync available volume metadata from /pods endpoint (#690)
  - Add ability to collect detailed data from PVC (#743)
- `awsxray` exporter: Translate SDK name/version into xray model (#755)
- `elastic` exporter: Translate semantic conventions to Elastic destination fields (#671)
- `stackdriver` exporter: Add point count metric (#757)
- `awsxray` receiver
  - Ported the TCP proxy from the X-Ray daemon (#774)
  - Convert to OTEL trace format (#691)

### 🧰 Bug fixes 🧰
- `kubeletstats` receiver: Do not break down metrics batch (#754)
- `host` observer: Fix issue on darwin where ports listening on all interfaces are not correctly accounted for (#582)
- `newrelic` exporter: Fix panic on missing span status (#775)

## v0.8.0

# 🎉 OpenTelemetry Collector Contrib v0.8.0 (Beta) 🎉

The OpenTelemetry Collector Contrib contains everything in the [opentelemetry-collector release](https://github.com/open-telemetry/opentelemetry-collector/releases/tag/v0.8.0) (be sure to check the release notes here as well!). Check out the [Getting Started Guide](https://opentelemetry.io/docs/collector/getting-started/) for deployment and configuration information.

### 🚀 New components 🚀

- Receivers
  - `prometheusexec` subprocess manager (##499)

### 💡 Enhancements 💡

- `signalfx` exporter
  - Add/Update metric translations (#579, #584, #639, #640, #652, #662)
  - Add support for calculate new metric translator (#644)
  - Add renaming rules for load metrics (#664)
  - Update `container.name` to `k8s.container.name` in default translation rule (#683)
  - Rename working-set and page-fault metrics (#679)
- `awsxray` exporter
  - Translate exception event into xray exception (#577)
  - Add ingestion of X-Ray segments via UDP (#502)
  - Parse Java stacktrace and populate in xray cause (#687)
- `kubeletstats` receiver
  - Add metric_groups option (#648)
  - Set datapoint timestamp in receiver (#661)
  - Change `container.name` label to `k8s.container.name` (#680)
  - Add working-set and page-fault metrics (#666)
  - Add basic support for volume metrics (#667)
- `stackdriver` trace exporter: Move to new interface and pdata (#486)
- `metricstranform` processor: Keep timeseries and points in order after aggregation (#663)
- `k8scluster` receiver: Change `container.spec.name` label to `k8s.container.name` (#681)
- Migrate receiver creator to internal data model (#701)
- Add ec2 support to `resourcedetection` processor (#587)
- Enable timeout, sending queue and retry for SAPM exporter (#707)

### 🧰 Bug fixes 🧰

- `azuremonitor` exporter: Correct HTTP status code success mapping (#588)
- `k8scluster` receiver: Fix owner reference in metadata updates (#649)
- `awsxray` exporter: Fix handling of db system (#697)

### 🚀 New components 🚀

- Skeleton for AWS ECS container metrics receiver (#463)
- `prometheus_exec` receiver (#655)

## v0.7.0

# 🎉 OpenTelemetry Collector Contrib v0.7.0 (Beta) 🎉

The OpenTelemetry Collector Contrib contains everything in the [opentelemetry-collector release](https://github.com/open-telemetry/opentelemetry-collector/releases/tag/v0.7.0) (be sure to check the release notes here as well!). Check out the [Getting Started Guide](https://opentelemetry.io/docs/collector/getting-started/) for deployment and configuration information.

### 🛑 Breaking changes 🛑

- `awsxray` receiver updated to support udp: `tcp_endpoint` config option renamed to `endpoint` (#497)
- TLS config changed for `sapmreceiver` (#488) and `signalfxreceiver` receivers (#488)

### 🚀 New components 🚀

- Exporters
  - `sentry` adds tracing exporter for [Sentry](https://sentry.io/) (#565)
- Extensions
  - `endpoints` observer: adds generic endpoint watcher (#427)
  - `host` observer: looks for listening network endpoints on host (#432)

### 💡 Enhancements 💡

- Update `honeycomb` exporter for v0.8.0 compatibility
- Extend `metricstransform` processor to be able to add a label to an existing metric (#441)
- Update `kubeletstats` metrics according to semantic conventions (#475)
- Updated `awsxray` receiver config to use udp (#497)
- Add `/pods` endpoint support in `kubeletstats` receiver to add extra labels (#569)
- Add metric translation options to `signalfx` exporter (#477, #501, #571, #573)

### 🧰 Bug fixes 🧰

- `azuremonitor` exporter: Mark spanToEnvelope errors as permanent (#500)

## v0.6.0

# 🎉 OpenTelemetry Collector Contrib v0.6.0 (Beta) 🎉

The OpenTelemetry Collector Contrib contains everything in the [opentelemetry-collector release](https://github.com/open-telemetry/opentelemetry-collector/releases/tag/v0.6.0) (be sure to check the release notes here as well!). Check out the [Getting Started Guide](https://opentelemetry.io/docs/collector/getting-started/) for deployment and configuration information.

### 🛑 Breaking changes 🛑

- Removed `jaegarlegacy` (#397) and `zipkinscribe` receivers (#410)
- `kubeletstats` receiver: Renamed `k8s.pod.namespace` pod label to `k8s.namespace.name` and `k8s.container.name` container label to `container.name`

### 🚀 New components 🚀

- Processors
  - `metricstransform` renames/aggregates within individual metrics (#376) and allow changing the data type between int and float (#402)

### 💡 Enhancements 💡

- `awsxray` exporter: Use `peer.service` as segment name when set. (#385)
- `splunk` exporter: Add trace exports support (#359, #399)
- Build and publish Windows MSI (#408) and DEB/RPM Linux packages (#405)

### 🧰 Bug fixes 🧰

- `kubeletstats` receiver:
  - Fixed NPE for newly created pods (#404)
  - Updated to latest change in the ReceiverFactoryOld interface (#401)
  - Fixed logging and self reported metrics (#357)
- `awsxray` exporter: Only convert SQL information for SQL databases. (#379)
- `resourcedetection` processor: Correctly obtain machine-type info from gce metadata (#395)
- `k8scluster` receiver: Fix container resource metrics (#416)

## v0.5.0

Released 01-07-2020

# 🎉 OpenTelemetry Collector Contrib v0.5.0 (Beta) 🎉

The OpenTelemetry Collector Contrib contains everything in the [opentelemetry-collector release](https://github.com/open-telemetry/opentelemetry-collector/releases/tag/v0.5.0) (be sure to check the release notes here as well!). Check out the [Getting Started Guide](https://opentelemetry.io/docs/collector/getting-started/) for deployment and configuration information.

### 🚀 New components 🚀

- Processors
  - `resourcedetection` to automatically detect the resource based on the configured set of detectors (#309)

### 💡 Enhancements 💡

- `kubeletstats` receiver: Support for ServiceAccount authentication (#324)
- `signalfx` exporter and receiver
  - Add SignalFx metric token passthrough and config option (#325)
  - Set default endpoint of `signalfx` receiver to `:9943` (#351)
- `awsxray` exporter: Support aws plugins EC2/ECS/Beanstalk (#343)
- `sapm` exporter and receiver: Add SAPM access token passthrough and config option (#349)
- `k8s` processor: Add metrics support (#358)
- `k8s` observer: Separate annotations from labels in discovered pods (#363)

### 🧰 Bug fixes 🧰

- `honeycomb` exporter: Remove shared use of libhoney from goroutines (#305)

## v0.4.0

Released 17-06-2020

# 🎉 OpenTelemetry Collector Contrib v0.4.0 (Beta) 🎉

The OpenTelemetry Collector Contrib contains everything in the [opentelemetry-collector release](https://github.com/open-telemetry/opentelemetry-collector/releases/tag/v0.4.0) (be sure to check the release notes here as well!). Check out the [Getting Started Guide](https://opentelemetry.io/docs/collector/getting-started/) for deployment and configuration information.

### 🛑 Breaking changes 🛑

  - `signalfx` exporter `url` parameter changed to `ingest_url` (no impact if only using `realm` setting)

### 🚀 New components 🚀

- Receivers
  - `receiver_creator` to create receivers at runtime (#145), add observer support to receiver_creator (#173), add rules support (#207), add dynamic configuration values (#235)
  - `kubeletstats` receiver (#237)
  - `prometheus_simple` receiver (#184)
  - `kubernetes-cluster` receiver (#175)
  - `redis` receiver (#138)
- Exporters
  - `alibabacloudlogservice` exporter (#259)
  - `SplunkHEC` metrics exporter (#246)
  - `elastic` APM exporter (#240)
  - `newrelic` exporter (#229)
- Extensions
  - `k8s` observer (#185)

### 💡 Enhancements 💡

- `awsxray` exporter
  - Use X-Ray convention of segment name == service name (#282)
  - Tweak xray export to improve rendering of traces and improve parity (#241)
  - Add handling for spans received with nil attributes (#212)
- `honeycomb` exporter
  - Use SendPresampled (#291)
  - Add span attributes as honeycomb event fields (#271)
  - Support resource labels in Honeycomb exporter (#20)
- `k8s` processor
  - Add support of Pod UID extraction to k8sprocessor (#219)
  - Use `k8s.pod.ip` to record resource IP instead of just `ip` (#183)
  - Support same authentication mechanism as other kubernetes components do (#307)
- `sapm` exporter: Add TLS for SAPM and SignalFx receiver (#215)
- `signalfx` exporter
  - Add metric metadata syncer to SignalFx exporter (#231)
  - Add TLS for SAPM and SignalFx receiver (#215)
- `stackdriver` exporter: Add support for resource mapping in config (#163)

### 🧰 Bug fixes 🧰

- `awsxray` exporter: Wrap bad request errors for proper handling by retry queue (#205)
- `lightstep` exporter: Ensure Lightstep exporter doesnt crash on nil node (#250)
- `sapm` exporter: Do not break Jaeger traces before sending downstream (#193)
- `k8s` processor: Ensure Jaeger spans work in passthrough mode (262)

## 🧩 Components 🧩

### Receivers

| Traces | Metrics |
|:-------:|:-------:|
| Jaeger Legacy | Carbon |
| SAPM (SignalFx APM) | Collectd |
| Zipkin Scribe | K8s Cluster |
| | Redis |
| |  SignalFx |
| | Simple Prometheus |
| | Wavefront |

### Processors

- K8s

### Exporters

| Commercial | Community |
|:------------:|:-----------:|
| Alibaba Cloud Log Service | Carbon |
| AWS X-ray | Elastic |
| Azure Monitor | Jaeger Thrift |
| Honeycomb | Kinesis |
| Lightstep |
| New Relic |
| SAPM (SignalFx APM) |
| SignalFx (Metrics) |
| Splunk HEC |
| Stackdriver (Google) |

### Extensions

- Observer
  - K8s

## v0.3.0 Beta

Released 2020-03-30

### Breaking changes

-  Make prometheus receiver config loading strict. #697
Prometheus receiver will now fail fast if the config contains unused keys in it.

### Changes and fixes

- Enable best effort serve by default of Prometheus Exporter (https://github.com/orijtech/prometheus-go-metrics-exporter/pull/6)
- Fix null pointer exception in the logging exporter #743
- Remove unnecessary condition to have at least one processor #744
- Updated Honeycomb exported to `honeycombio/opentelemetry-exporter-go v0.3.1`

### Features

Receivers / Exporters:

* AWS X-Ray
* Carbon
* CollectD
* Honeycomb
* Jaeger
* Kinesis
* LightStep
* OpenCensus
* OpenTelemetry
* SAPM
* SignalFx
* Stackdriver
* Wavefront
* Zipkin
* Zipkin Scribe


Processors:

* Attributes
* Batch
* Memory Limiter
* Queued Retry
* Resource
* Sampling
* Span
* Kubernetes

Extensions:

* Health Check
* Performance Profiler
* zPages


## v0.2.8

Released 2020-03-25

Alpha v0.2.8 of OpenTelemetry Collector Contrib.

- Implemented OTLP receiver and exporter.
- Added ability to pass config to the service programmatically (useful for custom builds).
- Improved own metrics / observability.


## v0.2.7

Released 2020-03-17

### Self-Observability
- New command-line switch to control legacy and new metrics. Users are encouraged
to experiment and migrate to the new metrics.
- Improved error handling on shutdown.


### Processors
- Fixed passthrough mode k8sprocessor.
- Added `HASH` action to attribute processor.

### Receivers and Exporters
- Added Honeycomb exporter.
- Added LightStep exporter.
- Added regular expression for Carbon receiver, allowing the metric name to be broken into proper label keys and values.
- Updated Stackdriver exporter to use a new batch API.


## v0.2.6 Alpha

Released 2020-02-18

### Self-Observability
- Updated metrics prefix to `otelcol` and expose command line argument to modify the prefix value.
- Batch dropped span now emits zero when no spans are dropped.

### Processors
- Extended Span processor to have include/exclude span logic.
- Ability to choose strict or regexp matching for include/exclude filters.

### Receivers and Exporters
- Added Carbon receiver and exporter.
- Added Wavefront receiver.


## v0.0.5 Alpha

Released 2020-01-30

- Regexp-based filtering of span names.
- Ability to extract attributes from span names and rename span.
- File exporter for debugging.
- Span processor is now enabled by default.

## v0.0.1 Alpha

Released 2020-01-11

First release of OpenTelemetry Collector Contrib.


[v0.3.0]: https://github.com/open-telemetry/opentelemetry-collector-contrib/compare/v0.2.8...v0.3.0
[v0.2.8]: https://github.com/open-telemetry/opentelemetry-collector-contrib/compare/v0.2.7...v0.2.8
[v0.2.7]: https://github.com/open-telemetry/opentelemetry-collector-contrib/compare/v0.2.6...v0.2.7
[v0.2.6]: https://github.com/open-telemetry/opentelemetry-collector-contrib/compare/v0.0.5...v0.2.6
[v0.0.5]: https://github.com/open-telemetry/opentelemetry-collector-contrib/compare/v0.0.1...v0.0.5
[v0.0.1]: https://github.com/open-telemetry/opentelemetry-collector-contrib/tree/v0.0.1<|MERGE_RESOLUTION|>--- conflicted
+++ resolved
@@ -30,13 +30,10 @@
 - `groupbyattrsprocessor`: copied aggregationtemporality when grouping metrics. (#9088)
 - `mongodbreceiver`: Fix issue where receiver startup could hang (#10111)
 - `transformprocessor`: Fix issue where metric.aggregation_temporality and metric.is_monotic were not actually gettable or settable (#10197)
-<<<<<<< HEAD
 - `signalfxexporter`: Emit prometheus compatible histogram/summary to signalfx #10299
   - This behavior can be reverted using the `exporter.signalfxexporter.PrometheusCompatible` featuregate.
-=======
 - `podmanreceiver`: Container Stats Error structure (#9397)
 - `pkg/stanza`: pipeline.Operators() will return a consistently ordered list of operators whenever possible (#9761)
->>>>>>> 1ac6dde1
 
 ## v0.51.0
 
