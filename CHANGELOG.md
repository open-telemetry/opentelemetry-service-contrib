# Changelog

## Unreleased

### 🛑 Breaking changes 🛑

- `jmxreceiver`: Remove properties & groovyscript parameters from JMX Receiver. Add ResourceAttributes & LogLevel parameter to supply some of the removed functionality with reduced attack surface (#9685)
- `resourcedetectionprocessor`: 'gke' and 'gce' resource detectors are replaced with a single 'gcp' detector (#10347)

- `pkg/stanza`: Removed reference to deprecated `ClusterName` (#10426)

### 🚩 Deprecations 🚩

### 🚀 New components 🚀
- `windowseventlogreceiver` Added implementation of Windows Event Log Receiver (#9228)
- `vcenterreceiver`: Add metrics receiver for new vcenterreceiver component (#9224)

### 💡 Enhancements 💡

- `tailsamplingprocessor`: Add support for string invert matching to `and` policy (#9553)
- `mezemoexporter`: Add user agent string to outgoing HTTP requests (#10470)
- `transformprocessor`: Add functions for conversion of scalar metric types (`gauge_to_sum` and `sum_to_gauge`) (#10255)

### 🧰 Bug fixes 🧰

- `transformprocessor`: Fix issue where incorrect error was returned if a bad path was passed to a function (#10141)
- `tanzuobservabilityexporter`: Improve how negative values in exponential histograms are handled. (#10135)
<<<<<<< HEAD
- `transformprocessor`: Fix issue where some trace fields were not working correctly in conditions. (#10471)
=======
- `resourcedetectionprocessor`: GCP resource detector now properly detects zone/region on GKE (#10347)
>>>>>>> add6d54d

## v0.52.0

### 🛑 Breaking changes 🛑

- `jmxreceiver`: Hash the jars provided to JMX Receiver and only allow if they match an approved list (#9687)
- `jmxreceiver`: Remove properties & groovyscript parameters from JMX Receiver. Add ResourceAttributes & LogLevel parameter to supply some of the removed functionality with reduced attack surface (#9685)

### 🚀 New components 🚀

- `bigipreceiver`: Add implementation of F5 Big-IP Metric Receiver (#9680)
- `expvarreceiver`: Initial work for a receiver designed to scrape `memstats` from Golang applications. (#9747)
- `mezmoexporter`: Add implementation of Mezmo Log exporter (#9743)
- `nsxtreceiver`: Added implementation of NSX-T Metric Receiver (#9568)
- `expvarreceiver`: Add implementation of new receiver. (#10183)

### 💡 Enhancements 💡

- `transformprocessor`: Add transformation of metrics (#10100)
- `transformprocessor`: Include transform processor in components (#10134)
- `kubeletstatsreceiver`: Update receiver to use new Metrics Builder. All emitted metrics remain the same. (#9744)
- `transformprocessor`: Add new `replace_match` and `replace_all_matches` functions (#10132)
- `resourcedetectionprocessor`: Add "cname" and "lookup" hostname sources
- `jmxreceiver`: Communicate with JMX metrics gatherer subprocess via properties file (#9685)

### 🧰 Bug fixes 🧰

- `datadogexporter`: add error checks for datadog exporter (#9964)
- `datadogexporter`: Fix host aliases not being properly sent to the Datadog backend (#9748)
- `groupbyattrsprocessor`: copied aggregationtemporality when grouping metrics. (#9088)
- `jaeger`: Update OTLP-Jaeger translation of span events according to the OTel Spec: use `event` log field instead
  of `message` to represent OTel Span Event Name (#10273)
- `mongodbreceiver`: Fix issue where receiver startup could hang (#10111)
- `transformprocessor`: Fix issue where metric.aggregation_temporality and metric.is_monotic were not actually gettable or settable (#10197)
- `signalfxexporter`: Emit prometheus compatible histogram/summary to signalfx #10299
  - This behavior can be reverted using the `exporter.signalfxexporter.PrometheusCompatible` featuregate.
- `podmanreceiver`: Container Stats Error structure (#9397)
- `pkg/stanza`: pipeline.Operators() will return a consistently ordered list of operators whenever possible (#9761)
- `tanzuobservabilityexporter`: add  error checks for tanzuobservability exporter (#10188)

## v0.51.0

### 🛑 Breaking changes 🛑

- `datadogexporter`: Replace HistogramMode defined as string with enum. (#9589)
- `pkg/translator/signalfx`: Change signalfx translator to expose To/From translator structs. (#9740)
- `transformprocessor`: Add parameter validation to `truncate_all` and `limit` functions.  The `limit` parameter can no longer be negative. (#9783)
- `newrelicexporter` deleted. Use New Relic [native OTLP ingest](https://docs.newrelic.com/docs/more-integrations/open-source-telemetry-integrations/opentelemetry/opentelemetry-setup/) instead. (#9894)
- `k8sclusterreceiver`: Removing `ClusterName` as per https://github.com/kubernetes/apimachinery/commit/430b920312ca0fa10eca95967764ff08f34083a3. (#9885)

### 🚩 Deprecations 🚩

- `exporter/azuremonitor`: Deprecate use of LogRecord.Name as the log envelope category name. There is no replacement. (#9258)
- `processor/k8sattributes`: Deprecate use of k8s.cluster.name metadata parameter (obsolete) (#9968)

### 🚀 New components 🚀

- `schemaprocessor`: Starting the initial work to allow from translating from semantic convention to another (#8371)
- `saphanareceiver`: Added implementation of SAP HANA Metric Receiver (#8827)
- `logstransformprocessor`: Add implementation of Logs Transform Processor (#9335)

### 💡 Enhancements 💡

- `cmd/mdatagen`: Replace enum attributes values with typed constants (#9683)
- `elasticsearchreceiver`: Update metrics scope name from `otelcol/elasticsearch`
  to `otelcol/elasticsearchreceiver` (#9757)
- `k8sclusterreceiver`: Validate that k8s API supports a resource before setting up a watcher for it (#9523)
- `internal/stanza`: Add support for `remove` operator (#9524)
- `k8sattributesprocessor`: Support regex capture groups in tag_name (#9525)
- `mongoreceiver`: Update metrics scope name from `otelcol/mongodb` to `otelcol/mongodbreceiver` (#9759)
- `transformprocessor`: Add new `truncation` function to allow truncating string values in maps such as `attributes` or `resource.attributes` (#9546)
- `datadogexporter`: Add `api.fail_on_invalid_key` to fail fast if api key is invalid (#9426)
- `transformprocessor`: Add support for functions to validate parameters (#9563)
- `googlecloudexporter`: Add GCP cloud logging exporter (#9679)
- `transformprocessor`: Add new `limit` function to allow limiting the number of items in a map, such as the number of attributes in `attributes` or `resource.attributes` (#9552)
- `processor/attributes`: Support attributes set by server authenticator (#9420)
- `datadogexporter`: Experimental support for Exponential Histograms with delta aggregation temporality (#8350)

### 🧰 Bug fixes 🧰

- `k8sclusterreceiver`: Fix the receiver to work with 1.19 and 1.20 k8s API versions (#9523)
- `azuremonitorexporter`: Fix log exporter bug related to incorrectly mapping SpanId (#9579)
- `mysqlreceiver`: Fix attribute values mismatch with its definition (#9688)
- `opencensusreceiver`: Do not report fatal error if err is server closed (#9559).
- `sqlserverreceiver`: Fix the receiver to have integer types on metrics where applicable (#9601)
- `prometheusreceiver`: Fix the memory issue introduced in the 0.49.0 release (#9718)
- `couchdbreceiver`: Fix issue where the receiver would not respect custom metric settings (#9598)
- `nginxreceiver`: Include nginxreceiver in components (#9572)
- `pkg/translator/prometheusremotewrite`: Fix data race when used with other exporters (#9736)
- `examples/demo`: fix baggage not work in trace demo app. (#9418)
- `prometheusreceiver`: Handle the condition where `up` metric value is NaN (#9253)
- `tanzuobservabilityexporter`: Make metrics stanza in config be optional (#9098)
- `filelogreceiver`: Update Kubernetes examples to fix native OTel logs collection issue where 0 length logs cause errors (#9754)
- `logstransformprocessor`: Resolve node ordering to fix intermittent failures (#9761)
- `awsinsightreceiver`: Migrate from `ConfigMapsResourceLock` to `ConfigMapsLeasesResourceLock` as per https://github.com/kubernetes/client-go/commit/276ea3ed979947d7cdd4b3d708862245ddcd8883 (#9885)
- `filelog`, `journald`, `syslog`, `tcplog`, `udplog`: Add support for []string type for converting log record entries (#9887)

## v0.50.0

### 🛑 Breaking changes 🛑

- `stackdriverexporter`: Remove the stackdriver exporter in favor of the identical googlecloud exporter (#9274)
- `filelog`, `journald`, `syslog`, `tcplog`, `udplog`: Remove `preserve_to` field from sub-parsers (#9331)
- `kafkametricsreceiver`: instrumentation name updated from `otelcol/kafkametrics` to `otelcol/kafkametricsreceiver` (#9406)
- `kubeletstatsreceiver`: instrumentation name updated from `kubeletstats` to `otelcol/kubeletstatsreceiver` (#9400)
- `datadogexporter`: Remove `GetHostTags` method from `TagsConfig` struct (#9423)
- `googlecloudexporter`: Graduate the `exporter.googlecloud.OTLPDirect` feature-gate to Beta.  This includes changes to the configuration structure, and many changes to default behavior. (#9471)

### 🚩 Deprecations 🚩

- `cumulativetodeltaprocessor`: Deprecated `metrics` configuration option in favor of `include` and `exclude` (#8952)
- `datadogexporter`: Deprecate `metrics::report_quantiles` in favor of `metrics::summaries::mode` (#8846)
- `datadogexporter`: Deprecate `traces.sample_rate` setting. It was never used anywhere. (#9771)

### 🚀 New components 🚀

- `iisreceiver`: Add implementation of IIS Metric Receiver (#8832)
- `sqlserverreceiver`: Add implementation of SQL Server Metric Receiver (#8398)
- `activedirectorydsreceiver`: Add implementation of Active Directory Domain Services metric receiver (#9359)

### 💡 Enhancements 💡

- `pkg/translator/prometheusremotewrite`: Allow to disable sanitize metric labels (#8270)
- `basicauthextension`: Implement `configauth.ClientAuthenticator` so that the extension can also be used as HTTP client basic authenticator.(#8847)
- `azuremonitorexporter`, `lokiexporter`, `observiqexporter`: Update timestamp processing logic (#9130)
- `cumulativetodeltaprocessor`: add new include/exclude configuration options with regex support (#8952)
- `datadogexporter`: Update deprecation messages to reflect new deprecation plan (#9422)
- `cmd/mdatagen`: Update generated functions to have simple parse function to handle string parsing consistently and limit code duplication across receivers (#7574)
- `attributesprocessor`: Support filter by severity (#9132)
- `transformprocessor`: Add transformation of logs (#9368)
- `datadogexporter`: Add `metrics::summaries::mode` to specify export mode for summaries (#8846)
- `prometheusreceiver`: Add resource attributes for kubernetes resource discovery labels (#9416)

### 🧰 Bug fixes 🧰

- `fluentforwardreceiver`: Release port on shutdown (#9111)
- `prometheusexporter`: Prometheus fails to generate logs when prometheus exporter produced a check exception occurs. (#8949)
- `resourcedetectionprocessor`: Wire docker detector (#9372)
- `kafkametricsreceiver`: The kafkametricsreceiver was changed to connect to kafka during scrape, rather than startup. If kafka is unavailable the receiver will attempt to connect during subsequent scrapes until succcessful (#8817).
- `datadogexporter`: Update Kubernetes example manifest to new executable name. (#9425).
- `riakreceiver`: Fix issue where user configured metric settings were ignored. (#9561)
- `sqlserverreceiver`: Update `sqlserver.transaction_log.growth.count` and `sqlserver.transaction_log.shrink.count` to be monotonic sums. (#9522)

## v0.49.0

### ⚠️ Warning  ⚠️

This release contains an issue in
[Prometheus receiver](https://github.com/open-telemetry/opentelemetry-collector-contrib/tree/main/receiver/prometheusreceiver)
causing 30% memory consumption increase when there is a lot of target churn. The issue is currently being
investigated and will be fixed in one of the new releases. More details:
https://github.com/open-telemetry/opentelemetry-collector-contrib/issues/9278.

### 🛑 Breaking changes 🛑

- `filelogreceiver`, `journaldreceiver`, `syslogreceiver`, `tcplogreceiver`, `udplogreceiver`:
  - Updated data model to align with stable logs data model, which includes various breaking changes. (#9139, #8835)
    - A detailed [Upgrade Guide](https://github.com/open-telemetry/opentelemetry-log-collection/releases/tag/v0.28.0) is available in the log-collection v0.29.0 release notes.
- `datadogexporter`: Remove `OnlyMetadata` method from `Config` struct (#8980)
- `datadogexporter`: Remove `GetCensoredKey` method from `APIConfig` struct (#8980)
- `mongodbatlasreceiver`: Updated to uses newer metric builder which changed some metric and resource attributes (#9093)
- `dynatraceexporter`: Make `serialization` package `/internal` (#9097)
- `attributesprocessor`: Remove log names from filters (#9131)
- `k8sclusterreceiver`: The `receiver.k8sclusterreceiver.reportCpuMetricsAsDouble` feature gate is now enabled by default (#9367)
  - Users may have to update monitoring for a few Kubernetes cpu metrics, for
    more details see [feature-gate-configurations](https://github.com/open-telemetry/opentelemetry-collector-contrib/tree/main/receiver/k8sclusterreceiver#feature-gate-configurations).

### 🚩 Deprecations 🚩

- `datadogexporter`: Deprecate `service` setting in favor of `service.name` semantic convention (#8784)
- `datadogexporter`: Deprecate `version` setting in favor of `service.version` semantic convention (#8784)
- `datadogexporter`: Deprecate `env` setting in favor of `deployment.environment` semantic convention (#9017)
- `datadogexporter`: Deprecate `GetHostTags` method from `TagsConfig` struct (#8975)
- `datadogexporter`: Deprecate `tags` setting in favor of `host_metadata::tags` (#9100)
- `datadogexporter`: Deprecate `send_metadata` setting in favor of `host_metadata::enabled` (#9100)
- `datadogexporter`: Deprecate `use_resource_metadata` setting in favor of `host_metadata::hostname_source` (#9100)
- `prometheusexecreceiver`: Deprecate prom_exec receiver (#9058)
- `fluentbitextension`: Deprecate Fluentbit extension (#9062)

### 🚀 New components 🚀

- `riakreceiver`: Riak Metric Receiver (#8548)

### 💡 Enhancements 💡
- `splunkhecexporter`: Add support for batching traces (#8995)
- `hostmetricsreceiver`: Migrate Processes scraper to the Metrics builder (#8855)
- `tanzuobservabilityexporter`: Use resourcetotelemetry helper (#8338)
- Add `make crosslink` target to ensure replace statements are included in `go.mod` for all transitive dependencies within repository (#8822)
- `filestorageextension`: Change bbolt DB settings for better performance (#9004)
- `jaegerremotesamplingextension`: Add local and remote sampling stores (#8818)
- `attributesprocessor`: Add support to filter on log body (#8996)
- `prometheusremotewriteexporter`: Translate resource attributes to the target info metric (#8493)
- `prometheusexporter`: Add `job` and `instance` labels to metrics so they can be scraped with `honor_labels: true` (#9115)
- `podmanreceiver`: Add API timeout configuration option (#9014)
- `cmd/mdatagen`: Add `sem_conv_version` field to metadata.yaml that is used to set metrics SchemaURL (#9010)
- `splunkheceporter`: Add an option to disable log or profiling data (#9065)
- `windowsperfcountersreceiver`: Move code into separate package for use in other windowsperfcounter receivers (#9108)
- `datadogexporter`: Add `host_metadata` configuration section to configure host metadata export (#9100)
- `cmd/mdatagen`: Update documentation generated for attributes to list enumerated values and show the "value" that will be visible on metrics when it is different from the attribute key in metadata.yaml (#8983)
- `routingprocessor`: add option to drop resource attribute used for routing (#8990)

### 🧰 Bug fixes 🧰

- `filestorageextension`: use correct bbolt options for compaction (#9134)
- `hostmetricsreceiver`: Use cpu times for time delta in cpu.utilization calculation (#8857)
- `dynatraceexporter`: Remove overly verbose stacktrace from certain logs (#8989)
- `googlecloudexporter`: fix the `exporter.googlecloud.OTLPDirect` fature-gate, which was not applied when the flag was provided (#9116)
- `signalfxexporter`: Fix bug to enable timeouts for correlating traces and metrics (#9101)
- `windowsperfcountersreceiver`: fix exported values being integers instead of doubles (#9138)
- `prometheusreceiver`: Fix issues with relabelling the `job` and `instance` labels. (#8780)
- `dynatraceexporter`: Continue processing data points after a serialization error. (#9330)

## v0.48.0

### 💡 Enhancements 💡

- `k8seventsreceiver`: Add Api_version and resource_version (#8539)
- `datadogexporter`: Add `metrics::sums::cumulative_monotonic_mode` to specify export mode for cumulative monotonic sums (#8490)
- `dynatraceexporter`: add multi-instance deployment note to README.md (#8848)
- `resourcedetectionprocessor`: Add attribute allowlist (#8547)
- `datadogexporter`:  Metrics payload data and Sketches payload data will be logged if collector is started in debug mode (#8929)
- `cmd/mdatagen`: Add resource attributes definition to metadata.yaml and move `pdata.Metrics` creation to the
  generated code (#8555)

### 🛑 Breaking changes 🛑

- `windowsperfcountersreceiver`: Added metrics configuration (#8376)
- `lokiexporter`: Remove deprecated LogRecord.name field (#8951)
- `splunkhecexporter`: Remove deprecated LogRecord.name field (#8951)

### 🚩 Deprecations 🚩

- `datadogexporter`: Deprecate `OnlyMetadata` method from `Config` struct (#8359)
- `datadogexporter`: Deprecate `GetCensoredKey` method from `APIConfig` struct (#8830)
- `datadogexporter`: Deprecate `metrics::send_monotonic_counter` in favor of `metrics::sums::cumulative_monotonic_mode` (#8490)

### 🚀 New components 🚀

- `sigv4authextension`: Enable component (#8518)

## v0.47.0

### 💡 Enhancements 💡

- `googlecloudexporter`: Add Validate method in config (#8559)
- `attributesprocessor`: Add convert action (#7930)
- `attributesprocessor`: Add metric support (#8111)
- `prometheusremotewriteexporter`: Write-Ahead Log support enabled (#7304)
- `hostreceiver/filesystemscraper`: Add filesystem utilization (#8027)
- `hostreceiver/pagingscraper`: Add paging.utilization (#6221)
- `googlecloudexporter`: [Alpha] Translate metrics directly from OTLP to gcm using the `exporter.googlecloud.OTLPDirect` feature-gate (#7177)
- `simpleprometheusreceiver`: Add support for static labels (#7908)
- `spanmetricsprocessor`: Dropping the condition to replace _ with key_ as __ label is reserved and _ is not (#8057)
- `podmanreceiver`: Add container.runtime attribute to container metrics (#8262)
- `dockerstatsreceiver`: Add container.runtime attribute to container metrics (#8261)
- `tanzuobservabilityexporter`: instrumentation Library and Dropped Counts to Span Tags (#8120)
- `clickhouseexporter`: Implement consume log logic. (#9705)
- `influxdbexporter`: Add support for cumulative, non-monotonic metrics. (#8348)
- `oauth2clientauthextension`: Add support for EndpointParams (#7307)
- Add `NewMetricData` function to `MetricsBuilder` to consistently set instrumentation library name (#8255)
- `googlecloudpubsubreceiver` Added implementation of Google Cloud Pubsub receiver. (#8391)
- `googlecloudpubsubexporter` Added implementation of Google Cloud Pubsub exporter. (#8391)
- `coralogixexporter` Allow exporter timeout to be configured (#7957)
- `prometheusremotewriteexporter` support adding trace id and span id attached to exemplars (#8380)
- `influxdbexporter`: accept histogram metric missing infinity bucket. (#8462)
- `skywalkingreceiver`: Added implementation of Skywalking receiver. (#8549)
- `prometheusreceiver`: Fix staleness bug for histograms and summaries (#8561)

### 🛑 Breaking changes 🛑

- `mongodbatlasreceiver`: rename mislabeled attribute `memory_state` to correct `disk_status` on partition disk metrics (#7747)
- `mongodbatlasreceiver`: Correctly set initial lookback for querying mongodb atlas api (#8246)
- `nginxreceiver`: instrumentation name updated from `otelcol/nginx` to `otelcol/nginxreceiver` (#8255)
- `postgresqlreceiver`: instrumentation name updated from `otelcol/postgresql` to `otelcol/postgresqlreceiver` (#8255)
- `redisreceiver`: instrumentation name updated from `otelcol/redis` to `otelcol/redisreceiver` (#8255)
- `apachereceiver`: instrumentation name updated from `otelcol/apache` to `otelcol/apachereceiver` ()
- `couchdbreceiver`: instrumentation name updated from `otelcol/couchdb` to `otelcol/couchdbreceiver` (#8366)
- `prometheusreceiver` Change resource attributes on metrics: `instance` -> `service.instance.id`, `host.name` -> `net.host.name`,  `port` -> `net.host.port`, `scheme` -> `http.scheme`, `job` removed (#8266)
- `prometheusremotewriteexporter` Use `service.*` resource attributes instead of `job` and `instance` resource attributes when adding job and instance labels to metrics (#8266)
- `mysqlreceiver`: instrumentation name updated from `otel/mysql` to `otelcol/mysqlreceiver` (#8387)
- `zookeeperreceiver`: instrumentation name updated from `otelcol/zookeeper` to `otelcol/zookeeperreceiver` (#8389)
- `coralogixexporter`: Create dynamic subsystem name (#7957)
  - Deprecate configuration changed. Dynamic subsystem name from traces service name property.
- `rabbitmqreceiver`: instrumentation name updated from `otelcol/rabbitmq` to `otelcol/rabbitmqreceiver` (#8400)

### 🧰 Bug fixes 🧰

- `zipkinexporter`: Set "error" tag value when status is set to error (#8187)
- `prometheusremotewriteexporter`: Correctly handle metric labels which collide after sanitization (#8378)
- `prometheusremotewriteexporter`: Drop labels when exemplar attributes exceed the max number of characters (#8379)
- `k8sclusterreceiver`: Add support to enable k8s node and container cpu metrics to be reported as double values (#8245)
  - Use "--feature-gates=receiver.k8sclusterreceiver.reportCpuMetricsAsDouble" to enable reporting node and container
    cpu metrics as a double values.
- `tanzuobservabilityexporter`: Fix a typo in Instrumentation Library name and version tags (#8384)
- `logreceivers`: Fix an issue where receiver would sometimes fail to build using Go 1.18 (#8521)
- `awsxrayreceiver`: Add defaults for optional stack frame parameters (#8790)

### 🚩 Deprecations 🚩

- `datadogexporter`: Deprecate automatic environment variable detection (#8397)

### 🚀 New components 🚀
- `sigv4authextension`: New Component: Sigv4 Authenticator Extension (#8263)

## v0.46.0

### 💡 Enhancements 💡

- `internal/stanza`: Export metrics from Stanza receivers (#8025)
- `hostreceiver/pagingscraper`: Migrate the scraper to the mdatagen metrics builder (#7139)
- Do not drop zero trace/span id spans in the jaeger conversion (#7946)
- Upgrade to use semantic conventions 1.6.1 (#7926)
- `dynatraceexporter`: Validate QueueSettings and perform config validation in Validate() instead (#8020)
- `sapmexporter`: Add validation for `sending_queue` setting (#8023)
- `signalfxexporter`: Add validation for `sending_queue` setting (#8026)
- `internal/stanza`: Add support for arbitrary attribute types (#8081)
- `resourcedetectionprocessor`: Add confighttp.HTTPClientSettings To Resource Detection Config Fixes (#7397)
- `hostmetricsreceiver`: Add cpu.utilization metrics to cpu scrapper (#7130)
- `honeycombexporter`: Add validation for `sending_queue` setting (#8113)
- `routingprocessor`: Expand error handling on failure to build exporters (#8125)
- `skywalkingreceiver`: Add new skywalking receiver component folder and structure (#8107)
- `groupbyattrsprocesor`: Allow empty keys, which allows to use the processor for compaction (#7793)
- `datadogexporter`: Add rbac to example k8s manifest file (#8186)
- `splunkhecexporter`: Add validation for `sending_queue` setting (#8256)

### 🛑 Breaking changes 🛑

- Remove deprecated functions from jaeger translator (#8032)
- `internal/stanza`: Remove `write_to` setting from input operators (#8081)
- `mongodbatlasreceiver`: rename `mongodb.atlas.*` attributes to `mongodb_atlas.*` adhering to naming guidelines. Adding 3 new attributes (#7960)

### 🧰 Bug fixes 🧰

- `prometheusreceiver`: Fix segfault that can occur after receiving stale metrics (#8056)
- `filelogreceiver`: Fix issue where logs could occasionally be duplicated (#8123)
- `prometheusremotewriteexporter`: Fix empty non-string resource attributes (#8116)

### 🚀 New components 🚀

## v0.45.1

### 💡 Enhancements 💡

- `sumologicexporter`: Move validation to Config (#7936)
- `elasticsearchexporter`: Fix crash with batch processor (#7953).
- `splunkhecexporter`: Batch metrics payloads (#7760)
- `tanzuobservabilityexporter`: Add internal SDK metric tag (#7826)
- `hostreceiver/processscraper`: Migrate the scraper to the mdatagen metrics builder (#7287)

### 🧰 Bug fixes 🧰

- `awsprometheusremotewriteexporter`: fix dependencies issue (#7963)

### 🚀 New components 🚀

- `awsfirehose` receiver: Add AWS Kinesis Data Firehose Receiver (#7918)

## v0.45.0

### 💡 Enhancements 💡

- `hostreceiver/filesystemscraper`: Migrate the scraper to the mdatagen metrics builder (#7772)
- `hostreceiver/memoryscraper`: Migrate the scraper to the mdatagen metrics builder (#7312)
- `lokiexporter`: Use record attributes as log labels (#7569)
- `routingprocessor`: Do not err on failure to build exporters (#7423)
- `apachereceiver`: Update to mdatagen v2 (#7573)
- `datadogexporter`: Don't send host metadata if hostname is empty (#7426)
- `datadogexporter`: Add insecure_skip_verify flag to configuration (#7422)
- `coralogixexporter`: Update readme (#7785)
- `awscloudwatchlogsexporter`: Remove name from aws cloudwatch logs exporter (#7554)
- `tanzuobservabilityexporter`: Update OTel Collector's Exporter to match WF Proxy Handling of source (#7929)
- `hostreceiver/memoryscraper`: Add memory.utilization (#6221)
- `awskinesisexporter`: Add Queue Config Validation AWS Kinesis Exporter (#7835)
- `elasticsearchexporter`: Remove usage of deprecated LogRecord.Name field (#7829).
- `loadbalancingexporter`: Allow non-exist hostname on startup (#7935)
- `datadogexporter`: Use exact sum, count and average on Datadog distributions (#7830)
- `storage/filestorage`: add optional compaction to filestorage (#7768)
- `tanzuobservabilityexporter`: Add attributes from the Resource to the resulting WF metric tags & set `source` value in WF metric (#8101)

### 🛑 Breaking changes 🛑

- Use go mod compat, drops support for reproducibility with go 1.16 (#7915)
- `apachereceiver`: Update instrumentation library name from `otel/apache` to `otelcol/apache` (#7754)
- `pkg/translator/prometheusremotewrite`: Cleanup prw translator public functions (#7776)
- `prometheusreceiver`: The OpenCensus-based metric conversion pipeline has
  been removed.
  - The `receiver.prometheus.OTLPDirect` feature gate has been removed as
    the direct pipeline is the only remaining pipeline.
- `translator/jaeger`: Cleanup jaeger translator function names (#7775)
  - Deprecate old funcs with Internal word.
- `mysqlreceiver`: Update data model and names for several metrics (#7924)
  - Change all metrics to Int values
  - Remove `mysql.buffer_pool_pages`. Replace with:
    - `mysql.buffer_pool.pages`
    - `mysql.buffer_pool.data_pages`
    - `mysql.buffer_pool.page_flushes`
  - Remove `mysql.buffer_pool_size`. Replace with:
    - `mysql.buffer_pool.limit`
    - `mysql.buffer_pool.usage`
  - Rename `mysql.buffer_pool_operations` to `mysql.buffer_pool.operations`

### 🚩 Deprecations 🚩

- Deprecated log_names setting from filter processor. (#7552)

### 🧰 Bug fixes 🧰

 - `tailsamplingprocessor`: "And" policy only works as a sub policy under a composite policy (#7590)
 - `prometheusreceiver`: Correctly map description and units when converting
  Prometheus metadata directly to pdata. (#7748)
 - `sumologicexporter`: fix exporter panics on malformed histogram (#7548)
- `awsecscontainermetrics`: CPU Reserved is now 1024/vCPU for ECS Container Insights (#6734)

### 🚀 New components 🚀

- `clickhouse` exporter: Add ClickHouse Exporter (#6907)
- `pkg/translator/signalfx`: Extract signalfx to metrics conversion in a separate package (#7778)
  - Extract FromMetrics to SignalFx translator package (#7823)

## v0.44.0

### 💡 Enhancements 💡

- `kafkaexporter`: Add compression and flush max messages options.
- `dynatraceexporter`: Write error logs using plugin logger (#7360)
- `dynatraceexporter`: Fix docs for TLS settings (#7568)
- `tanzuobservabilityexporter`: Turn on metrics exporter (#7281)
- `attributesprocessor` `resourceprocessor`: Add `from_context` value source
- `resourcedetectionprocessor`: check cluster config to verify resource is on aws for eks resources (#7186)
- `awscloudwatchlogsexporter`: enable awscloudwatchlogsexporter which accepts and exports log data (#7297)
- `translator/prometheusremotewrite`: add a new module to help translate data from OTLP to Prometheus Remote Write (#7240)
- `azuremonitorexporter`: In addition to traces, export logs to Azure Application Insights (#7403)
- `jmxreceiver`: Added `additional_jars` configuration option to launch JMX Metric Gatherer JAR with extended `CLASSPATH` (#7378)
- `awscontainerinsightreceiver`: add full pod name when configured to AWS Container Insights Receiver (#7415)
- `hostreceiver/loadscraper`: Migrate the scraper to the mdatagen metrics builder (#7288)
- `awsecscontainermetricsreceiver`: Rename attributes to follow semantic conventions (#7425)
- `datadogexporter`: Always map conventional attributes to tags (#7185)
- `mysqlreceiver`: Add golden files for integration test (#7303)
- `nginxreceiver`: Standardize integration test (#7515)
- `mysqlreceiver`: Update to use mdatagen v2 (#7507)
- `postgresqlreceiver`: Add integration tests (#7501)
- `apachereceiver`: Add integration test (#7517)
- `mysqlreceiver`: Use scrapererror to report errors (#7513)
- `postgresreceiver`: Update to mdatagen v2 (#7503)
- `nginxreceiver`: Update to mdatagen v2 (#7549)
- `datadogexporter`: Fix traces exporter's initialization log (#7564)
- `tailsamplingprocessor`: Add And sampling policy (#6910)
- `coralogixexporter`: Add Coralogix Exporter (#7383)
- `prometheusexecreceiver`: Add default value for `scrape_timeout` option (#7587)

### 🛑 Breaking changes 🛑

- `resourcedetectionprocessor`: Update `os.type` attribute values according to semantic conventions (#7544)
- `awsprometheusremotewriteexporter`: Deprecation notice; may be removed after v0.49.0
  - Switch to using the `prometheusremotewriteexporter` + `sigv4authextension` instead

### 🧰 Bug fixes 🧰

- `resourcedetectionprocessor`: fix `meta` allow list excluding keys with nil values (#7424)
- `postgresqlreceiver`: Fix issue where empty metrics could be returned after failed connection (#7502)
- `resourcetotelemetry`: Ensure resource attributes are added to summary
  and exponential histogram data points. (#7523)

### 🚩 Deprecations 🚩

- Deprecated otel_to_hec_fields.name setting from splunkhec exporter. (#7560)

## v0.43.0

### 💡 Enhancements 💡

- `coralogixexporter`: First implementation of Coralogix Exporter (#6816)
- `cloudfoundryreceiver`: Enable Cloud Foundry client (#7060)
- `elasticsearchexporter`: add elasticsearchexporter to the components exporter list (#6002)
- `elasticsearchreceiver`: Add metric metadata (#6892)
- `elasticsearchreceiver`: Use same metrics as JMX receiver for JVM metrics (#7160)
- `elasticsearchreceiver`: Implement scraping logic (#7174)
- `datadogexporter`: Add http.status_code tag to trace stats (#6889)
- `datadogexporter`: Add configuration option to use OTel span name into the Datatog resource name (#6611)
- `mongodbreceiver`: Add initial client code to the component (#7125)
- `tanzuobservabilityexporter`: Support delta histograms (#6897)
- `awscloudwatchlogsexporter`: Use cwlogs package to export logs (#7152)
- `mysqlreceiver`: Add the receiver to available components (#7078)
- `tanzuobservabilityexporter`: Documentation for the memory_limiter configuration (#7164)
- `dynatraceexporter`: Do not shut down exporter when metrics ingest module is temporarily unavailable (#7161)
- `mongodbreceiver`: Add metric metadata (#7163)
- `mongodbreceiver`: Add metric scraping (#7175)
- `postgresqlreceiver`: add the receiver to available components (#7079)
- `rabbitmqreceiver`: Add scraper logic (#7299)
- `tanzuobservability exporter`: Support summary metrics (#7121)
- `mongodbatlasreceiver`: Add retry and backoff to HTTP client (#6943)
- Use Jaeger gRPC instead of Thrift in the docker-compose example (#7243)
- `tanzuobservabilityexporter`: Support exponential histograms (#7127)
- `receiver_creator`: Log added and removed endpoint env structs (#7248)
- `prometheusreceiver`: Use the OTLP data conversion path by default. (#7282)
  - Use `--feature-gates=-receiver.prometheus.OTLPDirect` to re-enable the
    OpenCensus conversion path.
- `extension/observers`: Correctly set image and tag on container endpoints (#7279)
- `tanzuobservabilityexporter`: Document how to enable memory_limiter (#7286)
- `hostreceiver/networkscraper`: Migrate the scraper to the mdatagen metrics builder (#7048)
- `hostmetricsreceiver`: Add MuteProcessNameError config flag to mute specific error reading process executable (#7176)
- `scrapertest`: Improve comparison logic (#7305)
- `hostmetricsreceiver`: add `cpu_average` option for load scraper to report the average cpu load (#6999)
- `scrapertest`: Add comparison option to ignore specific attributes (#6519)
- `tracegen`: Add option to pass in custom headers to export calls via command line (#7308)
- `tracegen`: Provide official container images (#7179)
- `scrapertest`: Add comparison function for pdata.Metrics (#7400)
- `prometheusremotewriteexporter` : Dropping the condition to replace _ with key_ as __ label is reserved and _ is not (#7112)

### 🛑 Breaking changes 🛑

- `tanzuobservabilityexporter`: Remove status.code
- `tanzuobservabilityexporter`: Use semantic conventions for status.message (#7126)
- `k8sattributesprocessor`: Move `kube` and `observability` packages to `internal` folder (#7159)
- `k8sattributesprocessor`: Unexport processor `Option`s (#7311)
- `zookeeperreceiver`: Refactored metrics to have correct units, types, and combined some metrics via attributes. (#7280)
- `prometheusremotewriteexporter`: `PRWExporter` struct and `NewPRWExporter()`
  function are now unexported. (#TBD)
- `newrelicexporter` marked as deprecated (#7284)

### 🚀 New components 🚀

- `rabbitmqreceiver`: Establish codebase for RabbitMQ metrics receiver (#7239)
- Add `basicauth` extension (#7167)
- `k8seventsreceiver`: Implement core logic (#6885)

### 🧰 Bug fixes 🧰

- `k8sattributeprocessor`: Parse IP out of net.Addr to correctly tag k8s.pod.ip (#7077)
- `k8sattributeprocessor`: Process IP correctly for net.Addr instances that are not typed (#7133)
- `mdatagen`: Fix validation of `enabled` field in metadata.yaml (#7166)
- `elasticsearch`: Fix timestamp for each metric being startup time (#7255)
- `prometheusremotewriteexporter`: Fix index out of range panic caused by expiring metrics (#7149)
- `resourcedetection`: Log the error when checking for ec2metadata availability (#7296)

## v0.42.0

### 💡 Enhancements 💡

- `couchbasereceiver`: Add couchbase client (#7122)
- `couchdbreceiver`: Add couchdb scraper (#7131)
- `couchdbreceiver`: Add couchdb client (#6880)
- `elasticsearchreceiver`: Implement scraper client (#7019)
- `couchdbreceiver`: Add metadata metrics (#6878)
- `prometheusremotewriteexporter`: Handling Staleness flag from OTLP (#6679)
- `prometheusexporter`: Handling Staleness flag from OTLP (#6805)
- `prometheusreceiver`: Set OTLP no-data-present flag for stale scraped metrics. (#7043)
- `mysqlreceiver`: Add Integration test (#6916)
- `datadogexporter`: Add compatibility with ECS Fargate semantic conventions (#6670)
- `k8s_observer`: discover k8s.node endpoints (#6820)
- `redisreceiver`: Add missing description fields to keyspace metrics (#6940)
- `redisreceiver`: Set start timestamp uniformly for gauge and sum metrics (#6941)
- `kafkaexporter`: Allow controlling Kafka acknowledgment behaviour  (#6301)
- `lokiexporter`: Log the first part of the http body on failed pushes to loki (#6946)
- `resourcedetectionprocessor`: add the [consul](https://www.consul.io/) detector (#6382)
- `awsemfexporter`: refactor cw_client logic into separate `cwlogs` package (#7072)
- `prometheusexporter`: Dropping the condition to replace _ with key_ as __ label is reserved and _ is not (#7506)

### 🛑 Breaking changes 🛑

- `memcachedreceiver`: Update metric names (#6594)
- `memcachedreceiver`: Fix some metric units and value types (#6895)
- `sapm` receiver: Use Jaeger status values instead of OpenCensus (#6682)
- `jaeger` receiver/exporter: Parse/set Jaeger status with OTel spec values (#6682)
- `awsecscontainermetricsreceiver`: remove tag from `container.image.name` (#6436)
- `k8sclusterreceiver`: remove tag from `container.image.name` (#6436)

### 🚀 New components 🚀

- `ecs_task_observer`: Discover running containers in AWS ECS tasks (#6894)
- `mongodbreceiver`: Establish codebase for MongoDB metrics receiver (#6972)
- `couchbasereceiver`: Establish codebase for Couchbase metrics receiver (#7046)
- `dbstorage`: New experimental dbstorage extension (#7061)
- `redactionprocessor`: Remove sensitive data from traces (#6495)

### 🧰 Bug fixes 🧰

- `ecstaskobserver`: Fix "Incorrect conversion between integer types" security issue (#6939)
- Fix typo in "direction" metrics attribute description (#6949)
- `zookeeperreceiver`: Fix issue where receiver could panic during shutdown (#7020)
- `prometheusreceiver`: Fix metadata fetching when metrics differ by trimmable suffixes (#6932)
- Sanitize URLs being logged (#7021)
- `prometheusreceiver`: Fix start time tracking for long scrape intervals (#7053)
- `signalfxexporter`: Don't use syscall to avoid compilation errors on some platforms (#7062)
- `tailsamplingprocessor`: Add support for new policies as composite sub-policies (#6975)

### 💡 Enhancements 💡

- `lokiexporter`: add complete log record to body (#6619)
- `k8sclusterreceiver` add `container.image.tag` attribute (#6436)
- `spanmetricproccessor`: use an LRU cache for the cached Dimensions key-value pairs (#2179)
- `skywalkingexporter`: add skywalking metrics exporter (#6528)
- `deltatorateprocessor`: add int counter support (#6982)
- `filestorageextension`: document default values (#7022)
- `redisreceiver`: Migrate the scraper to the mdatagen metrics builder (#6938)

## v0.41.0

### 🛑 Breaking changes 🛑

- None

### 🚀 New components 🚀

- `asapauthextension` (#6627)
- `mongodbatlasreceiver` (#6367)

### 🧰 Bug fixes 🧰

- `filestorageextension`: fix panic when configured directory cannot be accessed (#6103)
- `hostmetricsreceiver`: fix set of attributes for system.cpu.time metric (#6422)
- `k8sobserver`: only record pod endpoints for running pods (#5878)
- `mongodbatlasreceiver`: fix attributes fields in metadata.yaml (#6440)
- `prometheusexecreceiver`: command line processing on Windows (#6145)
- `spanmetricsprocessor`: fix exemplars support (#6140)
-  Remap arm64 to aarch64 on rpm/deb packages (#6635)

### 💡 Enhancements 💡

- `datadogexporter`: do not use attribute localhost-like hostnames (#6477)
- `datadogexporter`: retry per network call (#6412)
- `datadogexporter`: take hostname into account for cache (#6223)
- `exporter/lokiexporter`: adding a feature for loki exporter to encode JSON for log entry (#5846)
- `googlecloudspannerreceiver`: added fallback to ADC for database connections. (#6629)
- `googlecloudspannerreceiver`: added parsing only distinct items for sample lock request label. (#6514)
- `googlecloudspannerreceiver`: added request tag label to metadata config for top query stats. (#6475)
- `googlecloudspannerreceiver`: added sample lock requests label to the top lock stats metrics. (#6466)
- `googlecloudspannerreceiver`: added transaction tag label to metadata config for top transaction stats. (#6433)
- `groupbyattrsprocessor`: added support for metrics signal (#6248)
- `hostmetricsreceiver`: ensure SchemaURL is set (#6482)
- `kubeletstatsreceiver`: add support for read-only kubelet endpoint (#6488)
- `mysqlreceiver`: enable native authentication (#6628)
- `mysqlreceiver`: remove requirement for password on MySQL (#6479)
- `receiver/prometheusreceiver`: do not add host.name to metrics from localhost/unspecified targets (#6476)
- `spanmetricsprocessor`: add setStatus operation (#5886)
- `splunkhecexporter`: remove duplication of host.name attribute (#6527)
- `tanzuobservabilityexporter`: add consumer for sum metrics. (#6385)
- Update log-collection library to v0.23.0 (#6593)

## v0.40.0

### 🛑 Breaking changes 🛑

- `tencentcloudlogserviceexporter`: change `Endpoint` to `Region` to simplify configuration (#6135)

### 🚀 New components 🚀

- Add `memcached` receiver (#5839)

### 🧰 Bug fixes 🧰

- Fix token passthrough for HEC (#5435)
- `datadogexporter`: Fix missing resource attributes default mapping when resource_attributes_as_tags: false (#6359)
- `tanzuobservabilityexporter`: Log and report missing metric values. (#5835)
- `mongodbatlasreceiver`: Fix metrics metadata (#6395)

### 💡 Enhancements 💡

- `awsprometheusremotewrite` exporter: Improve error message when failing to sign request
- `mongodbatlas`: add metrics (#5921)
- `healthcheckextension`: Add path option (#6111)
- Set unprivileged user to container image (#6380)
- `k8sclusterreceiver`: Add allocatable type of metrics (#6113)
- `observiqexporter`: Allow Dialer timeout to be configured (#5906)
- `routingprocessor`: remove broken debug log fields (#6373)
- `prometheusremotewriteexporter`: Add exemplars support (#5578)
- `fluentforwardreceiver`: Convert attributes with nil value to AttributeValueTypeEmpty (#6630)

## v0.39.0

### 🛑 Breaking changes 🛑

- `httpdreceiver` renamed to `apachereceiver` to match industry standards (#6207)
- `tencentcloudlogserviceexporter` change `Endpoint` to `Region` to simplify configuration (#6135)

### 🚀 New components 🚀

- Add `postgresqlreceiver` config and factory (#6153)
- Add TencentCloud LogService exporter `tencentcloudlogserviceexporter` (#5722)
- Restore `jaegerthrifthttpexporter` (#5666)
- Add `skywalkingexporter` (#5690, #6114)

### 🧰 Bug fixes 🧰

- `datadogexporter`: Improve cumulative metrics reset detection using `StartTimestamp` (#6120)
- `mysqlreceiver`: Address issues in shutdown function (#6239)
- `tailsamplingprocessor`: End go routines during shutdown (#5693)
- `googlecloudexporter`: Update google cloud exporter to correctly close the metric exporter (#5990)
- `statsdreceiver`: Fix the summary point calculation (#6155)
- `datadogexporter` Correct default value for `send_count_sum_metrics` (#6130)

### 💡 Enhancements 💡

- `datadogexporter`: Increase default timeout to 15 seconds (#6131)
- `googlecloudspannerreceiver`: Added metrics cardinality handling for Google Cloud Spanner receiver (#5981, #6148, #6229)
- `mysqlreceiver`: Mysql add support for different protocols (#6138)
- `bearertokenauthextension`: Added support of Bearer Auth for HTTP Exporters (#5962)
- `awsxrayexporter`: Fallback to rpc.method for segment operation when aws.operation missing (#6231)
- `healthcheckextension`: Add new health check feature for collector pipeline (#5643)
- `datadogexporter`: Always add current hostname (#5967)
- `k8sattributesprocessor`: Add code to fetch all annotations and labels by specifying key regex (#5780)
- `datadogexporter`: Do not rely on collector to resolve envvar when possible to resolve them (#6122)
- `datadogexporter`: Add container tags to attributes package (#6086)
- `datadogexporter`: Preserve original TraceID (#6158)
- `prometheusreceiver`: Enhance prometheus receiver logger to determine errors, test real e2e usage (#5870)
- `awsxrayexporter`: Added support for AWS AppRunner origin (#6141)

## v0.38.0

### 🛑 Breaking changes 🛑

- `datadogexporter` Make distributions the default histogram export option. (#5885)
- `redisreceiver` Update Redis receiver's metric names. (#5837)
- Remove `scraperhelper` from contrib, use the core version. (#5826)

### 🚀 New components 🚀

- `googlecloudspannerreceiver` Added implementation of Google Cloud Spanner receiver. (#5727)
- `awsxrayproxy` Wire up awsxrayproxy extension. (#5747)
- `awscontainerinsightreceiver` Enable AWS Container Insight receiver. (#5960)

### 🧰 Bug fixes 🧰

- `statsdreceiver`: fix start timestamp / temporality for counters. (#5714)
- Fix security issue related to github.com/tidwall/gjson. (#5936)
- `datadogexporter` Fix cumulative histogram handling in distributions mode (#5867)
- `datadogexporter` Skip nil sketches (#5925)

### 💡 Enhancements 💡

- Extend `kafkareceiver` configuration capabilities. (#5677)
- Convert `mongodbatlas` receiver to use scraperhelper. (#5827)
- Convert `dockerstats` receiver to use scraperhelper. (#5825)
- Convert `podman` receiver to use scraperhelper. (#5822)
- Convert `redisreceiver` to use scraperhelper. (#5796)
- Convert `kubeletstats` receiver to use scraperhelper. (#5821)
- `googlecloudspannerreceiver` Migrated Google Cloud Spanner receiver to scraper approach. (#5868)
- `datadogexporter` Use a `Consumer` interface for decoupling from zorkian's package. (#5315)
- `mdatagen` - Add support for extended metric descriptions (#5688)
- `signalfxexporter` Log datapoints option. (#5689)
- `cumulativetodeltaprocessor`: Update cumulative to delta. (#5772)
- Update configuration default values in log receivers docs. (#5840)
- `fluentforwardreceiver`: support more complex fluent-bit objects. (#5676)
- `datadogexporter` Remove spammy logging. (#5856)
- `datadogexporter` Remove obsolete report_buckets config. (#5858)
- Improve performance of metric expression matcher. (#5864)
- `tanzuobservabilityexporter` Introduce metricsConsumer and gaugeMetricConsumer. (#5426)
- `awsxrayexporter` rpc.system has priority to determine aws namespace. (#5833)
- `tailsamplingprocessor` Add support for composite sampling policy to the tailsampler. (#4958)
- `kafkaexporter` Add support for AWS_MSK_IAM SASL Auth (#5763)
- Refactor the client Authenticators  for the new "ClientAuthenticator" interfaces (#5905)
- `mongodbatlasreceiver` Add client wrapper for MongoDB Atlas support (#5386)
- `redisreceiver` Update Redis config options (#5861)
- `routingprocessor`: allow routing for all signals (#5869)
- `extension/observer/docker` add ListAndWatch to observer (#5851)

## v0.37.1

### 🧰 Bug fixes 🧰

- Fixes a problem with v0.37.0 which contained dependencies on v0.36.0 components. They should have been updated to v0.37.0.

## v0.37.0

### 🚀 New components 🚀

- [`journald` receiver](https://github.com/open-telemetry/opentelemetry-collector-contrib/tree/main/receiver/journaldreceiver) to parse Journald events from systemd journal using the [opentelemetry-log-collection](https://github.com/open-telemetry/opentelemetry-log-collection) library

### 🛑 Breaking changes 🛑

- Remove squash on configtls.TLSClientSetting for splunkhecexporter (#5541)
- Remove squash on configtls.TLSClientSetting for elastic components (#5539)
- Remove squash on configtls.TLSClientSetting for observiqexporter (#5540)
- Remove squash on configtls.TLSClientSetting for AWS components (#5454)
- Move `k8sprocessor` to `k8sattributesprocessor`.
- Rename `k8s_tagger` configuration `k8sattributes`.
- filelog receiver: use empty value for `SeverityText` field instead of `"Undefined"` (#5423)
- Rename `configparser.ConfigMap` to `config.Map`
- Rename `pdata.AggregationTemporality*` to `pdata.MetricAggregationTemporality*`
- Remove deprecated `batchpertrace` package/module (#5380)

### 💡 Enhancements 💡

- `k8sattributes` processor: add container metadata enrichment (#5467, #5572)
- `resourcedetection` processor: Add an option to force using hostname instead of FQDN (#5064)
- `dockerstats` receiver: Move docker client into new shared `internal/docker` (#4702)
- `spanmetrics` processor:
  - Add exemplars to metrics (#5263)
  - Support resource attributes in metrics dimensions (#4624)
- `filter` processor:
  - Add log filtering by `regexp` type filters (#5237)
  - Add record level log filtering (#5418)
- `dynatrace` exporter: Handle non-gauge data types (#5056)
- `datadog` exporter:
  - Add support for exporting histograms as sketches (#5082)
  - Scrub sensitive information from errors (#5575)
  - Add option to send instrumentation library metadata tags with metrics (#5431)
- `podman` receiver: Add `api_version`, `ssh_key`, and `ssh_passphrase` config options (#5430)
- `signalfx` exporter:
  - Add `max_connections` config option (#5432)
  - Add dimension name to log when value > 256 chars (#5258)
  - Discourage setting of endpoint path (#4851)
- `kubeletstats` receiver: Convert to pdata instead of using OpenCensus (#5458)
- `tailsampling` processor: Add `invert_match` config option to `string_attribute` policy (#4393)
- `awsemf` exporter: Add a feature flag in UserAgent for AWS backend to monitor the adoptions (#5178)
- `splunkhec` exporter: Handle explicitly NaN and Inf values (#5581)
- `hostmetrics` receiver:
  - Collect more process states in processes scraper (#4856)
  - Add device label to paging scraper (#4854)
- `awskinesis` exporter: Extend to allow for dynamic export types (#5440)

### 🧰 Bug fixes 🧰

- `datadog` exporter:
  - Fix tags on summary and bucket metrics (#5416)
  - Fix cache key generation for cumulative metrics (#5417)
- `resourcedetection` processor: Fix failure to start collector if at least one detector returns an error (#5242)
- `prometheus` exporter: Do not record obsreport calls (#5438)
- `prometheus` receiver: Metric type fixes to match Prometheus functionality (#4865)
- `sentry` exporter: Fix sentry tracing (#4320)
- `statsd` receiver: Set quantiles for metrics (#5647)

## v0.36.0

### 🛑 Breaking changes 🛑

- `filter` processor: The configs for `logs` filter processor have been changed to be consistent with the `metrics` filter processor. (#4895)
- `splunk_hec` receiver:
  - `source_key`, `sourcetype_key`, `host_key` and `index_key` have now moved under `hec_metadata_to_otel_attrs` (#4726)
  - `path` field on splunkhecreceiver configuration is removed: We removed the `path` attribute as any request going to the Splunk HEC receiver port should be accepted, and added the `raw_path` field to explicitly map the path accepting raw HEC data. (#4951)
- feat(dynatrace): tags is deprecated in favor of default_dimensions (#5055)

### 💡 Enhancements 💡

- `filter` processor: Add ability to `include` logs based on resource attributes in addition to excluding logs based on resource attributes for strict matching. (#4895)
- `kubelet` API: Add ability to create an empty CertPool when the system run environment is windows
- `JMX` receiver: Allow JMX receiver logging level to be configured (#4898)
- `datadog` exporter: Export histograms as in OpenMetrics Datadog check (#5065)
- `dockerstats` receiver: Set Schema URL (#5239)
- Rename memorylimiter -> memorylimiterprocessor (#5262)
- `awskinesis` exporter: Refactor AWS kinesis exporter to be synchronous  (#5248)

## v0.35.0

### 🛑 Breaking changes 🛑

- Rename configparser.Parser to configparser.ConfigMap (#5070)
- Rename TelemetryCreateSettings -> TelemetrySettings (#5169)

### 💡 Enhancements 💡

- chore: update influxdb exporter and receiver (#5058)
- chore(dynatrace): use payload limit from api constants (#5077)
- Add documentation for filelog's new force_flush_period parameter (#5066)
- Reuse the gzip reader with a sync.Pool (#5145)
- Add a trace observer when splunkhecreceiver is used for logs (#5063)
- Remove usage of deprecated pdata.AttributeValueMapToMap (#5174)
- Podman Stats Receiver: Receiver and Metrics implementation (#4577)

### 🧰 Bug fixes 🧰

- Use staleness markers generated by prometheus, rather than making our own (#5062)
- `datadogexporter` exporter: skip NaN and infinite values (#5053)

## v0.34.0

### 🚀 New components 🚀

- [`cumulativetodelta` processor](https://github.com/open-telemetry/opentelemetry-collector-contrib/tree/main/processor/cumulativetodeltaprocessor) to convert cumulative sum metrics to cumulative delta

- [`file` exporter](https://github.com/open-telemetry/opentelemetry-collector-contrib/tree/main/exporter/fileexporter) from core repository ([#3474](https://github.com/open-telemetry/opentelemetry-collector/issues/3474))
- [`jaeger` exporter](https://github.com/open-telemetry/opentelemetry-collector-contrib/tree/main/exporter/jaegerexporter) from core repository ([#3474](https://github.com/open-telemetry/opentelemetry-collector/issues/3474))
- [`kafka` exporter](https://github.com/open-telemetry/opentelemetry-collector-contrib/tree/main/exporter/kafkaexporter) from core repository ([#3474](https://github.com/open-telemetry/opentelemetry-collector/issues/3474))
- [`opencensus` exporter](https://github.com/open-telemetry/opentelemetry-collector-contrib/tree/main/exporter/opencensusexporter) from core repository ([#3474](https://github.com/open-telemetry/opentelemetry-collector/issues/3474))
- [`prometheus` exporter](https://github.com/open-telemetry/opentelemetry-collector-contrib/tree/main/exporter/prometheusexporter) from core repository ([#3474](https://github.com/open-telemetry/opentelemetry-collector/issues/3474))
- [`prometheusremotewrite` exporter](https://github.com/open-telemetry/opentelemetry-collector-contrib/tree/main/exporter/prometheusremotewriteexporter) from core repository ([#3474](https://github.com/open-telemetry/opentelemetry-collector/issues/3474))
- [`zipkin` exporter](https://github.com/open-telemetry/opentelemetry-collector-contrib/tree/main/exporter/zipkinexporter) from core repository ([#3474](https://github.com/open-telemetry/opentelemetry-collector/issues/3474))
- [`attribute` processor](https://github.com/open-telemetry/opentelemetry-collector-contrib/tree/main/processor/attributesprocessor) from core repository ([#3474](https://github.com/open-telemetry/opentelemetry-collector/issues/3474))
- [`filter` processor](https://github.com/open-telemetry/opentelemetry-collector-contrib/tree/main/processor/filterprocessor) from core repository ([#3474](https://github.com/open-telemetry/opentelemetry-collector/issues/3474))
- [`probabilisticsampler` processor](https://github.com/open-telemetry/opentelemetry-collector-contrib/tree/main/processor/probabilisticsamplerprocessor) from core repository ([#3474](https://github.com/open-telemetry/opentelemetry-collector/issues/3474))
- [`resource` processor](https://github.com/open-telemetry/opentelemetry-collector-contrib/tree/main/processor/resourceprocessor) from core repository ([#3474](https://github.com/open-telemetry/opentelemetry-collector/issues/3474))
- [`span` processor](https://github.com/open-telemetry/opentelemetry-collector-contrib/tree/main/processor/spanprocessor) from core repository ([#3474](https://github.com/open-telemetry/opentelemetry-collector/issues/3474))
- [`hostmetrics` receiver](https://github.com/open-telemetry/opentelemetry-collector-contrib/tree/main/receiver/hostmetricsreceiver) from core repository ([#3474](https://github.com/open-telemetry/opentelemetry-collector/issues/3474))
- [`jaeger` receiver](https://github.com/open-telemetry/opentelemetry-collector-contrib/tree/main/receiver/jaegerreceiver) from core repository ([#3474](https://github.com/open-telemetry/opentelemetry-collector/issues/3474))
- [`kafka` receiver](https://github.com/open-telemetry/opentelemetry-collector-contrib/tree/main/receiver/kafkareceiver) from core repository ([#3474](https://github.com/open-telemetry/opentelemetry-collector/issues/3474))
- [`opencensus` receiver](https://github.com/open-telemetry/opentelemetry-collector-contrib/tree/main/receiver/opencensusreceiver) from core repository ([#3474](https://github.com/open-telemetry/opentelemetry-collector/issues/3474))
- [`prometheus` receiver](https://github.com/open-telemetry/opentelemetry-collector-contrib/tree/main/receiver/prometheusreceiver) from core repository ([#3474](https://github.com/open-telemetry/opentelemetry-collector/issues/3474))
- [`zipkin` receiver](https://github.com/open-telemetry/opentelemetry-collector-contrib/tree/main/receiver/zipkinreceiver) from core repository ([#3474](https://github.com/open-telemetry/opentelemetry-collector/issues/3474))
- [`bearertokenauth` extension](https://github.com/open-telemetry/opentelemetry-collector-contrib/tree/main/extension/bearertokenauthextension) from core repository ([#3474](https://github.com/open-telemetry/opentelemetry-collector/issues/3474))
- [`healthcheck` extension](https://github.com/open-telemetry/opentelemetry-collector-contrib/tree/main/extension/healthcheckextension) from core repository ([#3474](https://github.com/open-telemetry/opentelemetry-collector/issues/3474))
- [`oidcauth` extension](https://github.com/open-telemetry/opentelemetry-collector-contrib/tree/main/extension/oidcauthextension) from core repository ([#3474](https://github.com/open-telemetry/opentelemetry-collector/issues/3474))
- [`pprof` extension](https://github.com/open-telemetry/opentelemetry-collector-contrib/tree/main/extension/pprofextension) from core repository ([#3474](https://github.com/open-telemetry/opentelemetry-collector/issues/3474))
- [`testbed`](https://github.com/open-telemetry/opentelemetry-collector-contrib/tree/main/testbed) from core repository ([#3474](https://github.com/open-telemetry/opentelemetry-collector/issues/3474))

### 💡 Enhancements 💡

- `tailsampling` processor: Add new policy `probabilistic` (#3876)

## v0.33.0

# 🎉 OpenTelemetry Collector Contrib v0.33.0 (Beta) 🎉

The OpenTelemetry Collector Contrib contains everything in the [opentelemetry-collector release](https://github.com/open-telemetry/opentelemetry-collector/releases/tag/v0.32.0) (be sure to check the release notes here as well!). Check out the [Getting Started Guide](https://opentelemetry.io/docs/collector/getting-started/) for deployment and configuration information.

### 🚀 New components 🚀

- [`cumulativetodelta` processor](https://github.com/open-telemetry/opentelemetry-collector-contrib/tree/main/processor/cumulativetodeltaprocessor) to convert cumulative sum metrics to cumulative delta

### 💡 Enhancements 💡

- Collector contrib has now full support for metrics proto v0.9.0.

## v0.32.0

# 🎉 OpenTelemetry Collector Contrib v0.32.0 (Beta) 🎉

This release is marked as "bad" since the metrics pipelines will produce bad data.

- See https://github.com/open-telemetry/opentelemetry-collector/issues/3824

The OpenTelemetry Collector Contrib contains everything in the [opentelemetry-collector release](https://github.com/open-telemetry/opentelemetry-collector/releases/tag/v0.32.0) (be sure to check the release notes here as well!). Check out the [Getting Started Guide](https://opentelemetry.io/docs/collector/getting-started/) for deployment and configuration information.

### 🛑 Breaking changes 🛑

- `splunk_hec` receiver/exporter: `com.splunk.source` field is mapped to `source` field in Splunk instead of `service.name` (#4596)
- `redis` receiver: Move interval runner package to `internal/interval` (#4600)
- `datadog` exporter: Export summary count and sum as monotonic counts (#4605)

### 💡 Enhancements 💡

- `logzio` exporter:
  - New implementation of an in-memory queue to store traces, data compression with gzip, and queue configuration options (#4395)
  - Make `Hclog2ZapLogger` struct and methods private for public go api review (#4431)
- `newrelic` exporter (#4392):
  - Marked unsupported metric as permanent error
  - Force the interval to be valid even if 0
- `awsxray` exporter: Add PHP stacktrace parsing support (#4454)
- `file_storage` extension: Implementation of batch storage API (#4145)
- `datadog` exporter:
  - Skip sum metrics with no aggregation temporality (#4597)
  - Export delta sums as counts (#4609)
- `elasticsearch` exporter: Add dedot support (#4579)
- `signalfx` exporter: Add process metric to translation rules (#4598)
- `splunk_hec` exporter: Add profiling logs support (#4464)
- `awsemf` exporter: Replace logGroup and logStream pattern with metric labels (#4466)

### 🧰 Bug fixes 🧰

- `awsxray` exporter: Fix the origin on ECS/EKS/EB on EC2 cases (#4391)
- `splunk_hec` exporter: Prevent re-sending logs that were successfully sent (#4467)
- `signalfx` exporter: Prefix temporary metric translations (#4394)

## v0.31.0

# 🎉 OpenTelemetry Collector Contrib v0.31.0 (Beta) 🎉

The OpenTelemetry Collector Contrib contains everything in the [opentelemetry-collector release](https://github.com/open-telemetry/opentelemetry-collector/releases/tag/v0.31.0) (be sure to check the release notes here as well!). Check out the [Getting Started Guide](https://opentelemetry.io/docs/collector/getting-started/) for deployment and configuration information.

### 🛑 Breaking changes 🛑

- `influxdb` receiver: Removed `metrics_schema` config option (#4277)

### 💡 Enhancements 💡

- Update to OTLP 0.8.0:
  - Remove use of `IntHistogram` (#4276)
  - Update exporters/receivers for `NumberDataPoint`
- Remove use of deprecated `pdata` slice `Resize()` (#4203, #4208, #4209)
- `awsemf` exporter: Added the option to have a user who is sending metrics from EKS Fargate Container Insights to reformat them to look the same as insights from ECS so that they can be ingested by CloudWatch (#4130)
- `k8scluster` receiver: Support OpenShift cluster quota metrics (#4342)
- `newrelic` exporter (#4278):
  - Requests are now retry-able via configuration option (defaults to retries enabled). Permanent errors are not retried.
  - The exporter monitoring metrics now include an untagged summary metric for ease of use.
  - Improved error logging to include URLs that fail to post messages to New Relic.
- `datadog` exporter: Upscale trace stats when global sampling rate is set (#4213)

### 🧰 Bug fixes 🧰

- `statsd` receiver: Add option to set Counter to be monotonic (#4154)
- Fix `internal/stanza` severity mappings (#4315)
- `awsxray` exporter: Fix the wrong AWS env resource setting (#4384)
- `newrelic` exporter (#4278):
  - Configuration unmarshalling did not allow timeout value to be set to 0 in the endpoint specific section.
  - Request cancellation was not propagated via context into the http request.
  - The queued retry logger is set to a zap.Nop logger as intended.

## v0.30.0

# 🎉 OpenTelemetry Collector Contrib v0.30.0 (Beta) 🎉

The OpenTelemetry Collector Contrib contains everything in the [opentelemetry-collector release](https://github.com/open-telemetry/opentelemetry-collector/releases/tag/v0.30.0) (be sure to check the release notes here as well!). Check out the [Getting Started Guide](https://opentelemetry.io/docs/collector/getting-started/) for deployment and configuration information.

### 🚀 New components 🚀
- `oauth2clientauth` extension: ported from core (#3848)
- `metrics-generation` processor: is now enabled and available (#4047)

### 🛑 Breaking changes 🛑

- Removed `jaegerthrifthttp` exporter (#4089)

### 💡 Enhancements 💡

- `tailsampling` processor:
  - Add new policy `status_code` (#3754)
  - Add new tail sampling processor policy: status_code (#3754)
- `awscontainerinsights` receiver:
  - Integrate components and fix bugs for EKS Container Insights (#3846)
  - Add Cgroup to collect ECS instance metrics for container insights receiver #3875
- `spanmetrics` processor: Support sub-millisecond latency buckets (#4091)
- `sentry` exporter: Add exception event capture in sentry (#3854)

## v0.29.0

# 🎉 OpenTelemetry Collector Contrib v0.29.0 (Beta) 🎉

The OpenTelemetry Collector Contrib contains everything in the [opentelemetry-collector release](https://github.com/open-telemetry/opentelemetry-collector/releases/tag/v0.29.0) (be sure to check the release notes here as well!). Check out the [Getting Started Guide](https://opentelemetry.io/docs/collector/getting-started/) for deployment and configuration information.

### 🛑 Breaking changes 🛑

- `redis` receiver (#3808)
  - removed configuration `service_name`. Use resource processor or `resource_attributes` setting if using `receivercreator`
  - removed `type` label and set instrumentation library name to `otelcol/redis` as other receivers do

### 💡 Enhancements 💡

- `tailsampling` processor:
  - Add new policy `latency` (#3750)
  - Add new policy `status_code` (#3754)
- `splunkhec` exporter: Include `trace_id` and `span_id` if set (#3850)
- `newrelic` exporter: Update instrumentation naming in accordance with otel spec (#3733)
- `sentry` exporter: Added support for insecure connection with Sentry (#3446)
- `k8s` processor:
  - Add namespace k8s tagger (#3384)
  - Add ignored pod names as config parameter (#3520)
- `awsemf` exporter: Add support for `TaskDefinitionFamily` placeholder on log stream name (#3755)
- `loki` exporter: Add resource attributes as Loki label (#3418)

### 🧰 Bug fixes 🧰

- `datadog` exporter:
  - Ensure top level spans are computed (#3786)
  - Update `env` clobbering behavior (#3851)
- `awsxray` exporter: Fixed filtered attribute translation (#3757)
- `splunkhec` exporter: Include trace and span id if set in log record (#3850)

## v0.28.0

# 🎉 OpenTelemetry Collector Contrib v0.28.0 (Beta) 🎉

The OpenTelemetry Collector Contrib contains everything in the [opentelemetry-collector release](https://github.com/open-telemetry/opentelemetry-collector/releases/tag/v0.28.0) (be sure to check the release notes here as well!). Check out the [Getting Started Guide](https://opentelemetry.io/docs/collector/getting-started/) for deployment and configuration information.

### 🚀 New components 🚀

- `humio` exporter to export data to Humio using JSON over the HTTP [Ingest API](https://docs.humio.com/reference/api/ingest/)
- `udplog` receiver to receives logs from udp using the [opentelemetry-log-collection](https://github.com/open-telemetry/opentelemetry-log-collection) library
- `tanzuobservability` exporter to send traces to [Tanzu Observability](https://tanzu.vmware.com/observability)

### 🛑 Breaking changes 🛑

- `f5cloud` exporter (#3509):
  - Renamed the config 'auth' field to 'f5cloud_auth'. This will prevent a config field name collision when [Support for Custom Exporter Authenticators as Extensions](https://github.com/open-telemetry/opentelemetry-collector/pull/3128) is ready to be integrated.

### 💡 Enhancements 💡

- Enabled Dependabot for Github Actions (#3543)
- Change obsreport helpers for receivers to use the new pattern created in Collector (#3439,#3443,#3449,#3504,#3521,#3548)
- `datadog` exporter:
  - Add logging for unknown or unsupported metric types (#3421)
  - Add collector version tag to internal health metrics (#3394)
  - Remove sublayer stats calc and mutex (#3531)
  - Deduplicate hosts for which we send running metrics (#3539)
  - Add support for summary datatype (#3660)
  - Add datadog span operation name remapping config option (#3444)
  - Update error formatting for error spans that are not exceptions (#3701)
- `nginx` receiver: Update the nginx metrics to more closely align with the conventions (#3420)
- `elasticsearch` exporter: Init JSON encoding support (#3101)
- `jmx` receiver:
  - Allow setting system properties (#3450)
  - Update tested JMX Metric Gatherer release (#3695)
- Refactor components for the Client Authentication Extensions (#3507)
- Remove redundant conversion calls (#3688)
- `storage` extension: Add a `Close` method to Client interface (#3506)
- `splunkhec` exporter: Add `metric_type` as key which maps to the type of the metric (#3696)
- `k8s` processor: Add semantic conventions to k8s-tagger for pod metadata (#3544)
- `kubeletstats` receiver: Refactor kubelet client to internal folder (#3698)
- `newrelic` exporter (#3690):
  - Updates the log level from error to debug when New Relic rate limiting occurs
  - Updates the sanitized api key that is reported via metrics
- `filestorage` extension: Add ability to specify name (#3703)
- `awsemf` exporter: Store the initial value for cumulative metrics (#3425)
- `awskinesis` exporter: Refactor to allow for extended types of encoding (#3655)
- `ecsobserver` extension:
  - Add task definition, ec2, and service fetcher (#3503)
  - Add exporter to convert task to target (#3333)

### 🧰 Bug fixes 🧰

- `awsemf` exporter: Remove delta adjustment from summaries by default (#3408)
- `alibabacloudlogservice` exporter: Sanitize labels for metrics (#3454)
- `statsd` receiver: Fix StatsD drop metrics tags when using summary as observer_type for timer/histogram (#3440)
- `awsxray` exporter: Restore setting of Throttle for HTTP throttle response (#3685)
- `awsxray` receiver: Fix quick start bug (#3653)
- `metricstransform` processor: Check all data points for matching metric label values (#3435)

## v0.27.0

# 🎉 OpenTelemetry Collector Contrib v0.27.0 (Beta) 🎉

The OpenTelemetry Collector Contrib contains everything in the [opentelemetry-collector release](https://github.com/open-telemetry/opentelemetry-collector/releases/tag/v0.27.0) (be sure to check the release notes here as well!). Check out the [Getting Started Guide](https://opentelemetry.io/docs/collector/getting-started/) for deployment and configuration information.

### 🚀 New components 🚀

- `tcplog` receiver to receive logs from tcp using the [opentelemetry-log-collection](https://github.com/open-telemetry/opentelemetry-log-collection) library
- `influxdb` receiver to accept metrics data as [InfluxDB Line Protocol](https://docs.influxdata.com/influxdb/v2.0/reference/syntax/line-protocol/)

### 💡 Enhancements 💡

- `splunkhec` exporter:
  - Include the response in returned 400 errors (#3338)
  - Map summary metrics to Splunk HEC metrics (#3344)
  - Add HEC telemetry (#3260)
- `newrelic` exporter: Include dropped attributes and events counts (#3187)
- `datadog` exporter:
  - Add Fargate task ARN to container tags (#3326)
  - Improve mappings for span kind dd span type (#3368)
- `signalfx` exporter: Add info log for host metadata properties update (#3343)
- `awsprometheusremotewrite` exporter: Add SDK and system information to User-Agent header (#3317)
- `metricstransform` processor: Add filtering capabilities matching metric label values for applying changes (#3201)
- `groupbytrace` processor: Added workers for queue processing (#2902)
- `resourcedetection` processor: Add docker detector (#2775)
- `tailsampling` processor: Support regex on span attribute filtering (#3335)

### 🧰 Bug fixes 🧰

- `datadog` exporter:
  - Update Datadog attributes to tags mapping (#3292)
  - Consistent `hostname` and default metrics behavior (#3286)
- `signalfx` exporter: Handle character limits on metric names and dimensions (#3328)
- `newrelic` exporter: Fix timestamp value for cumulative metrics (#3406)

## v0.26.0

# 🎉 OpenTelemetry Collector Contrib v0.26.0 (Beta) 🎉

The OpenTelemetry Collector Contrib contains everything in the [opentelemetry-collector release](https://github.com/open-telemetry/opentelemetry-collector/releases/tag/v0.26.0) (be sure to check the release notes here as well!). Check out the [Getting Started Guide](https://opentelemetry.io/docs/collector/getting-started/) for deployment and configuration information.

### 🚀 New components 🚀

- `influxdb` exporter to support sending tracing, metrics, and logging data to [InfluxDB](https://www.influxdata.com/products/)

### 🛑 Breaking changes 🛑

- `signalfx` exporter (#3207):
  - Additional metrics excluded by default by signalfx exporter
    - system.disk.io_time
    - system.disk.operation_time
    - system.disk.weighted_io_time
    - system.network.connections
    - system.processes.count
    - system.processes.created

### 💡 Enhancements 💡

- Add default config and systemd environment file support for DEB/RPM packages (#3123)
- Log errors on receiver start/stop failures (#3208)
- `newrelic` exporter: Update API key detection logic (#3212)
- `splunkhec` exporter:
  - Mark permanent errors to avoid futile retries (#3253)
  - Add TLS certs verification (#3204)
- `datadog` exporter:
  - Add env and tag name normalization to trace payloads (#3200)
  - add `ignore_resource`s configuration option (#3245)
- `jmx` receiver: Update for latest snapshot and header support (#3283)
- `awsxray` exporter: Added support for stack trace translation for .NET language (#3280)
- `statsd` receiver: Add timing/histogram for statsD receiver as OTLP summary (#3261)

### 🧰 Bug fixes 🧰

- `awsprometheusremotewrite` exporter:
  - Remove `sending_queue` (#3186)
  - Use the correct default for aws_auth.service (#3161)
  - Identify the Amazon Prometheus region from the endpoint (#3210)
  - Don't panic in case session can't be constructed (#3221)
- `datadog` exporter: Add max tag length (#3185)
- `sapm` exporter: Fix crash when passing the signalfx access token (#3294)
- `newrelic` exporter: Update error conditions (#3322)

## v0.25.0

# 🎉 OpenTelemetry Collector Contrib v0.25.0 (Beta) 🎉

The OpenTelemetry Collector Contrib contains everything in the [opentelemetry-collector release](https://github.com/open-telemetry/opentelemetry-collector/releases/tag/v0.25.0) (be sure to check the release notes here as well!). Check out the [Getting Started Guide](https://opentelemetry.io/docs/collector/getting-started/) for deployment and configuration information.

### 🚀 New components 🚀

- `kafkametricsreceiver` new receiver component for collecting metrics about a kafka cluster - primarily lag and offset. [configuration instructions](receiver/kafkametricsreceiver/README.md)
- `file_storage` extension to read and write data to the local file system (#3087)

### 🛑 Breaking changes 🛑

- `newrelic` exporter (#3091):
  - Removal of common attributes (use opentelemetry collector resource processor to add attributes)
  - Drop support for cumulative metrics being sent to New Relic via a collector

### 💡 Enhancements 💡

- Update `opentelemetry-log-collection` to v0.17.0 for log receivers (#3017)
- `datadog` exporter:
  - Add `peer.service` priority instead of `service.name` (#2817)
  - Improve support of semantic conventions for K8s, Azure and ECS (#2623)
- Improve and batch logs translation for stanza (#2892)
- `statsd` receiver: Add timing/histogram as OTLP gauge (#2973)
- `honeycomb` exporter: Add Retry and Queue settings (#2714)
- `resourcedetection` processor:
  - Add AKS resource detector (#3035)
  - Use conventions package constants for ECS detector (#3171)
- `sumologic` exporter: Add graphite format (#2695)
- Add trace attributes to the log entry for stanza (#3018)
- `splunk_hec` exporter: Send log record name as part of the HEC log event (#3119)
- `newrelic` exporter (#3091):
  - Add support for logs
  - Performance improvements
  - Optimizations to the New Relic payload to reduce payload size
  - Metrics generated for monitoring the exporter
  - Insert Key vs License keys are auto-detected in some cases
  - Collector version information is properly extracted via the application start info parameters

### 🧰 Bug fixes 🧰

- `splunk_hec` exporter: Fix sending log payload with missing the GZIP footer (#3032)
- `awsxray` exporter: Remove propagation of error on shutdown (#2999)
- `resourcedetection` processor:
  - Correctly report DRAGONFLYBSD value (#3100)
  - Fallback to `os.Hostname` when FQDN is not available (#3099)
- `httpforwarder` extension: Do not report ErrServerClosed when shutting down the service (#3173)
- `collectd` receiver: Do not report ErrServerClosed when shutting down the service (#3178)

## v0.24.0

# 🎉 OpenTelemetry Collector Contrib v0.24.0 (Beta) 🎉

The OpenTelemetry Collector Contrib contains everything in the [opentelemetry-collector release](https://github.com/open-telemetry/opentelemetry-collector/releases/tag/v0.24.0) (be sure to check the release notes here as well!). Check out the [Getting Started Guide](https://opentelemetry.io/docs/collector/getting-started/) for deployment and configuration information.

### 🚀 New components 🚀

- `fluentbit` extension and `fluentforward` receiver moved from opentelemetry-collector

### 💡 Enhancements 💡

- Check `NO_WINDOWS_SERVICE` environment variable to force interactive mode on Windows (#2819)
- `resourcedetection `processor:
  - Add task revision to ECS resource detector (#2814)
  - Add GKE detector (#2821)
  - Add Amazon EKS detector (#2820)
  - Add `VMScaleSetName` field to Azure detector (#2890)
- `awsemf` exporter:
  - Add `parse_json_encoded_attr_values` config option to decode json-encoded strings in attribute values (#2827)
  - Add `output_destination` config option to support AWS Lambda (#2720)
- `googlecloud` exporter: Handle `cloud.availability_zone` semantic convention (#2893)
- `newrelic` exporter: Add `instrumentation.provider` to default attributes (#2900)
- Set unprivileged user to container image (#2925)
- `splunkhec` exporter: Add `max_content_length_logs` config option to send log data in payloads less than max content length (#2524)
- `k8scluster` and `kubeletstats` receiver: Replace package constants in favor of constants from conventions in core (#2996)

### 🧰 Bug fixes 🧰

- `spanmetrics` processor:
  - Rename `calls` metric to `calls_total` and set `IsMonotonic` to true (#2837)
  - Validate duplicate dimensions at start (#2844)
- `awsemf` exporter: Calculate delta instead of rate for cumulative metrics (#2512)
- `signalfx` exporter:
  - Remove more unnecessary translation rules (#2889)
  - Implement summary type (#2998)
- `awsxray` exporter: Remove translation to HTTP status from OC status (#2978)
- `awsprometheusremotewrite` exporter: Close HTTP body after RoundTrip (#2955)
- `splunkhec` exporter: Add ResourceAttributes to Splunk Event (#2843)

## v0.23.0

# 🎉 OpenTelemetry Collector Contrib v0.23.0 (Beta) 🎉

The OpenTelemetry Collector Contrib contains everything in the [opentelemetry-collector release](https://github.com/open-telemetry/opentelemetry-collector/releases/tag/v0.23.0) (be sure to check the release notes here as well!). Check out the [Getting Started Guide](https://opentelemetry.io/docs/collector/getting-started/) for deployment and configuration information.

### 🚀 New components 🚀

- `groupbyattrs` processor to group the records by provided attributes
- `dotnetdiagnostics` receiver to read metrics from .NET processes

### 🛑 Breaking changes 🛑

- `stackdriver` exporter marked as deprecated and renamed to `googlecloud`
- Change the rule expression in receiver creator for matching endpoints types from `type.port`, `type.hostport` and `type.pod` to `type == "port"`, `type == "hostport"` and `type == "pod"` (#2661)

### 💡 Enhancements 💡

- `loadbalancing` exporter: Add support for logs (#2470)
- `sumologic` exporter: Add carbon formatter (#2562)
- `awsecscontainermetrics` receiver: Add new metric for stopped container (#2383)
- `awsemf` exporter:
  - Send EMF logs in batches (#2572)
  - Add prometheus type field for CloudWatch compatibility (#2689)
- `signalfx` exporter:
  - Add resource attributes to events (#2631)
  - Add translation rule to drop dimensions (#2660)
  - Remove temporary host translation workaround (#2652)
  - Remove unnecessary default translation rules (#2672)
  - Update `exclude_metrics` option so that the default exclude rules can be overridden by setting the option to `[]` (#2737)
- `awsprometheusremotewrite` exporter: Add support for given IAM roles (#2675)
- `statsd` receiver: Change to use OpenTelemetry type instead of OpenCensus type (#2733)
- `resourcedetection` processor: Add missing entries for `cloud.infrastructure_service` (#2777)

### 🧰 Bug fixes 🧰

- `dynatrace` exporter: Serialize each datapoint into separate line (#2618)
- `splunkhec` exporter: Retain all otel attributes (#2712)
- `newrelic` exporter: Fix default metric URL (#2739)
- `googlecloud` exporter: Add host.name label if hostname is present in node (#2711)

## v0.22.0

# 🎉 OpenTelemetry Collector Contrib v0.22.0 (Beta) 🎉

The OpenTelemetry Collector Contrib contains everything in the [opentelemetry-collector release](https://github.com/open-telemetry/opentelemetry-collector/releases/tag/v0.22.0) (be sure to check the release notes here as well!). Check out the [Getting Started Guide](https://opentelemetry.io/docs/collector/getting-started/) for deployment and configuration information.

### 🚀 New components 🚀

- `filelog` receiver to tail and parse logs from files using the [opentelemetry-log-collection](https://github.com/open-telemetry/opentelemetry-log-collection) library

### 💡 Enhancements 💡

- `dynatrace` exporter: Send metrics to Dynatrace in chunks of 1000 (#2468)
- `k8s` processor: Add ability to associate metadata tags using pod UID rather than just IP (#2199)
- `signalfx` exporter:
  - Add statusCode to logging field on dimension client (#2459)
  - Add translation rules for `cpu.utilization_per_core` (#2540)
  - Updates to metadata handling (#2531)
  - Calculate extra network I/O metrics (#2553)
  - Calculate extra disk I/O metrics (#2557)
- `statsd` receiver: Add metric type label and `enable_metric_type` option (#2466)
- `sumologic` exporter: Add support for carbon2 format (#2562)
- `resourcedetection` processor: Add Azure detector (#2372)
- `k8scluster` receiver: Use OTel conventions for metadata (#2530)
- `newrelic` exporter: Multi-tenant support for sending trace data and performance enhancements (#2481)
- `stackdriver` exporter: Enable `retry_on_failure` and `sending_queue` options (#2613)
- Use standard way to convert from time.Time to proto Timestamp (#2548)

### 🧰 Bug fixes 🧰

- `signalfx` exporter:
  - Fix calculation of `network.total` metric (#2551)
  - Correctly convert dimensions on metadata updates (#2552)
- `awsxray` exporter and receiver: Fix the type of content_length (#2539)
- `resourcedetection` processor: Use values in accordance to semantic conventions for AWS (#2556)
- `awsemf` exporter: Fix concurrency issue (#2571)

## v0.21.0

# 🎉 OpenTelemetry Collector Contrib v0.21.0 (Beta) 🎉

The OpenTelemetry Collector Contrib contains everything in the [opentelemetry-collector release](https://github.com/open-telemetry/opentelemetry-collector/releases/tag/v0.21.0) (be sure to check the release notes here as well!). Check out the [Getting Started Guide](https://opentelemetry.io/docs/collector/getting-started/) for deployment and configuration information.

### 🚀 New components 🚀

- `loki` exporter to export data via HTTP to Loki

### 🛑 Breaking changes 🛑

- `signalfx` exporter: Allow periods to be sent in dimension keys (#2456). Existing users who do not want to change this functionality can set `nonalphanumeric_dimension_chars` to `_-`

### 💡 Enhancements 💡

- `awsemf` exporter:
  - Support unit customization before sending logs to AWS CloudWatch (#2318)
  - Group exported metrics by labels (#2317)
- `datadog` exporter: Add basic span events support (#2338)
- `alibabacloudlogservice` exporter: Support new metrics interface (#2280)
- `sumologic` exporter:
  - Enable metrics pipeline (#2117)
  - Add support for all types of log body (#2380)
- `signalfx` exporter: Add `nonalphanumeric_dimension_chars` config option (#2442)

### 🧰 Bug fixes 🧰

- `resourcedetection` processor: Fix resource attribute environment variable (#2378)
- `k8scluster` receiver: Fix nil pointer bug (#2450)

## v0.20.0

# 🎉 OpenTelemetry Collector Contrib v0.20.0 (Beta) 🎉

The OpenTelemetry Collector Contrib contains everything in the [opentelemetry-collector release](https://github.com/open-telemetry/opentelemetry-collector/releases/tag/v0.20.0) (be sure to check the release notes here as well!). Check out the [Getting Started Guide](https://opentelemetry.io/docs/collector/getting-started/) for deployment and configuration information.

### 🚀 New components 🚀

- `spanmetrics` processor to aggregate Request, Error and Duration (R.E.D) metrics from span data
- `awsxray` receiver to accept spans in the X-Ray Segment format
- `groupbyattrs` processor to group the records by provided attributes

### 🛑 Breaking changes 🛑

- Rename `kinesis` exporter to `awskinesis` (#2234)
- `signalfx` exporter: Remove `send_compatible_metrics` option, use `translation_rules` instead (#2267)
- `datadog` exporter: Remove default prefix from user metrics (#2308)

### 💡 Enhancements 💡

- `signalfx` exporter: Add k8s metrics to default excludes (#2167)
- `stackdriver` exporter: Reduce QPS (#2191)
- `datadog` exporter:
  - Translate otel exceptions to DataDog errors (#2195)
  - Use resource attributes for metadata and generated metrics (#2023)
- `sapm` exporter: Enable queuing by default (#1224)
- `dynatrace` exporter: Allow underscores anywhere in metric or dimension names (#2219)
- `awsecscontainermetrics` receiver: Handle stopped container's metadata (#2229)
- `awsemf` exporter: Enhance metrics batching in AWS EMF logs (#2271)
- `f5cloud` exporter: Add User-Agent header with version to requests (#2292)

### 🧰 Bug fixes 🧰

- `signalfx` exporter: Reinstate network/filesystem translation rules (#2171)

## v0.19.0

# 🎉 OpenTelemetry Collector Contrib v0.19.0 (Beta) 🎉

The OpenTelemetry Collector Contrib contains everything in the [opentelemetry-collector release](https://github.com/open-telemetry/opentelemetry-collector/releases/tag/v0.19.0) (be sure to check the release notes here as well!). Check out the [Getting Started Guide](https://opentelemetry.io/docs/collector/getting-started/) for deployment and configuration information.

### 🚀 New components 🚀

- `f5cloud` exporter to export metric, trace, and log data to F5 Cloud
- `jmx` receiver to report metrics from a target MBean server in conjunction with the [JMX Metric Gatherer](https://github.com/open-telemetry/opentelemetry-java-contrib/blob/v1.0.0-alpha/contrib/jmx-metrics/README.md)

### 🛑 Breaking changes 🛑

- `signalfx` exporter: The `exclude_metrics` option now takes slice of metric filters instead of just metric names (slice of strings) (#1951)

### 💡 Enhancements 💡

- `datadog` exporter: Sanitize datadog service names (#1982)
- `awsecscontainermetrics` receiver: Add more metadata (#2011)
- `azuremonitor` exporter: Favor RPC over HTTP spans (#2006)
- `awsemf` exporter: Always use float64 as calculated rate (#2019)
- `splunkhec` receiver: Make the HEC receiver path configurable, and use `/*` by default (#2137)
- `signalfx` exporter:
  - Drop non-default metrics and add `include_metrics` option to override (#2145, #2146, #2162)
  - Rename `system.network.dropped_packets` metric to `system.network.dropped` (#2160)
  - Do not filter cloud attributes from dimensions (#2020)
- `redis` receiver: Migrate to pdata metrics #1889

### 🧰 Bug fixes 🧰

- `datadog` exporter: Ensure that version tag is added to trace stats (#2010)
- `loadbalancing` exporter: Rolling update of collector can stop the periodical check of DNS updates (#1798)
- `awsecscontainermetrics` receiver: Change the type of `exit_code` from string to int and deal with the situation when there is no data (#2147)
- `groupbytrace` processor: Make onTraceReleased asynchronous to fix processor overload (#1808)
- Handle cases where the time field of Splunk HEC events is encoded as a String (#2159)

## v0.18.0

# 🎉 OpenTelemetry Collector Contrib v0.18.0 (Beta) 🎉

The OpenTelemetry Collector Contrib contains everything in the [opentelemetry-collector release](https://github.com/open-telemetry/opentelemetry-collector/releases/tag/v0.18.0) (be sure to check the release notes here as well!). Check out the [Getting Started Guide](https://opentelemetry.io/docs/collector/getting-started/) for deployment and configuration information.

### 🚀 New components 🚀

- `sumologic` exporter to send logs and metrics data to Sumo Logic
- `dynatrace` exporter to send metrics to Dynatrace

### 💡 Enhancements 💡

- `datadog` exporter:
  - Add resource attributes to tags conversion feature (#1782)
  - Add Kubernetes conventions for hostnames (#1919)
  - Add container tags to datadog export for container infra metrics in service view (#1895)
  - Update resource naming and span naming (#1861)
  - Add environment variables support for config options (#1897)
- `awsxray` exporter: Add parsing of JavaScript stack traces (#1888)
- `elastic` exporter: Translate exception span events (#1858)
- `signalfx` exporter: Add translation rules to aggregate per core CPU metrics in default translations (#1841)
- `resourcedetection` processor: Gather tags associated with the EC2 instance and add them as resource attributes (#1899)
- `simpleprometheus` receiver: Add support for passing params to the prometheus scrape config (#1949)
- `azuremonitor` exporter: Implement Span status code specification changes - gRPC (#1960)
- `metricstransform` processor: Add grouping option ($1887)
- `alibabacloudlogservice` exporter: Use producer to send data to improve performance (#1981)

### 🧰 Bug fixes 🧰

- `datadog` exporter: Handle monotonic metrics client-side (#1805)
- `awsxray` exporter: Log error when translating span (#1809)

## v0.17.0

# 🎉 OpenTelemetry Collector Contrib v0.17.0 (Beta) 🎉

The OpenTelemetry Collector Contrib contains everything in the [opentelemetry-collector release](https://github.com/open-telemetry/opentelemetry-collector/releases/tag/v0.17.0) (be sure to check the release notes here as well!). Check out the [Getting Started Guide](https://opentelemetry.io/docs/collector/getting-started/) for deployment and configuration information.

### 💡 Enhancements 💡

- `awsemf` exporter: Add collector version to EMF exporter user agent (#1778)
- `signalfx` exporter: Add configuration for trace correlation (#1795)
- `statsd` receiver: Add support for metric aggregation (#1670)
- `datadog` exporter: Improve logging of hostname detection (#1796)

### 🧰 Bug fixes 🧰

- `resourcedetection` processor: Fix ecs detector to not use the default golang logger (#1745)
- `signalfx` receiver: Return 200 when receiver succeed (#1785)
- `datadog` exporter: Use a singleton for sublayer calculation (#1759)
- `awsxray` and `awsemf` exporters: Change the User-Agent content order (#1791)

## v0.16.0

# 🎉 OpenTelemetry Collector Contrib v0.16.0 (Beta) 🎉

The OpenTelemetry Collector Contrib contains everything in the [opentelemetry-collector release](https://github.com/open-telemetry/opentelemetry-collector/releases/tag/v0.16.0) (be sure to check the release notes here as well!). Check out the [Getting Started Guide](https://opentelemetry.io/docs/collector/getting-started/) for deployment and configuration information.

### 🛑 Breaking changes 🛑

- `honeycomb` exporter: Update to use internal data format (#1689)

### 💡 Enhancements 💡

- `newrelic` exporter: Add support for span events (#1643)
- `awsemf` exporter:
  - Add placeholder support in `log_group_name` and `log_stream_name` config (#1623, #1661)
  - Add label matching filtering rule (#1619)
- `resourcedetection` processor: Add new resource detector for AWS Elastic Beanstalk environments (#1585)
- `loadbalancing` exporter:
  - Add sort of endpoints in static resolver (#1692)
  - Allow specifying port when using DNS resolver (#1650)
- Add `batchperresourceattr` helper library that splits an incoming data based on an attribute in the resource (#1694)
- `alibabacloudlogservice` exporter:
  - Add logs exporter (#1609)
  - Change trace type from opencensus to opentelemetry (#1713)
- `datadog` exporter:
  - Improve trace exporter performance (#1706, #1707)
  - Add option to only send metadata (#1723)
- `awsxray` exporter:
  - Add parsing of Python stack traces (#1676)
  - Add collector version to user agent (#1730)

### 🧰 Bug fixes 🧰

- `loadbalancing` exporter:
  - Fix retry queue for exporters (#1687)
  - Fix `periodicallyResolve` for DNS resolver checks (#1678)
- `datadog` exporter: Fix status code handling (#1691)
- `awsxray` exporter:
  - Fix empty traces in X-Ray console (#1709)
  - Stricter requirements for adding http request url (#1729)
  - Fix status code handling for errors/faults (#1740)
- `signalfx` exporter:
  - Split incoming data requests by access token before enqueuing (#1727)
  - Disable retry on 400 and 401, retry with backoff on 429 and 503 (#1672)
- `awsecscontainermetrics` receiver: Improve error handling to fix seg fault (#1738)

## v0.15.0

# 🎉 OpenTelemetry Collector Contrib v0.15.0 (Beta) 🎉

The OpenTelemetry Collector Contrib contains everything in the [opentelemetry-collector release](https://github.com/open-telemetry/opentelemetry-collector/releases/tag/v0.15.0) (be sure to check the release notes here as well!). Check out the [Getting Started Guide](https://opentelemetry.io/docs/collector/getting-started/) for deployment and configuration information.

### 🚀 New components 🚀

- `zookeeper` receiver: Collects metrics from a Zookeeper instance using the `mntr` command
- `loadbalacing` exporter: Consistently exports spans belonging to the same trace to the same backend
- `windowsperfcounters` receiver: Captures the configured system, application, or custom performance counter data from the Windows registry using the PDH interface
- `awsprometheusremotewrite` exporter:  Sends metrics data in Prometheus TimeSeries format to a Prometheus Remote Write Backend and signs each outgoing HTTP request following the AWS Signature Version 4 signing process

### 💡 Enhancements 💡

- `awsemf` exporter:
  - Add `metric_declarations` config option for metric filtering and dimensions (#1503)
  - Add SummaryDataType and remove Min/Max from Histogram (#1584)
- `signalfxcorrelation` exporter: Add ability to translate host dimension (#1561)
- `newrelic` exporter: Use pdata instead of the OpenCensus for traces (#1587)
- `metricstransform` processor:
  - Add `combine` action for matched metrics (#1506)
  - Add `submatch_case` config option to specify case of matched label values (#1640)
- `awsecscontainermetrics` receiver: Extract cluster name from ARN (#1626)
- `elastic` exporter: Improve handling of span status if the status code is unset (#1591)

### 🧰 Bug fixes 🧰

- `awsemf` exporter: Add check for unhandled metric data types (#1493)
- `groupbytrace` processor: Make buffered channel to avoid goroutines leak (#1505)
- `stackdriver` exporter: Set `options.UserAgent` so that the OpenCensus exporter does not override the UA ($1620)

## v0.14.0

# 🎉 OpenTelemetry Collector Contrib v0.14.0 (Beta) 🎉

The OpenTelemetry Collector Contrib contains everything in the [opentelemetry-collector release](https://github.com/open-telemetry/opentelemetry-collector/releases/tag/v0.14.0) (be sure to check the release notes here as well!). Check out the [Getting Started Guide](https://opentelemetry.io/docs/collector/getting-started/) for deployment and configuration information.

### 🚀 New components 🚀

- `datadog` exporter to send metric and trace data to Datadog (#1352)
- `tailsampling` processor moved from core to contrib (#1383)

### 🛑 Breaking changes 🛑

- `jmxmetricsextension` migrated to `jmxreceiver` (#1182, #1357)
- Move signalfx correlation code out of `sapm` to `signalfxcorrelation` exporter (#1376)
- Move Splunk specific utils outside of common (#1306)
- `stackdriver` exporter:
    - Config options `metric_prefix` & `skip_create_metric_descriptor` are now nested under `metric`, see [README](https://github.com/open-telemetry/opentelemetry-collector-contrib/blob/v0.14.0/exporter/stackdriverexporter/README.md).
    - Trace status codes no longer reflect gRPC codes as per spec changes: open-telemetry/opentelemetry-specification#1067
- `datadog` exporter: Remove option to change the namespace prefix (#1483)

### 💡 Enhancements 💡

- `splunkhec` receiver: Add ability to ingest metrics (#1276)
- `signalfx` receiver: Improve pipeline error handling (#1329)
- `datadog` exporter:
  - Improve hostname resolution (#1285)
  - Add flushing/export of traces and trace-related statistics (#1266)
  - Enable traces on Windows (#1340)
  - Send otel.exporter running metric (#1354)
  - Add tag normalization util method (#1373)
  - Send host metadata (#1351)
  - Support resource conventions for hostnames (#1434)
  - Add version tag extract (#1449)
- Add `batchpertrace` library to split the incoming batch into several batches, one per trace (#1257)
- `statsd` receiver:
  - Add timer support (#1335)
  - Add sample rate support for counter, transfer gauge to double and transfer counter to int only (#1361)
- `awsemf` exporter: Restructure metric translator logic (#1353)
- `resourcedetection` processor:
  - Add EC2 hostname attribute (#1324)
  - Add ECS Resource detector (#1360)
- `sapm` exporter: Add queue settings (#1390)
- `metrictransform` processor: Add metric filter option (#1447)
- `awsxray` exporter: Improve ECS attribute and origin translation (#1428)
- `resourcedetection` processor: Initial system detector (#1405)

### 🧰 Bug fixes 🧰

- Remove duplicate definition of cloud providers with core conventions (#1288)
- `kubeletstats` receiver: Handle nil references from the kubelet API (#1326)
- `awsxray` receiver:
  - Add kind type to root span to fix the empty parentID problem (#1338)
  - Fix the race condition issue (#1490)
- `awsxray` exporter:
  - Setting the tlsconfig InsecureSkipVerify using NoVerifySSL (#1350)
  - Drop invalid xray trace id (#1366)
- `elastic` exporter: Ensure span name is limited (#1371)
- `splunkhec` exporter: Don't send 'zero' timestamps to Splunk HEC (#1157)
- `stackdriver` exporter: Skip processing empty metrics slice (#1494)

## v0.13.0

# 🎉 OpenTelemetry Collector Contrib v0.13.0 (Beta) 🎉

The OpenTelemetry Collector Contrib contains everything in the [opentelemetry-collector release](https://github.com/open-telemetry/opentelemetry-collector/releases/tag/v0.13.0) (be sure to check the release notes here as well!). Check out the [Getting Started Guide](https://opentelemetry.io/docs/collector/getting-started/) for deployment and configuration information.

### 💡 Enhancements 💡

- `sapm` exporter:
  - Enable queuing by default (#1224)
  - Add SignalFx APM correlation (#1205)
  - Make span source attribute and destination dimension names configurable (#1286)
- `signalfx` exporter:
  - Pass context to the http client requests (#1225)
  - Update `disk.summary_utilization` translation rule to accommodate new labels (#1258)
- `newrelic` exporter: Add `span.kind` attribute (#1263)
- `datadog` exporter:
  - Add Datadog trace translation helpers (#1208)
  - Add API key validation (#1216)
- `splunkhec` receiver: Add the ability to ingest logs (#1268)
- `awscontainermetrics` receiver: Report `CpuUtilized` metric in percentage (#1283)
- `awsemf` exporter: Only calculate metric rate for cumulative counter and avoid SingleDimensionRollup for metrics with only one dimension (#1280)

### 🧰 Bug fixes 🧰

- Make `signalfx` exporter a metadata exporter (#1252)
- `awsecscontainermetrics` receiver: Check for empty network rate stats and set zero (#1260)
- `awsemf` exporter: Remove InstrumentationLibrary dimension in CloudWatch EMF Logs if it is undefined (#1256)
- `awsxray` receiver: Fix trace/span id transfer (#1264)
- `datadog` exporter: Remove trace support for Windows for now (#1274)
- `sapm` exporter: Correlation enabled check inversed (#1278)

## v0.12.0

# 🎉 OpenTelemetry Collector Contrib v0.12.0 (Beta) 🎉

The OpenTelemetry Collector Contrib contains everything in the [opentelemetry-collector release](https://github.com/open-telemetry/opentelemetry-collector/releases/tag/v0.12.0) (be sure to check the release notes here as well!). Check out the [Getting Started Guide](https://opentelemetry.io/docs/collector/getting-started/) for deployment and configuration information.

### 🚀 New components 🚀

- `awsemf` exporter to support exporting metrics to AWS CloudWatch (#498, #1169)
- `http_forwarder` extension that forwards HTTP requests to a specified target (#979, #1014, #1150)
- `datadog` exporter that sends metric and trace data to Datadog (#1142, #1178, #1181, #1212)
- `awsecscontainermetrics` receiver to collect metrics from Amazon ECS Task Metadata Endpoint (#1089, #1148, #1160)

### 💡 Enhancements 💡

- `signalfx` exporter:
  - Add host metadata synchronization (#1039, #1118)
  - Add `copy_dimensions` translator option (#1126)
  - Update `k8s_cluster` metric translations (#1121)
  - Add option to exclude metrics (#1156)
  - Add `avg` aggregation method (#1151)
  - Fallback to host if cloud resource id not found (#1170)
  - Add backwards compatible translation rules for the `dockerstatsreceiver` (#1201)
  - Enable queuing and retries (#1223)
- `splunkhec` exporter:
  - Add log support (#875)
  - Enable queuing and retries (#1222)
- `k8scluster` receiver: Standardize metric names (#1119)
- `awsxray` exporter:
  - Support AWS EKS attributes (#1090)
  - Store resource attributes in X-Ray segments (#1174)
- `honeycomb` exporter:
  - Add span kind to the event sent to Honeycomb (#474)
  - Add option to adjust the sample rate using an attribute on the span (#1162)
- `jmxmetrics` extension: Add subprocess manager to manage child java processes (#1028)
- `elastic` exporter: Initial metrics support (#1173)
- `k8s` processor: Rename default attr names for label/annotation extraction (#1214)
- Add common SignalFx host id extraction (#1100)
- Allow MSI upgrades (#1165)

### 🧰 Bug fixes 🧰

- `awsxray` exporter: Don't set origin to EC2 when not on AWS (#1115)

## v0.11.0

# 🎉 OpenTelemetry Collector Contrib v0.11.0 (Beta) 🎉

The OpenTelemetry Collector Contrib contains everything in the [opentelemetry-collector release](https://github.com/open-telemetry/opentelemetry-collector/releases/tag/v0.11.0) (be sure to check the release notes here as well!). Check out the [Getting Started Guide](https://opentelemetry.io/docs/collector/getting-started/) for deployment and configuration information.

### 🚀 New components 🚀
- add `dockerstats` receiver as top level component (#1081)
- add `tracegen` utility (#956)

### 💡 Enhancements 💡
- `stackdriver` exporter: Allow overriding client options via config (#1010)
- `k8scluster` receiver: Ensure informer caches are synced before initial data sync (#842)
- `elastic` exporter: Translate `deployment.environment` resource attribute to Elastic APM's semantically equivalent `service.environment` (#1022)
- `k8s` processor: Add logs support (#1051)
- `awsxray` exporter: Log response error with zap (#1050)
- `signalfx` exporter
  - Add dimensions to renamed metrics (#1041)
  - Add translation rules for `disk_ops.total` and `disk_ops.pending` metrics (#1082)
  - Add event support (#1036)
- `kubeletstats` receiver: Cache detailed PVC labels to reduce API calls (#1052)
- `signalfx` receiver: Add event support (#1035)

## v0.10.0

# 🎉 OpenTelemetry Collector Contrib v0.10.0 (Beta) 🎉

The OpenTelemetry Collector Contrib contains everything in the [opentelemetry-collector release](https://github.com/open-telemetry/opentelemetry-collector/releases/tag/v0.10.0) (be sure to check the release notes here as well!). Check out the [Getting Started Guide](https://opentelemetry.io/docs/collector/getting-started/) for deployment and configuration information.

### 🚀 New components 🚀
- add initial docker stats receiver, without sourcing in top level components (#495)
- add initial jmx metrics extension structure, without sourcing in top level components (#740)
- `routing` processor for routing spans based on HTTP headers (#907)
- `splunkhec` receiver to receive Splunk HEC metrics, traces and logs (#840)
- Add skeleton for `http_forwarder` extension that forwards HTTP requests to a specified target (#979)

### 💡 Enhancements 💡
- `stackdriver` exporter
  - Add timeout parameter (#835)
  - Add option to configurably set UserAgent string (#758)
- `signalfx` exporter
  - Reduce memory allocations for big batches processing (#871)
  - Add AWSUniqueId and gcp_id generation (#829)
  - Calculate cpu.utilization compatibility metric (#839, #974, #954)
- `metricstransform` processor: Replace `{{version}}` in label values (#876)
- `resourcedetection` processor: Logs Support (#970)
- `statsd` receiver: Add parsing for labels and gauges (#903)

### 🧰 Bug fixes 🧰
- `k8s` processor
  - Wrap metrics before sending further down the pipeline (#837)
  - Fix setting attributes on metrics passed from agent (#836)
- `awsxray` exporter: Fix "pointer to empty string" is not omitted bug (#830)
- `azuremonitor` exporter: Treat UNSPECIFIED span kind as INTERNAL (#844)
- `signalfx` exporter: Remove misleading warnings (#869)
- `newrelic` exporter: Fix panic if service name is empty (#969)
- `honeycomb` exporter: Don't emit default proc id + starttime (#972)

## v0.9.0

# 🎉 OpenTelemetry Collector Contrib v0.9.0 (Beta) 🎉

The OpenTelemetry Collector Contrib contains everything in the [opentelemetry-collector release](https://github.com/open-telemetry/opentelemetry-collector/releases/tag/v0.9.0) (be sure to check the release notes here as well!). Check out the [Getting Started Guide](https://opentelemetry.io/docs/collector/getting-started/) for deployment and configuration information.

### 🛑 Breaking changes 🛑
- Remove deprecated `lightstep` exporter (#828)

### 🚀 New components 🚀
- `statsd` receiver for ingesting StatsD messages (#566)

### 💡 Enhancements 💡
- `signalfx` exporter
   - Add disk usage translations (#760)
   - Add disk utilization translations (#782)
   - Add translation rule to drop redundant metrics (#809)
- `kubeletstats` receiver
  - Sync available volume metadata from /pods endpoint (#690)
  - Add ability to collect detailed data from PVC (#743)
- `awsxray` exporter: Translate SDK name/version into xray model (#755)
- `elastic` exporter: Translate semantic conventions to Elastic destination fields (#671)
- `stackdriver` exporter: Add point count metric (#757)
- `awsxray` receiver
  - Ported the TCP proxy from the X-Ray daemon (#774)
  - Convert to OTEL trace format (#691)

### 🧰 Bug fixes 🧰
- `kubeletstats` receiver: Do not break down metrics batch (#754)
- `host` observer: Fix issue on darwin where ports listening on all interfaces are not correctly accounted for (#582)
- `newrelic` exporter: Fix panic on missing span status (#775)

## v0.8.0

# 🎉 OpenTelemetry Collector Contrib v0.8.0 (Beta) 🎉

The OpenTelemetry Collector Contrib contains everything in the [opentelemetry-collector release](https://github.com/open-telemetry/opentelemetry-collector/releases/tag/v0.8.0) (be sure to check the release notes here as well!). Check out the [Getting Started Guide](https://opentelemetry.io/docs/collector/getting-started/) for deployment and configuration information.

### 🚀 New components 🚀

- Receivers
  - `prometheusexec` subprocess manager (##499)

### 💡 Enhancements 💡

- `signalfx` exporter
  - Add/Update metric translations (#579, #584, #639, #640, #652, #662)
  - Add support for calculate new metric translator (#644)
  - Add renaming rules for load metrics (#664)
  - Update `container.name` to `k8s.container.name` in default translation rule (#683)
  - Rename working-set and page-fault metrics (#679)
- `awsxray` exporter
  - Translate exception event into xray exception (#577)
  - Add ingestion of X-Ray segments via UDP (#502)
  - Parse Java stacktrace and populate in xray cause (#687)
- `kubeletstats` receiver
  - Add metric_groups option (#648)
  - Set datapoint timestamp in receiver (#661)
  - Change `container.name` label to `k8s.container.name` (#680)
  - Add working-set and page-fault metrics (#666)
  - Add basic support for volume metrics (#667)
- `stackdriver` trace exporter: Move to new interface and pdata (#486)
- `metricstranform` processor: Keep timeseries and points in order after aggregation (#663)
- `k8scluster` receiver: Change `container.spec.name` label to `k8s.container.name` (#681)
- Migrate receiver creator to internal data model (#701)
- Add ec2 support to `resourcedetection` processor (#587)
- Enable timeout, sending queue and retry for SAPM exporter (#707)

### 🧰 Bug fixes 🧰

- `azuremonitor` exporter: Correct HTTP status code success mapping (#588)
- `k8scluster` receiver: Fix owner reference in metadata updates (#649)
- `awsxray` exporter: Fix handling of db system (#697)

### 🚀 New components 🚀

- Skeleton for AWS ECS container metrics receiver (#463)
- `prometheus_exec` receiver (#655)

## v0.7.0

# 🎉 OpenTelemetry Collector Contrib v0.7.0 (Beta) 🎉

The OpenTelemetry Collector Contrib contains everything in the [opentelemetry-collector release](https://github.com/open-telemetry/opentelemetry-collector/releases/tag/v0.7.0) (be sure to check the release notes here as well!). Check out the [Getting Started Guide](https://opentelemetry.io/docs/collector/getting-started/) for deployment and configuration information.

### 🛑 Breaking changes 🛑

- `awsxray` receiver updated to support udp: `tcp_endpoint` config option renamed to `endpoint` (#497)
- TLS config changed for `sapmreceiver` (#488) and `signalfxreceiver` receivers (#488)

### 🚀 New components 🚀

- Exporters
  - `sentry` adds tracing exporter for [Sentry](https://sentry.io/) (#565)
- Extensions
  - `endpoints` observer: adds generic endpoint watcher (#427)
  - `host` observer: looks for listening network endpoints on host (#432)

### 💡 Enhancements 💡

- Update `honeycomb` exporter for v0.8.0 compatibility
- Extend `metricstransform` processor to be able to add a label to an existing metric (#441)
- Update `kubeletstats` metrics according to semantic conventions (#475)
- Updated `awsxray` receiver config to use udp (#497)
- Add `/pods` endpoint support in `kubeletstats` receiver to add extra labels (#569)
- Add metric translation options to `signalfx` exporter (#477, #501, #571, #573)

### 🧰 Bug fixes 🧰

- `azuremonitor` exporter: Mark spanToEnvelope errors as permanent (#500)

## v0.6.0

# 🎉 OpenTelemetry Collector Contrib v0.6.0 (Beta) 🎉

The OpenTelemetry Collector Contrib contains everything in the [opentelemetry-collector release](https://github.com/open-telemetry/opentelemetry-collector/releases/tag/v0.6.0) (be sure to check the release notes here as well!). Check out the [Getting Started Guide](https://opentelemetry.io/docs/collector/getting-started/) for deployment and configuration information.

### 🛑 Breaking changes 🛑

- Removed `jaegarlegacy` (#397) and `zipkinscribe` receivers (#410)
- `kubeletstats` receiver: Renamed `k8s.pod.namespace` pod label to `k8s.namespace.name` and `k8s.container.name` container label to `container.name`

### 🚀 New components 🚀

- Processors
  - `metricstransform` renames/aggregates within individual metrics (#376) and allow changing the data type between int and float (#402)

### 💡 Enhancements 💡

- `awsxray` exporter: Use `peer.service` as segment name when set. (#385)
- `splunk` exporter: Add trace exports support (#359, #399)
- Build and publish Windows MSI (#408) and DEB/RPM Linux packages (#405)

### 🧰 Bug fixes 🧰

- `kubeletstats` receiver:
  - Fixed NPE for newly created pods (#404)
  - Updated to latest change in the ReceiverFactoryOld interface (#401)
  - Fixed logging and self reported metrics (#357)
- `awsxray` exporter: Only convert SQL information for SQL databases. (#379)
- `resourcedetection` processor: Correctly obtain machine-type info from gce metadata (#395)
- `k8scluster` receiver: Fix container resource metrics (#416)

## v0.5.0

Released 01-07-2020

# 🎉 OpenTelemetry Collector Contrib v0.5.0 (Beta) 🎉

The OpenTelemetry Collector Contrib contains everything in the [opentelemetry-collector release](https://github.com/open-telemetry/opentelemetry-collector/releases/tag/v0.5.0) (be sure to check the release notes here as well!). Check out the [Getting Started Guide](https://opentelemetry.io/docs/collector/getting-started/) for deployment and configuration information.

### 🚀 New components 🚀

- Processors
  - `resourcedetection` to automatically detect the resource based on the configured set of detectors (#309)

### 💡 Enhancements 💡

- `kubeletstats` receiver: Support for ServiceAccount authentication (#324)
- `signalfx` exporter and receiver
  - Add SignalFx metric token passthrough and config option (#325)
  - Set default endpoint of `signalfx` receiver to `:9943` (#351)
- `awsxray` exporter: Support aws plugins EC2/ECS/Beanstalk (#343)
- `sapm` exporter and receiver: Add SAPM access token passthrough and config option (#349)
- `k8s` processor: Add metrics support (#358)
- `k8s` observer: Separate annotations from labels in discovered pods (#363)

### 🧰 Bug fixes 🧰

- `honeycomb` exporter: Remove shared use of libhoney from goroutines (#305)

## v0.4.0

Released 17-06-2020

# 🎉 OpenTelemetry Collector Contrib v0.4.0 (Beta) 🎉

The OpenTelemetry Collector Contrib contains everything in the [opentelemetry-collector release](https://github.com/open-telemetry/opentelemetry-collector/releases/tag/v0.4.0) (be sure to check the release notes here as well!). Check out the [Getting Started Guide](https://opentelemetry.io/docs/collector/getting-started/) for deployment and configuration information.

### 🛑 Breaking changes 🛑

  - `signalfx` exporter `url` parameter changed to `ingest_url` (no impact if only using `realm` setting)

### 🚀 New components 🚀

- Receivers
  - `receiver_creator` to create receivers at runtime (#145), add observer support to receiver_creator (#173), add rules support (#207), add dynamic configuration values (#235)
  - `kubeletstats` receiver (#237)
  - `prometheus_simple` receiver (#184)
  - `kubernetes-cluster` receiver (#175)
  - `redis` receiver (#138)
- Exporters
  - `alibabacloudlogservice` exporter (#259)
  - `SplunkHEC` metrics exporter (#246)
  - `elastic` APM exporter (#240)
  - `newrelic` exporter (#229)
- Extensions
  - `k8s` observer (#185)

### 💡 Enhancements 💡

- `awsxray` exporter
  - Use X-Ray convention of segment name == service name (#282)
  - Tweak xray export to improve rendering of traces and improve parity (#241)
  - Add handling for spans received with nil attributes (#212)
- `honeycomb` exporter
  - Use SendPresampled (#291)
  - Add span attributes as honeycomb event fields (#271)
  - Support resource labels in Honeycomb exporter (#20)
- `k8s` processor
  - Add support of Pod UID extraction to k8sprocessor (#219)
  - Use `k8s.pod.ip` to record resource IP instead of just `ip` (#183)
  - Support same authentication mechanism as other kubernetes components do (#307)
- `sapm` exporter: Add TLS for SAPM and SignalFx receiver (#215)
- `signalfx` exporter
  - Add metric metadata syncer to SignalFx exporter (#231)
  - Add TLS for SAPM and SignalFx receiver (#215)
- `stackdriver` exporter: Add support for resource mapping in config (#163)

### 🧰 Bug fixes 🧰

- `awsxray` exporter: Wrap bad request errors for proper handling by retry queue (#205)
- `lightstep` exporter: Ensure Lightstep exporter doesnt crash on nil node (#250)
- `sapm` exporter: Do not break Jaeger traces before sending downstream (#193)
- `k8s` processor: Ensure Jaeger spans work in passthrough mode (262)

## 🧩 Components 🧩

### Receivers

| Traces | Metrics |
|:-------:|:-------:|
| Jaeger Legacy | Carbon |
| SAPM (SignalFx APM) | Collectd |
| Zipkin Scribe | K8s Cluster |
| | Redis |
| |  SignalFx |
| | Simple Prometheus |
| | Wavefront |

### Processors

- K8s

### Exporters

| Commercial | Community |
|:------------:|:-----------:|
| Alibaba Cloud Log Service | Carbon |
| AWS X-ray | Elastic |
| Azure Monitor | Jaeger Thrift |
| Honeycomb | Kinesis |
| Lightstep |
| New Relic |
| SAPM (SignalFx APM) |
| SignalFx (Metrics) |
| Splunk HEC |
| Stackdriver (Google) |

### Extensions

- Observer
  - K8s

## v0.3.0 Beta

Released 2020-03-30

### Breaking changes

-  Make prometheus receiver config loading strict. #697
Prometheus receiver will now fail fast if the config contains unused keys in it.

### Changes and fixes

- Enable best effort serve by default of Prometheus Exporter (https://github.com/orijtech/prometheus-go-metrics-exporter/pull/6)
- Fix null pointer exception in the logging exporter #743
- Remove unnecessary condition to have at least one processor #744
- Updated Honeycomb exported to `honeycombio/opentelemetry-exporter-go v0.3.1`

### Features

Receivers / Exporters:

* AWS X-Ray
* Carbon
* CollectD
* Honeycomb
* Jaeger
* Kinesis
* LightStep
* OpenCensus
* OpenTelemetry
* SAPM
* SignalFx
* Stackdriver
* Wavefront
* Zipkin
* Zipkin Scribe


Processors:

* Attributes
* Batch
* Memory Limiter
* Queued Retry
* Resource
* Sampling
* Span
* Kubernetes

Extensions:

* Health Check
* Performance Profiler
* zPages


## v0.2.8

Released 2020-03-25

Alpha v0.2.8 of OpenTelemetry Collector Contrib.

- Implemented OTLP receiver and exporter.
- Added ability to pass config to the service programmatically (useful for custom builds).
- Improved own metrics / observability.


## v0.2.7

Released 2020-03-17

### Self-Observability
- New command-line switch to control legacy and new metrics. Users are encouraged
to experiment and migrate to the new metrics.
- Improved error handling on shutdown.


### Processors
- Fixed passthrough mode k8sprocessor.
- Added `HASH` action to attribute processor.

### Receivers and Exporters
- Added Honeycomb exporter.
- Added LightStep exporter.
- Added regular expression for Carbon receiver, allowing the metric name to be broken into proper label keys and values.
- Updated Stackdriver exporter to use a new batch API.


## v0.2.6 Alpha

Released 2020-02-18

### Self-Observability
- Updated metrics prefix to `otelcol` and expose command line argument to modify the prefix value.
- Batch dropped span now emits zero when no spans are dropped.

### Processors
- Extended Span processor to have include/exclude span logic.
- Ability to choose strict or regexp matching for include/exclude filters.

### Receivers and Exporters
- Added Carbon receiver and exporter.
- Added Wavefront receiver.


## v0.0.5 Alpha

Released 2020-01-30

- Regexp-based filtering of span names.
- Ability to extract attributes from span names and rename span.
- File exporter for debugging.
- Span processor is now enabled by default.

## v0.0.1 Alpha

Released 2020-01-11

First release of OpenTelemetry Collector Contrib.


[v0.3.0]: https://github.com/open-telemetry/opentelemetry-collector-contrib/compare/v0.2.8...v0.3.0
[v0.2.8]: https://github.com/open-telemetry/opentelemetry-collector-contrib/compare/v0.2.7...v0.2.8
[v0.2.7]: https://github.com/open-telemetry/opentelemetry-collector-contrib/compare/v0.2.6...v0.2.7
[v0.2.6]: https://github.com/open-telemetry/opentelemetry-collector-contrib/compare/v0.0.5...v0.2.6
[v0.0.5]: https://github.com/open-telemetry/opentelemetry-collector-contrib/compare/v0.0.1...v0.0.5
[v0.0.1]: https://github.com/open-telemetry/opentelemetry-collector-contrib/tree/v0.0.1<|MERGE_RESOLUTION|>--- conflicted
+++ resolved
@@ -25,11 +25,8 @@
 
 - `transformprocessor`: Fix issue where incorrect error was returned if a bad path was passed to a function (#10141)
 - `tanzuobservabilityexporter`: Improve how negative values in exponential histograms are handled. (#10135)
-<<<<<<< HEAD
+- `resourcedetectionprocessor`: GCP resource detector now properly detects zone/region on GKE (#10347)
 - `transformprocessor`: Fix issue where some trace fields were not working correctly in conditions. (#10471)
-=======
-- `resourcedetectionprocessor`: GCP resource detector now properly detects zone/region on GKE (#10347)
->>>>>>> add6d54d
 
 ## v0.52.0
 
