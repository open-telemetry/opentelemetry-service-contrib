# Changelog

## Unreleased

### 💡 Enhancements 💡

- `prometheusremotewriteexporter`: Write-Ahead Log support enabled (#7304)
- `hostreceiver/filesystemscraper`: Add filesystem utilization (#8027)
- `hostreceiver/pagingscraper`: Add paging.utilization (#6221)
- `googlecloudexporter`: [Alpha] Translate metrics directly from OTLP to gcm using the `exporter.googlecloud.OTLPDirect` feature-gate (#7177)
- `simpleprometheusreceiver`: Add support for static labels (#7908)
- `spanmetricsprocessor`: Dropping the condition to replace _ with key_ as __ label is reserved and _ is not (#8057)
- `podmanreceiver`: Add container.runtime attribute to container metrics (#8262)
- `dockerstatsreceiver`: Add container.runtime attribute to container metrics (#8261)

### 🛑 Breaking changes 🛑

### 🧰 Bug fixes 🧰

- `zipkinexporter`: Set "error" tag value when status is set to error (#8187)

### 🚀 New components 🚀

## v0.46.0

### 💡 Enhancements 💡

- `internal/stanza`: Export metrics from Stanza receivers (#8025)
- `hostreceiver/pagingscraper`: Migrate the scraper to the mdatagen metrics builder (#7139)
- Do not drop zero trace/span id spans in the jaeger conversion (#7946)
- Upgrade to use semantic conventions 1.6.1 (#7926)
- `dynatraceexporter`: Validate QueueSettings and perform config validation in Validate() instead (#8020)
- `sapmexporter`: Add validation for `sending_queue` setting (#8023)
- `signalfxexporter`: Add validation for `sending_queue` setting (#8026)
- `internal/stanza`: Add support for arbitrary attribute types (#8081)
- `resourcedetectionprocessor`: Add confighttp.HTTPClientSettings To Resource Detection Config Fixes (#7397)
<<<<<<< HEAD
- `tanzuobservabilityexporter`: instrumentation Library and Dropped Counts to Span Tags (#8120)
=======
- `hostmetricsreceiver`: Add cpu.utilization metrics to cpu scrapper (#7130)
>>>>>>> eeb81351
- `honeycombexporter`: Add validation for `sending_queue` setting (#8113)
- `routingprocessor`: Expand error handling on failure to build exporters (#8125)
- `skywalkingreceiver`: Add new skywalking receiver component folder and structure (#8107)
- `groupbyattrsprocesor`: Allow empty keys, which allows to use the processor for compaction (#7793)
- `datadogexporter`: Add rbac to example k8s manifest file (#8186)
- `splunkhecexporter`: Add validation for `sending_queue` setting (#8256)

### 🛑 Breaking changes 🛑

- Remove deprecated functions from jaeger translator (#8032)
- `internal/stanza`: Remove `write_to` setting from input operators (#8081)
- `mongodbatlasreceiver`: rename `mongodb.atlas.*` attributes to `mongodb_atlas.*` adhering to naming guidelines. Adding 3 new attributes (#7960)

### 🧰 Bug fixes 🧰

- `prometheusreceiver`: Fix segfault that can occur after receiving stale metrics (#8056)
- `filelogreceiver`: Fix issue where logs could occasionally be duplicated (#8123)
- `prometheusremotewriteexporter`: Fix empty non-string resource attributes (#8116)

### 🚀 New components 🚀

## v0.45.1

### 💡 Enhancements 💡

- `sumologicexporter`: Move validation to Config (#7936)
- `elasticsearchexporter`: Fix crash with batch processor (#7953).
- `splunkhecexporter`: Batch metrics payloads (#7760)
- `tanzuobservabilityexporter`: Add internal SDK metric tag (#7826)
- `hostreceiver/processscraper`: Migrate the scraper to the mdatagen metrics builder (#7287)

### 🧰 Bug fixes 🧰

- `awsprometheusremotewriteexporter`: fix dependencies issue (#7963)

### 🚀 New components 🚀

- `awsfirehose` receiver: Add AWS Kinesis Data Firehose Receiver (#7918)

## v0.45.0

### 💡 Enhancements 💡

- `hostreceiver/filesystemscraper`: Migrate the scraper to the mdatagen metrics builder (#7772)
- `hostreceiver/memoryscraper`: Migrate the scraper to the mdatagen metrics builder (#7312)
- `lokiexporter`: Use record attributes as log labels (#7569)
- `routingprocessor`: Do not err on failure to build exporters (#7423)
- `apachereceiver`: Update to mdatagen v2 (#7573)
- `datadogexporter`: Don't send host metadata if hostname is empty (#7426)
- `datadogexporter`: Add insecure_skip_verify flag to configuration (#7422)
- `coralogixexporter`: Update readme (#7785)
- `awscloudwatchlogsexporter`: Remove name from aws cloudwatch logs exporter (#7554)
- `tanzuobservabilityexporter`: Update OTel Collector's Exporter to match WF Proxy Handling of source (#7929)
- `hostreceiver/memoryscraper`: Add memory.utilization (#6221)
- `awskinesisexporter`: Add Queue Config Validation AWS Kinesis Exporter (#7835)
- `elasticsearchexporter`: Remove usage of deprecated LogRecord.Name field (#7829).
- `loadbalancingexporter`: Allow non-exist hostname on startup (#7935)
- `datadogexporter`: Use exact sum, count and average on Datadog distributions (#7830)
- `storage/filestorage`: add optional compaction to filestorage (#7768)
- `tanzuobservabilityexporter`: Add attributes from the Resource to the resulting WF metric tags & set `source` value in WF metric (#8101)

### 🛑 Breaking changes 🛑

- Use go mod compat, drops support for reproducibility with go 1.16 (#7915)
- `apachereceiver`: Update instrumentation library name from `otel/apache` to `otelcol/apache` (#7754)
- `pkg/translator/prometheusremotewrite`: Cleanup prw translator public functions (#7776)
- `prometheusreceiver`: The OpenCensus-based metric conversion pipeline has 
  been removed.
  - The `receiver.prometheus.OTLPDirect` feature gate has been removed as 
    the direct pipeline is the only remaining pipeline.
- `translator/jaeger`: Cleanup jaeger translator function names (#7775)
  - Deprecate old funcs with Internal word.
- `mysqlreceiver`: Update data model and names for several metrics (#7924)
  - Change all metrics to Int values
  - Remove `mysql.buffer_pool_pages`. Replace with:
    - `mysql.buffer_pool.pages`
    - `mysql.buffer_pool.data_pages`
    - `mysql.buffer_pool.page_flushes`
  - Remove `mysql.buffer_pool_size`. Replace with:
    - `mysql.buffer_pool.limit`
    - `mysql.buffer_pool.usage`
  - Rename `mysql.buffer_pool_operations` to `mysql.buffer_pool.operations`

### 🚩 Deprecations 🚩

- Deprecated log_names setting from filter processor. (#7552)

### 🧰 Bug fixes 🧰

 - `tailsamplingprocessor`: "And" policy only works as a sub policy under a composite policy (#7590) 
 - `prometheusreceiver`: Correctly map description and units when converting
  Prometheus metadata directly to pdata. (#7748)
 - `sumologicexporter`: fix exporter panics on malformed histogram (#7548)
- `awsecscontainermetrics`: CPU Reserved is now 1024/vCPU for ECS Container Insights (#6734)

### 🚀 New components 🚀

- `clickhouse` exporter: Add ClickHouse Exporter (#6907)
- `pkg/translator/signalfx`: Extract signalfx to metrics conversion in a separate package (#7778)
  - Extract FromMetrics to SignalFx translator package (#7823)

## v0.44.0

### 💡 Enhancements 💡

- `kafkaexporter`: Add compression and flush max messages options.
- `dynatraceexporter`: Write error logs using plugin logger (#7360)
- `dynatraceexporter`: Fix docs for TLS settings (#7568)
- `tanzuobservabilityexporter`: Turn on metrics exporter (#7281)
- `attributesprocessor` `resourceprocessor`: Add `from_context` value source
- `resourcedetectionprocessor`: check cluster config to verify resource is on aws for eks resources (#7186)
- `awscloudwatchlogsexporter`: enable awscloudwatchlogsexporter which accepts and exports log data (#7297)
- `translator/prometheusremotewrite`: add a new module to help translate data from OTLP to Prometheus Remote Write (#7240)
- `azuremonitorexporter`: In addition to traces, export logs to Azure Application Insights (#7403)
- `jmxreceiver`: Added `additional_jars` configuration option to launch JMX Metric Gatherer JAR with extended `CLASSPATH` (#7378)
- `awscontainerinsightreceiver`: add full pod name when configured to AWS Container Insights Receiver (#7415)
- `hostreceiver/loadscraper`: Migrate the scraper to the mdatagen metrics builder (#7288)
- `awsecscontainermetricsreceiver`: Rename attributes to follow semantic conventions (#7425)
- `datadogexporter`: Always map conventional attributes to tags (#7185)
- `mysqlreceiver`: Add golden files for integration test (#7303)
- `nginxreceiver`: Standardize integration test (#7515)
- `mysqlreceiver`: Update to use mdatagen v2 (#7507)
- `postgresqlreceiver`: Add integration tests (#7501)
- `apachereceiver`: Add integration test (#7517)
- `mysqlreceiver`: Use scrapererror to report errors (#7513)
- `postgresreceiver`: Update to mdatagen v2 (#7503)
- `nginxreceiver`: Update to mdatagen v2 (#7549)
- `datadogexporter`: Fix traces exporter's initialization log (#7564)
- `tailsamplingprocessor`: Add And sampling policy (#6910)
- `coralogixexporter`: Add Coralogix Exporter (#7383)
- `prometheusexecreceiver`: Add default value for `scrape_timeout` option (#7587)

### 🛑 Breaking changes 🛑

- `resourcedetectionprocessor`: Update `os.type` attribute values according to semantic conventions (#7544)

### 🧰 Bug fixes 🧰

- `resourcedetectionprocessor`: fix `meta` allow list excluding keys with nil values (#7424)
- `postgresqlreceiver`: Fix issue where empty metrics could be returned after failed connection (#7502)
- `resourcetotelemetry`: Ensure resource attributes are added to summary
  and exponential histogram data points. (#7523)

### 🚩 Deprecations 🚩

- Deprecated otel_to_hec_fields.name setting from splunkhec exporter. (#7560)

## v0.43.0

### 💡 Enhancements 💡

- `coralogixexporter`: First implementation of Coralogix Exporter (#6816)
- `cloudfoundryreceiver`: Enable Cloud Foundry client (#7060)
- `elasticsearchexporter`: add elasticsearchexporter to the components exporter list (#6002)
- `elasticsearchreceiver`: Add metric metadata (#6892)
- `elasticsearchreceiver`: Use same metrics as JMX receiver for JVM metrics (#7160)
- `elasticsearchreceiver`: Implement scraping logic (#7174)
- `datadogexporter`: Add http.status_code tag to trace stats (#6889)
- `datadogexporter`: Add configuration option to use OTel span name into the Datatog resource name (#6611)
- `mongodbreceiver`: Add initial client code to the component (#7125)
- `tanzuobservabilityexporter`: Support delta histograms (#6897)
- `awscloudwatchlogsexporter`: Use cwlogs package to export logs (#7152)
- `mysqlreceiver`: Add the receiver to available components (#7078)
- `tanzuobservabilityexporter`: Documentation for the memory_limiter configuration (#7164)
- `dynatraceexporter`: Do not shut down exporter when metrics ingest module is temporarily unavailable (#7161)
- `mongodbreceiver`: Add metric metadata (#7163)
- `mongodbreceiver`: Add metric scraping (#7175)
- `postgresqlreceiver`: add the receiver to available components (#7079)
- `rabbitmqreceiver`: Add scraper logic (#7299)
- `tanzuobservability exporter`: Support summary metrics (#7121)
- `mongodbatlasreceiver`: Add retry and backoff to HTTP client (#6943)
- Use Jaeger gRPC instead of Thrift in the docker-compose example (#7243)
- `tanzuobservabilityexporter`: Support exponential histograms (#7127)
- `receiver_creator`: Log added and removed endpoint env structs (#7248)
- `prometheusreceiver`: Use the OTLP data conversion path by default. (#7282)
  - Use `--feature-gates=-receiver.prometheus.OTLPDirect` to re-enable the 
    OpenCensus conversion path.
- `extension/observers`: Correctly set image and tag on container endpoints (#7279)
- `tanzuobservabilityexporter`: Document how to enable memory_limiter (#7286)
- `hostreceiver/networkscraper`: Migrate the scraper to the mdatagen metrics builder (#7048)
- `hostmetricsreceiver`: Add MuteProcessNameError config flag to mute specific error reading process executable (#7176)
- `scrapertest`: Improve comparison logic (#7305)
- `hostmetricsreceiver`: add `cpu_average` option for load scraper to report the average cpu load (#6999)
- `scrapertest`: Add comparison option to ignore specific attributes (#6519)
- `tracegen`: Add option to pass in custom headers to export calls via command line (#7308)
- `tracegen`: Provide official container images (#7179)
- `scrapertest`: Add comparison function for pdata.Metrics (#7400)
- `prometheusremotewriteexporter` : Dropping the condition to replace _ with key_ as __ label is reserved and _ is not (#7112)

### 🛑 Breaking changes 🛑

- `tanzuobservabilityexporter`: Remove status.code
- `tanzuobservabilityexporter`: Use semantic conventions for status.message (#7126) 
- `k8sattributesprocessor`: Move `kube` and `observability` packages to `internal` folder (#7159)
- `k8sattributesprocessor`: Unexport processor `Option`s (#7311)
- `zookeeperreceiver`: Refactored metrics to have correct units, types, and combined some metrics via attributes. (#7280)
- `prometheusremotewriteexporter`: `PRWExporter` struct and `NewPRWExporter()`
  function are now unexported. (#TBD)
- `newrelicexporter` marked as deprecated (#7284)

### 🚀 New components 🚀

- `rabbitmqreceiver`: Establish codebase for RabbitMQ metrics receiver (#7239)
- Add `basicauth` extension (#7167)
- `k8seventsreceiver`: Implement core logic (#6885)

### 🧰 Bug fixes 🧰

- `k8sattributeprocessor`: Parse IP out of net.Addr to correctly tag k8s.pod.ip (#7077)
- `k8sattributeprocessor`: Process IP correctly for net.Addr instances that are not typed (#7133)
- `mdatagen`: Fix validation of `enabled` field in metadata.yaml (#7166)
- `elasticsearch`: Fix timestamp for each metric being startup time (#7255)
- `prometheusremotewriteexporter`: Fix index out of range panic caused by expiring metrics (#7149)
- `resourcedetection`: Log the error when checking for ec2metadata availability (#7296) 

## v0.42.0

### 💡 Enhancements 💡

- `couchbasereceiver`: Add couchbase client (#7122)
- `couchdbreceiver`: Add couchdb scraper (#7131)
- `couchdbreceiver`: Add couchdb client (#6880)
- `elasticsearchreceiver`: Implement scraper client (#7019)
- `couchdbreceiver`: Add metadata metrics (#6878)
- `prometheusremotewriteexporter`: Handling Staleness flag from OTLP (#6679)
- `prometheusexporter`: Handling Staleness flag from OTLP (#6805)
- `prometheusreceiver`: Set OTLP no-data-present flag for stale scraped metrics. (#7043)
- `mysqlreceiver`: Add Integration test (#6916)
- `datadogexporter`: Add compatibility with ECS Fargate semantic conventions (#6670)
- `k8s_observer`: discover k8s.node endpoints (#6820)
- `redisreceiver`: Add missing description fields to keyspace metrics (#6940)
- `redisreceiver`: Set start timestamp uniformly for gauge and sum metrics (#6941)
- `kafkaexporter`: Allow controlling Kafka acknowledgment behaviour  (#6301)
- `lokiexporter`: Log the first part of the http body on failed pushes to loki (#6946)
- `resourcedetectionprocessor`: add the [consul](https://www.consul.io/) detector (#6382)
- `awsemfexporter`: refactor cw_client logic into separate `cwlogs` package (#7072)
- `prometheusexporter`: Dropping the condition to replace _ with key_ as __ label is reserved and _ is not (#7506)

### 🛑 Breaking changes 🛑

- `memcachedreceiver`: Update metric names (#6594)
- `memcachedreceiver`: Fix some metric units and value types (#6895)
- `sapm` receiver: Use Jaeger status values instead of OpenCensus (#6682)
- `jaeger` receiver/exporter: Parse/set Jaeger status with OTel spec values (#6682)
- `awsecscontainermetricsreceiver`: remove tag from `container.image.name` (#6436)
- `k8sclusterreceiver`: remove tag from `container.image.name` (#6436)

### 🚀 New components 🚀

- `ecs_task_observer`: Discover running containers in AWS ECS tasks (#6894)
- `mongodbreceiver`: Establish codebase for MongoDB metrics receiver (#6972)
- `couchbasereceiver`: Establish codebase for Couchbase metrics receiver (#7046)
- `dbstorage`: New experimental dbstorage extension (#7061)

### 🧰 Bug fixes 🧰

- `ecstaskobserver`: Fix "Incorrect conversion between integer types" security issue (#6939)
- Fix typo in "direction" metrics attribute description (#6949)
- `zookeeperreceiver`: Fix issue where receiver could panic during shutdown (#7020)
- `prometheusreceiver`: Fix metadata fetching when metrics differ by trimmable suffixes (#6932)
- Sanitize URLs being logged (#7021)
- `prometheusreceiver`: Fix start time tracking for long scrape intervals (#7053)
- `signalfxexporter`: Don't use syscall to avoid compilation errors on some platforms (#7062)
- `tailsamplingprocessor`: Add support for new policies as composite sub-policies (#6975)

### 💡 Enhancements 💡

- `lokiexporter`: add complete log record to body (#6619)
- `k8sclusterreceiver` add `container.image.tag` attribute (#6436)
- `spanmetricproccessor`: use an LRU cache for the cached Dimensions key-value pairs (#2179)
- `skywalkingexporter`: add skywalking metrics exporter (#6528)
- `deltatorateprocessor`: add int counter support (#6982)
- `filestorageextension`: document default values (#7022)
- `redisreceiver`: Migrate the scraper to the mdatagen metrics builder (#6938)  

## v0.41.0

### 🛑 Breaking changes 🛑

- None

### 🚀 New components 🚀

- `asapauthextension` (#6627)
- `mongodbatlasreceiver` (#6367)

### 🧰 Bug fixes 🧰

- `filestorageextension`: fix panic when configured directory cannot be accessed (#6103)
- `hostmetricsreceiver`: fix set of attributes for system.cpu.time metric (#6422)
- `k8sobserver`: only record pod endpoints for running pods (#5878)
- `mongodbatlasreceiver`: fix attributes fields in metadata.yaml (#6440)
- `prometheusexecreceiver`: command line processing on Windows (#6145)
- `spanmetricsprocessor`: fix exemplars support (#6140)
-  Remap arm64 to aarch64 on rpm/deb packages (#6635)

### 💡 Enhancements 💡

- `datadogexporter`: do not use attribute localhost-like hostnames (#6477)
- `datadogexporter`: retry per network call (#6412)
- `datadogexporter`: take hostname into account for cache (#6223)
- `exporter/lokiexporter`: adding a feature for loki exporter to encode JSON for log entry (#5846)
- `googlecloudspannerreceiver`: added fallback to ADC for database connections. (#6629)
- `googlecloudspannerreceiver`: added parsing only distinct items for sample lock request label. (#6514)
- `googlecloudspannerreceiver`: added request tag label to metadata config for top query stats. (#6475)
- `googlecloudspannerreceiver`: added sample lock requests label to the top lock stats metrics. (#6466)
- `googlecloudspannerreceiver`: added transaction tag label to metadata config for top transaction stats. (#6433)
- `groupbyattrsprocessor`: added support for metrics signal (#6248)
- `hostmetricsreceiver`: ensure SchemaURL is set (#6482)
- `kubeletstatsreceiver`: add support for read-only kubelet endpoint (#6488)
- `mysqlreceiver`: enable native authentication (#6628)
- `mysqlreceiver`: remove requirement for password on MySQL (#6479)
- `receiver/prometheusreceiver`: do not add host.name to metrics from localhost/unspecified targets (#6476)
- `spanmetricsprocessor`: add setStatus operation (#5886)
- `splunkhecexporter`: remove duplication of host.name attribute (#6527)
- `tanzuobservabilityexporter`: add consumer for sum metrics. (#6385)
- Update log-collection library to v0.23.0 (#6593)

## v0.40.0

### 🛑 Breaking changes 🛑

- `tencentcloudlogserviceexporter`: change `Endpoint` to `Region` to simplify configuration (#6135)

### 🚀 New components 🚀

- Add `memcached` receiver (#5839)

### 🧰 Bug fixes 🧰

- Fix token passthrough for HEC (#5435)
- `datadogexporter`: Fix missing resource attributes default mapping when resource_attributes_as_tags: false (#6359)
- `tanzuobservabilityexporter`: Log and report missing metric values. (#5835)
- `mongodbatlasreceiver`: Fix metrics metadata (#6395)

### 💡 Enhancements 💡

- `awsprometheusremotewrite` exporter: Improve error message when failing to sign request
- `mongodbatlas`: add metrics (#5921)
- `healthcheckextension`: Add path option (#6111)
- Set unprivileged user to container image (#6380)
- `k8sclusterreceiver`: Add allocatable type of metrics (#6113)
- `observiqexporter`: Allow Dialer timeout to be configured (#5906)
- `routingprocessor`: remove broken debug log fields (#6373)
- `prometheusremotewriteexporter`: Add exemplars support (#5578) 
- `fluentforwardreceiver`: Convert attributes with nil value to AttributeValueTypeEmpty (#6630)

## v0.39.0

### 🛑 Breaking changes 🛑

- `httpdreceiver` renamed to `apachereceiver` to match industry standards (#6207)
- `tencentcloudlogserviceexporter` change `Endpoint` to `Region` to simplify configuration (#6135)

### 🚀 New components 🚀

- Add `postgresqlreceiver` config and factory (#6153)
- Add TencentCloud LogService exporter `tencentcloudlogserviceexporter` (#5722)
- Restore `jaegerthrifthttpexporter` (#5666)
- Add `skywalkingexporter` (#5690, #6114)

### 🧰 Bug fixes 🧰

- `datadogexporter`: Improve cumulative metrics reset detection using `StartTimestamp` (#6120)
- `mysqlreceiver`: Address issues in shutdown function (#6239)
- `tailsamplingprocessor`: End go routines during shutdown (#5693)
- `googlecloudexporter`: Update google cloud exporter to correctly close the metric exporter (#5990)
- `statsdreceiver`: Fix the summary point calculation (#6155)
- `datadogexporter` Correct default value for `send_count_sum_metrics` (#6130)

### 💡 Enhancements 💡

- `datadogexporter`: Increase default timeout to 15 seconds (#6131)
- `googlecloudspannerreceiver`: Added metrics cardinality handling for Google Cloud Spanner receiver (#5981, #6148, #6229)
- `mysqlreceiver`: Mysql add support for different protocols (#6138)
- `bearertokenauthextension`: Added support of Bearer Auth for HTTP Exporters (#5962)
- `awsxrayexporter`: Fallback to rpc.method for segment operation when aws.operation missing (#6231)
- `healthcheckextension`: Add new health check feature for collector pipeline (#5643)
- `datadogexporter`: Always add current hostname (#5967)
- `k8sattributesprocessor`: Add code to fetch all annotations and labels by specifying key regex (#5780)
- `datadogexporter`: Do not rely on collector to resolve envvar when possible to resolve them (#6122)
- `datadogexporter`: Add container tags to attributes package (#6086)
- `datadogexporter`: Preserve original TraceID (#6158)
- `prometheusreceiver`: Enhance prometheus receiver logger to determine errors, test real e2e usage (#5870)
- `awsxrayexporter`: Added support for AWS AppRunner origin (#6141)

## v0.38.0

### 🛑 Breaking changes 🛑

- `datadogexporter` Make distributions the default histogram export option. (#5885)
- `redisreceiver` Update Redis receiver's metric names. (#5837)
- Remove `scraperhelper` from contrib, use the core version. (#5826)

### 🚀 New components 🚀

- `googlecloudspannerreceiver` Added implementation of Google Cloud Spanner receiver. (#5727)
- `awsxrayproxy` Wire up awsxrayproxy extension. (#5747)
- `awscontainerinsightreceiver` Enable AWS Container Insight receiver. (#5960)

### 🧰 Bug fixes 🧰

- `statsdreceiver`: fix start timestamp / temporality for counters. (#5714)
- Fix security issue related to github.com/tidwall/gjson. (#5936)
- `datadogexporter` Fix cumulative histogram handling in distributions mode (#5867)
- `datadogexporter` Skip nil sketches (#5925)

### 💡 Enhancements 💡

- Extend `kafkareceiver` configuration capabilities. (#5677)
- Convert `mongodbatlas` receiver to use scraperhelper. (#5827)
- Convert `dockerstats` receiver to use scraperhelper. (#5825)
- Convert `podman` receiver to use scraperhelper. (#5822)
- Convert `redisreceiver` to use scraperhelper. (#5796)
- Convert `kubeletstats` receiver to use scraperhelper. (#5821)
- `googlecloudspannerreceiver` Migrated Google Cloud Spanner receiver to scraper approach. (#5868)
- `datadogexporter` Use a `Consumer` interface for decoupling from zorkian's package. (#5315)
- `mdatagen` - Add support for extended metric descriptions (#5688)
- `signalfxexporter` Log datapoints option. (#5689)
- `cumulativetodeltaprocessor`: Update cumulative to delta. (#5772)
- Update configuration default values in log receivers docs. (#5840)
- `fluentforwardreceiver`: support more complex fluent-bit objects. (#5676)
- `datadogexporter` Remove spammy logging. (#5856)
- `datadogexporter` Remove obsolete report_buckets config. (#5858)
- Improve performance of metric expression matcher. (#5864)
- `tanzuobservabilityexporter` Introduce metricsConsumer and gaugeMetricConsumer. (#5426)
- `awsxrayexporter` rpc.system has priority to determine aws namespace. (#5833)
- `tailsamplingprocessor` Add support for composite sampling policy to the tailsampler. (#4958)
- `kafkaexporter` Add support for AWS_MSK_IAM SASL Auth (#5763)
- Refactor the client Authenticators  for the new "ClientAuthenticator" interfaces (#5905)
- `mongodbatlasreceiver` Add client wrapper for MongoDB Atlas support (#5386)
- `redisreceiver` Update Redis config options (#5861)
- `routingprocessor`: allow routing for all signals (#5869)
- `extension/observer/docker` add ListAndWatch to observer (#5851)

## v0.37.1

### 🧰 Bug fixes 🧰

- Fixes a problem with v0.37.0 which contained dependencies on v0.36.0 components. They should have been updated to v0.37.0.

## v0.37.0

### 🚀 New components 🚀

- [`journald` receiver](https://github.com/open-telemetry/opentelemetry-collector-contrib/tree/main/receiver/journaldreceiver) to parse Journald events from systemd journal using the [opentelemetry-log-collection](https://github.com/open-telemetry/opentelemetry-log-collection) library

### 🛑 Breaking changes 🛑

- Remove squash on configtls.TLSClientSetting for splunkhecexporter (#5541)
- Remove squash on configtls.TLSClientSetting for elastic components (#5539)
- Remove squash on configtls.TLSClientSetting for observiqexporter (#5540)
- Remove squash on configtls.TLSClientSetting for AWS components (#5454)
- Move `k8sprocessor` to `k8sattributesprocessor`.
- Rename `k8s_tagger` configuration `k8sattributes`.
- filelog receiver: use empty value for `SeverityText` field instead of `"Undefined"` (#5423)
- Rename `configparser.ConfigMap` to `config.Map`
- Rename `pdata.AggregationTemporality*` to `pdata.MetricAggregationTemporality*`
- Remove deprecated `batchpertrace` package/module (#5380)

### 💡 Enhancements 💡

- `k8sattributes` processor: add container metadata enrichment (#5467, #5572)
- `resourcedetection` processor: Add an option to force using hostname instead of FQDN (#5064)
- `dockerstats` receiver: Move docker client into new shared `internal/docker` (#4702)
- `spanmetrics` processor:
  - Add exemplars to metrics (#5263)
  - Support resource attributes in metrics dimensions (#4624)
- `filter` processor:
  - Add log filtering by `regexp` type filters (#5237)
  - Add record level log filtering (#5418)
- `dynatrace` exporter: Handle non-gauge data types (#5056)
- `datadog` exporter:
  - Add support for exporting histograms as sketches (#5082)
  - Scrub sensitive information from errors (#5575)
  - Add option to send instrumentation library metadata tags with metrics (#5431)
- `podman` receiver: Add `api_version`, `ssh_key`, and `ssh_passphrase` config options (#5430)
- `signalfx` exporter:
  - Add `max_connections` config option (#5432)
  - Add dimension name to log when value > 256 chars (#5258)
  - Discourage setting of endpoint path (#4851)
- `kubeletstats` receiver: Convert to pdata instead of using OpenCensus (#5458)
- `tailsampling` processor: Add `invert_match` config option to `string_attribute` policy (#4393)
- `awsemf` exporter: Add a feature flag in UserAgent for AWS backend to monitor the adoptions (#5178)
- `splunkhec` exporter: Handle explicitly NaN and Inf values (#5581)
- `hostmetrics` receiver:
  - Collect more process states in processes scraper (#4856)
  - Add device label to paging scraper (#4854)
- `awskinesis` exporter: Extend to allow for dynamic export types (#5440)

### 🧰 Bug fixes 🧰

- `datadog` exporter:
  - Fix tags on summary and bucket metrics (#5416)
  - Fix cache key generation for cumulative metrics (#5417)
- `resourcedetection` processor: Fix failure to start collector if at least one detector returns an error (#5242)
- `prometheus` exporter: Do not record obsreport calls (#5438)
- `prometheus` receiver: Metric type fixes to match Prometheus functionality (#4865)
- `sentry` exporter: Fix sentry tracing (#4320)
- `statsd` receiver: Set quantiles for metrics (#5647)

## v0.36.0

### 🛑 Breaking changes 🛑

- `filter` processor: The configs for `logs` filter processor have been changed to be consistent with the `metrics` filter processor. (#4895)
- `splunk_hec` receiver: 
  - `source_key`, `sourcetype_key`, `host_key` and `index_key` have now moved under `hec_metadata_to_otel_attrs` (#4726)
  - `path` field on splunkhecreceiver configuration is removed: We removed the `path` attribute as any request going to the Splunk HEC receiver port should be accepted, and added the `raw_path` field to explicitly map the path accepting raw HEC data. (#4951)
- feat(dynatrace): tags is deprecated in favor of default_dimensions (#5055)

### 💡 Enhancements 💡

- `filter` processor: Add ability to `include` logs based on resource attributes in addition to excluding logs based on resource attributes for strict matching. (#4895)
- `kubelet` API: Add ability to create an empty CertPool when the system run environment is windows
- `JMX` receiver: Allow JMX receiver logging level to be configured (#4898)
- `datadog` exporter: Export histograms as in OpenMetrics Datadog check (#5065)
- `dockerstats` receiver: Set Schema URL (#5239)
- Rename memorylimiter -> memorylimiterprocessor (#5262)
- `awskinesis` exporter: Refactor AWS kinesis exporter to be synchronous  (#5248)

## v0.35.0

### 🛑 Breaking changes 🛑

- Rename configparser.Parser to configparser.ConfigMap (#5070)
- Rename TelemetryCreateSettings -> TelemetrySettings (#5169)

### 💡 Enhancements 💡

- chore: update influxdb exporter and receiver (#5058)
- chore(dynatrace): use payload limit from api constants (#5077)
- Add documentation for filelog's new force_flush_period parameter (#5066)
- Reuse the gzip reader with a sync.Pool (#5145)
- Add a trace observer when splunkhecreceiver is used for logs (#5063)
- Remove usage of deprecated pdata.AttributeValueMapToMap (#5174)
- Podman Stats Receiver: Receiver and Metrics implementation (#4577)

### 🧰 Bug fixes 🧰

- Use staleness markers generated by prometheus, rather than making our own (#5062)
- `datadogexporter` exporter: skip NaN and infinite values (#5053)

## v0.34.0

### 🚀 New components 🚀

- [`cumulativetodelta` processor](https://github.com/open-telemetry/opentelemetry-collector-contrib/tree/main/processor/cumulativetodeltaprocessor) to convert cumulative sum metrics to cumulative delta

- [`file` exporter](https://github.com/open-telemetry/opentelemetry-collector-contrib/tree/main/exporter/fileexporter) from core repository ([#3474](https://github.com/open-telemetry/opentelemetry-collector/issues/3474))
- [`jaeger` exporter](https://github.com/open-telemetry/opentelemetry-collector-contrib/tree/main/exporter/jaegerexporter) from core repository ([#3474](https://github.com/open-telemetry/opentelemetry-collector/issues/3474))
- [`kafka` exporter](https://github.com/open-telemetry/opentelemetry-collector-contrib/tree/main/exporter/kafkaexporter) from core repository ([#3474](https://github.com/open-telemetry/opentelemetry-collector/issues/3474))
- [`opencensus` exporter](https://github.com/open-telemetry/opentelemetry-collector-contrib/tree/main/exporter/opencensusexporter) from core repository ([#3474](https://github.com/open-telemetry/opentelemetry-collector/issues/3474))
- [`prometheus` exporter](https://github.com/open-telemetry/opentelemetry-collector-contrib/tree/main/exporter/prometheusexporter) from core repository ([#3474](https://github.com/open-telemetry/opentelemetry-collector/issues/3474))
- [`prometheusremotewrite` exporter](https://github.com/open-telemetry/opentelemetry-collector-contrib/tree/main/exporter/prometheusremotewriteexporter) from core repository ([#3474](https://github.com/open-telemetry/opentelemetry-collector/issues/3474))
- [`zipkin` exporter](https://github.com/open-telemetry/opentelemetry-collector-contrib/tree/main/exporter/zipkinexporter) from core repository ([#3474](https://github.com/open-telemetry/opentelemetry-collector/issues/3474))
- [`attribute` processor](https://github.com/open-telemetry/opentelemetry-collector-contrib/tree/main/processor/attributeprocessor) from core repository ([#3474](https://github.com/open-telemetry/opentelemetry-collector/issues/3474))
- [`filter` processor](https://github.com/open-telemetry/opentelemetry-collector-contrib/tree/main/processor/filterprocessor) from core repository ([#3474](https://github.com/open-telemetry/opentelemetry-collector/issues/3474))
- [`probabilisticsampler` processor](https://github.com/open-telemetry/opentelemetry-collector-contrib/tree/main/processor/probabilisticsamplerprocessor) from core repository ([#3474](https://github.com/open-telemetry/opentelemetry-collector/issues/3474))
- [`resource` processor](https://github.com/open-telemetry/opentelemetry-collector-contrib/tree/main/processor/resourceprocessor) from core repository ([#3474](https://github.com/open-telemetry/opentelemetry-collector/issues/3474))
- [`span` processor](https://github.com/open-telemetry/opentelemetry-collector-contrib/tree/main/processor/spanprocessor) from core repository ([#3474](https://github.com/open-telemetry/opentelemetry-collector/issues/3474))
- [`hostmetrics` receiver](https://github.com/open-telemetry/opentelemetry-collector-contrib/tree/main/receiver/hostmetricsreceiver) from core repository ([#3474](https://github.com/open-telemetry/opentelemetry-collector/issues/3474))
- [`jaeger` receiver](https://github.com/open-telemetry/opentelemetry-collector-contrib/tree/main/receiver/jaegerreceiver) from core repository ([#3474](https://github.com/open-telemetry/opentelemetry-collector/issues/3474))
- [`kafka` receiver](https://github.com/open-telemetry/opentelemetry-collector-contrib/tree/main/receiver/kafkareceiver) from core repository ([#3474](https://github.com/open-telemetry/opentelemetry-collector/issues/3474))
- [`opencensus` receiver](https://github.com/open-telemetry/opentelemetry-collector-contrib/tree/main/receiver/opencensusreceiver) from core repository ([#3474](https://github.com/open-telemetry/opentelemetry-collector/issues/3474))
- [`prometheus` receiver](https://github.com/open-telemetry/opentelemetry-collector-contrib/tree/main/receiver/prometheusreceiver) from core repository ([#3474](https://github.com/open-telemetry/opentelemetry-collector/issues/3474))
- [`zipkin` receiver](https://github.com/open-telemetry/opentelemetry-collector-contrib/tree/main/receiver/zipkinreceiver) from core repository ([#3474](https://github.com/open-telemetry/opentelemetry-collector/issues/3474))
- [`bearertokenauth` extension](https://github.com/open-telemetry/opentelemetry-collector-contrib/tree/main/extension/bearertokenauthextension) from core repository ([#3474](https://github.com/open-telemetry/opentelemetry-collector/issues/3474))
- [`healthcheck` extension](https://github.com/open-telemetry/opentelemetry-collector-contrib/tree/main/extension/healthcheckextension) from core repository ([#3474](https://github.com/open-telemetry/opentelemetry-collector/issues/3474))
- [`oidcauth` extension](https://github.com/open-telemetry/opentelemetry-collector-contrib/tree/main/extension/oidcauthextension) from core repository ([#3474](https://github.com/open-telemetry/opentelemetry-collector/issues/3474))
- [`pprof` extension](https://github.com/open-telemetry/opentelemetry-collector-contrib/tree/main/extension/pprofextension) from core repository ([#3474](https://github.com/open-telemetry/opentelemetry-collector/issues/3474))
- [`testbed`](https://github.com/open-telemetry/opentelemetry-collector-contrib/tree/main/testbed) from core repository ([#3474](https://github.com/open-telemetry/opentelemetry-collector/issues/3474))

### 💡 Enhancements 💡

- `tailsampling` processor: Add new policy `probabilistic` (#3876)

## v0.33.0

# 🎉 OpenTelemetry Collector Contrib v0.33.0 (Beta) 🎉

The OpenTelemetry Collector Contrib contains everything in the [opentelemetry-collector release](https://github.com/open-telemetry/opentelemetry-collector/releases/tag/v0.32.0) (be sure to check the release notes here as well!). Check out the [Getting Started Guide](https://opentelemetry.io/docs/collector/getting-started/) for deployment and configuration information.

### 🚀 New components 🚀

- [`cumulativetodelta` processor](https://github.com/open-telemetry/opentelemetry-collector-contrib/tree/main/processor/cumulativetodeltaprocessor) to convert cumulative sum metrics to cumulative delta

### 💡 Enhancements 💡

- Collector contrib has now full support for metrics proto v0.9.0.

## v0.32.0

# 🎉 OpenTelemetry Collector Contrib v0.32.0 (Beta) 🎉

This release is marked as "bad" since the metrics pipelines will produce bad data.

- See https://github.com/open-telemetry/opentelemetry-collector/issues/3824

The OpenTelemetry Collector Contrib contains everything in the [opentelemetry-collector release](https://github.com/open-telemetry/opentelemetry-collector/releases/tag/v0.32.0) (be sure to check the release notes here as well!). Check out the [Getting Started Guide](https://opentelemetry.io/docs/collector/getting-started/) for deployment and configuration information.

### 🛑 Breaking changes 🛑

- `splunk_hec` receiver/exporter: `com.splunk.source` field is mapped to `source` field in Splunk instead of `service.name` (#4596)
- `redis` receiver: Move interval runner package to `internal/interval` (#4600)
- `datadog` exporter: Export summary count and sum as monotonic counts (#4605)

### 💡 Enhancements 💡

- `logzio` exporter:
  - New implementation of an in-memory queue to store traces, data compression with gzip, and queue configuration options (#4395)
  - Make `Hclog2ZapLogger` struct and methods private for public go api review (#4431)
- `newrelic` exporter (#4392):
  - Marked unsupported metric as permanent error
  - Force the interval to be valid even if 0
- `awsxray` exporter: Add PHP stacktrace parsing support (#4454)
- `file_storage` extension: Implementation of batch storage API (#4145)
- `datadog` exporter:
  - Skip sum metrics with no aggregation temporality (#4597)
  - Export delta sums as counts (#4609)
- `elasticsearch` exporter: Add dedot support (#4579)
- `signalfx` exporter: Add process metric to translation rules (#4598)
- `splunk_hec` exporter: Add profiling logs support (#4464)
- `awsemf` exporter: Replace logGroup and logStream pattern with metric labels (#4466)

### 🧰 Bug fixes 🧰

- `awsxray` exporter: Fix the origin on ECS/EKS/EB on EC2 cases (#4391)
- `splunk_hec` exporter: Prevent re-sending logs that were successfully sent (#4467)
- `signalfx` exporter: Prefix temporary metric translations (#4394)

## v0.31.0

# 🎉 OpenTelemetry Collector Contrib v0.31.0 (Beta) 🎉

The OpenTelemetry Collector Contrib contains everything in the [opentelemetry-collector release](https://github.com/open-telemetry/opentelemetry-collector/releases/tag/v0.31.0) (be sure to check the release notes here as well!). Check out the [Getting Started Guide](https://opentelemetry.io/docs/collector/getting-started/) for deployment and configuration information.

### 🛑 Breaking changes 🛑

- `influxdb` receiver: Removed `metrics_schema` config option (#4277)

### 💡 Enhancements 💡

- Update to OTLP 0.8.0:
  - Remove use of `IntHistogram` (#4276)
  - Update exporters/receivers for `NumberDataPoint`
- Remove use of deprecated `pdata` slice `Resize()` (#4203, #4208, #4209)
- `awsemf` exporter: Added the option to have a user who is sending metrics from EKS Fargate Container Insights to reformat them to look the same as insights from ECS so that they can be ingested by CloudWatch (#4130)
- `k8scluster` receiver: Support OpenShift cluster quota metrics (#4342)
- `newrelic` exporter (#4278):
  - Requests are now retry-able via configuration option (defaults to retries enabled). Permanent errors are not retried.
  - The exporter monitoring metrics now include an untagged summary metric for ease of use.
  - Improved error logging to include URLs that fail to post messages to New Relic.
- `datadog` exporter: Upscale trace stats when global sampling rate is set (#4213)

### 🧰 Bug fixes 🧰

- `statsd` receiver: Add option to set Counter to be monotonic (#4154)
- Fix `internal/stanza` severity mappings (#4315)
- `awsxray` exporter: Fix the wrong AWS env resource setting (#4384)
- `newrelic` exporter (#4278):
  - Configuration unmarshalling did not allow timeout value to be set to 0 in the endpoint specific section.
  - Request cancellation was not propagated via context into the http request.
  - The queued retry logger is set to a zap.Nop logger as intended.

## v0.30.0

# 🎉 OpenTelemetry Collector Contrib v0.30.0 (Beta) 🎉

The OpenTelemetry Collector Contrib contains everything in the [opentelemetry-collector release](https://github.com/open-telemetry/opentelemetry-collector/releases/tag/v0.30.0) (be sure to check the release notes here as well!). Check out the [Getting Started Guide](https://opentelemetry.io/docs/collector/getting-started/) for deployment and configuration information.

### 🚀 New components 🚀
- `oauth2clientauth` extension: ported from core (#3848)
- `metrics-generation` processor: is now enabled and available (#4047) 

### 🛑 Breaking changes 🛑

- Removed `jaegerthrifthttp` exporter (#4089) 

### 💡 Enhancements 💡

- `tailsampling` processor:
  - Add new policy `status_code` (#3754)
  - Add new tail sampling processor policy: status_code (#3754)
- `awscontainerinsights` receiver:
  - Integrate components and fix bugs for EKS Container Insights (#3846) 
  - Add Cgroup to collect ECS instance metrics for container insights receiver #3875
- `spanmetrics` processor: Support sub-millisecond latency buckets (#4091) 
- `sentry` exporter: Add exception event capture in sentry (#3854)

## v0.29.0

# 🎉 OpenTelemetry Collector Contrib v0.29.0 (Beta) 🎉

The OpenTelemetry Collector Contrib contains everything in the [opentelemetry-collector release](https://github.com/open-telemetry/opentelemetry-collector/releases/tag/v0.29.0) (be sure to check the release notes here as well!). Check out the [Getting Started Guide](https://opentelemetry.io/docs/collector/getting-started/) for deployment and configuration information.

### 🛑 Breaking changes 🛑

- `redis` receiver (#3808)
  - removed configuration `service_name`. Use resource processor or `resource_attributes` setting if using `receivercreator`
  - removed `type` label and set instrumentation library name to `otelcol/redis` as other receivers do

### 💡 Enhancements 💡

- `tailsampling` processor:
  - Add new policy `latency` (#3750)
  - Add new policy `status_code` (#3754)
- `splunkhec` exporter: Include `trace_id` and `span_id` if set (#3850)
- `newrelic` exporter: Update instrumentation naming in accordance with otel spec (#3733)
- `sentry` exporter: Added support for insecure connection with Sentry (#3446)
- `k8s` processor:
  - Add namespace k8s tagger (#3384)
  - Add ignored pod names as config parameter (#3520)
- `awsemf` exporter: Add support for `TaskDefinitionFamily` placeholder on log stream name (#3755)
- `loki` exporter: Add resource attributes as Loki label (#3418)

### 🧰 Bug fixes 🧰

- `datadog` exporter:
  - Ensure top level spans are computed (#3786)
  - Update `env` clobbering behavior (#3851)
- `awsxray` exporter: Fixed filtered attribute translation (#3757)
- `splunkhec` exporter: Include trace and span id if set in log record (#3850)

## v0.28.0

# 🎉 OpenTelemetry Collector Contrib v0.28.0 (Beta) 🎉

The OpenTelemetry Collector Contrib contains everything in the [opentelemetry-collector release](https://github.com/open-telemetry/opentelemetry-collector/releases/tag/v0.28.0) (be sure to check the release notes here as well!). Check out the [Getting Started Guide](https://opentelemetry.io/docs/collector/getting-started/) for deployment and configuration information.

### 🚀 New components 🚀

- `humio` exporter to export data to Humio using JSON over the HTTP [Ingest API](https://docs.humio.com/reference/api/ingest/)
- `udplog` receiver to receives logs from udp using the [opentelemetry-log-collection](https://github.com/open-telemetry/opentelemetry-log-collection) library
- `tanzuobservability` exporter to send traces to [Tanzu Observability](https://tanzu.vmware.com/observability)

### 🛑 Breaking changes 🛑

- `f5cloud` exporter (#3509):
  - Renamed the config 'auth' field to 'f5cloud_auth'. This will prevent a config field name collision when [Support for Custom Exporter Authenticators as Extensions](https://github.com/open-telemetry/opentelemetry-collector/pull/3128) is ready to be integrated.

### 💡 Enhancements 💡

- Enabled Dependabot for Github Actions (#3543)
- Change obsreport helpers for receivers to use the new pattern created in Collector (#3439,#3443,#3449,#3504,#3521,#3548)
- `datadog` exporter:
  - Add logging for unknown or unsupported metric types (#3421)
  - Add collector version tag to internal health metrics (#3394)
  - Remove sublayer stats calc and mutex (#3531)
  - Deduplicate hosts for which we send running metrics (#3539)
  - Add support for summary datatype (#3660)
  - Add datadog span operation name remapping config option (#3444)
  - Update error formatting for error spans that are not exceptions (#3701)
- `nginx` receiver: Update the nginx metrics to more closely align with the conventions (#3420)
- `elasticsearch` exporter: Init JSON encoding support (#3101)
- `jmx` receiver:
  - Allow setting system properties (#3450)
  - Update tested JMX Metric Gatherer release (#3695)
- Refactor components for the Client Authentication Extensions (#3507)
- Remove redundant conversion calls (#3688)
- `storage` extension: Add a `Close` method to Client interface (#3506)
- `splunkhec` exporter: Add `metric_type` as key which maps to the type of the metric (#3696)
- `k8s` processor: Add semantic conventions to k8s-tagger for pod metadata (#3544)
- `kubeletstats` receiver: Refactor kubelet client to internal folder (#3698)
- `newrelic` exporter (#3690):
  - Updates the log level from error to debug when New Relic rate limiting occurs
  - Updates the sanitized api key that is reported via metrics
- `filestorage` extension: Add ability to specify name (#3703)
- `awsemf` exporter: Store the initial value for cumulative metrics (#3425)
- `awskinesis` exporter: Refactor to allow for extended types of encoding (#3655)
- `ecsobserver` extension:
  - Add task definition, ec2, and service fetcher (#3503)
  - Add exporter to convert task to target (#3333)

### 🧰 Bug fixes 🧰

- `awsemf` exporter: Remove delta adjustment from summaries by default (#3408)
- `alibabacloudlogservice` exporter: Sanitize labels for metrics (#3454)
- `statsd` receiver: Fix StatsD drop metrics tags when using summary as observer_type for timer/histogram (#3440)
- `awsxray` exporter: Restore setting of Throttle for HTTP throttle response (#3685)
- `awsxray` receiver: Fix quick start bug (#3653)
- `metricstransform` processor: Check all data points for matching metric label values (#3435)

## v0.27.0

# 🎉 OpenTelemetry Collector Contrib v0.27.0 (Beta) 🎉

The OpenTelemetry Collector Contrib contains everything in the [opentelemetry-collector release](https://github.com/open-telemetry/opentelemetry-collector/releases/tag/v0.27.0) (be sure to check the release notes here as well!). Check out the [Getting Started Guide](https://opentelemetry.io/docs/collector/getting-started/) for deployment and configuration information.

### 🚀 New components 🚀

- `tcplog` receiver to receive logs from tcp using the [opentelemetry-log-collection](https://github.com/open-telemetry/opentelemetry-log-collection) library
- `influxdb` receiver to accept metrics data as [InfluxDB Line Protocol](https://docs.influxdata.com/influxdb/v2.0/reference/syntax/line-protocol/)

### 💡 Enhancements 💡

- `splunkhec` exporter:
  - Include the response in returned 400 errors (#3338)
  - Map summary metrics to Splunk HEC metrics (#3344)
  - Add HEC telemetry (#3260)
- `newrelic` exporter: Include dropped attributes and events counts (#3187)
- `datadog` exporter:
  - Add Fargate task ARN to container tags (#3326)
  - Improve mappings for span kind dd span type (#3368)
- `signalfx` exporter: Add info log for host metadata properties update (#3343)
- `awsprometheusremotewrite` exporter: Add SDK and system information to User-Agent header (#3317)
- `metricstransform` processor: Add filtering capabilities matching metric label values for applying changes (#3201)
- `groupbytrace` processor: Added workers for queue processing (#2902)
- `resourcedetection` processor: Add docker detector (#2775)
- `tailsampling` processor: Support regex on span attribute filtering (#3335)

### 🧰 Bug fixes 🧰

- `datadog` exporter:
  - Update Datadog attributes to tags mapping (#3292)
  - Consistent `hostname` and default metrics behavior (#3286)
- `signalfx` exporter: Handle character limits on metric names and dimensions (#3328)
- `newrelic` exporter: Fix timestamp value for cumulative metrics (#3406)

## v0.26.0

# 🎉 OpenTelemetry Collector Contrib v0.26.0 (Beta) 🎉

The OpenTelemetry Collector Contrib contains everything in the [opentelemetry-collector release](https://github.com/open-telemetry/opentelemetry-collector/releases/tag/v0.26.0) (be sure to check the release notes here as well!). Check out the [Getting Started Guide](https://opentelemetry.io/docs/collector/getting-started/) for deployment and configuration information.

### 🚀 New components 🚀

- `influxdb` exporter to support sending tracing, metrics, and logging data to [InfluxDB](https://www.influxdata.com/products/)

### 🛑 Breaking changes 🛑

- `signalfx` exporter (#3207):
  - Additional metrics excluded by default by signalfx exporter
    - system.disk.io_time
    - system.disk.operation_time
    - system.disk.weighted_io_time
    - system.network.connections
    - system.processes.count
    - system.processes.created

### 💡 Enhancements 💡

- Add default config and systemd environment file support for DEB/RPM packages (#3123)
- Log errors on receiver start/stop failures (#3208)
- `newrelic` exporter: Update API key detection logic (#3212)
- `splunkhec` exporter:
  - Mark permanent errors to avoid futile retries (#3253)
  - Add TLS certs verification (#3204)
- `datadog` exporter:
  - Add env and tag name normalization to trace payloads (#3200)
  - add `ignore_resource`s configuration option (#3245)
- `jmx` receiver: Update for latest snapshot and header support (#3283)
- `awsxray` exporter: Added support for stack trace translation for .NET language (#3280)
- `statsd` receiver: Add timing/histogram for statsD receiver as OTLP summary (#3261)

### 🧰 Bug fixes 🧰

- `awsprometheusremotewrite` exporter:
  - Remove `sending_queue` (#3186)
  - Use the correct default for aws_auth.service (#3161)
  - Identify the Amazon Prometheus region from the endpoint (#3210)
  - Don't panic in case session can't be constructed (#3221)
- `datadog` exporter: Add max tag length (#3185)
- `sapm` exporter: Fix crash when passing the signalfx access token (#3294)
- `newrelic` exporter: Update error conditions (#3322)

## v0.25.0

# 🎉 OpenTelemetry Collector Contrib v0.25.0 (Beta) 🎉

The OpenTelemetry Collector Contrib contains everything in the [opentelemetry-collector release](https://github.com/open-telemetry/opentelemetry-collector/releases/tag/v0.25.0) (be sure to check the release notes here as well!). Check out the [Getting Started Guide](https://opentelemetry.io/docs/collector/getting-started/) for deployment and configuration information.

### 🚀 New components 🚀

- `kafkametricsreceiver` new receiver component for collecting metrics about a kafka cluster - primarily lag and offset. [configuration instructions](receiver/kafkametricsreceiver/README.md)
- `file_storage` extension to read and write data to the local file system (#3087)

### 🛑 Breaking changes 🛑

- `newrelic` exporter (#3091):
  - Removal of common attributes (use opentelemetry collector resource processor to add attributes)
  - Drop support for cumulative metrics being sent to New Relic via a collector

### 💡 Enhancements 💡

- Update `opentelemetry-log-collection` to v0.17.0 for log receivers (#3017)
- `datadog` exporter:
  - Add `peer.service` priority instead of `service.name` (#2817)
  - Improve support of semantic conventions for K8s, Azure and ECS (#2623)
- Improve and batch logs translation for stanza (#2892)
- `statsd` receiver: Add timing/histogram as OTLP gauge (#2973)
- `honeycomb` exporter: Add Retry and Queue settings (#2714)
- `resourcedetection` processor:
  - Add AKS resource detector (#3035)
  - Use conventions package constants for ECS detector (#3171)
- `sumologic` exporter: Add graphite format (#2695)
- Add trace attributes to the log entry for stanza (#3018)
- `splunk_hec` exporter: Send log record name as part of the HEC log event (#3119)
- `newrelic` exporter (#3091):
  - Add support for logs
  - Performance improvements
  - Optimizations to the New Relic payload to reduce payload size
  - Metrics generated for monitoring the exporter
  - Insert Key vs License keys are auto-detected in some cases
  - Collector version information is properly extracted via the application start info parameters

### 🧰 Bug fixes 🧰

- `splunk_hec` exporter: Fix sending log payload with missing the GZIP footer (#3032)
- `awsxray` exporter: Remove propagation of error on shutdown (#2999)
- `resourcedetection` processor:
  - Correctly report DRAGONFLYBSD value (#3100)
  - Fallback to `os.Hostname` when FQDN is not available (#3099)
- `httpforwarder` extension: Do not report ErrServerClosed when shutting down the service (#3173)
- `collectd` receiver: Do not report ErrServerClosed when shutting down the service (#3178)

## v0.24.0

# 🎉 OpenTelemetry Collector Contrib v0.24.0 (Beta) 🎉

The OpenTelemetry Collector Contrib contains everything in the [opentelemetry-collector release](https://github.com/open-telemetry/opentelemetry-collector/releases/tag/v0.24.0) (be sure to check the release notes here as well!). Check out the [Getting Started Guide](https://opentelemetry.io/docs/collector/getting-started/) for deployment and configuration information.

### 🚀 New components 🚀

- `fluentbit` extension and `fluentforward` receiver moved from opentelemetry-collector

### 💡 Enhancements 💡

- Check `NO_WINDOWS_SERVICE` environment variable to force interactive mode on Windows (#2819)
- `resourcedetection `processor:
  - Add task revision to ECS resource detector (#2814)
  - Add GKE detector (#2821)
  - Add Amazon EKS detector (#2820)
  - Add `VMScaleSetName` field to Azure detector (#2890)
- `awsemf` exporter:
  - Add `parse_json_encoded_attr_values` config option to decode json-encoded strings in attribute values (#2827)
  - Add `output_destination` config option to support AWS Lambda (#2720)
- `googlecloud` exporter: Handle `cloud.availability_zone` semantic convention (#2893)
- `newrelic` exporter: Add `instrumentation.provider` to default attributes (#2900)
- Set unprivileged user to container image (#2925)
- `splunkhec` exporter: Add `max_content_length_logs` config option to send log data in payloads less than max content length (#2524)
- `k8scluster` and `kubeletstats` receiver: Replace package constants in favor of constants from conventions in core (#2996)

### 🧰 Bug fixes 🧰

- `spanmetrics` processor:
  - Rename `calls` metric to `calls_total` and set `IsMonotonic` to true (#2837)
  - Validate duplicate dimensions at start (#2844)
- `awsemf` exporter: Calculate delta instead of rate for cumulative metrics (#2512)
- `signalfx` exporter:
  - Remove more unnecessary translation rules (#2889)
  - Implement summary type (#2998)
- `awsxray` exporter: Remove translation to HTTP status from OC status (#2978)
- `awsprometheusremotewrite` exporter: Close HTTP body after RoundTrip (#2955)
- `splunkhec` exporter: Add ResourceAttributes to Splunk Event (#2843)

## v0.23.0

# 🎉 OpenTelemetry Collector Contrib v0.23.0 (Beta) 🎉

The OpenTelemetry Collector Contrib contains everything in the [opentelemetry-collector release](https://github.com/open-telemetry/opentelemetry-collector/releases/tag/v0.23.0) (be sure to check the release notes here as well!). Check out the [Getting Started Guide](https://opentelemetry.io/docs/collector/getting-started/) for deployment and configuration information.

### 🚀 New components 🚀

- `groupbyattrs` processor to group the records by provided attributes
- `dotnetdiagnostics` receiver to read metrics from .NET processes

### 🛑 Breaking changes 🛑

- `stackdriver` exporter marked as deprecated and renamed to `googlecloud`
- Change the rule expression in receiver creator for matching endpoints types from `type.port`, `type.hostport` and `type.pod` to `type == "port"`, `type == "hostport"` and `type == "pod"` (#2661)

### 💡 Enhancements 💡

- `loadbalancing` exporter: Add support for logs (#2470)
- `sumologic` exporter: Add carbon formatter (#2562)
- `awsecscontainermetrics` receiver: Add new metric for stopped container (#2383)
- `awsemf` exporter:
  - Send EMF logs in batches (#2572)
  - Add prometheus type field for CloudWatch compatibility (#2689)
- `signalfx` exporter:
  - Add resource attributes to events (#2631)
  - Add translation rule to drop dimensions (#2660)
  - Remove temporary host translation workaround (#2652)
  - Remove unnecessary default translation rules (#2672)
  - Update `exclude_metrics` option so that the default exclude rules can be overridden by setting the option to `[]` (#2737)
- `awsprometheusremotewrite` exporter: Add support for given IAM roles (#2675)
- `statsd` receiver: Change to use OpenTelemetry type instead of OpenCensus type (#2733)
- `resourcedetection` processor: Add missing entries for `cloud.infrastructure_service` (#2777)

### 🧰 Bug fixes 🧰

- `dynatrace` exporter: Serialize each datapoint into separate line (#2618)
- `splunkhec` exporter: Retain all otel attributes (#2712)
- `newrelic` exporter: Fix default metric URL (#2739)
- `googlecloud` exporter: Add host.name label if hostname is present in node (#2711)

## v0.22.0

# 🎉 OpenTelemetry Collector Contrib v0.22.0 (Beta) 🎉

The OpenTelemetry Collector Contrib contains everything in the [opentelemetry-collector release](https://github.com/open-telemetry/opentelemetry-collector/releases/tag/v0.22.0) (be sure to check the release notes here as well!). Check out the [Getting Started Guide](https://opentelemetry.io/docs/collector/getting-started/) for deployment and configuration information.

### 🚀 New components 🚀

- `filelog` receiver to tail and parse logs from files using the [opentelemetry-log-collection](https://github.com/open-telemetry/opentelemetry-log-collection) library

### 💡 Enhancements 💡

- `dynatrace` exporter: Send metrics to Dynatrace in chunks of 1000 (#2468)
- `k8s` processor: Add ability to associate metadata tags using pod UID rather than just IP (#2199)
- `signalfx` exporter:
  - Add statusCode to logging field on dimension client (#2459)
  - Add translation rules for `cpu.utilization_per_core` (#2540)
  - Updates to metadata handling (#2531)
  - Calculate extra network I/O metrics (#2553)
  - Calculate extra disk I/O metrics (#2557)
- `statsd` receiver: Add metric type label and `enable_metric_type` option (#2466)
- `sumologic` exporter: Add support for carbon2 format (#2562)
- `resourcedetection` processor: Add Azure detector (#2372)
- `k8scluster` receiver: Use OTel conventions for metadata (#2530)
- `newrelic` exporter: Multi-tenant support for sending trace data and performance enhancements (#2481)
- `stackdriver` exporter: Enable `retry_on_failure` and `sending_queue` options (#2613)
- Use standard way to convert from time.Time to proto Timestamp (#2548)

### 🧰 Bug fixes 🧰

- `signalfx` exporter:
  - Fix calculation of `network.total` metric (#2551)
  - Correctly convert dimensions on metadata updates (#2552)
- `awsxray` exporter and receiver: Fix the type of content_length (#2539)
- `resourcedetection` processor: Use values in accordance to semantic conventions for AWS (#2556)
- `awsemf` exporter: Fix concurrency issue (#2571)

## v0.21.0

# 🎉 OpenTelemetry Collector Contrib v0.21.0 (Beta) 🎉

The OpenTelemetry Collector Contrib contains everything in the [opentelemetry-collector release](https://github.com/open-telemetry/opentelemetry-collector/releases/tag/v0.21.0) (be sure to check the release notes here as well!). Check out the [Getting Started Guide](https://opentelemetry.io/docs/collector/getting-started/) for deployment and configuration information.

### 🚀 New components 🚀

- `loki` exporter to export data via HTTP to Loki

### 🛑 Breaking changes 🛑

- `signalfx` exporter: Allow periods to be sent in dimension keys (#2456). Existing users who do not want to change this functionality can set `nonalphanumeric_dimension_chars` to `_-`

### 💡 Enhancements 💡

- `awsemf` exporter:
  - Support unit customization before sending logs to AWS CloudWatch (#2318)
  - Group exported metrics by labels (#2317)
- `datadog` exporter: Add basic span events support (#2338)
- `alibabacloudlogservice` exporter: Support new metrics interface (#2280)
- `sumologic` exporter:
  - Enable metrics pipeline (#2117)
  - Add support for all types of log body (#2380)
- `signalfx` exporter: Add `nonalphanumeric_dimension_chars` config option (#2442)

### 🧰 Bug fixes 🧰

- `resourcedetection` processor: Fix resource attribute environment variable (#2378)
- `k8scluster` receiver: Fix nil pointer bug (#2450)

## v0.20.0

# 🎉 OpenTelemetry Collector Contrib v0.20.0 (Beta) 🎉

The OpenTelemetry Collector Contrib contains everything in the [opentelemetry-collector release](https://github.com/open-telemetry/opentelemetry-collector/releases/tag/v0.20.0) (be sure to check the release notes here as well!). Check out the [Getting Started Guide](https://opentelemetry.io/docs/collector/getting-started/) for deployment and configuration information.

### 🚀 New components 🚀

- `spanmetrics` processor to aggregate Request, Error and Duration (R.E.D) metrics from span data
- `awsxray` receiver to accept spans in the X-Ray Segment format
- `groupbyattrs` processor to group the records by provided attributes

### 🛑 Breaking changes 🛑

- Rename `kinesis` exporter to `awskinesis` (#2234)
- `signalfx` exporter: Remove `send_compatible_metrics` option, use `translation_rules` instead (#2267)
- `datadog` exporter: Remove default prefix from user metrics (#2308)

### 💡 Enhancements 💡

- `signalfx` exporter: Add k8s metrics to default excludes (#2167)
- `stackdriver` exporter: Reduce QPS (#2191)
- `datadog` exporter:
  - Translate otel exceptions to DataDog errors (#2195)
  - Use resource attributes for metadata and generated metrics (#2023)
- `sapm` exporter: Enable queuing by default (#1224)
- `dynatrace` exporter: Allow underscores anywhere in metric or dimension names (#2219)
- `awsecscontainermetrics` receiver: Handle stopped container's metadata (#2229)
- `awsemf` exporter: Enhance metrics batching in AWS EMF logs (#2271)
- `f5cloud` exporter: Add User-Agent header with version to requests (#2292)

### 🧰 Bug fixes 🧰

- `signalfx` exporter: Reinstate network/filesystem translation rules (#2171)

## v0.19.0

# 🎉 OpenTelemetry Collector Contrib v0.19.0 (Beta) 🎉

The OpenTelemetry Collector Contrib contains everything in the [opentelemetry-collector release](https://github.com/open-telemetry/opentelemetry-collector/releases/tag/v0.19.0) (be sure to check the release notes here as well!). Check out the [Getting Started Guide](https://opentelemetry.io/docs/collector/getting-started/) for deployment and configuration information.

### 🚀 New components 🚀

- `f5cloud` exporter to export metric, trace, and log data to F5 Cloud
- `jmx` receiver to report metrics from a target MBean server in conjunction with the [JMX Metric Gatherer](https://github.com/open-telemetry/opentelemetry-java-contrib/blob/main/contrib/jmx-metrics/README.md)

### 🛑 Breaking changes 🛑

- `signalfx` exporter: The `exclude_metrics` option now takes slice of metric filters instead of just metric names (slice of strings) (#1951)

### 💡 Enhancements 💡

- `datadog` exporter: Sanitize datadog service names (#1982)
- `awsecscontainermetrics` receiver: Add more metadata (#2011)
- `azuremonitor` exporter: Favor RPC over HTTP spans (#2006)
- `awsemf` exporter: Always use float64 as calculated rate (#2019)
- `splunkhec` receiver: Make the HEC receiver path configurable, and use `/*` by default (#2137)
- `signalfx` exporter:
  - Drop non-default metrics and add `include_metrics` option to override (#2145, #2146, #2162)
  - Rename `system.network.dropped_packets` metric to `system.network.dropped` (#2160)
  - Do not filter cloud attributes from dimensions (#2020)
- `redis` receiver: Migrate to pdata metrics #1889

### 🧰 Bug fixes 🧰

- `datadog` exporter: Ensure that version tag is added to trace stats (#2010)
- `loadbalancing` exporter: Rolling update of collector can stop the periodical check of DNS updates (#1798)
- `awsecscontainermetrics` receiver: Change the type of `exit_code` from string to int and deal with the situation when there is no data (#2147)
- `groupbytrace` processor: Make onTraceReleased asynchronous to fix processor overload (#1808)
- Handle cases where the time field of Splunk HEC events is encoded as a String (#2159)

## v0.18.0

# 🎉 OpenTelemetry Collector Contrib v0.18.0 (Beta) 🎉

The OpenTelemetry Collector Contrib contains everything in the [opentelemetry-collector release](https://github.com/open-telemetry/opentelemetry-collector/releases/tag/v0.18.0) (be sure to check the release notes here as well!). Check out the [Getting Started Guide](https://opentelemetry.io/docs/collector/getting-started/) for deployment and configuration information.

### 🚀 New components 🚀

- `sumologic` exporter to send logs and metrics data to Sumo Logic
- `dynatrace` exporter to send metrics to Dynatrace

### 💡 Enhancements 💡

- `datadog` exporter:
  - Add resource attributes to tags conversion feature (#1782)
  - Add Kubernetes conventions for hostnames (#1919)
  - Add container tags to datadog export for container infra metrics in service view (#1895)
  - Update resource naming and span naming (#1861)
  - Add environment variables support for config options (#1897)
- `awsxray` exporter: Add parsing of JavaScript stack traces (#1888)
- `elastic` exporter: Translate exception span events (#1858)
- `signalfx` exporter: Add translation rules to aggregate per core CPU metrics in default translations (#1841)
- `resourcedetection` processor: Gather tags associated with the EC2 instance and add them as resource attributes (#1899)
- `simpleprometheus` receiver: Add support for passing params to the prometheus scrape config (#1949)
- `azuremonitor` exporter: Implement Span status code specification changes - gRPC (#1960)
- `metricstransform` processor: Add grouping option ($1887)
- `alibabacloudlogservice` exporter: Use producer to send data to improve performance (#1981)

### 🧰 Bug fixes 🧰

- `datadog` exporter: Handle monotonic metrics client-side (#1805)
- `awsxray` exporter: Log error when translating span (#1809)

## v0.17.0

# 🎉 OpenTelemetry Collector Contrib v0.17.0 (Beta) 🎉

The OpenTelemetry Collector Contrib contains everything in the [opentelemetry-collector release](https://github.com/open-telemetry/opentelemetry-collector/releases/tag/v0.17.0) (be sure to check the release notes here as well!). Check out the [Getting Started Guide](https://opentelemetry.io/docs/collector/getting-started/) for deployment and configuration information.

### 💡 Enhancements 💡

- `awsemf` exporter: Add collector version to EMF exporter user agent (#1778)
- `signalfx` exporter: Add configuration for trace correlation (#1795)
- `statsd` receiver: Add support for metric aggregation (#1670)
- `datadog` exporter: Improve logging of hostname detection (#1796)

### 🧰 Bug fixes 🧰

- `resourcedetection` processor: Fix ecs detector to not use the default golang logger (#1745)
- `signalfx` receiver: Return 200 when receiver succeed (#1785)
- `datadog` exporter: Use a singleton for sublayer calculation (#1759)
- `awsxray` and `awsemf` exporters: Change the User-Agent content order (#1791)

## v0.16.0

# 🎉 OpenTelemetry Collector Contrib v0.16.0 (Beta) 🎉

The OpenTelemetry Collector Contrib contains everything in the [opentelemetry-collector release](https://github.com/open-telemetry/opentelemetry-collector/releases/tag/v0.16.0) (be sure to check the release notes here as well!). Check out the [Getting Started Guide](https://opentelemetry.io/docs/collector/getting-started/) for deployment and configuration information.

### 🛑 Breaking changes 🛑

- `honeycomb` exporter: Update to use internal data format (#1689)

### 💡 Enhancements 💡

- `newrelic` exporter: Add support for span events (#1643)
- `awsemf` exporter:
  - Add placeholder support in `log_group_name` and `log_stream_name` config (#1623, #1661)
  - Add label matching filtering rule (#1619)
- `resourcedetection` processor: Add new resource detector for AWS Elastic Beanstalk environments (#1585)
- `loadbalancing` exporter:
  - Add sort of endpoints in static resolver (#1692)
  - Allow specifying port when using DNS resolver (#1650)
- Add `batchperresourceattr` helper library that splits an incoming data based on an attribute in the resource (#1694)
- `alibabacloudlogservice` exporter:
  - Add logs exporter (#1609)
  - Change trace type from opencensus to opentelemetry (#1713)
- `datadog` exporter:
  - Improve trace exporter performance (#1706, #1707)
  - Add option to only send metadata (#1723)
- `awsxray` exporter:
  - Add parsing of Python stack traces (#1676)
  - Add collector version to user agent (#1730)

### 🧰 Bug fixes 🧰

- `loadbalancing` exporter:
  - Fix retry queue for exporters (#1687)
  - Fix `periodicallyResolve` for DNS resolver checks (#1678)
- `datadog` exporter: Fix status code handling (#1691)
- `awsxray` exporter:
  - Fix empty traces in X-Ray console (#1709)
  - Stricter requirements for adding http request url (#1729)
  - Fix status code handling for errors/faults (#1740)
- `signalfx` exporter:
  - Split incoming data requests by access token before enqueuing (#1727)
  - Disable retry on 400 and 401, retry with backoff on 429 and 503 (#1672)
- `awsecscontainermetrics` receiver: Improve error handling to fix seg fault (#1738)

## v0.15.0

# 🎉 OpenTelemetry Collector Contrib v0.15.0 (Beta) 🎉

The OpenTelemetry Collector Contrib contains everything in the [opentelemetry-collector release](https://github.com/open-telemetry/opentelemetry-collector/releases/tag/v0.15.0) (be sure to check the release notes here as well!). Check out the [Getting Started Guide](https://opentelemetry.io/docs/collector/getting-started/) for deployment and configuration information.

### 🚀 New components 🚀

- `zookeeper` receiver: Collects metrics from a Zookeeper instance using the `mntr` command
- `loadbalacing` exporter: Consistently exports spans belonging to the same trace to the same backend
- `windowsperfcounters` receiver: Captures the configured system, application, or custom performance counter data from the Windows registry using the PDH interface
- `awsprometheusremotewrite` exporter:  Sends metrics data in Prometheus TimeSeries format to a Prometheus Remote Write Backend and signs each outgoing HTTP request following the AWS Signature Version 4 signing process

### 💡 Enhancements 💡

- `awsemf` exporter:
  - Add `metric_declarations` config option for metric filtering and dimensions (#1503)
  - Add SummaryDataType and remove Min/Max from Histogram (#1584)
- `signalfxcorrelation` exporter: Add ability to translate host dimension (#1561)
- `newrelic` exporter: Use pdata instead of the OpenCensus for traces (#1587)
- `metricstransform` processor:
  - Add `combine` action for matched metrics (#1506)
  - Add `submatch_case` config option to specify case of matched label values (#1640)
- `awsecscontainermetrics` receiver: Extract cluster name from ARN (#1626)
- `elastic` exporter: Improve handling of span status if the status code is unset (#1591)

### 🧰 Bug fixes 🧰

- `awsemf` exporter: Add check for unhandled metric data types (#1493)
- `groupbytrace` processor: Make buffered channel to avoid goroutines leak (#1505)
- `stackdriver` exporter: Set `options.UserAgent` so that the OpenCensus exporter does not override the UA ($1620)

## v0.14.0

# 🎉 OpenTelemetry Collector Contrib v0.14.0 (Beta) 🎉

The OpenTelemetry Collector Contrib contains everything in the [opentelemetry-collector release](https://github.com/open-telemetry/opentelemetry-collector/releases/tag/v0.14.0) (be sure to check the release notes here as well!). Check out the [Getting Started Guide](https://opentelemetry.io/docs/collector/getting-started/) for deployment and configuration information.

### 🚀 New components 🚀

- `datadog` exporter to send metric and trace data to Datadog (#1352)
- `tailsampling` processor moved from core to contrib (#1383)

### 🛑 Breaking changes 🛑

- `jmxmetricsextension` migrated to `jmxreceiver` (#1182, #1357)
- Move signalfx correlation code out of `sapm` to `signalfxcorrelation` exporter (#1376)
- Move Splunk specific utils outside of common (#1306)
- `stackdriver` exporter:
    - Config options `metric_prefix` & `skip_create_metric_descriptor` are now nested under `metric`, see [README](https://github.com/open-telemetry/opentelemetry-collector-contrib/blob/main/exporter/stackdriverexporter/README.md).
    - Trace status codes no longer reflect gRPC codes as per spec changes: open-telemetry/opentelemetry-specification#1067
- `datadog` exporter: Remove option to change the namespace prefix (#1483)

### 💡 Enhancements 💡

- `splunkhec` receiver: Add ability to ingest metrics (#1276)
- `signalfx` receiver: Improve pipeline error handling (#1329)
- `datadog` exporter:
  - Improve hostname resolution (#1285)
  - Add flushing/export of traces and trace-related statistics (#1266)
  - Enable traces on Windows (#1340)
  - Send otel.exporter running metric (#1354)
  - Add tag normalization util method (#1373)
  - Send host metadata (#1351)
  - Support resource conventions for hostnames (#1434)
  - Add version tag extract (#1449)
- Add `batchpertrace` library to split the incoming batch into several batches, one per trace (#1257)
- `statsd` receiver:
  - Add timer support (#1335)
  - Add sample rate support for counter, transfer gauge to double and transfer counter to int only (#1361)
- `awsemf` exporter: Restructure metric translator logic (#1353)
- `resourcedetection` processor:
  - Add EC2 hostname attribute (#1324)
  - Add ECS Resource detector (#1360)
- `sapm` exporter: Add queue settings (#1390)
- `metrictransform` processor: Add metric filter option (#1447)
- `awsxray` exporter: Improve ECS attribute and origin translation (#1428)
- `resourcedetection` processor: Initial system detector (#1405)

### 🧰 Bug fixes 🧰

- Remove duplicate definition of cloud providers with core conventions (#1288)
- `kubeletstats` receiver: Handle nil references from the kubelet API (#1326)
- `awsxray` receiver:
  - Add kind type to root span to fix the empty parentID problem (#1338)
  - Fix the race condition issue (#1490)
- `awsxray` exporter:
  - Setting the tlsconfig InsecureSkipVerify using NoVerifySSL (#1350)
  - Drop invalid xray trace id (#1366)
- `elastic` exporter: Ensure span name is limited (#1371)
- `splunkhec` exporter: Don't send 'zero' timestamps to Splunk HEC (#1157)
- `stackdriver` exporter: Skip processing empty metrics slice (#1494)

## v0.13.0

# 🎉 OpenTelemetry Collector Contrib v0.13.0 (Beta) 🎉

The OpenTelemetry Collector Contrib contains everything in the [opentelemetry-collector release](https://github.com/open-telemetry/opentelemetry-collector/releases/tag/v0.13.0) (be sure to check the release notes here as well!). Check out the [Getting Started Guide](https://opentelemetry.io/docs/collector/getting-started/) for deployment and configuration information.

### 💡 Enhancements 💡

- `sapm` exporter:
  - Enable queuing by default (#1224)
  - Add SignalFx APM correlation (#1205)
  - Make span source attribute and destination dimension names configurable (#1286)
- `signalfx` exporter:
  - Pass context to the http client requests (#1225)
  - Update `disk.summary_utilization` translation rule to accommodate new labels (#1258)
- `newrelic` exporter: Add `span.kind` attribute (#1263)
- `datadog` exporter:
  - Add Datadog trace translation helpers (#1208)
  - Add API key validation (#1216)
- `splunkhec` receiver: Add the ability to ingest logs (#1268)
- `awscontainermetrics` receiver: Report `CpuUtilized` metric in percentage (#1283)
- `awsemf` exporter: Only calculate metric rate for cumulative counter and avoid SingleDimensionRollup for metrics with only one dimension (#1280)

### 🧰 Bug fixes 🧰

- Make `signalfx` exporter a metadata exporter (#1252)
- `awsecscontainermetrics` receiver: Check for empty network rate stats and set zero (#1260)
- `awsemf` exporter: Remove InstrumentationLibrary dimension in CloudWatch EMF Logs if it is undefined (#1256)
- `awsxray` receiver: Fix trace/span id transfer (#1264)
- `datadog` exporter: Remove trace support for Windows for now (#1274)
- `sapm` exporter: Correlation enabled check inversed (#1278)

## v0.12.0

# 🎉 OpenTelemetry Collector Contrib v0.12.0 (Beta) 🎉

The OpenTelemetry Collector Contrib contains everything in the [opentelemetry-collector release](https://github.com/open-telemetry/opentelemetry-collector/releases/tag/v0.12.0) (be sure to check the release notes here as well!). Check out the [Getting Started Guide](https://opentelemetry.io/docs/collector/getting-started/) for deployment and configuration information.

### 🚀 New components 🚀

- `awsemf` exporter to support exporting metrics to AWS CloudWatch (#498, #1169)
- `http_forwarder` extension that forwards HTTP requests to a specified target (#979, #1014, #1150)
- `datadog` exporter that sends metric and trace data to Datadog (#1142, #1178, #1181, #1212)
- `awsecscontainermetrics` receiver to collect metrics from Amazon ECS Task Metadata Endpoint (#1089, #1148, #1160)

### 💡 Enhancements 💡

- `signalfx` exporter:
  - Add host metadata synchronization (#1039, #1118)
  - Add `copy_dimensions` translator option (#1126)
  - Update `k8s_cluster` metric translations (#1121)
  - Add option to exclude metrics (#1156)
  - Add `avg` aggregation method (#1151)
  - Fallback to host if cloud resource id not found (#1170)
  - Add backwards compatible translation rules for the `dockerstatsreceiver` (#1201)
  - Enable queuing and retries (#1223)
- `splunkhec` exporter:
  - Add log support (#875)
  - Enable queuing and retries (#1222)
- `k8scluster` receiver: Standardize metric names (#1119)
- `awsxray` exporter:
  - Support AWS EKS attributes (#1090)
  - Store resource attributes in X-Ray segments (#1174)
- `honeycomb` exporter:
  - Add span kind to the event sent to Honeycomb (#474)
  - Add option to adjust the sample rate using an attribute on the span (#1162)
- `jmxmetrics` extension: Add subprocess manager to manage child java processes (#1028)
- `elastic` exporter: Initial metrics support (#1173)
- `k8s` processor: Rename default attr names for label/annotation extraction (#1214)
- Add common SignalFx host id extraction (#1100)
- Allow MSI upgrades (#1165)

### 🧰 Bug fixes 🧰

- `awsxray` exporter: Don't set origin to EC2 when not on AWS (#1115)

## v0.11.0

# 🎉 OpenTelemetry Collector Contrib v0.11.0 (Beta) 🎉

The OpenTelemetry Collector Contrib contains everything in the [opentelemetry-collector release](https://github.com/open-telemetry/opentelemetry-collector/releases/tag/v0.11.0) (be sure to check the release notes here as well!). Check out the [Getting Started Guide](https://opentelemetry.io/docs/collector/getting-started/) for deployment and configuration information.

### 🚀 New components 🚀
- add `dockerstats` receiver as top level component (#1081)
- add `tracegen` utility (#956)

### 💡 Enhancements 💡
- `stackdriver` exporter: Allow overriding client options via config (#1010)
- `k8scluster` receiver: Ensure informer caches are synced before initial data sync (#842)
- `elastic` exporter: Translate `deployment.environment` resource attribute to Elastic APM's semantically equivalent `service.environment` (#1022)
- `k8s` processor: Add logs support (#1051)
- `awsxray` exporter: Log response error with zap (#1050)
- `signalfx` exporter
  - Add dimensions to renamed metrics (#1041)
  - Add translation rules for `disk_ops.total` and `disk_ops.pending` metrics (#1082)
  - Add event support (#1036)
- `kubeletstats` receiver: Cache detailed PVC labels to reduce API calls (#1052)
- `signalfx` receiver: Add event support (#1035)

## v0.10.0

# 🎉 OpenTelemetry Collector Contrib v0.10.0 (Beta) 🎉

The OpenTelemetry Collector Contrib contains everything in the [opentelemetry-collector release](https://github.com/open-telemetry/opentelemetry-collector/releases/tag/v0.10.0) (be sure to check the release notes here as well!). Check out the [Getting Started Guide](https://opentelemetry.io/docs/collector/getting-started/) for deployment and configuration information.

### 🚀 New components 🚀
- add initial docker stats receiver, without sourcing in top level components (#495)
- add initial jmx metrics extension structure, without sourcing in top level components (#740)
- `routing` processor for routing spans based on HTTP headers (#907)
- `splunkhec` receiver to receive Splunk HEC metrics, traces and logs (#840)
- Add skeleton for `http_forwarder` extension that forwards HTTP requests to a specified target (#979)

### 💡 Enhancements 💡
- `stackdriver` exporter
  - Add timeout parameter (#835)
  - Add option to configurably set UserAgent string (#758)
- `signalfx` exporter
  - Reduce memory allocations for big batches processing (#871)
  - Add AWSUniqueId and gcp_id generation (#829)
  - Calculate cpu.utilization compatibility metric (#839, #974, #954)
- `metricstransform` processor: Replace `{{version}}` in label values (#876)
- `resourcedetection` processor: Logs Support (#970)
- `statsd` receiver: Add parsing for labels and gauges (#903)

### 🧰 Bug fixes 🧰
- `k8s` processor
  - Wrap metrics before sending further down the pipeline (#837)
  - Fix setting attributes on metrics passed from agent (#836)
- `awsxray` exporter: Fix "pointer to empty string" is not omitted bug (#830)
- `azuremonitor` exporter: Treat UNSPECIFIED span kind as INTERNAL (#844)
- `signalfx` exporter: Remove misleading warnings (#869)
- `newrelic` exporter: Fix panic if service name is empty (#969)
- `honeycomb` exporter: Don't emit default proc id + starttime (#972)

## v0.9.0

# 🎉 OpenTelemetry Collector Contrib v0.9.0 (Beta) 🎉

The OpenTelemetry Collector Contrib contains everything in the [opentelemetry-collector release](https://github.com/open-telemetry/opentelemetry-collector/releases/tag/v0.9.0) (be sure to check the release notes here as well!). Check out the [Getting Started Guide](https://opentelemetry.io/docs/collector/getting-started/) for deployment and configuration information.

### 🛑 Breaking changes 🛑
- Remove deprecated `lightstep` exporter (#828)

### 🚀 New components 🚀
- `statsd` receiver for ingesting StatsD messages (#566)

### 💡 Enhancements 💡
- `signalfx` exporter
   - Add disk usage translations (#760)
   - Add disk utilization translations (#782)
   - Add translation rule to drop redundant metrics (#809)
- `kubeletstats` receiver
  - Sync available volume metadata from /pods endpoint (#690)
  - Add ability to collect detailed data from PVC (#743)
- `awsxray` exporter: Translate SDK name/version into xray model (#755)
- `elastic` exporter: Translate semantic conventions to Elastic destination fields (#671)
- `stackdriver` exporter: Add point count metric (#757)
- `awsxray` receiver
  - Ported the TCP proxy from the X-Ray daemon (#774)
  - Convert to OTEL trace format (#691)

### 🧰 Bug fixes 🧰
- `kubeletstats` receiver: Do not break down metrics batch (#754)
- `host` observer: Fix issue on darwin where ports listening on all interfaces are not correctly accounted for (#582)
- `newrelic` exporter: Fix panic on missing span status (#775)

## v0.8.0

# 🎉 OpenTelemetry Collector Contrib v0.8.0 (Beta) 🎉

The OpenTelemetry Collector Contrib contains everything in the [opentelemetry-collector release](https://github.com/open-telemetry/opentelemetry-collector/releases/tag/v0.8.0) (be sure to check the release notes here as well!). Check out the [Getting Started Guide](https://opentelemetry.io/docs/collector/getting-started/) for deployment and configuration information.

### 🚀 New components 🚀

- Receivers
  - `prometheusexec` subprocess manager (##499)

### 💡 Enhancements 💡

- `signalfx` exporter
  - Add/Update metric translations (#579, #584, #639, #640, #652, #662)
  - Add support for calculate new metric translator (#644)
  - Add renaming rules for load metrics (#664)
  - Update `container.name` to `k8s.container.name` in default translation rule (#683)
  - Rename working-set and page-fault metrics (#679)
- `awsxray` exporter
  - Translate exception event into xray exception (#577)
  - Add ingestion of X-Ray segments via UDP (#502)
  - Parse Java stacktrace and populate in xray cause (#687)
- `kubeletstats` receiver
  - Add metric_groups option (#648)
  - Set datapoint timestamp in receiver (#661)
  - Change `container.name` label to `k8s.container.name` (#680)
  - Add working-set and page-fault metrics (#666)
  - Add basic support for volume metrics (#667)
- `stackdriver` trace exporter: Move to new interface and pdata (#486)
- `metricstranform` processor: Keep timeseries and points in order after aggregation (#663)
- `k8scluster` receiver: Change `container.spec.name` label to `k8s.container.name` (#681)
- Migrate receiver creator to internal data model (#701)
- Add ec2 support to `resourcedetection` processor (#587)
- Enable timeout, sending queue and retry for SAPM exporter (#707)

### 🧰 Bug fixes 🧰

- `azuremonitor` exporter: Correct HTTP status code success mapping (#588)
- `k8scluster` receiver: Fix owner reference in metadata updates (#649)
- `awsxray` exporter: Fix handling of db system (#697)

### 🚀 New components 🚀

- Skeleton for AWS ECS container metrics receiver (#463)
- `prometheus_exec` receiver (#655)

## v0.7.0

# 🎉 OpenTelemetry Collector Contrib v0.7.0 (Beta) 🎉

The OpenTelemetry Collector Contrib contains everything in the [opentelemetry-collector release](https://github.com/open-telemetry/opentelemetry-collector/releases/tag/v0.7.0) (be sure to check the release notes here as well!). Check out the [Getting Started Guide](https://opentelemetry.io/docs/collector/getting-started/) for deployment and configuration information.

### 🛑 Breaking changes 🛑

- `awsxray` receiver updated to support udp: `tcp_endpoint` config option renamed to `endpoint` (#497)
- TLS config changed for `sapmreceiver` (#488) and `signalfxreceiver` receivers (#488)

### 🚀 New components 🚀

- Exporters
  - `sentry` adds tracing exporter for [Sentry](https://sentry.io/) (#565)
- Extensions
  - `endpoints` observer: adds generic endpoint watcher (#427)
  - `host` observer: looks for listening network endpoints on host (#432)

### 💡 Enhancements 💡

- Update `honeycomb` exporter for v0.8.0 compatibility
- Extend `metricstransform` processor to be able to add a label to an existing metric (#441)
- Update `kubeletstats` metrics according to semantic conventions (#475)
- Updated `awsxray` receiver config to use udp (#497)
- Add `/pods` endpoint support in `kubeletstats` receiver to add extra labels (#569)
- Add metric translation options to `signalfx` exporter (#477, #501, #571, #573)

### 🧰 Bug fixes 🧰

- `azuremonitor` exporter: Mark spanToEnvelope errors as permanent (#500)

## v0.6.0

# 🎉 OpenTelemetry Collector Contrib v0.6.0 (Beta) 🎉

The OpenTelemetry Collector Contrib contains everything in the [opentelemetry-collector release](https://github.com/open-telemetry/opentelemetry-collector/releases/tag/v0.6.0) (be sure to check the release notes here as well!). Check out the [Getting Started Guide](https://opentelemetry.io/docs/collector/getting-started/) for deployment and configuration information.

### 🛑 Breaking changes 🛑

- Removed `jaegarlegacy` (#397) and `zipkinscribe` receivers (#410)
- `kubeletstats` receiver: Renamed `k8s.pod.namespace` pod label to `k8s.namespace.name` and `k8s.container.name` container label to `container.name`

### 🚀 New components 🚀

- Processors
  - `metricstransform` renames/aggregates within individual metrics (#376) and allow changing the data type between int and float (#402)

### 💡 Enhancements 💡

- `awsxray` exporter: Use `peer.service` as segment name when set. (#385)
- `splunk` exporter: Add trace exports support (#359, #399)
- Build and publish Windows MSI (#408) and DEB/RPM Linux packages (#405)

### 🧰 Bug fixes 🧰

- `kubeletstats` receiver:
  - Fixed NPE for newly created pods (#404)
  - Updated to latest change in the ReceiverFactoryOld interface (#401)
  - Fixed logging and self reported metrics (#357)
- `awsxray` exporter: Only convert SQL information for SQL databases. (#379)
- `resourcedetection` processor: Correctly obtain machine-type info from gce metadata (#395)
- `k8scluster` receiver: Fix container resource metrics (#416)

## v0.5.0

Released 01-07-2020

# 🎉 OpenTelemetry Collector Contrib v0.5.0 (Beta) 🎉

The OpenTelemetry Collector Contrib contains everything in the [opentelemetry-collector release](https://github.com/open-telemetry/opentelemetry-collector/releases/tag/v0.5.0) (be sure to check the release notes here as well!). Check out the [Getting Started Guide](https://opentelemetry.io/docs/collector/getting-started/) for deployment and configuration information.

### 🚀 New components 🚀

- Processors
  - `resourcedetection` to automatically detect the resource based on the configured set of detectors (#309)

### 💡 Enhancements 💡

- `kubeletstats` receiver: Support for ServiceAccount authentication (#324)
- `signalfx` exporter and receiver
  - Add SignalFx metric token passthrough and config option (#325)
  - Set default endpoint of `signalfx` receiver to `:9943` (#351)
- `awsxray` exporter: Support aws plugins EC2/ECS/Beanstalk (#343)
- `sapm` exporter and receiver: Add SAPM access token passthrough and config option (#349)
- `k8s` processor: Add metrics support (#358)
- `k8s` observer: Separate annotations from labels in discovered pods (#363)

### 🧰 Bug fixes 🧰

- `honeycomb` exporter: Remove shared use of libhoney from goroutines (#305)

## v0.4.0

Released 17-06-2020

# 🎉 OpenTelemetry Collector Contrib v0.4.0 (Beta) 🎉

The OpenTelemetry Collector Contrib contains everything in the [opentelemetry-collector release](https://github.com/open-telemetry/opentelemetry-collector/releases/tag/v0.4.0) (be sure to check the release notes here as well!). Check out the [Getting Started Guide](https://opentelemetry.io/docs/collector/getting-started/) for deployment and configuration information.

### 🛑 Breaking changes 🛑

  - `signalfx` exporter `url` parameter changed to `ingest_url` (no impact if only using `realm` setting)

### 🚀 New components 🚀

- Receivers
  - `receiver_creator` to create receivers at runtime (#145), add observer support to receiver_creator (#173), add rules support (#207), add dynamic configuration values (#235) 
  - `kubeletstats` receiver (#237) 
  - `prometheus_simple` receiver (#184) 
  - `kubernetes-cluster` receiver (#175) 
  - `redis` receiver (#138)
- Exporters
  - `alibabacloudlogservice` exporter (#259) 
  - `SplunkHEC` metrics exporter (#246)
  - `elastic` APM exporter (#240)
  - `newrelic` exporter (#229) 
- Extensions
  - `k8s` observer (#185) 

### 💡 Enhancements 💡

- `awsxray` exporter
  - Use X-Ray convention of segment name == service name (#282)
  - Tweak xray export to improve rendering of traces and improve parity (#241)
  - Add handling for spans received with nil attributes (#212)
- `honeycomb` exporter
  - Use SendPresampled (#291)
  - Add span attributes as honeycomb event fields (#271)
  - Support resource labels in Honeycomb exporter (#20)
- `k8s` processor
  - Add support of Pod UID extraction to k8sprocessor (#219)
  - Use `k8s.pod.ip` to record resource IP instead of just `ip` (#183)
  - Support same authentication mechanism as other kubernetes components do (#307)
- `sapm` exporter: Add TLS for SAPM and SignalFx receiver (#215)
- `signalfx` exporter
  - Add metric metadata syncer to SignalFx exporter (#231)
  - Add TLS for SAPM and SignalFx receiver (#215)
- `stackdriver` exporter: Add support for resource mapping in config (#163)

### 🧰 Bug fixes 🧰

- `awsxray` exporter: Wrap bad request errors for proper handling by retry queue (#205)
- `lightstep` exporter: Ensure Lightstep exporter doesnt crash on nil node (#250)
- `sapm` exporter: Do not break Jaeger traces before sending downstream (#193)
- `k8s` processor: Ensure Jaeger spans work in passthrough mode (262)

## 🧩 Components 🧩

### Receivers

| Traces | Metrics |
|:-------:|:-------:|
| Jaeger Legacy | Carbon |
| SAPM (SignalFx APM) | Collectd | 
| Zipkin Scribe | K8s Cluster |
| | Redis |
| |  SignalFx | 
| | Simple Prometheus |
| | Wavefront |

### Processors

- K8s

### Exporters

| Commercial | Community |
|:------------:|:-----------:|
| Alibaba Cloud Log Service | Carbon |
| AWS X-ray | Elastic |
| Azure Monitor | Jaeger Thrift |
| Honeycomb | Kinesis |
| Lightstep |
| New Relic |
| SAPM (SignalFx APM) | 
| SignalFx (Metrics) |
| Splunk HEC |
| Stackdriver (Google) |

### Extensions

- Observer
  - K8s

## v0.3.0 Beta

Released 2020-03-30

### Breaking changes

-  Make prometheus receiver config loading strict. #697 
Prometheus receiver will now fail fast if the config contains unused keys in it.

### Changes and fixes

- Enable best effort serve by default of Prometheus Exporter (https://github.com/orijtech/prometheus-go-metrics-exporter/pull/6)
- Fix null pointer exception in the logging exporter #743 
- Remove unnecessary condition to have at least one processor #744 
- Updated Honeycomb exported to `honeycombio/opentelemetry-exporter-go v0.3.1`

### Features

Receivers / Exporters:

* AWS X-Ray
* Carbon
* CollectD
* Honeycomb
* Jaeger
* Kinesis
* LightStep
* OpenCensus
* OpenTelemetry
* SAPM
* SignalFx
* Stackdriver
* Wavefront
* Zipkin
* Zipkin Scribe


Processors:

* Attributes
* Batch
* Memory Limiter
* Queued Retry
* Resource
* Sampling
* Span
* Kubernetes

Extensions:

* Health Check
* Performance Profiler
* zPages


## v0.2.8

Released 2020-03-25

Alpha v0.2.8 of OpenTelemetry Collector Contrib.

- Implemented OTLP receiver and exporter.
- Added ability to pass config to the service programmatically (useful for custom builds).
- Improved own metrics / observability.


## v0.2.7

Released 2020-03-17

### Self-Observability
- New command-line switch to control legacy and new metrics. Users are encouraged
to experiment and migrate to the new metrics.
- Improved error handling on shutdown.


### Processors
- Fixed passthrough mode k8sprocessor.
- Added `HASH` action to attribute processor.

### Receivers and Exporters
- Added Honeycomb exporter.
- Added LightStep exporter.
- Added regular expression for Carbon receiver, allowing the metric name to be broken into proper label keys and values.
- Updated Stackdriver exporter to use a new batch API.


## v0.2.6 Alpha

Released 2020-02-18

### Self-Observability
- Updated metrics prefix to `otelcol` and expose command line argument to modify the prefix value.
- Batch dropped span now emits zero when no spans are dropped.

### Processors
- Extended Span processor to have include/exclude span logic.
- Ability to choose strict or regexp matching for include/exclude filters.

### Receivers and Exporters
- Added Carbon receiver and exporter.
- Added Wavefront receiver.


## v0.0.5 Alpha

Released 2020-01-30

- Regexp-based filtering of span names.
- Ability to extract attributes from span names and rename span.
- File exporter for debugging.
- Span processor is now enabled by default.

## v0.0.1 Alpha

Released 2020-01-11

First release of OpenTelemetry Collector Contrib.


[v0.3.0]: https://github.com/open-telemetry/opentelemetry-collector-contrib/compare/v0.2.8...v0.3.0
[v0.2.8]: https://github.com/open-telemetry/opentelemetry-collector-contrib/compare/v0.2.7...v0.2.8
[v0.2.7]: https://github.com/open-telemetry/opentelemetry-collector-contrib/compare/v0.2.6...v0.2.7
[v0.2.6]: https://github.com/open-telemetry/opentelemetry-collector-contrib/compare/v0.0.5...v0.2.6
[v0.0.5]: https://github.com/open-telemetry/opentelemetry-collector-contrib/compare/v0.0.1...v0.0.5
[v0.0.1]: https://github.com/open-telemetry/opentelemetry-collector-contrib/tree/v0.0.1<|MERGE_RESOLUTION|>--- conflicted
+++ resolved
@@ -12,6 +12,7 @@
 - `spanmetricsprocessor`: Dropping the condition to replace _ with key_ as __ label is reserved and _ is not (#8057)
 - `podmanreceiver`: Add container.runtime attribute to container metrics (#8262)
 - `dockerstatsreceiver`: Add container.runtime attribute to container metrics (#8261)
+- `tanzuobservabilityexporter`: instrumentation Library and Dropped Counts to Span Tags (#8120)
 
 ### 🛑 Breaking changes 🛑
 
@@ -34,11 +35,7 @@
 - `signalfxexporter`: Add validation for `sending_queue` setting (#8026)
 - `internal/stanza`: Add support for arbitrary attribute types (#8081)
 - `resourcedetectionprocessor`: Add confighttp.HTTPClientSettings To Resource Detection Config Fixes (#7397)
-<<<<<<< HEAD
-- `tanzuobservabilityexporter`: instrumentation Library and Dropped Counts to Span Tags (#8120)
-=======
 - `hostmetricsreceiver`: Add cpu.utilization metrics to cpu scrapper (#7130)
->>>>>>> eeb81351
 - `honeycombexporter`: Add validation for `sending_queue` setting (#8113)
 - `routingprocessor`: Expand error handling on failure to build exporters (#8125)
 - `skywalkingreceiver`: Add new skywalking receiver component folder and structure (#8107)
