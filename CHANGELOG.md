--- conflicted
+++ resolved
@@ -30,12 +30,9 @@
 - `tanzuobservabilityexporter`: Improve how negative values in exponential histograms are handled. (#10135)
 - `dynatraceexporter`: Ensure min is always less than or equal to mean and max is always greater or equal to mean for histogram estimation. (#10257)
 - `resourcedetectionprocessor`: GCP resource detector now properly detects zone/region on GKE (#10347)
-<<<<<<< HEAD
+- `resourcedetectionprocessor`: GCP resource detector no longer fails to detect resource when using workload identity (#10486)
 - `awsprometheusremotewriteexporter`: Fix signing of empty request bodies. (#10578)
 - `sigv4authextension`: Fix signing of empty request bodies. (#10578)
-=======
-- `resourcedetectionprocessor`: GCP resource detector no longer fails to detect resource when using workload identity (#10486)
->>>>>>> 6297dffe
 
 ## v0.52.0
 
