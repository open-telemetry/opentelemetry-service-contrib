--- conflicted
+++ resolved
@@ -23,11 +23,8 @@
 
 ### 🧰 Bug fixes 🧰
 
-<<<<<<< HEAD
+- `fluentforwardreceiver`: Release port on shutdown (#9111)
 - `prometheusexporter`: Prometheus fails to generate logs when prometheus exporter produced a check exception occurs. (#8949)
-=======
-- `fluentforwardreceiver`: Release port on shutdown (#9111)
->>>>>>> df63d49c
 
 ## v0.49.0
 
