--- conflicted
+++ resolved
@@ -42,11 +42,8 @@
 - `sigv4authextension`: Fix signing of empty request bodies. (#10578)
 - `prometheusexporter`: Converting monotonic Delta to Cumulative sums (#9919)
 - `statsdreceiver`: Update the lastIntervalTime for Counter metrics (#9919)
-<<<<<<< HEAD
+- `resourcedetectionprocessor`: GCP resource detector now correctly detects region on Google App Engine standard (#10814)
 - `apachereceiver`: Update units to follow semconv (#10587)
-=======
-- `resourcedetectionprocessor`: GCP resource detector now correctly detects region on Google App Engine standard (#10814)
->>>>>>> 174a6285
 
 ## v0.52.0
 
