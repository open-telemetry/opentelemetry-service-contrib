# Changelog

## Unreleased

## 🛑 Breaking changes 🛑

### 🚩 Deprecations 🚩

- `datadogexporter`: Deprecate `Sanitize` method of `Config` struct (#8829)

### 🚀 New components 🚀

- `expvarreceiver`: Include `expvarreceiver` in components (#10847)

### 💡 Enhancements 💡

- `transformprocessor`: Add byte slice literal to the grammar.  Add new SpanID and TraceID functions that take a byte slice and return a Span/Trace ID. (#10487)
- `elasticsearchreceiver`: Add integration test for elasticsearch receiver (#10165)
- `datadogexporter`: Some config validation and unmarshaling steps are now done on `Validate` and `Unmarshal` instead of `Sanitize` (#8829)
- `examples`: Add an example for scraping Couchbase metrics (#10894)
### 🧰 Bug fixes 🧰

- `kubletetstatsreceiver`: Bring back `k8s.container.name` attribute (#10848)

## v0.53.0

### 🛑 Breaking changes 🛑

- `jmxreceiver`: Remove properties & groovyscript parameters from JMX Receiver. Add ResourceAttributes & LogLevel parameter to supply some of the removed functionality with reduced attack surface (#9685)
- `resourcedetectionprocessor`: 'gke' and 'gce' resource detectors are replaced with a single 'gcp' detector (#10347)
- `pkg/stanza`: Removed reference to deprecated `ClusterName` (#10426)
- `couchbasereceiver`: Fully removed unimplemented Couchbase receiver (#10482)
- `hostmetricsreciever`: Fix Load Scraper to normalize 1m, 5m, and 15m averages independently (#8267)

### 🚀 New components 🚀

- `flinkmetricsreceiver`: Add implementation of Flink Metric Receiver (#10121)
- `windowseventlogreceiver` Added implementation of Windows Event Log Receiver (#9228)
- `vcenterreceiver`: Add metrics receiver for new vcenterreceiver component (#9224)
- `googlecloudpubsubreceiver` Activate the Google Cloud Pubsub receiver. (#10580)
- `googlecloudpubsubexporter` Activate the Google Cloud Pubsub exporter. (#10580)

### 💡 Enhancements 💡

- `awsemfexporter`: Add min and max support for histograms (#10577)
- `tailsamplingprocessor`: Add support for string invert matching to `and` policy (#9553)
- `mezemoexporter`: Add user agent string to outgoing HTTP requests (#10470)
- `prometheusreceiver`: Improve performance of metrics builder (#10546)
- `transformprocessor`: Add functions for conversion of scalar metric types (`gauge_to_sum` and `sum_to_gauge`) (#10255)
- `dynatraceexporter`: Use min and max when provided in a data point for histograms (#10815)
- `dynatraceexporter`: Truncate unmarshalable responses to avoid long log lines (#10568)
- `scrapertest`: Add `IgnoreResourceAttributeValue` option to metric comparison (#10828)

### 🧰 Bug fixes 🧰

- `transformprocessor`: Fix issue where incorrect error was returned if a bad path was passed to a function (#10141)
- `tanzuobservabilityexporter`: Improve how negative values in exponential histograms are handled. (#10135)
- `dynatraceexporter`: Ensure min is always less than or equal to mean and max is always greater or equal to mean for histogram estimation. (#10257)
- `resourcedetectionprocessor`: GCP resource detector now properly detects zone/region on GKE (#10347)
- `resourcedetectionprocessor`: GCP resource detector no longer fails to detect resource when using workload identity (#10486)
- `tailsamplingprocessor`: Fix composite sampler with inverse policy
- `awsprometheusremotewriteexporter`: Fix signing of empty request bodies. (#10578)
- `sigv4authextension`: Fix signing of empty request bodies. (#10578)
- `prometheusexporter`: Converting monotonic Delta to Cumulative sums (#9919)
- `statsdreceiver`: Update the lastIntervalTime for Counter metrics (#9919)
- `resourcedetectionprocessor`: GCP resource detector now correctly detects region on Google App Engine standard (#10814)
- `apachereceiver`: Update units to follow semconv (#10587)

## v0.52.0

### 🛑 Breaking changes 🛑

- `jmxreceiver`: Hash the jars provided to JMX Receiver and only allow if they match an approved list (#9687)
- `jmxreceiver`: Remove properties & groovyscript parameters from JMX Receiver. Add ResourceAttributes & LogLevel parameter to supply some of the removed functionality with reduced attack surface (#9685)

### 🚀 New components 🚀

- `bigipreceiver`: Add implementation of F5 Big-IP Metric Receiver (#9680)
- `expvarreceiver`: Initial work for a receiver designed to scrape `memstats` from Golang applications. (#9747)
- `mezmoexporter`: Add implementation of Mezmo Log exporter (#9743)
- `nsxtreceiver`: Added implementation of NSX-T Metric Receiver (#9568)
- `expvarreceiver`: Add implementation of new receiver. (#10183)
- `telemetrygen`: Started implementing an upgraded version of `tracegen` generating traces and metrics (#9597)

### 💡 Enhancements 💡

- `transformprocessor`: Add transformation of metrics (#10100)
- `transformprocessor`: Include transform processor in components (#10134)
- `kubeletstatsreceiver`: Update receiver to use new Metrics Builder. All emitted metrics remain the same. (#9744)
- `transformprocessor`: Add new `replace_match` and `replace_all_matches` functions (#10132)
- `resourcedetectionprocessor`: Add "cname" and "lookup" hostname sources
- `jmxreceiver`: Communicate with JMX metrics gatherer subprocess via properties file (#9685)

### 🧰 Bug fixes 🧰

- `datadogexporter`: add error checks for datadog exporter (#9964)
- `datadogexporter`: Fix host aliases not being properly sent to the Datadog backend (#9748)
- `groupbyattrsprocessor`: copied aggregationtemporality when grouping metrics. (#9088)
- `jaeger`: Update OTLP-Jaeger translation of span events according to the OTel Spec: use `event` log field instead
  of `message` to represent OTel Span Event Name (#10273)
- `mongodbreceiver`: Fix issue where receiver startup could hang (#10111)
- `transformprocessor`: Fix issue where metric.aggregation_temporality and metric.is_monotic were not actually gettable or settable (#10197)
- `signalfxexporter`: Emit prometheus compatible histogram/summary to signalfx #10299
  - This behavior can be reverted using the `exporter.signalfxexporter.PrometheusCompatible` featuregate.
- `podmanreceiver`: Container Stats Error structure (#9397)
- `pkg/stanza`: pipeline.Operators() will return a consistently ordered list of operators whenever possible (#9761)
- `tanzuobservabilityexporter`: add  error checks for tanzuobservability exporter (#10188)

## v0.51.0

### 🛑 Breaking changes 🛑

- `datadogexporter`: Replace HistogramMode defined as string with enum. (#9589)
- `pkg/translator/signalfx`: Change signalfx translator to expose To/From translator structs. (#9740)
- `transformprocessor`: Add parameter validation to `truncate_all` and `limit` functions.  The `limit` parameter can no longer be negative. (#9783)
- `newrelicexporter` deleted. Use New Relic [native OTLP ingest](https://docs.newrelic.com/docs/more-integrations/open-source-telemetry-integrations/opentelemetry/opentelemetry-setup/) instead. (#9894)
- `k8sclusterreceiver`: Removing `ClusterName` as per https://github.com/kubernetes/apimachinery/commit/430b920312ca0fa10eca95967764ff08f34083a3. (#9885)

### 🚩 Deprecations 🚩

- `exporter/azuremonitor`: Deprecate use of LogRecord.Name as the log envelope category name. There is no replacement. (#9258)
- `processor/k8sattributes`: Deprecate use of k8s.cluster.name metadata parameter (obsolete) (#9968)

### 🚀 New components 🚀

- `schemaprocessor`: Starting the initial work to allow from translating from semantic convention to another (#8371)
- `saphanareceiver`: Added implementation of SAP HANA Metric Receiver (#8827)
- `logstransformprocessor`: Add implementation of Logs Transform Processor (#9335)

### 💡 Enhancements 💡

- `cmd/mdatagen`: Replace enum attributes values with typed constants (#9683)
- `elasticsearchreceiver`: Update metrics scope name from `otelcol/elasticsearch`
  to `otelcol/elasticsearchreceiver` (#9757)
- `k8sclusterreceiver`: Validate that k8s API supports a resource before setting up a watcher for it (#9523)
- `internal/stanza`: Add support for `remove` operator (#9524)
- `k8sattributesprocessor`: Support regex capture groups in tag_name (#9525)
- `mongoreceiver`: Update metrics scope name from `otelcol/mongodb` to `otelcol/mongodbreceiver` (#9759)
- `transformprocessor`: Add new `truncation` function to allow truncating string values in maps such as `attributes` or `resource.attributes` (#9546)
- `datadogexporter`: Add `api.fail_on_invalid_key` to fail fast if api key is invalid (#9426)
- `transformprocessor`: Add support for functions to validate parameters (#9563)
- `googlecloudexporter`: Add GCP cloud logging exporter (#9679)
- `transformprocessor`: Add new `limit` function to allow limiting the number of items in a map, such as the number of attributes in `attributes` or `resource.attributes` (#9552)
- `processor/attributes`: Support attributes set by server authenticator (#9420)
- `datadogexporter`: Experimental support for Exponential Histograms with delta aggregation temporality (#8350)
- `prometheusreceiver`: Support OpenMetrics Info and Stateset metrics (#9378)

### 🧰 Bug fixes 🧰

- `k8sclusterreceiver`: Fix the receiver to work with 1.19 and 1.20 k8s API versions (#9523)
- `azuremonitorexporter`: Fix log exporter bug related to incorrectly mapping SpanId (#9579)
- `mysqlreceiver`: Fix attribute values mismatch with its definition (#9688)
- `opencensusreceiver`: Do not report fatal error if err is server closed (#9559).
- `sqlserverreceiver`: Fix the receiver to have integer types on metrics where applicable (#9601)
- `prometheusreceiver`: Fix the memory issue introduced in the 0.49.0 release (#9718)
- `couchdbreceiver`: Fix issue where the receiver would not respect custom metric settings (#9598)
- `nginxreceiver`: Include nginxreceiver in components (#9572)
- `pkg/translator/prometheusremotewrite`: Fix data race when used with other exporters (#9736)
- `examples/demo`: fix baggage not work in trace demo app. (#9418)
- `prometheusreceiver`: Handle the condition where `up` metric value is NaN (#9253)
- `tanzuobservabilityexporter`: Make metrics stanza in config be optional (#9098)
- `filelogreceiver`: Update Kubernetes examples to fix native OTel logs collection issue where 0 length logs cause errors (#9754)
- `logstransformprocessor`: Resolve node ordering to fix intermittent failures (#9761)
- `awsinsightreceiver`: Migrate from `ConfigMapsResourceLock` to `ConfigMapsLeasesResourceLock` as per https://github.com/kubernetes/client-go/commit/276ea3ed979947d7cdd4b3d708862245ddcd8883 (#9885)
- `filelog`, `journald`, `syslog`, `tcplog`, `udplog`: Add support for []string type for converting log record entries (#9887)

## v0.50.0

### 🛑 Breaking changes 🛑

- `stackdriverexporter`: Remove the stackdriver exporter in favor of the identical googlecloud exporter (#9274)
- `filelog`, `journald`, `syslog`, `tcplog`, `udplog`: Remove `preserve_to` field from sub-parsers (#9331)
- `kafkametricsreceiver`: instrumentation name updated from `otelcol/kafkametrics` to `otelcol/kafkametricsreceiver` (#9406)
- `kubeletstatsreceiver`: instrumentation name updated from `kubeletstats` to `otelcol/kubeletstatsreceiver` (#9400)
- `datadogexporter`: Remove `GetHostTags` method from `TagsConfig` struct (#9423)
- `googlecloudexporter`: Graduate the `exporter.googlecloud.OTLPDirect` feature-gate to Beta.  This includes changes to the configuration structure, and many changes to default behavior. (#9471)

### 🚩 Deprecations 🚩

- `cumulativetodeltaprocessor`: Deprecated `metrics` configuration option in favor of `include` and `exclude` (#8952)
- `datadogexporter`: Deprecate `metrics::report_quantiles` in favor of `metrics::summaries::mode` (#8846)
- `datadogexporter`: Deprecate `traces.sample_rate` setting. It was never used anywhere. (#9771)

### 🚀 New components 🚀

- `iisreceiver`: Add implementation of IIS Metric Receiver (#8832)
- `sqlserverreceiver`: Add implementation of SQL Server Metric Receiver (#8398)
- `activedirectorydsreceiver`: Add implementation of Active Directory Domain Services metric receiver (#9359)
- `sqlreceiver`: Add readme, factory, and config to initial implementation of SQL receiver (#9408)

### 💡 Enhancements 💡

- `pkg/translator/prometheusremotewrite`: Allow to disable sanitize metric labels (#8270)
- `basicauthextension`: Implement `configauth.ClientAuthenticator` so that the extension can also be used as HTTP client basic authenticator.(#8847)
- `azuremonitorexporter`, `lokiexporter`, `observiqexporter`: Update timestamp processing logic (#9130)
- `cumulativetodeltaprocessor`: add new include/exclude configuration options with regex support (#8952)
- `datadogexporter`: Update deprecation messages to reflect new deprecation plan (#9422)
- `cmd/mdatagen`: Update generated functions to have simple parse function to handle string parsing consistently and limit code duplication across receivers (#7574)
- `attributesprocessor`: Support filter by severity (#9132)
- `transformprocessor`: Add transformation of logs (#9368)
- `datadogexporter`: Add `metrics::summaries::mode` to specify export mode for summaries (#8846)
- `prometheusreceiver`: Add resource attributes for kubernetes resource discovery labels (#9416)

### 🧰 Bug fixes 🧰

- `fluentforwardreceiver`: Release port on shutdown (#9111)
- `prometheusexporter`: Prometheus fails to generate logs when prometheus exporter produced a check exception occurs. (#8949)
- `resourcedetectionprocessor`: Wire docker detector (#9372)
- `kafkametricsreceiver`: The kafkametricsreceiver was changed to connect to kafka during scrape, rather than startup. If kafka is unavailable the receiver will attempt to connect during subsequent scrapes until succcessful (#8817).
- `datadogexporter`: Update Kubernetes example manifest to new executable name. (#9425).
- `riakreceiver`: Fix issue where user configured metric settings were ignored. (#9561)
- `sqlserverreceiver`: Update `sqlserver.transaction_log.growth.count` and `sqlserver.transaction_log.shrink.count` to be monotonic sums. (#9522)

## v0.49.0

### ⚠️ Warning  ⚠️

This release contains an issue in
[Prometheus receiver](https://github.com/open-telemetry/opentelemetry-collector-contrib/tree/main/receiver/prometheusreceiver)
causing 30% memory consumption increase when there is a lot of target churn. The issue is currently being
investigated and will be fixed in one of the new releases. More details:
https://github.com/open-telemetry/opentelemetry-collector-contrib/issues/9278.

### 🛑 Breaking changes 🛑

- `filelogreceiver`, `journaldreceiver`, `syslogreceiver`, `tcplogreceiver`, `udplogreceiver`:
  - Updated data model to align with stable logs data model, which includes various breaking changes. (#9139, #8835)
    - A detailed [Upgrade Guide](https://github.com/open-telemetry/opentelemetry-log-collection/releases/tag/v0.28.0) is available in the log-collection v0.29.0 release notes.
- `datadogexporter`: Remove `OnlyMetadata` method from `Config` struct (#8980)
- `datadogexporter`: Remove `GetCensoredKey` method from `APIConfig` struct (#8980)
- `mongodbatlasreceiver`: Updated to uses newer metric builder which changed some metric and resource attributes (#9093)
- `dynatraceexporter`: Make `serialization` package `/internal` (#9097)
- `attributesprocessor`: Remove log names from filters (#9131)
- `k8sclusterreceiver`: The `receiver.k8sclusterreceiver.reportCpuMetricsAsDouble` feature gate is now enabled by default (#9367)
  - Users may have to update monitoring for a few Kubernetes cpu metrics, for
    more details see [feature-gate-configurations](https://github.com/open-telemetry/opentelemetry-collector-contrib/tree/main/receiver/k8sclusterreceiver#feature-gate-configurations).

### 🚩 Deprecations 🚩

- `datadogexporter`: Deprecate `service` setting in favor of `service.name` semantic convention (#8784)
- `datadogexporter`: Deprecate `version` setting in favor of `service.version` semantic convention (#8784)
- `datadogexporter`: Deprecate `env` setting in favor of `deployment.environment` semantic convention (#9017)
- `datadogexporter`: Deprecate `GetHostTags` method from `TagsConfig` struct (#8975)
- `datadogexporter`: Deprecate `tags` setting in favor of `host_metadata::tags` (#9100)
- `datadogexporter`: Deprecate `send_metadata` setting in favor of `host_metadata::enabled` (#9100)
- `datadogexporter`: Deprecate `use_resource_metadata` setting in favor of `host_metadata::hostname_source` (#9100)
- `prometheusexecreceiver`: Deprecate prom_exec receiver (#9058)
- `fluentbitextension`: Deprecate Fluentbit extension (#9062)

### 🚀 New components 🚀

- `riakreceiver`: Riak Metric Receiver (#8548)

### 💡 Enhancements 💡
- `splunkhecexporter`: Add support for batching traces (#8995)
- `hostmetricsreceiver`: Migrate Processes scraper to the Metrics builder (#8855)
- `tanzuobservabilityexporter`: Use resourcetotelemetry helper (#8338)
- Add `make crosslink` target to ensure replace statements are included in `go.mod` for all transitive dependencies within repository (#8822)
- `filestorageextension`: Change bbolt DB settings for better performance (#9004)
- `jaegerremotesamplingextension`: Add local and remote sampling stores (#8818)
- `attributesprocessor`: Add support to filter on log body (#8996)
- `prometheusremotewriteexporter`: Translate resource attributes to the target info metric (#8493)
- `prometheusexporter`: Add `job` and `instance` labels to metrics so they can be scraped with `honor_labels: true` (#9115)
- `podmanreceiver`: Add API timeout configuration option (#9014)
- `cmd/mdatagen`: Add `sem_conv_version` field to metadata.yaml that is used to set metrics SchemaURL (#9010)
- `splunkheceporter`: Add an option to disable log or profiling data (#9065)
- `windowsperfcountersreceiver`: Move code into separate package for use in other windowsperfcounter receivers (#9108)
- `datadogexporter`: Add `host_metadata` configuration section to configure host metadata export (#9100)
- `cmd/mdatagen`: Update documentation generated for attributes to list enumerated values and show the "value" that will be visible on metrics when it is different from the attribute key in metadata.yaml (#8983)
- `routingprocessor`: add option to drop resource attribute used for routing (#8990)

### 🧰 Bug fixes 🧰

- `filestorageextension`: use correct bbolt options for compaction (#9134)
- `hostmetricsreceiver`: Use cpu times for time delta in cpu.utilization calculation (#8857)
- `dynatraceexporter`: Remove overly verbose stacktrace from certain logs (#8989)
- `googlecloudexporter`: fix the `exporter.googlecloud.OTLPDirect` fature-gate, which was not applied when the flag was provided (#9116)
- `signalfxexporter`: Fix bug to enable timeouts for correlating traces and metrics (#9101)
- `windowsperfcountersreceiver`: fix exported values being integers instead of doubles (#9138)
- `prometheusreceiver`: Fix issues with relabelling the `job` and `instance` labels. (#8780)
- `dynatraceexporter`: Continue processing data points after a serialization error. (#9330)

## v0.48.0

### 💡 Enhancements 💡

- `k8seventsreceiver`: Add Api_version and resource_version (#8539)
- `datadogexporter`: Add `metrics::sums::cumulative_monotonic_mode` to specify export mode for cumulative monotonic sums (#8490)
- `dynatraceexporter`: add multi-instance deployment note to README.md (#8848)
- `resourcedetectionprocessor`: Add attribute allowlist (#8547)
- `datadogexporter`:  Metrics payload data and Sketches payload data will be logged if collector is started in debug mode (#8929)
- `cmd/mdatagen`: Add resource attributes definition to metadata.yaml and move `pdata.Metrics` creation to the
  generated code (#8555)

### 🛑 Breaking changes 🛑

- `windowsperfcountersreceiver`: Added metrics configuration (#8376)
- `lokiexporter`: Remove deprecated LogRecord.name field (#8951)
- `splunkhecexporter`: Remove deprecated LogRecord.name field (#8951)

### 🚩 Deprecations 🚩

- `datadogexporter`: Deprecate `OnlyMetadata` method from `Config` struct (#8359)
- `datadogexporter`: Deprecate `GetCensoredKey` method from `APIConfig` struct (#8830)
- `datadogexporter`: Deprecate `metrics::send_monotonic_counter` in favor of `metrics::sums::cumulative_monotonic_mode` (#8490)

### 🚀 New components 🚀

- `sigv4authextension`: Enable component (#8518)

## v0.47.0

### 💡 Enhancements 💡

- `googlecloudexporter`: Add Validate method in config (#8559)
- `attributesprocessor`: Add convert action (#7930)
- `attributesprocessor`: Add metric support (#8111)
- `prometheusremotewriteexporter`: Write-Ahead Log support enabled (#7304)
- `hostreceiver/filesystemscraper`: Add filesystem utilization (#8027)
- `hostreceiver/pagingscraper`: Add paging.utilization (#6221)
- `googlecloudexporter`: [Alpha] Translate metrics directly from OTLP to gcm using the `exporter.googlecloud.OTLPDirect` feature-gate (#7177)
- `simpleprometheusreceiver`: Add support for static labels (#7908)
- `spanmetricsprocessor`: Dropping the condition to replace _ with key_ as __ label is reserved and _ is not (#8057)
- `podmanreceiver`: Add container.runtime attribute to container metrics (#8262)
- `dockerstatsreceiver`: Add container.runtime attribute to container metrics (#8261)
- `tanzuobservabilityexporter`: instrumentation Library and Dropped Counts to Span Tags (#8120)
- `clickhouseexporter`: Implement consume log logic. (#9705)
- `influxdbexporter`: Add support for cumulative, non-monotonic metrics. (#8348)
- `oauth2clientauthextension`: Add support for EndpointParams (#7307)
- Add `NewMetricData` function to `MetricsBuilder` to consistently set instrumentation library name (#8255)
- `googlecloudpubsubreceiver` Added implementation of Google Cloud Pubsub receiver. (#8391)
- `googlecloudpubsubexporter` Added implementation of Google Cloud Pubsub exporter. (#8391)
- `coralogixexporter` Allow exporter timeout to be configured (#7957)
- `prometheusremotewriteexporter` support adding trace id and span id attached to exemplars (#8380)
- `influxdbexporter`: accept histogram metric missing infinity bucket. (#8462)
- `skywalkingreceiver`: Added implementation of Skywalking receiver. (#8549)
- `prometheusreceiver`: Fix staleness bug for histograms and summaries (#8561)

### 🛑 Breaking changes 🛑

- `mongodbatlasreceiver`: rename mislabeled attribute `memory_state` to correct `disk_status` on partition disk metrics (#7747)
- `mongodbatlasreceiver`: Correctly set initial lookback for querying mongodb atlas api (#8246)
- `nginxreceiver`: instrumentation name updated from `otelcol/nginx` to `otelcol/nginxreceiver` (#8255)
- `postgresqlreceiver`: instrumentation name updated from `otelcol/postgresql` to `otelcol/postgresqlreceiver` (#8255)
- `redisreceiver`: instrumentation name updated from `otelcol/redis` to `otelcol/redisreceiver` (#8255)
- `apachereceiver`: instrumentation name updated from `otelcol/apache` to `otelcol/apachereceiver` ()
- `couchdbreceiver`: instrumentation name updated from `otelcol/couchdb` to `otelcol/couchdbreceiver` (#8366)
- `prometheusreceiver` Change resource attributes on metrics: `instance` -> `service.instance.id`, `host.name` -> `net.host.name`,  `port` -> `net.host.port`, `scheme` -> `http.scheme`, `job` removed (#8266)
- `prometheusremotewriteexporter` Use `service.*` resource attributes instead of `job` and `instance` resource attributes when adding job and instance labels to metrics (#8266)
- `mysqlreceiver`: instrumentation name updated from `otel/mysql` to `otelcol/mysqlreceiver` (#8387)
- `zookeeperreceiver`: instrumentation name updated from `otelcol/zookeeper` to `otelcol/zookeeperreceiver` (#8389)
- `coralogixexporter`: Create dynamic subsystem name (#7957)
  - Deprecate configuration changed. Dynamic subsystem name from traces service name property.
- `rabbitmqreceiver`: instrumentation name updated from `otelcol/rabbitmq` to `otelcol/rabbitmqreceiver` (#8400)

### 🧰 Bug fixes 🧰

- `zipkinexporter`: Set "error" tag value when status is set to error (#8187)
- `prometheusremotewriteexporter`: Correctly handle metric labels which collide after sanitization (#8378)
- `prometheusremotewriteexporter`: Drop labels when exemplar attributes exceed the max number of characters (#8379)
- `k8sclusterreceiver`: Add support to enable k8s node and container cpu metrics to be reported as double values (#8245)
  - Use "--feature-gates=receiver.k8sclusterreceiver.reportCpuMetricsAsDouble" to enable reporting node and container
    cpu metrics as a double values.
- `tanzuobservabilityexporter`: Fix a typo in Instrumentation Library name and version tags (#8384)
- `logreceivers`: Fix an issue where receiver would sometimes fail to build using Go 1.18 (#8521)
- `awsxrayreceiver`: Add defaults for optional stack frame parameters (#8790)

### 🚩 Deprecations 🚩

- `datadogexporter`: Deprecate automatic environment variable detection (#8397)

### 🚀 New components 🚀
- `sigv4authextension`: New Component: Sigv4 Authenticator Extension (#8263)

## v0.46.0

### 💡 Enhancements 💡

- `internal/stanza`: Export metrics from Stanza receivers (#8025)
- `hostreceiver/pagingscraper`: Migrate the scraper to the mdatagen metrics builder (#7139)
- Do not drop zero trace/span id spans in the jaeger conversion (#7946)
- Upgrade to use semantic conventions 1.6.1 (#7926)
- `dynatraceexporter`: Validate QueueSettings and perform config validation in Validate() instead (#8020)
- `sapmexporter`: Add validation for `sending_queue` setting (#8023)
- `signalfxexporter`: Add validation for `sending_queue` setting (#8026)
- `internal/stanza`: Add support for arbitrary attribute types (#8081)
- `resourcedetectionprocessor`: Add confighttp.HTTPClientSettings To Resource Detection Config Fixes (#7397)
- `hostmetricsreceiver`: Add cpu.utilization metrics to cpu scrapper (#7130)
- `honeycombexporter`: Add validation for `sending_queue` setting (#8113)
- `routingprocessor`: Expand error handling on failure to build exporters (#8125)
- `skywalkingreceiver`: Add new skywalking receiver component folder and structure (#8107)
- `groupbyattrsprocesor`: Allow empty keys, which allows to use the processor for compaction (#7793)
- `datadogexporter`: Add rbac to example k8s manifest file (#8186)
- `splunkhecexporter`: Add validation for `sending_queue` setting (#8256)

### 🛑 Breaking changes 🛑

- Remove deprecated functions from jaeger translator (#8032)
- `internal/stanza`: Remove `write_to` setting from input operators (#8081)
- `mongodbatlasreceiver`: rename `mongodb.atlas.*` attributes to `mongodb_atlas.*` adhering to naming guidelines. Adding 3 new attributes (#7960)

### 🧰 Bug fixes 🧰

- `prometheusreceiver`: Fix segfault that can occur after receiving stale metrics (#8056)
- `filelogreceiver`: Fix issue where logs could occasionally be duplicated (#8123)
- `prometheusremotewriteexporter`: Fix empty non-string resource attributes (#8116)

### 🚀 New components 🚀

## v0.45.1

### 💡 Enhancements 💡

- `sumologicexporter`: Move validation to Config (#7936)
- `elasticsearchexporter`: Fix crash with batch processor (#7953).
- `splunkhecexporter`: Batch metrics payloads (#7760)
- `tanzuobservabilityexporter`: Add internal SDK metric tag (#7826)
- `hostreceiver/processscraper`: Migrate the scraper to the mdatagen metrics builder (#7287)

### 🧰 Bug fixes 🧰

- `awsprometheusremotewriteexporter`: fix dependencies issue (#7963)

### 🚀 New components 🚀

- `awsfirehose` receiver: Add AWS Kinesis Data Firehose Receiver (#7918)

## v0.45.0

### 💡 Enhancements 💡

- `hostreceiver/filesystemscraper`: Migrate the scraper to the mdatagen metrics builder (#7772)
- `hostreceiver/memoryscraper`: Migrate the scraper to the mdatagen metrics builder (#7312)
- `lokiexporter`: Use record attributes as log labels (#7569)
- `routingprocessor`: Do not err on failure to build exporters (#7423)
- `apachereceiver`: Update to mdatagen v2 (#7573)
- `datadogexporter`: Don't send host metadata if hostname is empty (#7426)
- `datadogexporter`: Add insecure_skip_verify flag to configuration (#7422)
- `coralogixexporter`: Update readme (#7785)
- `awscloudwatchlogsexporter`: Remove name from aws cloudwatch logs exporter (#7554)
- `tanzuobservabilityexporter`: Update OTel Collector's Exporter to match WF Proxy Handling of source (#7929)
- `hostreceiver/memoryscraper`: Add memory.utilization (#6221)
- `awskinesisexporter`: Add Queue Config Validation AWS Kinesis Exporter (#7835)
- `elasticsearchexporter`: Remove usage of deprecated LogRecord.Name field (#7829).
- `loadbalancingexporter`: Allow non-exist hostname on startup (#7935)
- `datadogexporter`: Use exact sum, count and average on Datadog distributions (#7830)
- `storage/filestorage`: add optional compaction to filestorage (#7768)
- `tanzuobservabilityexporter`: Add attributes from the Resource to the resulting WF metric tags & set `source` value in WF metric (#8101)

### 🛑 Breaking changes 🛑

- Use go mod compat, drops support for reproducibility with go 1.16 (#7915)
- `apachereceiver`: Update instrumentation library name from `otel/apache` to `otelcol/apache` (#7754)
- `pkg/translator/prometheusremotewrite`: Cleanup prw translator public functions (#7776)
- `prometheusreceiver`: The OpenCensus-based metric conversion pipeline has
  been removed.
  - The `receiver.prometheus.OTLPDirect` feature gate has been removed as
    the direct pipeline is the only remaining pipeline.
- `translator/jaeger`: Cleanup jaeger translator function names (#7775)
  - Deprecate old funcs with Internal word.
- `mysqlreceiver`: Update data model and names for several metrics (#7924)
  - Change all metrics to Int values
  - Remove `mysql.buffer_pool_pages`. Replace with:
    - `mysql.buffer_pool.pages`
    - `mysql.buffer_pool.data_pages`
    - `mysql.buffer_pool.page_flushes`
  - Remove `mysql.buffer_pool_size`. Replace with:
    - `mysql.buffer_pool.limit`
    - `mysql.buffer_pool.usage`
  - Rename `mysql.buffer_pool_operations` to `mysql.buffer_pool.operations`

### 🚩 Deprecations 🚩

- Deprecated log_names setting from filter processor. (#7552)

### 🧰 Bug fixes 🧰

 - `tailsamplingprocessor`: "And" policy only works as a sub policy under a composite policy (#7590)
 - `prometheusreceiver`: Correctly map description and units when converting
  Prometheus metadata directly to pdata. (#7748)
 - `sumologicexporter`: fix exporter panics on malformed histogram (#7548)
- `awsecscontainermetrics`: CPU Reserved is now 1024/vCPU for ECS Container Insights (#6734)

### 🚀 New components 🚀

- `clickhouse` exporter: Add ClickHouse Exporter (#6907)
- `pkg/translator/signalfx`: Extract signalfx to metrics conversion in a separate package (#7778)
  - Extract FromMetrics to SignalFx translator package (#7823)

## v0.44.0

### 💡 Enhancements 💡

- `kafkaexporter`: Add compression and flush max messages options.
- `dynatraceexporter`: Write error logs using plugin logger (#7360)
- `dynatraceexporter`: Fix docs for TLS settings (#7568)
- `tanzuobservabilityexporter`: Turn on metrics exporter (#7281)
- `attributesprocessor` `resourceprocessor`: Add `from_context` value source
- `resourcedetectionprocessor`: check cluster config to verify resource is on aws for eks resources (#7186)
- `awscloudwatchlogsexporter`: enable awscloudwatchlogsexporter which accepts and exports log data (#7297)
- `translator/prometheusremotewrite`: add a new module to help translate data from OTLP to Prometheus Remote Write (#7240)
- `azuremonitorexporter`: In addition to traces, export logs to Azure Application Insights (#7403)
- `jmxreceiver`: Added `additional_jars` configuration option to launch JMX Metric Gatherer JAR with extended `CLASSPATH` (#7378)
- `awscontainerinsightreceiver`: add full pod name when configured to AWS Container Insights Receiver (#7415)
<<<<<<< HEAD
- `filterprocessor`: Add ability to filter trace data (#5838)

## 🛑 Breaking changes 🛑

## 🚀 New components 🚀

## 🧰 Bug fixes 🧰
=======
- `hostreceiver/loadscraper`: Migrate the scraper to the mdatagen metrics builder (#7288)
- `awsecscontainermetricsreceiver`: Rename attributes to follow semantic conventions (#7425)
- `datadogexporter`: Always map conventional attributes to tags (#7185)
- `mysqlreceiver`: Add golden files for integration test (#7303)
- `nginxreceiver`: Standardize integration test (#7515)
- `mysqlreceiver`: Update to use mdatagen v2 (#7507)
- `postgresqlreceiver`: Add integration tests (#7501)
- `apachereceiver`: Add integration test (#7517)
- `mysqlreceiver`: Use scrapererror to report errors (#7513)
- `postgresreceiver`: Update to mdatagen v2 (#7503)
- `nginxreceiver`: Update to mdatagen v2 (#7549)
- `datadogexporter`: Fix traces exporter's initialization log (#7564)
- `tailsamplingprocessor`: Add And sampling policy (#6910)
- `coralogixexporter`: Add Coralogix Exporter (#7383)
- `prometheusexecreceiver`: Add default value for `scrape_timeout` option (#7587)

### 🛑 Breaking changes 🛑

- `resourcedetectionprocessor`: Update `os.type` attribute values according to semantic conventions (#7544)
- `awsprometheusremotewriteexporter`: Deprecation notice; may be removed after v0.49.0
  - Switch to using the `prometheusremotewriteexporter` + `sigv4authextension` instead

### 🧰 Bug fixes 🧰

- `resourcedetectionprocessor`: fix `meta` allow list excluding keys with nil values (#7424)
- `postgresqlreceiver`: Fix issue where empty metrics could be returned after failed connection (#7502)
- `resourcetotelemetry`: Ensure resource attributes are added to summary
  and exponential histogram data points. (#7523)

### 🚩 Deprecations 🚩

- Deprecated otel_to_hec_fields.name setting from splunkhec exporter. (#7560)
>>>>>>> 638ea456

## v0.43.0

### 💡 Enhancements 💡

- `coralogixexporter`: First implementation of Coralogix Exporter (#6816)
- `cloudfoundryreceiver`: Enable Cloud Foundry client (#7060)
- `elasticsearchexporter`: add elasticsearchexporter to the components exporter list (#6002)
- `elasticsearchreceiver`: Add metric metadata (#6892)
- `elasticsearchreceiver`: Use same metrics as JMX receiver for JVM metrics (#7160)
- `elasticsearchreceiver`: Implement scraping logic (#7174)
- `datadogexporter`: Add http.status_code tag to trace stats (#6889)
- `datadogexporter`: Add configuration option to use OTel span name into the Datatog resource name (#6611)
- `mongodbreceiver`: Add initial client code to the component (#7125)
- `tanzuobservabilityexporter`: Support delta histograms (#6897)
- `awscloudwatchlogsexporter`: Use cwlogs package to export logs (#7152)
- `mysqlreceiver`: Add the receiver to available components (#7078)
- `tanzuobservabilityexporter`: Documentation for the memory_limiter configuration (#7164)
- `dynatraceexporter`: Do not shut down exporter when metrics ingest module is temporarily unavailable (#7161)
- `mongodbreceiver`: Add metric metadata (#7163)
- `mongodbreceiver`: Add metric scraping (#7175)
- `postgresqlreceiver`: add the receiver to available components (#7079)
- `rabbitmqreceiver`: Add scraper logic (#7299)
- `tanzuobservability exporter`: Support summary metrics (#7121)
- `mongodbatlasreceiver`: Add retry and backoff to HTTP client (#6943)
- Use Jaeger gRPC instead of Thrift in the docker-compose example (#7243)
- `tanzuobservabilityexporter`: Support exponential histograms (#7127)
- `receiver_creator`: Log added and removed endpoint env structs (#7248)
- `prometheusreceiver`: Use the OTLP data conversion path by default. (#7282)
  - Use `--feature-gates=-receiver.prometheus.OTLPDirect` to re-enable the
    OpenCensus conversion path.
- `extension/observers`: Correctly set image and tag on container endpoints (#7279)
- `tanzuobservabilityexporter`: Document how to enable memory_limiter (#7286)
- `hostreceiver/networkscraper`: Migrate the scraper to the mdatagen metrics builder (#7048)
- `hostmetricsreceiver`: Add MuteProcessNameError config flag to mute specific error reading process executable (#7176)
- `scrapertest`: Improve comparison logic (#7305)
- `hostmetricsreceiver`: add `cpu_average` option for load scraper to report the average cpu load (#6999)
- `scrapertest`: Add comparison option to ignore specific attributes (#6519)
- `tracegen`: Add option to pass in custom headers to export calls via command line (#7308)
- `tracegen`: Provide official container images (#7179)
- `scrapertest`: Add comparison function for pdata.Metrics (#7400)
- `prometheusremotewriteexporter` : Dropping the condition to replace _ with key_ as __ label is reserved and _ is not (#7112)

### 🛑 Breaking changes 🛑

- `tanzuobservabilityexporter`: Remove status.code
- `tanzuobservabilityexporter`: Use semantic conventions for status.message (#7126)
- `k8sattributesprocessor`: Move `kube` and `observability` packages to `internal` folder (#7159)
- `k8sattributesprocessor`: Unexport processor `Option`s (#7311)
- `zookeeperreceiver`: Refactored metrics to have correct units, types, and combined some metrics via attributes. (#7280)
- `prometheusremotewriteexporter`: `PRWExporter` struct and `NewPRWExporter()`
  function are now unexported. (#TBD)
- `newrelicexporter` marked as deprecated (#7284)

### 🚀 New components 🚀

- `rabbitmqreceiver`: Establish codebase for RabbitMQ metrics receiver (#7239)
- Add `basicauth` extension (#7167)
- `k8seventsreceiver`: Implement core logic (#6885)

### 🧰 Bug fixes 🧰

- `k8sattributeprocessor`: Parse IP out of net.Addr to correctly tag k8s.pod.ip (#7077)
- `k8sattributeprocessor`: Process IP correctly for net.Addr instances that are not typed (#7133)
- `mdatagen`: Fix validation of `enabled` field in metadata.yaml (#7166)
- `elasticsearch`: Fix timestamp for each metric being startup time (#7255)
- `prometheusremotewriteexporter`: Fix index out of range panic caused by expiring metrics (#7149)
- `resourcedetection`: Log the error when checking for ec2metadata availability (#7296)

## v0.42.0

### 💡 Enhancements 💡

- `couchbasereceiver`: Add couchbase client (#7122)
- `couchdbreceiver`: Add couchdb scraper (#7131)
- `couchdbreceiver`: Add couchdb client (#6880)
- `elasticsearchreceiver`: Implement scraper client (#7019)
- `couchdbreceiver`: Add metadata metrics (#6878)
- `prometheusremotewriteexporter`: Handling Staleness flag from OTLP (#6679)
- `prometheusexporter`: Handling Staleness flag from OTLP (#6805)
- `prometheusreceiver`: Set OTLP no-data-present flag for stale scraped metrics. (#7043)
- `mysqlreceiver`: Add Integration test (#6916)
- `datadogexporter`: Add compatibility with ECS Fargate semantic conventions (#6670)
- `k8s_observer`: discover k8s.node endpoints (#6820)
- `redisreceiver`: Add missing description fields to keyspace metrics (#6940)
- `redisreceiver`: Set start timestamp uniformly for gauge and sum metrics (#6941)
- `kafkaexporter`: Allow controlling Kafka acknowledgment behaviour  (#6301)
- `lokiexporter`: Log the first part of the http body on failed pushes to loki (#6946)
- `resourcedetectionprocessor`: add the [consul](https://www.consul.io/) detector (#6382)
- `awsemfexporter`: refactor cw_client logic into separate `cwlogs` package (#7072)
- `prometheusexporter`: Dropping the condition to replace _ with key_ as __ label is reserved and _ is not (#7506)

### 🛑 Breaking changes 🛑

- `memcachedreceiver`: Update metric names (#6594)
- `memcachedreceiver`: Fix some metric units and value types (#6895)
- `sapm` receiver: Use Jaeger status values instead of OpenCensus (#6682)
- `jaeger` receiver/exporter: Parse/set Jaeger status with OTel spec values (#6682)
- `awsecscontainermetricsreceiver`: remove tag from `container.image.name` (#6436)
- `k8sclusterreceiver`: remove tag from `container.image.name` (#6436)

### 🚀 New components 🚀

- `ecs_task_observer`: Discover running containers in AWS ECS tasks (#6894)
- `mongodbreceiver`: Establish codebase for MongoDB metrics receiver (#6972)
- `couchbasereceiver`: Establish codebase for Couchbase metrics receiver (#7046)
- `dbstorage`: New experimental dbstorage extension (#7061)
- `redactionprocessor`: Remove sensitive data from traces (#6495)

### 🧰 Bug fixes 🧰

- `ecstaskobserver`: Fix "Incorrect conversion between integer types" security issue (#6939)
- Fix typo in "direction" metrics attribute description (#6949)
- `zookeeperreceiver`: Fix issue where receiver could panic during shutdown (#7020)
- `prometheusreceiver`: Fix metadata fetching when metrics differ by trimmable suffixes (#6932)
- Sanitize URLs being logged (#7021)
- `prometheusreceiver`: Fix start time tracking for long scrape intervals (#7053)
- `signalfxexporter`: Don't use syscall to avoid compilation errors on some platforms (#7062)
- `tailsamplingprocessor`: Add support for new policies as composite sub-policies (#6975)

### 💡 Enhancements 💡

- `lokiexporter`: add complete log record to body (#6619)
- `k8sclusterreceiver` add `container.image.tag` attribute (#6436)
- `spanmetricproccessor`: use an LRU cache for the cached Dimensions key-value pairs (#2179)
- `skywalkingexporter`: add skywalking metrics exporter (#6528)
- `deltatorateprocessor`: add int counter support (#6982)
- `filestorageextension`: document default values (#7022)
- `redisreceiver`: Migrate the scraper to the mdatagen metrics builder (#6938)

## v0.41.0

### 🛑 Breaking changes 🛑

- None

### 🚀 New components 🚀

- `asapauthextension` (#6627)
- `mongodbatlasreceiver` (#6367)

### 🧰 Bug fixes 🧰

- `filestorageextension`: fix panic when configured directory cannot be accessed (#6103)
- `hostmetricsreceiver`: fix set of attributes for system.cpu.time metric (#6422)
- `k8sobserver`: only record pod endpoints for running pods (#5878)
- `mongodbatlasreceiver`: fix attributes fields in metadata.yaml (#6440)
- `prometheusexecreceiver`: command line processing on Windows (#6145)
- `spanmetricsprocessor`: fix exemplars support (#6140)
-  Remap arm64 to aarch64 on rpm/deb packages (#6635)

### 💡 Enhancements 💡

- `datadogexporter`: do not use attribute localhost-like hostnames (#6477)
- `datadogexporter`: retry per network call (#6412)
- `datadogexporter`: take hostname into account for cache (#6223)
- `exporter/lokiexporter`: adding a feature for loki exporter to encode JSON for log entry (#5846)
- `googlecloudspannerreceiver`: added fallback to ADC for database connections. (#6629)
- `googlecloudspannerreceiver`: added parsing only distinct items for sample lock request label. (#6514)
- `googlecloudspannerreceiver`: added request tag label to metadata config for top query stats. (#6475)
- `googlecloudspannerreceiver`: added sample lock requests label to the top lock stats metrics. (#6466)
- `googlecloudspannerreceiver`: added transaction tag label to metadata config for top transaction stats. (#6433)
- `groupbyattrsprocessor`: added support for metrics signal (#6248)
- `hostmetricsreceiver`: ensure SchemaURL is set (#6482)
- `kubeletstatsreceiver`: add support for read-only kubelet endpoint (#6488)
- `mysqlreceiver`: enable native authentication (#6628)
- `mysqlreceiver`: remove requirement for password on MySQL (#6479)
- `receiver/prometheusreceiver`: do not add host.name to metrics from localhost/unspecified targets (#6476)
- `spanmetricsprocessor`: add setStatus operation (#5886)
- `splunkhecexporter`: remove duplication of host.name attribute (#6527)
- `tanzuobservabilityexporter`: add consumer for sum metrics. (#6385)
- Update log-collection library to v0.23.0 (#6593)

## v0.40.0

### 🛑 Breaking changes 🛑

- `tencentcloudlogserviceexporter`: change `Endpoint` to `Region` to simplify configuration (#6135)

### 🚀 New components 🚀

- Add `memcached` receiver (#5839)

### 🧰 Bug fixes 🧰

- Fix token passthrough for HEC (#5435)
- `datadogexporter`: Fix missing resource attributes default mapping when resource_attributes_as_tags: false (#6359)
- `tanzuobservabilityexporter`: Log and report missing metric values. (#5835)
- `mongodbatlasreceiver`: Fix metrics metadata (#6395)

### 💡 Enhancements 💡

- `awsprometheusremotewrite` exporter: Improve error message when failing to sign request
- `mongodbatlas`: add metrics (#5921)
- `healthcheckextension`: Add path option (#6111)
- Set unprivileged user to container image (#6380)
- `k8sclusterreceiver`: Add allocatable type of metrics (#6113)
- `observiqexporter`: Allow Dialer timeout to be configured (#5906)
- `routingprocessor`: remove broken debug log fields (#6373)
- `prometheusremotewriteexporter`: Add exemplars support (#5578)
- `fluentforwardreceiver`: Convert attributes with nil value to AttributeValueTypeEmpty (#6630)

## v0.39.0

### 🛑 Breaking changes 🛑

- `httpdreceiver` renamed to `apachereceiver` to match industry standards (#6207)
- `tencentcloudlogserviceexporter` change `Endpoint` to `Region` to simplify configuration (#6135)

### 🚀 New components 🚀

- Add `postgresqlreceiver` config and factory (#6153)
- Add TencentCloud LogService exporter `tencentcloudlogserviceexporter` (#5722)
- Restore `jaegerthrifthttpexporter` (#5666)
- Add `skywalkingexporter` (#5690, #6114)

### 🧰 Bug fixes 🧰

- `datadogexporter`: Improve cumulative metrics reset detection using `StartTimestamp` (#6120)
- `mysqlreceiver`: Address issues in shutdown function (#6239)
- `tailsamplingprocessor`: End go routines during shutdown (#5693)
- `googlecloudexporter`: Update google cloud exporter to correctly close the metric exporter (#5990)
- `statsdreceiver`: Fix the summary point calculation (#6155)
- `datadogexporter` Correct default value for `send_count_sum_metrics` (#6130)

### 💡 Enhancements 💡

- `datadogexporter`: Increase default timeout to 15 seconds (#6131)
- `googlecloudspannerreceiver`: Added metrics cardinality handling for Google Cloud Spanner receiver (#5981, #6148, #6229)
- `mysqlreceiver`: Mysql add support for different protocols (#6138)
- `bearertokenauthextension`: Added support of Bearer Auth for HTTP Exporters (#5962)
- `awsxrayexporter`: Fallback to rpc.method for segment operation when aws.operation missing (#6231)
- `healthcheckextension`: Add new health check feature for collector pipeline (#5643)
- `datadogexporter`: Always add current hostname (#5967)
- `k8sattributesprocessor`: Add code to fetch all annotations and labels by specifying key regex (#5780)
- `datadogexporter`: Do not rely on collector to resolve envvar when possible to resolve them (#6122)
- `datadogexporter`: Add container tags to attributes package (#6086)
- `datadogexporter`: Preserve original TraceID (#6158)
- `prometheusreceiver`: Enhance prometheus receiver logger to determine errors, test real e2e usage (#5870)
- `awsxrayexporter`: Added support for AWS AppRunner origin (#6141)

## v0.38.0

### 🛑 Breaking changes 🛑

- `datadogexporter` Make distributions the default histogram export option. (#5885)
- `redisreceiver` Update Redis receiver's metric names. (#5837)
- Remove `scraperhelper` from contrib, use the core version. (#5826)

### 🚀 New components 🚀

- `googlecloudspannerreceiver` Added implementation of Google Cloud Spanner receiver. (#5727)
- `awsxrayproxy` Wire up awsxrayproxy extension. (#5747)
- `awscontainerinsightreceiver` Enable AWS Container Insight receiver. (#5960)

### 🧰 Bug fixes 🧰

- `statsdreceiver`: fix start timestamp / temporality for counters. (#5714)
- Fix security issue related to github.com/tidwall/gjson. (#5936)
- `datadogexporter` Fix cumulative histogram handling in distributions mode (#5867)
- `datadogexporter` Skip nil sketches (#5925)

### 💡 Enhancements 💡

- Extend `kafkareceiver` configuration capabilities. (#5677)
- Convert `mongodbatlas` receiver to use scraperhelper. (#5827)
- Convert `dockerstats` receiver to use scraperhelper. (#5825)
- Convert `podman` receiver to use scraperhelper. (#5822)
- Convert `redisreceiver` to use scraperhelper. (#5796)
- Convert `kubeletstats` receiver to use scraperhelper. (#5821)
- `googlecloudspannerreceiver` Migrated Google Cloud Spanner receiver to scraper approach. (#5868)
- `datadogexporter` Use a `Consumer` interface for decoupling from zorkian's package. (#5315)
- `mdatagen` - Add support for extended metric descriptions (#5688)
- `signalfxexporter` Log datapoints option. (#5689)
- `cumulativetodeltaprocessor`: Update cumulative to delta. (#5772)
- Update configuration default values in log receivers docs. (#5840)
- `fluentforwardreceiver`: support more complex fluent-bit objects. (#5676)
- `datadogexporter` Remove spammy logging. (#5856)
- `datadogexporter` Remove obsolete report_buckets config. (#5858)
- Improve performance of metric expression matcher. (#5864)
- `tanzuobservabilityexporter` Introduce metricsConsumer and gaugeMetricConsumer. (#5426)
- `awsxrayexporter` rpc.system has priority to determine aws namespace. (#5833)
- `tailsamplingprocessor` Add support for composite sampling policy to the tailsampler. (#4958)
- `kafkaexporter` Add support for AWS_MSK_IAM SASL Auth (#5763)
- Refactor the client Authenticators  for the new "ClientAuthenticator" interfaces (#5905)
- `mongodbatlasreceiver` Add client wrapper for MongoDB Atlas support (#5386)
- `redisreceiver` Update Redis config options (#5861)
- `routingprocessor`: allow routing for all signals (#5869)
- `extension/observer/docker` add ListAndWatch to observer (#5851)

## v0.37.1

### 🧰 Bug fixes 🧰

- Fixes a problem with v0.37.0 which contained dependencies on v0.36.0 components. They should have been updated to v0.37.0.

## v0.37.0

### 🚀 New components 🚀

- [`journald` receiver](https://github.com/open-telemetry/opentelemetry-collector-contrib/tree/main/receiver/journaldreceiver) to parse Journald events from systemd journal using the [opentelemetry-log-collection](https://github.com/open-telemetry/opentelemetry-log-collection) library

### 🛑 Breaking changes 🛑

- Remove squash on configtls.TLSClientSetting for splunkhecexporter (#5541)
- Remove squash on configtls.TLSClientSetting for elastic components (#5539)
- Remove squash on configtls.TLSClientSetting for observiqexporter (#5540)
- Remove squash on configtls.TLSClientSetting for AWS components (#5454)
- Move `k8sprocessor` to `k8sattributesprocessor`.
- Rename `k8s_tagger` configuration `k8sattributes`.
- filelog receiver: use empty value for `SeverityText` field instead of `"Undefined"` (#5423)
- Rename `configparser.ConfigMap` to `config.Map`
- Rename `pdata.AggregationTemporality*` to `pdata.MetricAggregationTemporality*`
- Remove deprecated `batchpertrace` package/module (#5380)

### 💡 Enhancements 💡

- `k8sattributes` processor: add container metadata enrichment (#5467, #5572)
- `resourcedetection` processor: Add an option to force using hostname instead of FQDN (#5064)
- `dockerstats` receiver: Move docker client into new shared `internal/docker` (#4702)
- `spanmetrics` processor:
  - Add exemplars to metrics (#5263)
  - Support resource attributes in metrics dimensions (#4624)
- `filter` processor:
  - Add log filtering by `regexp` type filters (#5237)
  - Add record level log filtering (#5418)
- `dynatrace` exporter: Handle non-gauge data types (#5056)
- `datadog` exporter:
  - Add support for exporting histograms as sketches (#5082)
  - Scrub sensitive information from errors (#5575)
  - Add option to send instrumentation library metadata tags with metrics (#5431)
- `podman` receiver: Add `api_version`, `ssh_key`, and `ssh_passphrase` config options (#5430)
- `signalfx` exporter:
  - Add `max_connections` config option (#5432)
  - Add dimension name to log when value > 256 chars (#5258)
  - Discourage setting of endpoint path (#4851)
- `kubeletstats` receiver: Convert to pdata instead of using OpenCensus (#5458)
- `tailsampling` processor: Add `invert_match` config option to `string_attribute` policy (#4393)
- `awsemf` exporter: Add a feature flag in UserAgent for AWS backend to monitor the adoptions (#5178)
- `splunkhec` exporter: Handle explicitly NaN and Inf values (#5581)
- `hostmetrics` receiver:
  - Collect more process states in processes scraper (#4856)
  - Add device label to paging scraper (#4854)
- `awskinesis` exporter: Extend to allow for dynamic export types (#5440)

### 🧰 Bug fixes 🧰

- `datadog` exporter:
  - Fix tags on summary and bucket metrics (#5416)
  - Fix cache key generation for cumulative metrics (#5417)
- `resourcedetection` processor: Fix failure to start collector if at least one detector returns an error (#5242)
- `prometheus` exporter: Do not record obsreport calls (#5438)
- `prometheus` receiver: Metric type fixes to match Prometheus functionality (#4865)
- `sentry` exporter: Fix sentry tracing (#4320)
- `statsd` receiver: Set quantiles for metrics (#5647)

## v0.36.0

### 🛑 Breaking changes 🛑

- `filter` processor: The configs for `logs` filter processor have been changed to be consistent with the `metrics` filter processor. (#4895)
- `splunk_hec` receiver:
  - `source_key`, `sourcetype_key`, `host_key` and `index_key` have now moved under `hec_metadata_to_otel_attrs` (#4726)
  - `path` field on splunkhecreceiver configuration is removed: We removed the `path` attribute as any request going to the Splunk HEC receiver port should be accepted, and added the `raw_path` field to explicitly map the path accepting raw HEC data. (#4951)
- feat(dynatrace): tags is deprecated in favor of default_dimensions (#5055)

### 💡 Enhancements 💡

- `filter` processor: Add ability to `include` logs based on resource attributes in addition to excluding logs based on resource attributes for strict matching. (#4895)
- `kubelet` API: Add ability to create an empty CertPool when the system run environment is windows
- `JMX` receiver: Allow JMX receiver logging level to be configured (#4898)
- `datadog` exporter: Export histograms as in OpenMetrics Datadog check (#5065)
- `dockerstats` receiver: Set Schema URL (#5239)
- Rename memorylimiter -> memorylimiterprocessor (#5262)
- `awskinesis` exporter: Refactor AWS kinesis exporter to be synchronous  (#5248)

## v0.35.0

### 🛑 Breaking changes 🛑

- Rename configparser.Parser to configparser.ConfigMap (#5070)
- Rename TelemetryCreateSettings -> TelemetrySettings (#5169)

### 💡 Enhancements 💡

- chore: update influxdb exporter and receiver (#5058)
- chore(dynatrace): use payload limit from api constants (#5077)
- Add documentation for filelog's new force_flush_period parameter (#5066)
- Reuse the gzip reader with a sync.Pool (#5145)
- Add a trace observer when splunkhecreceiver is used for logs (#5063)
- Remove usage of deprecated pdata.AttributeValueMapToMap (#5174)
- Podman Stats Receiver: Receiver and Metrics implementation (#4577)

### 🧰 Bug fixes 🧰

- Use staleness markers generated by prometheus, rather than making our own (#5062)
- `datadogexporter` exporter: skip NaN and infinite values (#5053)

## v0.34.0

### 🚀 New components 🚀

- [`cumulativetodelta` processor](https://github.com/open-telemetry/opentelemetry-collector-contrib/tree/main/processor/cumulativetodeltaprocessor) to convert cumulative sum metrics to cumulative delta

- [`file` exporter](https://github.com/open-telemetry/opentelemetry-collector-contrib/tree/main/exporter/fileexporter) from core repository ([#3474](https://github.com/open-telemetry/opentelemetry-collector/issues/3474))
- [`jaeger` exporter](https://github.com/open-telemetry/opentelemetry-collector-contrib/tree/main/exporter/jaegerexporter) from core repository ([#3474](https://github.com/open-telemetry/opentelemetry-collector/issues/3474))
- [`kafka` exporter](https://github.com/open-telemetry/opentelemetry-collector-contrib/tree/main/exporter/kafkaexporter) from core repository ([#3474](https://github.com/open-telemetry/opentelemetry-collector/issues/3474))
- [`opencensus` exporter](https://github.com/open-telemetry/opentelemetry-collector-contrib/tree/main/exporter/opencensusexporter) from core repository ([#3474](https://github.com/open-telemetry/opentelemetry-collector/issues/3474))
- [`prometheus` exporter](https://github.com/open-telemetry/opentelemetry-collector-contrib/tree/main/exporter/prometheusexporter) from core repository ([#3474](https://github.com/open-telemetry/opentelemetry-collector/issues/3474))
- [`prometheusremotewrite` exporter](https://github.com/open-telemetry/opentelemetry-collector-contrib/tree/main/exporter/prometheusremotewriteexporter) from core repository ([#3474](https://github.com/open-telemetry/opentelemetry-collector/issues/3474))
- [`zipkin` exporter](https://github.com/open-telemetry/opentelemetry-collector-contrib/tree/main/exporter/zipkinexporter) from core repository ([#3474](https://github.com/open-telemetry/opentelemetry-collector/issues/3474))
- [`attribute` processor](https://github.com/open-telemetry/opentelemetry-collector-contrib/tree/main/processor/attributesprocessor) from core repository ([#3474](https://github.com/open-telemetry/opentelemetry-collector/issues/3474))
- [`filter` processor](https://github.com/open-telemetry/opentelemetry-collector-contrib/tree/main/processor/filterprocessor) from core repository ([#3474](https://github.com/open-telemetry/opentelemetry-collector/issues/3474))
- [`probabilisticsampler` processor](https://github.com/open-telemetry/opentelemetry-collector-contrib/tree/main/processor/probabilisticsamplerprocessor) from core repository ([#3474](https://github.com/open-telemetry/opentelemetry-collector/issues/3474))
- [`resource` processor](https://github.com/open-telemetry/opentelemetry-collector-contrib/tree/main/processor/resourceprocessor) from core repository ([#3474](https://github.com/open-telemetry/opentelemetry-collector/issues/3474))
- [`span` processor](https://github.com/open-telemetry/opentelemetry-collector-contrib/tree/main/processor/spanprocessor) from core repository ([#3474](https://github.com/open-telemetry/opentelemetry-collector/issues/3474))
- [`hostmetrics` receiver](https://github.com/open-telemetry/opentelemetry-collector-contrib/tree/main/receiver/hostmetricsreceiver) from core repository ([#3474](https://github.com/open-telemetry/opentelemetry-collector/issues/3474))
- [`jaeger` receiver](https://github.com/open-telemetry/opentelemetry-collector-contrib/tree/main/receiver/jaegerreceiver) from core repository ([#3474](https://github.com/open-telemetry/opentelemetry-collector/issues/3474))
- [`kafka` receiver](https://github.com/open-telemetry/opentelemetry-collector-contrib/tree/main/receiver/kafkareceiver) from core repository ([#3474](https://github.com/open-telemetry/opentelemetry-collector/issues/3474))
- [`opencensus` receiver](https://github.com/open-telemetry/opentelemetry-collector-contrib/tree/main/receiver/opencensusreceiver) from core repository ([#3474](https://github.com/open-telemetry/opentelemetry-collector/issues/3474))
- [`prometheus` receiver](https://github.com/open-telemetry/opentelemetry-collector-contrib/tree/main/receiver/prometheusreceiver) from core repository ([#3474](https://github.com/open-telemetry/opentelemetry-collector/issues/3474))
- [`zipkin` receiver](https://github.com/open-telemetry/opentelemetry-collector-contrib/tree/main/receiver/zipkinreceiver) from core repository ([#3474](https://github.com/open-telemetry/opentelemetry-collector/issues/3474))
- [`bearertokenauth` extension](https://github.com/open-telemetry/opentelemetry-collector-contrib/tree/main/extension/bearertokenauthextension) from core repository ([#3474](https://github.com/open-telemetry/opentelemetry-collector/issues/3474))
- [`healthcheck` extension](https://github.com/open-telemetry/opentelemetry-collector-contrib/tree/main/extension/healthcheckextension) from core repository ([#3474](https://github.com/open-telemetry/opentelemetry-collector/issues/3474))
- [`oidcauth` extension](https://github.com/open-telemetry/opentelemetry-collector-contrib/tree/main/extension/oidcauthextension) from core repository ([#3474](https://github.com/open-telemetry/opentelemetry-collector/issues/3474))
- [`pprof` extension](https://github.com/open-telemetry/opentelemetry-collector-contrib/tree/main/extension/pprofextension) from core repository ([#3474](https://github.com/open-telemetry/opentelemetry-collector/issues/3474))
- [`testbed`](https://github.com/open-telemetry/opentelemetry-collector-contrib/tree/main/testbed) from core repository ([#3474](https://github.com/open-telemetry/opentelemetry-collector/issues/3474))

### 💡 Enhancements 💡

- `tailsampling` processor: Add new policy `probabilistic` (#3876)

## v0.33.0

# 🎉 OpenTelemetry Collector Contrib v0.33.0 (Beta) 🎉

The OpenTelemetry Collector Contrib contains everything in the [opentelemetry-collector release](https://github.com/open-telemetry/opentelemetry-collector/releases/tag/v0.32.0) (be sure to check the release notes here as well!). Check out the [Getting Started Guide](https://opentelemetry.io/docs/collector/getting-started/) for deployment and configuration information.

### 🚀 New components 🚀

- [`cumulativetodelta` processor](https://github.com/open-telemetry/opentelemetry-collector-contrib/tree/main/processor/cumulativetodeltaprocessor) to convert cumulative sum metrics to cumulative delta

### 💡 Enhancements 💡

- Collector contrib has now full support for metrics proto v0.9.0.

## v0.32.0

# 🎉 OpenTelemetry Collector Contrib v0.32.0 (Beta) 🎉

This release is marked as "bad" since the metrics pipelines will produce bad data.

- See https://github.com/open-telemetry/opentelemetry-collector/issues/3824

The OpenTelemetry Collector Contrib contains everything in the [opentelemetry-collector release](https://github.com/open-telemetry/opentelemetry-collector/releases/tag/v0.32.0) (be sure to check the release notes here as well!). Check out the [Getting Started Guide](https://opentelemetry.io/docs/collector/getting-started/) for deployment and configuration information.

### 🛑 Breaking changes 🛑

- `splunk_hec` receiver/exporter: `com.splunk.source` field is mapped to `source` field in Splunk instead of `service.name` (#4596)
- `redis` receiver: Move interval runner package to `internal/interval` (#4600)
- `datadog` exporter: Export summary count and sum as monotonic counts (#4605)

### 💡 Enhancements 💡

- `logzio` exporter:
  - New implementation of an in-memory queue to store traces, data compression with gzip, and queue configuration options (#4395)
  - Make `Hclog2ZapLogger` struct and methods private for public go api review (#4431)
- `newrelic` exporter (#4392):
  - Marked unsupported metric as permanent error
  - Force the interval to be valid even if 0
- `awsxray` exporter: Add PHP stacktrace parsing support (#4454)
- `file_storage` extension: Implementation of batch storage API (#4145)
- `datadog` exporter:
  - Skip sum metrics with no aggregation temporality (#4597)
  - Export delta sums as counts (#4609)
- `elasticsearch` exporter: Add dedot support (#4579)
- `signalfx` exporter: Add process metric to translation rules (#4598)
- `splunk_hec` exporter: Add profiling logs support (#4464)
- `awsemf` exporter: Replace logGroup and logStream pattern with metric labels (#4466)

### 🧰 Bug fixes 🧰

- `awsxray` exporter: Fix the origin on ECS/EKS/EB on EC2 cases (#4391)
- `splunk_hec` exporter: Prevent re-sending logs that were successfully sent (#4467)
- `signalfx` exporter: Prefix temporary metric translations (#4394)

## v0.31.0

# 🎉 OpenTelemetry Collector Contrib v0.31.0 (Beta) 🎉

The OpenTelemetry Collector Contrib contains everything in the [opentelemetry-collector release](https://github.com/open-telemetry/opentelemetry-collector/releases/tag/v0.31.0) (be sure to check the release notes here as well!). Check out the [Getting Started Guide](https://opentelemetry.io/docs/collector/getting-started/) for deployment and configuration information.

### 🛑 Breaking changes 🛑

- `influxdb` receiver: Removed `metrics_schema` config option (#4277)

### 💡 Enhancements 💡

- Update to OTLP 0.8.0:
  - Remove use of `IntHistogram` (#4276)
  - Update exporters/receivers for `NumberDataPoint`
- Remove use of deprecated `pdata` slice `Resize()` (#4203, #4208, #4209)
- `awsemf` exporter: Added the option to have a user who is sending metrics from EKS Fargate Container Insights to reformat them to look the same as insights from ECS so that they can be ingested by CloudWatch (#4130)
- `k8scluster` receiver: Support OpenShift cluster quota metrics (#4342)
- `newrelic` exporter (#4278):
  - Requests are now retry-able via configuration option (defaults to retries enabled). Permanent errors are not retried.
  - The exporter monitoring metrics now include an untagged summary metric for ease of use.
  - Improved error logging to include URLs that fail to post messages to New Relic.
- `datadog` exporter: Upscale trace stats when global sampling rate is set (#4213)

### 🧰 Bug fixes 🧰

- `statsd` receiver: Add option to set Counter to be monotonic (#4154)
- Fix `internal/stanza` severity mappings (#4315)
- `awsxray` exporter: Fix the wrong AWS env resource setting (#4384)
- `newrelic` exporter (#4278):
  - Configuration unmarshalling did not allow timeout value to be set to 0 in the endpoint specific section.
  - Request cancellation was not propagated via context into the http request.
  - The queued retry logger is set to a zap.Nop logger as intended.

## v0.30.0

# 🎉 OpenTelemetry Collector Contrib v0.30.0 (Beta) 🎉

The OpenTelemetry Collector Contrib contains everything in the [opentelemetry-collector release](https://github.com/open-telemetry/opentelemetry-collector/releases/tag/v0.30.0) (be sure to check the release notes here as well!). Check out the [Getting Started Guide](https://opentelemetry.io/docs/collector/getting-started/) for deployment and configuration information.

### 🚀 New components 🚀
- `oauth2clientauth` extension: ported from core (#3848)
- `metrics-generation` processor: is now enabled and available (#4047)

### 🛑 Breaking changes 🛑

- Removed `jaegerthrifthttp` exporter (#4089)

### 💡 Enhancements 💡

- `tailsampling` processor:
  - Add new policy `status_code` (#3754)
  - Add new tail sampling processor policy: status_code (#3754)
- `awscontainerinsights` receiver:
  - Integrate components and fix bugs for EKS Container Insights (#3846)
  - Add Cgroup to collect ECS instance metrics for container insights receiver #3875
- `spanmetrics` processor: Support sub-millisecond latency buckets (#4091)
- `sentry` exporter: Add exception event capture in sentry (#3854)

## v0.29.0

# 🎉 OpenTelemetry Collector Contrib v0.29.0 (Beta) 🎉

The OpenTelemetry Collector Contrib contains everything in the [opentelemetry-collector release](https://github.com/open-telemetry/opentelemetry-collector/releases/tag/v0.29.0) (be sure to check the release notes here as well!). Check out the [Getting Started Guide](https://opentelemetry.io/docs/collector/getting-started/) for deployment and configuration information.

### 🛑 Breaking changes 🛑

- `redis` receiver (#3808)
  - removed configuration `service_name`. Use resource processor or `resource_attributes` setting if using `receivercreator`
  - removed `type` label and set instrumentation library name to `otelcol/redis` as other receivers do

### 💡 Enhancements 💡

- `tailsampling` processor:
  - Add new policy `latency` (#3750)
  - Add new policy `status_code` (#3754)
- `splunkhec` exporter: Include `trace_id` and `span_id` if set (#3850)
- `newrelic` exporter: Update instrumentation naming in accordance with otel spec (#3733)
- `sentry` exporter: Added support for insecure connection with Sentry (#3446)
- `k8s` processor:
  - Add namespace k8s tagger (#3384)
  - Add ignored pod names as config parameter (#3520)
- `awsemf` exporter: Add support for `TaskDefinitionFamily` placeholder on log stream name (#3755)
- `loki` exporter: Add resource attributes as Loki label (#3418)

### 🧰 Bug fixes 🧰

- `datadog` exporter:
  - Ensure top level spans are computed (#3786)
  - Update `env` clobbering behavior (#3851)
- `awsxray` exporter: Fixed filtered attribute translation (#3757)
- `splunkhec` exporter: Include trace and span id if set in log record (#3850)

## v0.28.0

# 🎉 OpenTelemetry Collector Contrib v0.28.0 (Beta) 🎉

The OpenTelemetry Collector Contrib contains everything in the [opentelemetry-collector release](https://github.com/open-telemetry/opentelemetry-collector/releases/tag/v0.28.0) (be sure to check the release notes here as well!). Check out the [Getting Started Guide](https://opentelemetry.io/docs/collector/getting-started/) for deployment and configuration information.

### 🚀 New components 🚀

- `humio` exporter to export data to Humio using JSON over the HTTP [Ingest API](https://docs.humio.com/reference/api/ingest/)
- `udplog` receiver to receives logs from udp using the [opentelemetry-log-collection](https://github.com/open-telemetry/opentelemetry-log-collection) library
- `tanzuobservability` exporter to send traces to [Tanzu Observability](https://tanzu.vmware.com/observability)

### 🛑 Breaking changes 🛑

- `f5cloud` exporter (#3509):
  - Renamed the config 'auth' field to 'f5cloud_auth'. This will prevent a config field name collision when [Support for Custom Exporter Authenticators as Extensions](https://github.com/open-telemetry/opentelemetry-collector/pull/3128) is ready to be integrated.

### 💡 Enhancements 💡

- Enabled Dependabot for Github Actions (#3543)
- Change obsreport helpers for receivers to use the new pattern created in Collector (#3439,#3443,#3449,#3504,#3521,#3548)
- `datadog` exporter:
  - Add logging for unknown or unsupported metric types (#3421)
  - Add collector version tag to internal health metrics (#3394)
  - Remove sublayer stats calc and mutex (#3531)
  - Deduplicate hosts for which we send running metrics (#3539)
  - Add support for summary datatype (#3660)
  - Add datadog span operation name remapping config option (#3444)
  - Update error formatting for error spans that are not exceptions (#3701)
- `nginx` receiver: Update the nginx metrics to more closely align with the conventions (#3420)
- `elasticsearch` exporter: Init JSON encoding support (#3101)
- `jmx` receiver:
  - Allow setting system properties (#3450)
  - Update tested JMX Metric Gatherer release (#3695)
- Refactor components for the Client Authentication Extensions (#3507)
- Remove redundant conversion calls (#3688)
- `storage` extension: Add a `Close` method to Client interface (#3506)
- `splunkhec` exporter: Add `metric_type` as key which maps to the type of the metric (#3696)
- `k8s` processor: Add semantic conventions to k8s-tagger for pod metadata (#3544)
- `kubeletstats` receiver: Refactor kubelet client to internal folder (#3698)
- `newrelic` exporter (#3690):
  - Updates the log level from error to debug when New Relic rate limiting occurs
  - Updates the sanitized api key that is reported via metrics
- `filestorage` extension: Add ability to specify name (#3703)
- `awsemf` exporter: Store the initial value for cumulative metrics (#3425)
- `awskinesis` exporter: Refactor to allow for extended types of encoding (#3655)
- `ecsobserver` extension:
  - Add task definition, ec2, and service fetcher (#3503)
  - Add exporter to convert task to target (#3333)

### 🧰 Bug fixes 🧰

- `awsemf` exporter: Remove delta adjustment from summaries by default (#3408)
- `alibabacloudlogservice` exporter: Sanitize labels for metrics (#3454)
- `statsd` receiver: Fix StatsD drop metrics tags when using summary as observer_type for timer/histogram (#3440)
- `awsxray` exporter: Restore setting of Throttle for HTTP throttle response (#3685)
- `awsxray` receiver: Fix quick start bug (#3653)
- `metricstransform` processor: Check all data points for matching metric label values (#3435)

## v0.27.0

# 🎉 OpenTelemetry Collector Contrib v0.27.0 (Beta) 🎉

The OpenTelemetry Collector Contrib contains everything in the [opentelemetry-collector release](https://github.com/open-telemetry/opentelemetry-collector/releases/tag/v0.27.0) (be sure to check the release notes here as well!). Check out the [Getting Started Guide](https://opentelemetry.io/docs/collector/getting-started/) for deployment and configuration information.

### 🚀 New components 🚀

- `tcplog` receiver to receive logs from tcp using the [opentelemetry-log-collection](https://github.com/open-telemetry/opentelemetry-log-collection) library
- `influxdb` receiver to accept metrics data as [InfluxDB Line Protocol](https://docs.influxdata.com/influxdb/v2.0/reference/syntax/line-protocol/)

### 💡 Enhancements 💡

- `splunkhec` exporter:
  - Include the response in returned 400 errors (#3338)
  - Map summary metrics to Splunk HEC metrics (#3344)
  - Add HEC telemetry (#3260)
- `newrelic` exporter: Include dropped attributes and events counts (#3187)
- `datadog` exporter:
  - Add Fargate task ARN to container tags (#3326)
  - Improve mappings for span kind dd span type (#3368)
- `signalfx` exporter: Add info log for host metadata properties update (#3343)
- `awsprometheusremotewrite` exporter: Add SDK and system information to User-Agent header (#3317)
- `metricstransform` processor: Add filtering capabilities matching metric label values for applying changes (#3201)
- `groupbytrace` processor: Added workers for queue processing (#2902)
- `resourcedetection` processor: Add docker detector (#2775)
- `tailsampling` processor: Support regex on span attribute filtering (#3335)

### 🧰 Bug fixes 🧰

- `datadog` exporter:
  - Update Datadog attributes to tags mapping (#3292)
  - Consistent `hostname` and default metrics behavior (#3286)
- `signalfx` exporter: Handle character limits on metric names and dimensions (#3328)
- `newrelic` exporter: Fix timestamp value for cumulative metrics (#3406)

## v0.26.0

# 🎉 OpenTelemetry Collector Contrib v0.26.0 (Beta) 🎉

The OpenTelemetry Collector Contrib contains everything in the [opentelemetry-collector release](https://github.com/open-telemetry/opentelemetry-collector/releases/tag/v0.26.0) (be sure to check the release notes here as well!). Check out the [Getting Started Guide](https://opentelemetry.io/docs/collector/getting-started/) for deployment and configuration information.

### 🚀 New components 🚀

- `influxdb` exporter to support sending tracing, metrics, and logging data to [InfluxDB](https://www.influxdata.com/products/)

### 🛑 Breaking changes 🛑

- `signalfx` exporter (#3207):
  - Additional metrics excluded by default by signalfx exporter
    - system.disk.io_time
    - system.disk.operation_time
    - system.disk.weighted_io_time
    - system.network.connections
    - system.processes.count
    - system.processes.created

### 💡 Enhancements 💡

- Add default config and systemd environment file support for DEB/RPM packages (#3123)
- Log errors on receiver start/stop failures (#3208)
- `newrelic` exporter: Update API key detection logic (#3212)
- `splunkhec` exporter:
  - Mark permanent errors to avoid futile retries (#3253)
  - Add TLS certs verification (#3204)
- `datadog` exporter:
  - Add env and tag name normalization to trace payloads (#3200)
  - add `ignore_resource`s configuration option (#3245)
- `jmx` receiver: Update for latest snapshot and header support (#3283)
- `awsxray` exporter: Added support for stack trace translation for .NET language (#3280)
- `statsd` receiver: Add timing/histogram for statsD receiver as OTLP summary (#3261)

### 🧰 Bug fixes 🧰

- `awsprometheusremotewrite` exporter:
  - Remove `sending_queue` (#3186)
  - Use the correct default for aws_auth.service (#3161)
  - Identify the Amazon Prometheus region from the endpoint (#3210)
  - Don't panic in case session can't be constructed (#3221)
- `datadog` exporter: Add max tag length (#3185)
- `sapm` exporter: Fix crash when passing the signalfx access token (#3294)
- `newrelic` exporter: Update error conditions (#3322)

## v0.25.0

# 🎉 OpenTelemetry Collector Contrib v0.25.0 (Beta) 🎉

The OpenTelemetry Collector Contrib contains everything in the [opentelemetry-collector release](https://github.com/open-telemetry/opentelemetry-collector/releases/tag/v0.25.0) (be sure to check the release notes here as well!). Check out the [Getting Started Guide](https://opentelemetry.io/docs/collector/getting-started/) for deployment and configuration information.

### 🚀 New components 🚀

- `kafkametricsreceiver` new receiver component for collecting metrics about a kafka cluster - primarily lag and offset. [configuration instructions](receiver/kafkametricsreceiver/README.md)
- `file_storage` extension to read and write data to the local file system (#3087)

### 🛑 Breaking changes 🛑

- `newrelic` exporter (#3091):
  - Removal of common attributes (use opentelemetry collector resource processor to add attributes)
  - Drop support for cumulative metrics being sent to New Relic via a collector

### 💡 Enhancements 💡

- Update `opentelemetry-log-collection` to v0.17.0 for log receivers (#3017)
- `datadog` exporter:
  - Add `peer.service` priority instead of `service.name` (#2817)
  - Improve support of semantic conventions for K8s, Azure and ECS (#2623)
- Improve and batch logs translation for stanza (#2892)
- `statsd` receiver: Add timing/histogram as OTLP gauge (#2973)
- `honeycomb` exporter: Add Retry and Queue settings (#2714)
- `resourcedetection` processor:
  - Add AKS resource detector (#3035)
  - Use conventions package constants for ECS detector (#3171)
- `sumologic` exporter: Add graphite format (#2695)
- Add trace attributes to the log entry for stanza (#3018)
- `splunk_hec` exporter: Send log record name as part of the HEC log event (#3119)
- `newrelic` exporter (#3091):
  - Add support for logs
  - Performance improvements
  - Optimizations to the New Relic payload to reduce payload size
  - Metrics generated for monitoring the exporter
  - Insert Key vs License keys are auto-detected in some cases
  - Collector version information is properly extracted via the application start info parameters

### 🧰 Bug fixes 🧰

- `splunk_hec` exporter: Fix sending log payload with missing the GZIP footer (#3032)
- `awsxray` exporter: Remove propagation of error on shutdown (#2999)
- `resourcedetection` processor:
  - Correctly report DRAGONFLYBSD value (#3100)
  - Fallback to `os.Hostname` when FQDN is not available (#3099)
- `httpforwarder` extension: Do not report ErrServerClosed when shutting down the service (#3173)
- `collectd` receiver: Do not report ErrServerClosed when shutting down the service (#3178)

## v0.24.0

# 🎉 OpenTelemetry Collector Contrib v0.24.0 (Beta) 🎉

The OpenTelemetry Collector Contrib contains everything in the [opentelemetry-collector release](https://github.com/open-telemetry/opentelemetry-collector/releases/tag/v0.24.0) (be sure to check the release notes here as well!). Check out the [Getting Started Guide](https://opentelemetry.io/docs/collector/getting-started/) for deployment and configuration information.

### 🚀 New components 🚀

- `fluentbit` extension and `fluentforward` receiver moved from opentelemetry-collector

### 💡 Enhancements 💡

- Check `NO_WINDOWS_SERVICE` environment variable to force interactive mode on Windows (#2819)
- `resourcedetection `processor:
  - Add task revision to ECS resource detector (#2814)
  - Add GKE detector (#2821)
  - Add Amazon EKS detector (#2820)
  - Add `VMScaleSetName` field to Azure detector (#2890)
- `awsemf` exporter:
  - Add `parse_json_encoded_attr_values` config option to decode json-encoded strings in attribute values (#2827)
  - Add `output_destination` config option to support AWS Lambda (#2720)
- `googlecloud` exporter: Handle `cloud.availability_zone` semantic convention (#2893)
- `newrelic` exporter: Add `instrumentation.provider` to default attributes (#2900)
- Set unprivileged user to container image (#2925)
- `splunkhec` exporter: Add `max_content_length_logs` config option to send log data in payloads less than max content length (#2524)
- `k8scluster` and `kubeletstats` receiver: Replace package constants in favor of constants from conventions in core (#2996)

### 🧰 Bug fixes 🧰

- `spanmetrics` processor:
  - Rename `calls` metric to `calls_total` and set `IsMonotonic` to true (#2837)
  - Validate duplicate dimensions at start (#2844)
- `awsemf` exporter: Calculate delta instead of rate for cumulative metrics (#2512)
- `signalfx` exporter:
  - Remove more unnecessary translation rules (#2889)
  - Implement summary type (#2998)
- `awsxray` exporter: Remove translation to HTTP status from OC status (#2978)
- `awsprometheusremotewrite` exporter: Close HTTP body after RoundTrip (#2955)
- `splunkhec` exporter: Add ResourceAttributes to Splunk Event (#2843)

## v0.23.0

# 🎉 OpenTelemetry Collector Contrib v0.23.0 (Beta) 🎉

The OpenTelemetry Collector Contrib contains everything in the [opentelemetry-collector release](https://github.com/open-telemetry/opentelemetry-collector/releases/tag/v0.23.0) (be sure to check the release notes here as well!). Check out the [Getting Started Guide](https://opentelemetry.io/docs/collector/getting-started/) for deployment and configuration information.

### 🚀 New components 🚀

- `groupbyattrs` processor to group the records by provided attributes
- `dotnetdiagnostics` receiver to read metrics from .NET processes

### 🛑 Breaking changes 🛑

- `stackdriver` exporter marked as deprecated and renamed to `googlecloud`
- Change the rule expression in receiver creator for matching endpoints types from `type.port`, `type.hostport` and `type.pod` to `type == "port"`, `type == "hostport"` and `type == "pod"` (#2661)

### 💡 Enhancements 💡

- `loadbalancing` exporter: Add support for logs (#2470)
- `sumologic` exporter: Add carbon formatter (#2562)
- `awsecscontainermetrics` receiver: Add new metric for stopped container (#2383)
- `awsemf` exporter:
  - Send EMF logs in batches (#2572)
  - Add prometheus type field for CloudWatch compatibility (#2689)
- `signalfx` exporter:
  - Add resource attributes to events (#2631)
  - Add translation rule to drop dimensions (#2660)
  - Remove temporary host translation workaround (#2652)
  - Remove unnecessary default translation rules (#2672)
  - Update `exclude_metrics` option so that the default exclude rules can be overridden by setting the option to `[]` (#2737)
- `awsprometheusremotewrite` exporter: Add support for given IAM roles (#2675)
- `statsd` receiver: Change to use OpenTelemetry type instead of OpenCensus type (#2733)
- `resourcedetection` processor: Add missing entries for `cloud.infrastructure_service` (#2777)

### 🧰 Bug fixes 🧰

- `dynatrace` exporter: Serialize each datapoint into separate line (#2618)
- `splunkhec` exporter: Retain all otel attributes (#2712)
- `newrelic` exporter: Fix default metric URL (#2739)
- `googlecloud` exporter: Add host.name label if hostname is present in node (#2711)

## v0.22.0

# 🎉 OpenTelemetry Collector Contrib v0.22.0 (Beta) 🎉

The OpenTelemetry Collector Contrib contains everything in the [opentelemetry-collector release](https://github.com/open-telemetry/opentelemetry-collector/releases/tag/v0.22.0) (be sure to check the release notes here as well!). Check out the [Getting Started Guide](https://opentelemetry.io/docs/collector/getting-started/) for deployment and configuration information.

### 🚀 New components 🚀

- `filelog` receiver to tail and parse logs from files using the [opentelemetry-log-collection](https://github.com/open-telemetry/opentelemetry-log-collection) library

### 💡 Enhancements 💡

- `dynatrace` exporter: Send metrics to Dynatrace in chunks of 1000 (#2468)
- `k8s` processor: Add ability to associate metadata tags using pod UID rather than just IP (#2199)
- `signalfx` exporter:
  - Add statusCode to logging field on dimension client (#2459)
  - Add translation rules for `cpu.utilization_per_core` (#2540)
  - Updates to metadata handling (#2531)
  - Calculate extra network I/O metrics (#2553)
  - Calculate extra disk I/O metrics (#2557)
- `statsd` receiver: Add metric type label and `enable_metric_type` option (#2466)
- `sumologic` exporter: Add support for carbon2 format (#2562)
- `resourcedetection` processor: Add Azure detector (#2372)
- `k8scluster` receiver: Use OTel conventions for metadata (#2530)
- `newrelic` exporter: Multi-tenant support for sending trace data and performance enhancements (#2481)
- `stackdriver` exporter: Enable `retry_on_failure` and `sending_queue` options (#2613)
- Use standard way to convert from time.Time to proto Timestamp (#2548)

### 🧰 Bug fixes 🧰

- `signalfx` exporter:
  - Fix calculation of `network.total` metric (#2551)
  - Correctly convert dimensions on metadata updates (#2552)
- `awsxray` exporter and receiver: Fix the type of content_length (#2539)
- `resourcedetection` processor: Use values in accordance to semantic conventions for AWS (#2556)
- `awsemf` exporter: Fix concurrency issue (#2571)

## v0.21.0

# 🎉 OpenTelemetry Collector Contrib v0.21.0 (Beta) 🎉

The OpenTelemetry Collector Contrib contains everything in the [opentelemetry-collector release](https://github.com/open-telemetry/opentelemetry-collector/releases/tag/v0.21.0) (be sure to check the release notes here as well!). Check out the [Getting Started Guide](https://opentelemetry.io/docs/collector/getting-started/) for deployment and configuration information.

### 🚀 New components 🚀

- `loki` exporter to export data via HTTP to Loki

### 🛑 Breaking changes 🛑

- `signalfx` exporter: Allow periods to be sent in dimension keys (#2456). Existing users who do not want to change this functionality can set `nonalphanumeric_dimension_chars` to `_-`

### 💡 Enhancements 💡

- `awsemf` exporter:
  - Support unit customization before sending logs to AWS CloudWatch (#2318)
  - Group exported metrics by labels (#2317)
- `datadog` exporter: Add basic span events support (#2338)
- `alibabacloudlogservice` exporter: Support new metrics interface (#2280)
- `sumologic` exporter:
  - Enable metrics pipeline (#2117)
  - Add support for all types of log body (#2380)
- `signalfx` exporter: Add `nonalphanumeric_dimension_chars` config option (#2442)

### 🧰 Bug fixes 🧰

- `resourcedetection` processor: Fix resource attribute environment variable (#2378)
- `k8scluster` receiver: Fix nil pointer bug (#2450)

## v0.20.0

# 🎉 OpenTelemetry Collector Contrib v0.20.0 (Beta) 🎉

The OpenTelemetry Collector Contrib contains everything in the [opentelemetry-collector release](https://github.com/open-telemetry/opentelemetry-collector/releases/tag/v0.20.0) (be sure to check the release notes here as well!). Check out the [Getting Started Guide](https://opentelemetry.io/docs/collector/getting-started/) for deployment and configuration information.

### 🚀 New components 🚀

- `spanmetrics` processor to aggregate Request, Error and Duration (R.E.D) metrics from span data
- `awsxray` receiver to accept spans in the X-Ray Segment format
- `groupbyattrs` processor to group the records by provided attributes

### 🛑 Breaking changes 🛑

- Rename `kinesis` exporter to `awskinesis` (#2234)
- `signalfx` exporter: Remove `send_compatible_metrics` option, use `translation_rules` instead (#2267)
- `datadog` exporter: Remove default prefix from user metrics (#2308)

### 💡 Enhancements 💡

- `signalfx` exporter: Add k8s metrics to default excludes (#2167)
- `stackdriver` exporter: Reduce QPS (#2191)
- `datadog` exporter:
  - Translate otel exceptions to DataDog errors (#2195)
  - Use resource attributes for metadata and generated metrics (#2023)
- `sapm` exporter: Enable queuing by default (#1224)
- `dynatrace` exporter: Allow underscores anywhere in metric or dimension names (#2219)
- `awsecscontainermetrics` receiver: Handle stopped container's metadata (#2229)
- `awsemf` exporter: Enhance metrics batching in AWS EMF logs (#2271)
- `f5cloud` exporter: Add User-Agent header with version to requests (#2292)

### 🧰 Bug fixes 🧰

- `signalfx` exporter: Reinstate network/filesystem translation rules (#2171)

## v0.19.0

# 🎉 OpenTelemetry Collector Contrib v0.19.0 (Beta) 🎉

The OpenTelemetry Collector Contrib contains everything in the [opentelemetry-collector release](https://github.com/open-telemetry/opentelemetry-collector/releases/tag/v0.19.0) (be sure to check the release notes here as well!). Check out the [Getting Started Guide](https://opentelemetry.io/docs/collector/getting-started/) for deployment and configuration information.

### 🚀 New components 🚀

- `f5cloud` exporter to export metric, trace, and log data to F5 Cloud
- `jmx` receiver to report metrics from a target MBean server in conjunction with the [JMX Metric Gatherer](https://github.com/open-telemetry/opentelemetry-java-contrib/blob/v1.0.0-alpha/contrib/jmx-metrics/README.md)

### 🛑 Breaking changes 🛑

- `signalfx` exporter: The `exclude_metrics` option now takes slice of metric filters instead of just metric names (slice of strings) (#1951)

### 💡 Enhancements 💡

- `datadog` exporter: Sanitize datadog service names (#1982)
- `awsecscontainermetrics` receiver: Add more metadata (#2011)
- `azuremonitor` exporter: Favor RPC over HTTP spans (#2006)
- `awsemf` exporter: Always use float64 as calculated rate (#2019)
- `splunkhec` receiver: Make the HEC receiver path configurable, and use `/*` by default (#2137)
- `signalfx` exporter:
  - Drop non-default metrics and add `include_metrics` option to override (#2145, #2146, #2162)
  - Rename `system.network.dropped_packets` metric to `system.network.dropped` (#2160)
  - Do not filter cloud attributes from dimensions (#2020)
- `redis` receiver: Migrate to pdata metrics #1889

### 🧰 Bug fixes 🧰

- `datadog` exporter: Ensure that version tag is added to trace stats (#2010)
- `loadbalancing` exporter: Rolling update of collector can stop the periodical check of DNS updates (#1798)
- `awsecscontainermetrics` receiver: Change the type of `exit_code` from string to int and deal with the situation when there is no data (#2147)
- `groupbytrace` processor: Make onTraceReleased asynchronous to fix processor overload (#1808)
- Handle cases where the time field of Splunk HEC events is encoded as a String (#2159)

## v0.18.0

# 🎉 OpenTelemetry Collector Contrib v0.18.0 (Beta) 🎉

The OpenTelemetry Collector Contrib contains everything in the [opentelemetry-collector release](https://github.com/open-telemetry/opentelemetry-collector/releases/tag/v0.18.0) (be sure to check the release notes here as well!). Check out the [Getting Started Guide](https://opentelemetry.io/docs/collector/getting-started/) for deployment and configuration information.

### 🚀 New components 🚀

- `sumologic` exporter to send logs and metrics data to Sumo Logic
- `dynatrace` exporter to send metrics to Dynatrace

### 💡 Enhancements 💡

- `datadog` exporter:
  - Add resource attributes to tags conversion feature (#1782)
  - Add Kubernetes conventions for hostnames (#1919)
  - Add container tags to datadog export for container infra metrics in service view (#1895)
  - Update resource naming and span naming (#1861)
  - Add environment variables support for config options (#1897)
- `awsxray` exporter: Add parsing of JavaScript stack traces (#1888)
- `elastic` exporter: Translate exception span events (#1858)
- `signalfx` exporter: Add translation rules to aggregate per core CPU metrics in default translations (#1841)
- `resourcedetection` processor: Gather tags associated with the EC2 instance and add them as resource attributes (#1899)
- `simpleprometheus` receiver: Add support for passing params to the prometheus scrape config (#1949)
- `azuremonitor` exporter: Implement Span status code specification changes - gRPC (#1960)
- `metricstransform` processor: Add grouping option ($1887)
- `alibabacloudlogservice` exporter: Use producer to send data to improve performance (#1981)

### 🧰 Bug fixes 🧰

- `datadog` exporter: Handle monotonic metrics client-side (#1805)
- `awsxray` exporter: Log error when translating span (#1809)

## v0.17.0

# 🎉 OpenTelemetry Collector Contrib v0.17.0 (Beta) 🎉

The OpenTelemetry Collector Contrib contains everything in the [opentelemetry-collector release](https://github.com/open-telemetry/opentelemetry-collector/releases/tag/v0.17.0) (be sure to check the release notes here as well!). Check out the [Getting Started Guide](https://opentelemetry.io/docs/collector/getting-started/) for deployment and configuration information.

### 💡 Enhancements 💡

- `awsemf` exporter: Add collector version to EMF exporter user agent (#1778)
- `signalfx` exporter: Add configuration for trace correlation (#1795)
- `statsd` receiver: Add support for metric aggregation (#1670)
- `datadog` exporter: Improve logging of hostname detection (#1796)

### 🧰 Bug fixes 🧰

- `resourcedetection` processor: Fix ecs detector to not use the default golang logger (#1745)
- `signalfx` receiver: Return 200 when receiver succeed (#1785)
- `datadog` exporter: Use a singleton for sublayer calculation (#1759)
- `awsxray` and `awsemf` exporters: Change the User-Agent content order (#1791)

## v0.16.0

# 🎉 OpenTelemetry Collector Contrib v0.16.0 (Beta) 🎉

The OpenTelemetry Collector Contrib contains everything in the [opentelemetry-collector release](https://github.com/open-telemetry/opentelemetry-collector/releases/tag/v0.16.0) (be sure to check the release notes here as well!). Check out the [Getting Started Guide](https://opentelemetry.io/docs/collector/getting-started/) for deployment and configuration information.

### 🛑 Breaking changes 🛑

- `honeycomb` exporter: Update to use internal data format (#1689)

### 💡 Enhancements 💡

- `newrelic` exporter: Add support for span events (#1643)
- `awsemf` exporter:
  - Add placeholder support in `log_group_name` and `log_stream_name` config (#1623, #1661)
  - Add label matching filtering rule (#1619)
- `resourcedetection` processor: Add new resource detector for AWS Elastic Beanstalk environments (#1585)
- `loadbalancing` exporter:
  - Add sort of endpoints in static resolver (#1692)
  - Allow specifying port when using DNS resolver (#1650)
- Add `batchperresourceattr` helper library that splits an incoming data based on an attribute in the resource (#1694)
- `alibabacloudlogservice` exporter:
  - Add logs exporter (#1609)
  - Change trace type from opencensus to opentelemetry (#1713)
- `datadog` exporter:
  - Improve trace exporter performance (#1706, #1707)
  - Add option to only send metadata (#1723)
- `awsxray` exporter:
  - Add parsing of Python stack traces (#1676)
  - Add collector version to user agent (#1730)

### 🧰 Bug fixes 🧰

- `loadbalancing` exporter:
  - Fix retry queue for exporters (#1687)
  - Fix `periodicallyResolve` for DNS resolver checks (#1678)
- `datadog` exporter: Fix status code handling (#1691)
- `awsxray` exporter:
  - Fix empty traces in X-Ray console (#1709)
  - Stricter requirements for adding http request url (#1729)
  - Fix status code handling for errors/faults (#1740)
- `signalfx` exporter:
  - Split incoming data requests by access token before enqueuing (#1727)
  - Disable retry on 400 and 401, retry with backoff on 429 and 503 (#1672)
- `awsecscontainermetrics` receiver: Improve error handling to fix seg fault (#1738)

## v0.15.0

# 🎉 OpenTelemetry Collector Contrib v0.15.0 (Beta) 🎉

The OpenTelemetry Collector Contrib contains everything in the [opentelemetry-collector release](https://github.com/open-telemetry/opentelemetry-collector/releases/tag/v0.15.0) (be sure to check the release notes here as well!). Check out the [Getting Started Guide](https://opentelemetry.io/docs/collector/getting-started/) for deployment and configuration information.

### 🚀 New components 🚀

- `zookeeper` receiver: Collects metrics from a Zookeeper instance using the `mntr` command
- `loadbalacing` exporter: Consistently exports spans belonging to the same trace to the same backend
- `windowsperfcounters` receiver: Captures the configured system, application, or custom performance counter data from the Windows registry using the PDH interface
- `awsprometheusremotewrite` exporter:  Sends metrics data in Prometheus TimeSeries format to a Prometheus Remote Write Backend and signs each outgoing HTTP request following the AWS Signature Version 4 signing process

### 💡 Enhancements 💡

- `awsemf` exporter:
  - Add `metric_declarations` config option for metric filtering and dimensions (#1503)
  - Add SummaryDataType and remove Min/Max from Histogram (#1584)
- `signalfxcorrelation` exporter: Add ability to translate host dimension (#1561)
- `newrelic` exporter: Use pdata instead of the OpenCensus for traces (#1587)
- `metricstransform` processor:
  - Add `combine` action for matched metrics (#1506)
  - Add `submatch_case` config option to specify case of matched label values (#1640)
- `awsecscontainermetrics` receiver: Extract cluster name from ARN (#1626)
- `elastic` exporter: Improve handling of span status if the status code is unset (#1591)

### 🧰 Bug fixes 🧰

- `awsemf` exporter: Add check for unhandled metric data types (#1493)
- `groupbytrace` processor: Make buffered channel to avoid goroutines leak (#1505)
- `stackdriver` exporter: Set `options.UserAgent` so that the OpenCensus exporter does not override the UA ($1620)

## v0.14.0

# 🎉 OpenTelemetry Collector Contrib v0.14.0 (Beta) 🎉

The OpenTelemetry Collector Contrib contains everything in the [opentelemetry-collector release](https://github.com/open-telemetry/opentelemetry-collector/releases/tag/v0.14.0) (be sure to check the release notes here as well!). Check out the [Getting Started Guide](https://opentelemetry.io/docs/collector/getting-started/) for deployment and configuration information.

### 🚀 New components 🚀

- `datadog` exporter to send metric and trace data to Datadog (#1352)
- `tailsampling` processor moved from core to contrib (#1383)

### 🛑 Breaking changes 🛑

- `jmxmetricsextension` migrated to `jmxreceiver` (#1182, #1357)
- Move signalfx correlation code out of `sapm` to `signalfxcorrelation` exporter (#1376)
- Move Splunk specific utils outside of common (#1306)
- `stackdriver` exporter:
    - Config options `metric_prefix` & `skip_create_metric_descriptor` are now nested under `metric`, see [README](https://github.com/open-telemetry/opentelemetry-collector-contrib/blob/v0.14.0/exporter/stackdriverexporter/README.md).
    - Trace status codes no longer reflect gRPC codes as per spec changes: open-telemetry/opentelemetry-specification#1067
- `datadog` exporter: Remove option to change the namespace prefix (#1483)

### 💡 Enhancements 💡

- `splunkhec` receiver: Add ability to ingest metrics (#1276)
- `signalfx` receiver: Improve pipeline error handling (#1329)
- `datadog` exporter:
  - Improve hostname resolution (#1285)
  - Add flushing/export of traces and trace-related statistics (#1266)
  - Enable traces on Windows (#1340)
  - Send otel.exporter running metric (#1354)
  - Add tag normalization util method (#1373)
  - Send host metadata (#1351)
  - Support resource conventions for hostnames (#1434)
  - Add version tag extract (#1449)
- Add `batchpertrace` library to split the incoming batch into several batches, one per trace (#1257)
- `statsd` receiver:
  - Add timer support (#1335)
  - Add sample rate support for counter, transfer gauge to double and transfer counter to int only (#1361)
- `awsemf` exporter: Restructure metric translator logic (#1353)
- `resourcedetection` processor:
  - Add EC2 hostname attribute (#1324)
  - Add ECS Resource detector (#1360)
- `sapm` exporter: Add queue settings (#1390)
- `metrictransform` processor: Add metric filter option (#1447)
- `awsxray` exporter: Improve ECS attribute and origin translation (#1428)
- `resourcedetection` processor: Initial system detector (#1405)

### 🧰 Bug fixes 🧰

- Remove duplicate definition of cloud providers with core conventions (#1288)
- `kubeletstats` receiver: Handle nil references from the kubelet API (#1326)
- `awsxray` receiver:
  - Add kind type to root span to fix the empty parentID problem (#1338)
  - Fix the race condition issue (#1490)
- `awsxray` exporter:
  - Setting the tlsconfig InsecureSkipVerify using NoVerifySSL (#1350)
  - Drop invalid xray trace id (#1366)
- `elastic` exporter: Ensure span name is limited (#1371)
- `splunkhec` exporter: Don't send 'zero' timestamps to Splunk HEC (#1157)
- `stackdriver` exporter: Skip processing empty metrics slice (#1494)

## v0.13.0

# 🎉 OpenTelemetry Collector Contrib v0.13.0 (Beta) 🎉

The OpenTelemetry Collector Contrib contains everything in the [opentelemetry-collector release](https://github.com/open-telemetry/opentelemetry-collector/releases/tag/v0.13.0) (be sure to check the release notes here as well!). Check out the [Getting Started Guide](https://opentelemetry.io/docs/collector/getting-started/) for deployment and configuration information.

### 💡 Enhancements 💡

- `sapm` exporter:
  - Enable queuing by default (#1224)
  - Add SignalFx APM correlation (#1205)
  - Make span source attribute and destination dimension names configurable (#1286)
- `signalfx` exporter:
  - Pass context to the http client requests (#1225)
  - Update `disk.summary_utilization` translation rule to accommodate new labels (#1258)
- `newrelic` exporter: Add `span.kind` attribute (#1263)
- `datadog` exporter:
  - Add Datadog trace translation helpers (#1208)
  - Add API key validation (#1216)
- `splunkhec` receiver: Add the ability to ingest logs (#1268)
- `awscontainermetrics` receiver: Report `CpuUtilized` metric in percentage (#1283)
- `awsemf` exporter: Only calculate metric rate for cumulative counter and avoid SingleDimensionRollup for metrics with only one dimension (#1280)

### 🧰 Bug fixes 🧰

- Make `signalfx` exporter a metadata exporter (#1252)
- `awsecscontainermetrics` receiver: Check for empty network rate stats and set zero (#1260)
- `awsemf` exporter: Remove InstrumentationLibrary dimension in CloudWatch EMF Logs if it is undefined (#1256)
- `awsxray` receiver: Fix trace/span id transfer (#1264)
- `datadog` exporter: Remove trace support for Windows for now (#1274)
- `sapm` exporter: Correlation enabled check inversed (#1278)

## v0.12.0

# 🎉 OpenTelemetry Collector Contrib v0.12.0 (Beta) 🎉

The OpenTelemetry Collector Contrib contains everything in the [opentelemetry-collector release](https://github.com/open-telemetry/opentelemetry-collector/releases/tag/v0.12.0) (be sure to check the release notes here as well!). Check out the [Getting Started Guide](https://opentelemetry.io/docs/collector/getting-started/) for deployment and configuration information.

### 🚀 New components 🚀

- `awsemf` exporter to support exporting metrics to AWS CloudWatch (#498, #1169)
- `http_forwarder` extension that forwards HTTP requests to a specified target (#979, #1014, #1150)
- `datadog` exporter that sends metric and trace data to Datadog (#1142, #1178, #1181, #1212)
- `awsecscontainermetrics` receiver to collect metrics from Amazon ECS Task Metadata Endpoint (#1089, #1148, #1160)

### 💡 Enhancements 💡

- `signalfx` exporter:
  - Add host metadata synchronization (#1039, #1118)
  - Add `copy_dimensions` translator option (#1126)
  - Update `k8s_cluster` metric translations (#1121)
  - Add option to exclude metrics (#1156)
  - Add `avg` aggregation method (#1151)
  - Fallback to host if cloud resource id not found (#1170)
  - Add backwards compatible translation rules for the `dockerstatsreceiver` (#1201)
  - Enable queuing and retries (#1223)
- `splunkhec` exporter:
  - Add log support (#875)
  - Enable queuing and retries (#1222)
- `k8scluster` receiver: Standardize metric names (#1119)
- `awsxray` exporter:
  - Support AWS EKS attributes (#1090)
  - Store resource attributes in X-Ray segments (#1174)
- `honeycomb` exporter:
  - Add span kind to the event sent to Honeycomb (#474)
  - Add option to adjust the sample rate using an attribute on the span (#1162)
- `jmxmetrics` extension: Add subprocess manager to manage child java processes (#1028)
- `elastic` exporter: Initial metrics support (#1173)
- `k8s` processor: Rename default attr names for label/annotation extraction (#1214)
- Add common SignalFx host id extraction (#1100)
- Allow MSI upgrades (#1165)

### 🧰 Bug fixes 🧰

- `awsxray` exporter: Don't set origin to EC2 when not on AWS (#1115)

## v0.11.0

# 🎉 OpenTelemetry Collector Contrib v0.11.0 (Beta) 🎉

The OpenTelemetry Collector Contrib contains everything in the [opentelemetry-collector release](https://github.com/open-telemetry/opentelemetry-collector/releases/tag/v0.11.0) (be sure to check the release notes here as well!). Check out the [Getting Started Guide](https://opentelemetry.io/docs/collector/getting-started/) for deployment and configuration information.

### 🚀 New components 🚀
- add `dockerstats` receiver as top level component (#1081)
- add `tracegen` utility (#956)

### 💡 Enhancements 💡
- `stackdriver` exporter: Allow overriding client options via config (#1010)
- `k8scluster` receiver: Ensure informer caches are synced before initial data sync (#842)
- `elastic` exporter: Translate `deployment.environment` resource attribute to Elastic APM's semantically equivalent `service.environment` (#1022)
- `k8s` processor: Add logs support (#1051)
- `awsxray` exporter: Log response error with zap (#1050)
- `signalfx` exporter
  - Add dimensions to renamed metrics (#1041)
  - Add translation rules for `disk_ops.total` and `disk_ops.pending` metrics (#1082)
  - Add event support (#1036)
- `kubeletstats` receiver: Cache detailed PVC labels to reduce API calls (#1052)
- `signalfx` receiver: Add event support (#1035)

## v0.10.0

# 🎉 OpenTelemetry Collector Contrib v0.10.0 (Beta) 🎉

The OpenTelemetry Collector Contrib contains everything in the [opentelemetry-collector release](https://github.com/open-telemetry/opentelemetry-collector/releases/tag/v0.10.0) (be sure to check the release notes here as well!). Check out the [Getting Started Guide](https://opentelemetry.io/docs/collector/getting-started/) for deployment and configuration information.

### 🚀 New components 🚀
- add initial docker stats receiver, without sourcing in top level components (#495)
- add initial jmx metrics extension structure, without sourcing in top level components (#740)
- `routing` processor for routing spans based on HTTP headers (#907)
- `splunkhec` receiver to receive Splunk HEC metrics, traces and logs (#840)
- Add skeleton for `http_forwarder` extension that forwards HTTP requests to a specified target (#979)

### 💡 Enhancements 💡
- `stackdriver` exporter
  - Add timeout parameter (#835)
  - Add option to configurably set UserAgent string (#758)
- `signalfx` exporter
  - Reduce memory allocations for big batches processing (#871)
  - Add AWSUniqueId and gcp_id generation (#829)
  - Calculate cpu.utilization compatibility metric (#839, #974, #954)
- `metricstransform` processor: Replace `{{version}}` in label values (#876)
- `resourcedetection` processor: Logs Support (#970)
- `statsd` receiver: Add parsing for labels and gauges (#903)

### 🧰 Bug fixes 🧰
- `k8s` processor
  - Wrap metrics before sending further down the pipeline (#837)
  - Fix setting attributes on metrics passed from agent (#836)
- `awsxray` exporter: Fix "pointer to empty string" is not omitted bug (#830)
- `azuremonitor` exporter: Treat UNSPECIFIED span kind as INTERNAL (#844)
- `signalfx` exporter: Remove misleading warnings (#869)
- `newrelic` exporter: Fix panic if service name is empty (#969)
- `honeycomb` exporter: Don't emit default proc id + starttime (#972)

## v0.9.0

# 🎉 OpenTelemetry Collector Contrib v0.9.0 (Beta) 🎉

The OpenTelemetry Collector Contrib contains everything in the [opentelemetry-collector release](https://github.com/open-telemetry/opentelemetry-collector/releases/tag/v0.9.0) (be sure to check the release notes here as well!). Check out the [Getting Started Guide](https://opentelemetry.io/docs/collector/getting-started/) for deployment and configuration information.

### 🛑 Breaking changes 🛑
- Remove deprecated `lightstep` exporter (#828)

### 🚀 New components 🚀
- `statsd` receiver for ingesting StatsD messages (#566)

### 💡 Enhancements 💡
- `signalfx` exporter
   - Add disk usage translations (#760)
   - Add disk utilization translations (#782)
   - Add translation rule to drop redundant metrics (#809)
- `kubeletstats` receiver
  - Sync available volume metadata from /pods endpoint (#690)
  - Add ability to collect detailed data from PVC (#743)
- `awsxray` exporter: Translate SDK name/version into xray model (#755)
- `elastic` exporter: Translate semantic conventions to Elastic destination fields (#671)
- `stackdriver` exporter: Add point count metric (#757)
- `awsxray` receiver
  - Ported the TCP proxy from the X-Ray daemon (#774)
  - Convert to OTEL trace format (#691)

### 🧰 Bug fixes 🧰
- `kubeletstats` receiver: Do not break down metrics batch (#754)
- `host` observer: Fix issue on darwin where ports listening on all interfaces are not correctly accounted for (#582)
- `newrelic` exporter: Fix panic on missing span status (#775)

## v0.8.0

# 🎉 OpenTelemetry Collector Contrib v0.8.0 (Beta) 🎉

The OpenTelemetry Collector Contrib contains everything in the [opentelemetry-collector release](https://github.com/open-telemetry/opentelemetry-collector/releases/tag/v0.8.0) (be sure to check the release notes here as well!). Check out the [Getting Started Guide](https://opentelemetry.io/docs/collector/getting-started/) for deployment and configuration information.

### 🚀 New components 🚀

- Receivers
  - `prometheusexec` subprocess manager (##499)

### 💡 Enhancements 💡

- `signalfx` exporter
  - Add/Update metric translations (#579, #584, #639, #640, #652, #662)
  - Add support for calculate new metric translator (#644)
  - Add renaming rules for load metrics (#664)
  - Update `container.name` to `k8s.container.name` in default translation rule (#683)
  - Rename working-set and page-fault metrics (#679)
- `awsxray` exporter
  - Translate exception event into xray exception (#577)
  - Add ingestion of X-Ray segments via UDP (#502)
  - Parse Java stacktrace and populate in xray cause (#687)
- `kubeletstats` receiver
  - Add metric_groups option (#648)
  - Set datapoint timestamp in receiver (#661)
  - Change `container.name` label to `k8s.container.name` (#680)
  - Add working-set and page-fault metrics (#666)
  - Add basic support for volume metrics (#667)
- `stackdriver` trace exporter: Move to new interface and pdata (#486)
- `metricstranform` processor: Keep timeseries and points in order after aggregation (#663)
- `k8scluster` receiver: Change `container.spec.name` label to `k8s.container.name` (#681)
- Migrate receiver creator to internal data model (#701)
- Add ec2 support to `resourcedetection` processor (#587)
- Enable timeout, sending queue and retry for SAPM exporter (#707)

### 🧰 Bug fixes 🧰

- `azuremonitor` exporter: Correct HTTP status code success mapping (#588)
- `k8scluster` receiver: Fix owner reference in metadata updates (#649)
- `awsxray` exporter: Fix handling of db system (#697)

### 🚀 New components 🚀

- Skeleton for AWS ECS container metrics receiver (#463)
- `prometheus_exec` receiver (#655)

## v0.7.0

# 🎉 OpenTelemetry Collector Contrib v0.7.0 (Beta) 🎉

The OpenTelemetry Collector Contrib contains everything in the [opentelemetry-collector release](https://github.com/open-telemetry/opentelemetry-collector/releases/tag/v0.7.0) (be sure to check the release notes here as well!). Check out the [Getting Started Guide](https://opentelemetry.io/docs/collector/getting-started/) for deployment and configuration information.

### 🛑 Breaking changes 🛑

- `awsxray` receiver updated to support udp: `tcp_endpoint` config option renamed to `endpoint` (#497)
- TLS config changed for `sapmreceiver` (#488) and `signalfxreceiver` receivers (#488)

### 🚀 New components 🚀

- Exporters
  - `sentry` adds tracing exporter for [Sentry](https://sentry.io/) (#565)
- Extensions
  - `endpoints` observer: adds generic endpoint watcher (#427)
  - `host` observer: looks for listening network endpoints on host (#432)

### 💡 Enhancements 💡

- Update `honeycomb` exporter for v0.8.0 compatibility
- Extend `metricstransform` processor to be able to add a label to an existing metric (#441)
- Update `kubeletstats` metrics according to semantic conventions (#475)
- Updated `awsxray` receiver config to use udp (#497)
- Add `/pods` endpoint support in `kubeletstats` receiver to add extra labels (#569)
- Add metric translation options to `signalfx` exporter (#477, #501, #571, #573)

### 🧰 Bug fixes 🧰

- `azuremonitor` exporter: Mark spanToEnvelope errors as permanent (#500)

## v0.6.0

# 🎉 OpenTelemetry Collector Contrib v0.6.0 (Beta) 🎉

The OpenTelemetry Collector Contrib contains everything in the [opentelemetry-collector release](https://github.com/open-telemetry/opentelemetry-collector/releases/tag/v0.6.0) (be sure to check the release notes here as well!). Check out the [Getting Started Guide](https://opentelemetry.io/docs/collector/getting-started/) for deployment and configuration information.

### 🛑 Breaking changes 🛑

- Removed `jaegarlegacy` (#397) and `zipkinscribe` receivers (#410)
- `kubeletstats` receiver: Renamed `k8s.pod.namespace` pod label to `k8s.namespace.name` and `k8s.container.name` container label to `container.name`

### 🚀 New components 🚀

- Processors
  - `metricstransform` renames/aggregates within individual metrics (#376) and allow changing the data type between int and float (#402)

### 💡 Enhancements 💡

- `awsxray` exporter: Use `peer.service` as segment name when set. (#385)
- `splunk` exporter: Add trace exports support (#359, #399)
- Build and publish Windows MSI (#408) and DEB/RPM Linux packages (#405)

### 🧰 Bug fixes 🧰

- `kubeletstats` receiver:
  - Fixed NPE for newly created pods (#404)
  - Updated to latest change in the ReceiverFactoryOld interface (#401)
  - Fixed logging and self reported metrics (#357)
- `awsxray` exporter: Only convert SQL information for SQL databases. (#379)
- `resourcedetection` processor: Correctly obtain machine-type info from gce metadata (#395)
- `k8scluster` receiver: Fix container resource metrics (#416)

## v0.5.0

Released 01-07-2020

# 🎉 OpenTelemetry Collector Contrib v0.5.0 (Beta) 🎉

The OpenTelemetry Collector Contrib contains everything in the [opentelemetry-collector release](https://github.com/open-telemetry/opentelemetry-collector/releases/tag/v0.5.0) (be sure to check the release notes here as well!). Check out the [Getting Started Guide](https://opentelemetry.io/docs/collector/getting-started/) for deployment and configuration information.

### 🚀 New components 🚀

- Processors
  - `resourcedetection` to automatically detect the resource based on the configured set of detectors (#309)

### 💡 Enhancements 💡

- `kubeletstats` receiver: Support for ServiceAccount authentication (#324)
- `signalfx` exporter and receiver
  - Add SignalFx metric token passthrough and config option (#325)
  - Set default endpoint of `signalfx` receiver to `:9943` (#351)
- `awsxray` exporter: Support aws plugins EC2/ECS/Beanstalk (#343)
- `sapm` exporter and receiver: Add SAPM access token passthrough and config option (#349)
- `k8s` processor: Add metrics support (#358)
- `k8s` observer: Separate annotations from labels in discovered pods (#363)

### 🧰 Bug fixes 🧰

- `honeycomb` exporter: Remove shared use of libhoney from goroutines (#305)

## v0.4.0

Released 17-06-2020

# 🎉 OpenTelemetry Collector Contrib v0.4.0 (Beta) 🎉

The OpenTelemetry Collector Contrib contains everything in the [opentelemetry-collector release](https://github.com/open-telemetry/opentelemetry-collector/releases/tag/v0.4.0) (be sure to check the release notes here as well!). Check out the [Getting Started Guide](https://opentelemetry.io/docs/collector/getting-started/) for deployment and configuration information.

### 🛑 Breaking changes 🛑

  - `signalfx` exporter `url` parameter changed to `ingest_url` (no impact if only using `realm` setting)

### 🚀 New components 🚀

- Receivers
  - `receiver_creator` to create receivers at runtime (#145), add observer support to receiver_creator (#173), add rules support (#207), add dynamic configuration values (#235)
  - `kubeletstats` receiver (#237)
  - `prometheus_simple` receiver (#184)
  - `kubernetes-cluster` receiver (#175)
  - `redis` receiver (#138)
- Exporters
  - `alibabacloudlogservice` exporter (#259)
  - `SplunkHEC` metrics exporter (#246)
  - `elastic` APM exporter (#240)
  - `newrelic` exporter (#229)
- Extensions
  - `k8s` observer (#185)

### 💡 Enhancements 💡

- `awsxray` exporter
  - Use X-Ray convention of segment name == service name (#282)
  - Tweak xray export to improve rendering of traces and improve parity (#241)
  - Add handling for spans received with nil attributes (#212)
- `honeycomb` exporter
  - Use SendPresampled (#291)
  - Add span attributes as honeycomb event fields (#271)
  - Support resource labels in Honeycomb exporter (#20)
- `k8s` processor
  - Add support of Pod UID extraction to k8sprocessor (#219)
  - Use `k8s.pod.ip` to record resource IP instead of just `ip` (#183)
  - Support same authentication mechanism as other kubernetes components do (#307)
- `sapm` exporter: Add TLS for SAPM and SignalFx receiver (#215)
- `signalfx` exporter
  - Add metric metadata syncer to SignalFx exporter (#231)
  - Add TLS for SAPM and SignalFx receiver (#215)
- `stackdriver` exporter: Add support for resource mapping in config (#163)

### 🧰 Bug fixes 🧰

- `awsxray` exporter: Wrap bad request errors for proper handling by retry queue (#205)
- `lightstep` exporter: Ensure Lightstep exporter doesnt crash on nil node (#250)
- `sapm` exporter: Do not break Jaeger traces before sending downstream (#193)
- `k8s` processor: Ensure Jaeger spans work in passthrough mode (262)

## 🧩 Components 🧩

### Receivers

| Traces | Metrics |
|:-------:|:-------:|
| Jaeger Legacy | Carbon |
| SAPM (SignalFx APM) | Collectd |
| Zipkin Scribe | K8s Cluster |
| | Redis |
| |  SignalFx |
| | Simple Prometheus |
| | Wavefront |

### Processors

- K8s

### Exporters

| Commercial | Community |
|:------------:|:-----------:|
| Alibaba Cloud Log Service | Carbon |
| AWS X-ray | Elastic |
| Azure Monitor | Jaeger Thrift |
| Honeycomb | Kinesis |
| Lightstep |
| New Relic |
| SAPM (SignalFx APM) |
| SignalFx (Metrics) |
| Splunk HEC |
| Stackdriver (Google) |

### Extensions

- Observer
  - K8s

## v0.3.0 Beta

Released 2020-03-30

### Breaking changes

-  Make prometheus receiver config loading strict. #697
Prometheus receiver will now fail fast if the config contains unused keys in it.

### Changes and fixes

- Enable best effort serve by default of Prometheus Exporter (https://github.com/orijtech/prometheus-go-metrics-exporter/pull/6)
- Fix null pointer exception in the logging exporter #743
- Remove unnecessary condition to have at least one processor #744
- Updated Honeycomb exported to `honeycombio/opentelemetry-exporter-go v0.3.1`

### Features

Receivers / Exporters:

* AWS X-Ray
* Carbon
* CollectD
* Honeycomb
* Jaeger
* Kinesis
* LightStep
* OpenCensus
* OpenTelemetry
* SAPM
* SignalFx
* Stackdriver
* Wavefront
* Zipkin
* Zipkin Scribe


Processors:

* Attributes
* Batch
* Memory Limiter
* Queued Retry
* Resource
* Sampling
* Span
* Kubernetes

Extensions:

* Health Check
* Performance Profiler
* zPages


## v0.2.8

Released 2020-03-25

Alpha v0.2.8 of OpenTelemetry Collector Contrib.

- Implemented OTLP receiver and exporter.
- Added ability to pass config to the service programmatically (useful for custom builds).
- Improved own metrics / observability.


## v0.2.7

Released 2020-03-17

### Self-Observability
- New command-line switch to control legacy and new metrics. Users are encouraged
to experiment and migrate to the new metrics.
- Improved error handling on shutdown.


### Processors
- Fixed passthrough mode k8sprocessor.
- Added `HASH` action to attribute processor.

### Receivers and Exporters
- Added Honeycomb exporter.
- Added LightStep exporter.
- Added regular expression for Carbon receiver, allowing the metric name to be broken into proper label keys and values.
- Updated Stackdriver exporter to use a new batch API.


## v0.2.6 Alpha

Released 2020-02-18

### Self-Observability
- Updated metrics prefix to `otelcol` and expose command line argument to modify the prefix value.
- Batch dropped span now emits zero when no spans are dropped.

### Processors
- Extended Span processor to have include/exclude span logic.
- Ability to choose strict or regexp matching for include/exclude filters.

### Receivers and Exporters
- Added Carbon receiver and exporter.
- Added Wavefront receiver.


## v0.0.5 Alpha

Released 2020-01-30

- Regexp-based filtering of span names.
- Ability to extract attributes from span names and rename span.
- File exporter for debugging.
- Span processor is now enabled by default.

## v0.0.1 Alpha

Released 2020-01-11

First release of OpenTelemetry Collector Contrib.


[v0.3.0]: https://github.com/open-telemetry/opentelemetry-collector-contrib/compare/v0.2.8...v0.3.0
[v0.2.8]: https://github.com/open-telemetry/opentelemetry-collector-contrib/compare/v0.2.7...v0.2.8
[v0.2.7]: https://github.com/open-telemetry/opentelemetry-collector-contrib/compare/v0.2.6...v0.2.7
[v0.2.6]: https://github.com/open-telemetry/opentelemetry-collector-contrib/compare/v0.0.5...v0.2.6
[v0.0.5]: https://github.com/open-telemetry/opentelemetry-collector-contrib/compare/v0.0.1...v0.0.5
[v0.0.1]: https://github.com/open-telemetry/opentelemetry-collector-contrib/tree/v0.0.1<|MERGE_RESOLUTION|>--- conflicted
+++ resolved
@@ -502,15 +502,6 @@
 - `azuremonitorexporter`: In addition to traces, export logs to Azure Application Insights (#7403)
 - `jmxreceiver`: Added `additional_jars` configuration option to launch JMX Metric Gatherer JAR with extended `CLASSPATH` (#7378)
 - `awscontainerinsightreceiver`: add full pod name when configured to AWS Container Insights Receiver (#7415)
-<<<<<<< HEAD
-- `filterprocessor`: Add ability to filter trace data (#5838)
-
-## 🛑 Breaking changes 🛑
-
-## 🚀 New components 🚀
-
-## 🧰 Bug fixes 🧰
-=======
 - `hostreceiver/loadscraper`: Migrate the scraper to the mdatagen metrics builder (#7288)
 - `awsecscontainermetricsreceiver`: Rename attributes to follow semantic conventions (#7425)
 - `datadogexporter`: Always map conventional attributes to tags (#7185)
@@ -543,7 +534,6 @@
 ### 🚩 Deprecations 🚩
 
 - Deprecated otel_to_hec_fields.name setting from splunkhec exporter. (#7560)
->>>>>>> 638ea456
 
 ## v0.43.0
 
