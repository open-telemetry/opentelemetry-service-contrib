# Changelog

## Unreleased
- `sigv4authextension`: Enable component (#8518)

### 💡 Enhancements 💡

- `k8seventsreceiver`: Add Api_version and resource_version (#8539)
- `dynatraceexporter`: add multi-instance deployment note to README.md (#8848)
- `resourcedetectionprocessor`: Add attribute allowlist (#8547)

### 🛑 Breaking changes 🛑

- `windowsperfcountersreceiver`: Added metrics configuration (#8376)
- `lokiexporter`: Remove deprecated LogRecord.name field (#8951)
- `splunkhecexporter`: Remove deprecated LogRecord.name field (#8951)

### 🚩 Deprecations 🚩

- `datadogexporter`: Deprecate `OnlyMetadata` method from `Config` struct (#8359)
- `datadogexporter`: Deprecate `GetCensoredKey` method from `APIConfig` struct (#8830)
<<<<<<< HEAD
=======
- `resourcedetectionprocessor`: Add attribute allowlist (#8547)
>>>>>>> 31a4155d

### 💡 Enhancements 💡

- `cmd/mdatagen`: Add resource attributes definition to metadata.yaml and move `pdata.Metrics` creation to the
  generated code (#5270) 

### 💡 Enhancements 💡

- `datadogexporter`: Add `metrics::sums::cumulative_monotonic_mode` to specify export mode for cumulative monotonic sums (#8490)

### 🚩 Deprecations 🚩

- `datadogexporter`: Deprecate `metrics::send_monotonic_counter` in favor of `metrics::sums::cumulative_monotonic_mode` (#8490)

## v0.47.0

### 💡 Enhancements 💡

- `googlecloudexporter`: Add Validate method in config (#8559)
- `attributesprocessor`: Add convert action (#7930)
- `attributesprocessor`: Add metric support (#8111)
- `prometheusremotewriteexporter`: Write-Ahead Log support enabled (#7304)
- `hostreceiver/filesystemscraper`: Add filesystem utilization (#8027)
- `hostreceiver/pagingscraper`: Add paging.utilization (#6221)
- `googlecloudexporter`: [Alpha] Translate metrics directly from OTLP to gcm using the `exporter.googlecloud.OTLPDirect` feature-gate (#7177)
- `simpleprometheusreceiver`: Add support for static labels (#7908)
- `spanmetricsprocessor`: Dropping the condition to replace _ with key_ as __ label is reserved and _ is not (#8057)
- `podmanreceiver`: Add container.runtime attribute to container metrics (#8262)
- `dockerstatsreceiver`: Add container.runtime attribute to container metrics (#8261)
- `tanzuobservabilityexporter`: instrumentation Library and Dropped Counts to Span Tags (#8120)
- `clickhouseexporter`: Implement consume log logic. (#9705)
- `influxdbexporter`: Add support for cumulative, non-monotonic metrics. (#8348)
- `oauth2clientauthextension`: Add support for EndpointParams (#7307)
- Add `NewMetricData` function to `MetricsBuilder` to consistently set instrumentation library name (#8255)
- `googlecloudpubsubreceiver` Added implementation of Google Cloud Pubsub receiver. (#8391)
- `googlecloudpubsubexporter` Added implementation of Google Cloud Pubsub exporter. (#8391)
- `coralogixexporter` Allow exporter timeout to be configured (#7957)
- `prometheusremotewriteexporter` support adding trace id and span id attached to exemplars (#8380)
- `influxdbexporter`: accept histogram metric missing infinity bucket. (#8462)
- `skywalkingreceiver`: Added implementation of Skywalking receiver. (#8549)
- `prometheusreceiver`: Fix staleness bug for histograms and summaries (#8561)

### 🛑 Breaking changes 🛑

- `mongodbatlasreceiver`: rename mislabeled attribute `memory_state` to correct `disk_status` on partition disk metrics (#7747)
- `mongodbatlasreceiver`: Correctly set initial lookback for querying mongodb atlas api (#8246)
- `nginxreceiver`: instrumentation name updated from `otelcol/nginx` to `otelcol/nginxreceiver` (#8255)
- `postgresqlreceiver`: instrumentation name updated from `otelcol/postgresql` to `otelcol/postgresqlreceiver` (#8255)
- `redisreceiver`: instrumentation name updated from `otelcol/redis` to `otelcol/redisreceiver` (#8255)
- `apachereceiver`: instrumentation name updated from `otelcol/apache` to `otelcol/apachereceiver` ()
- `couchdbreceiver`: instrumentation name updated from `otelcol/couchdb` to `otelcol/couchdbreceiver` (#8366)
- `prometheusreceiver` Change resource attributes on metrics: `instance` -> `service.instance.id`, `host.name` -> `net.host.name`,  `port` -> `net.host.port`, `scheme` -> `http.scheme`, `job` removed (#8266)
- `prometheusremotewriteexporter` Use `service.*` resource attributes instead of `job` and `instance` resource attributes when adding job and instance labels to metrics (#8266)
- `mysqlreceiver`: instrumentation name updated from `otel/mysql` to `otelcol/mysqlreceiver` (#8387)
- `zookeeperreceiver`: instrumentation name updated from `otelcol/zookeeper` to `otelcol/zookeeperreceiver` (#8389)
- `coralogixexporter`: Create dynamic subsystem name (#7957)
  - Deprecate configuration changed. Dynamic subsystem name from traces service name property.
- `rabbitmqreceiver`: instrumentation name updated from `otelcol/rabbitmq` to `otelcol/rabbitmqreceiver` (#8400)

### 🧰 Bug fixes 🧰

- `zipkinexporter`: Set "error" tag value when status is set to error (#8187)
- `prometheusremotewriteexporter`: Correctly handle metric labels which collide after sanitization (#8378)
- `prometheusremotewriteexporter`: Drop labels when exemplar attributes exceed the max number of characters (#8379)
- `k8sclusterreceiver`: Add support to enable k8s node and container cpu metrics to be reported as double values (#8245)
  - Use "--feature-gates=receiver.k8sclusterreceiver.reportCpuMetricsAsDouble" to enable reporting node and container
    cpu metrics as a double values.
- `tanzuobservabilityexporter`: Fix a typo in Instrumentation Library name and version tags (#8384)
- `logreceivers`: Fix an issue where receiver would sometimes fail to build using Go 1.18 (#8521)
- `awsxrayreceiver`: Add defaults for optional stack frame parameters (#8790)

### 🚩 Deprecations 🚩

- `datadogexporter`: Deprecate automatic environment variable detection (#8397)

### 🚀 New components 🚀
- `sigv4authextension`: New Component: Sigv4 Authenticator Extension (#8263)

## v0.46.0

### 💡 Enhancements 💡

- `internal/stanza`: Export metrics from Stanza receivers (#8025)
- `hostreceiver/pagingscraper`: Migrate the scraper to the mdatagen metrics builder (#7139)
- Do not drop zero trace/span id spans in the jaeger conversion (#7946)
- Upgrade to use semantic conventions 1.6.1 (#7926)
- `dynatraceexporter`: Validate QueueSettings and perform config validation in Validate() instead (#8020)
- `sapmexporter`: Add validation for `sending_queue` setting (#8023)
- `signalfxexporter`: Add validation for `sending_queue` setting (#8026)
- `internal/stanza`: Add support for arbitrary attribute types (#8081)
- `resourcedetectionprocessor`: Add confighttp.HTTPClientSettings To Resource Detection Config Fixes (#7397)
- `hostmetricsreceiver`: Add cpu.utilization metrics to cpu scrapper (#7130)
- `honeycombexporter`: Add validation for `sending_queue` setting (#8113)
- `routingprocessor`: Expand error handling on failure to build exporters (#8125)
- `skywalkingreceiver`: Add new skywalking receiver component folder and structure (#8107)
- `groupbyattrsprocesor`: Allow empty keys, which allows to use the processor for compaction (#7793)
- `datadogexporter`: Add rbac to example k8s manifest file (#8186)
- `splunkhecexporter`: Add validation for `sending_queue` setting (#8256)

### 🛑 Breaking changes 🛑

- Remove deprecated functions from jaeger translator (#8032)
- `internal/stanza`: Remove `write_to` setting from input operators (#8081)
- `mongodbatlasreceiver`: rename `mongodb.atlas.*` attributes to `mongodb_atlas.*` adhering to naming guidelines. Adding 3 new attributes (#7960)

### 🧰 Bug fixes 🧰

- `prometheusreceiver`: Fix segfault that can occur after receiving stale metrics (#8056)
- `filelogreceiver`: Fix issue where logs could occasionally be duplicated (#8123)
- `prometheusremotewriteexporter`: Fix empty non-string resource attributes (#8116)

### 🚀 New components 🚀

## v0.45.1

### 💡 Enhancements 💡

- `sumologicexporter`: Move validation to Config (#7936)
- `elasticsearchexporter`: Fix crash with batch processor (#7953).
- `splunkhecexporter`: Batch metrics payloads (#7760)
- `tanzuobservabilityexporter`: Add internal SDK metric tag (#7826)
- `hostreceiver/processscraper`: Migrate the scraper to the mdatagen metrics builder (#7287)

### 🧰 Bug fixes 🧰

- `awsprometheusremotewriteexporter`: fix dependencies issue (#7963)

### 🚀 New components 🚀

- `awsfirehose` receiver: Add AWS Kinesis Data Firehose Receiver (#7918)

## v0.45.0

### 💡 Enhancements 💡

- `hostreceiver/filesystemscraper`: Migrate the scraper to the mdatagen metrics builder (#7772)
- `hostreceiver/memoryscraper`: Migrate the scraper to the mdatagen metrics builder (#7312)
- `lokiexporter`: Use record attributes as log labels (#7569)
- `routingprocessor`: Do not err on failure to build exporters (#7423)
- `apachereceiver`: Update to mdatagen v2 (#7573)
- `datadogexporter`: Don't send host metadata if hostname is empty (#7426)
- `datadogexporter`: Add insecure_skip_verify flag to configuration (#7422)
- `coralogixexporter`: Update readme (#7785)
- `awscloudwatchlogsexporter`: Remove name from aws cloudwatch logs exporter (#7554)
- `tanzuobservabilityexporter`: Update OTel Collector's Exporter to match WF Proxy Handling of source (#7929)
- `hostreceiver/memoryscraper`: Add memory.utilization (#6221)
- `awskinesisexporter`: Add Queue Config Validation AWS Kinesis Exporter (#7835)
- `elasticsearchexporter`: Remove usage of deprecated LogRecord.Name field (#7829).
- `loadbalancingexporter`: Allow non-exist hostname on startup (#7935)
- `datadogexporter`: Use exact sum, count and average on Datadog distributions (#7830)
- `storage/filestorage`: add optional compaction to filestorage (#7768)
- `tanzuobservabilityexporter`: Add attributes from the Resource to the resulting WF metric tags & set `source` value in WF metric (#8101)

### 🛑 Breaking changes 🛑

- Use go mod compat, drops support for reproducibility with go 1.16 (#7915)
- `apachereceiver`: Update instrumentation library name from `otel/apache` to `otelcol/apache` (#7754)
- `pkg/translator/prometheusremotewrite`: Cleanup prw translator public functions (#7776)
- `prometheusreceiver`: The OpenCensus-based metric conversion pipeline has 
  been removed.
  - The `receiver.prometheus.OTLPDirect` feature gate has been removed as 
    the direct pipeline is the only remaining pipeline.
- `translator/jaeger`: Cleanup jaeger translator function names (#7775)
  - Deprecate old funcs with Internal word.
- `mysqlreceiver`: Update data model and names for several metrics (#7924)
  - Change all metrics to Int values
  - Remove `mysql.buffer_pool_pages`. Replace with:
    - `mysql.buffer_pool.pages`
    - `mysql.buffer_pool.data_pages`
    - `mysql.buffer_pool.page_flushes`
  - Remove `mysql.buffer_pool_size`. Replace with:
    - `mysql.buffer_pool.limit`
    - `mysql.buffer_pool.usage`
  - Rename `mysql.buffer_pool_operations` to `mysql.buffer_pool.operations`

### 🚩 Deprecations 🚩

- Deprecated log_names setting from filter processor. (#7552)

### 🧰 Bug fixes 🧰

 - `tailsamplingprocessor`: "And" policy only works as a sub policy under a composite policy (#7590) 
 - `prometheusreceiver`: Correctly map description and units when converting
  Prometheus metadata directly to pdata. (#7748)
 - `sumologicexporter`: fix exporter panics on malformed histogram (#7548)
- `awsecscontainermetrics`: CPU Reserved is now 1024/vCPU for ECS Container Insights (#6734)

### 🚀 New components 🚀

- `clickhouse` exporter: Add ClickHouse Exporter (#6907)
- `pkg/translator/signalfx`: Extract signalfx to metrics conversion in a separate package (#7778)
  - Extract FromMetrics to SignalFx translator package (#7823)

## v0.44.0

### 💡 Enhancements 💡

- `kafkaexporter`: Add compression and flush max messages options.
- `dynatraceexporter`: Write error logs using plugin logger (#7360)
- `dynatraceexporter`: Fix docs for TLS settings (#7568)
- `tanzuobservabilityexporter`: Turn on metrics exporter (#7281)
- `attributesprocessor` `resourceprocessor`: Add `from_context` value source
- `resourcedetectionprocessor`: check cluster config to verify resource is on aws for eks resources (#7186)
- `awscloudwatchlogsexporter`: enable awscloudwatchlogsexporter which accepts and exports log data (#7297)
- `translator/prometheusremotewrite`: add a new module to help translate data from OTLP to Prometheus Remote Write (#7240)
- `azuremonitorexporter`: In addition to traces, export logs to Azure Application Insights (#7403)
- `jmxreceiver`: Added `additional_jars` configuration option to launch JMX Metric Gatherer JAR with extended `CLASSPATH` (#7378)
- `awscontainerinsightreceiver`: add full pod name when configured to AWS Container Insights Receiver (#7415)
- `hostreceiver/loadscraper`: Migrate the scraper to the mdatagen metrics builder (#7288)
- `awsecscontainermetricsreceiver`: Rename attributes to follow semantic conventions (#7425)
- `datadogexporter`: Always map conventional attributes to tags (#7185)
- `mysqlreceiver`: Add golden files for integration test (#7303)
- `nginxreceiver`: Standardize integration test (#7515)
- `mysqlreceiver`: Update to use mdatagen v2 (#7507)
- `postgresqlreceiver`: Add integration tests (#7501)
- `apachereceiver`: Add integration test (#7517)
- `mysqlreceiver`: Use scrapererror to report errors (#7513)
- `postgresreceiver`: Update to mdatagen v2 (#7503)
- `nginxreceiver`: Update to mdatagen v2 (#7549)
- `datadogexporter`: Fix traces exporter's initialization log (#7564)
- `tailsamplingprocessor`: Add And sampling policy (#6910)
- `coralogixexporter`: Add Coralogix Exporter (#7383)
- `prometheusexecreceiver`: Add default value for `scrape_timeout` option (#7587)

### 🛑 Breaking changes 🛑

- `resourcedetectionprocessor`: Update `os.type` attribute values according to semantic conventions (#7544)
- `awsprometheusremotewriteexporter`: Deprecation notice; may be removed after v0.49.0
  - Switch to using the `prometheusremotewriteexporter` + `sigv4authextension` instead

### 🧰 Bug fixes 🧰

- `resourcedetectionprocessor`: fix `meta` allow list excluding keys with nil values (#7424)
- `postgresqlreceiver`: Fix issue where empty metrics could be returned after failed connection (#7502)
- `resourcetotelemetry`: Ensure resource attributes are added to summary
  and exponential histogram data points. (#7523)

### 🚩 Deprecations 🚩

- Deprecated otel_to_hec_fields.name setting from splunkhec exporter. (#7560)

## v0.43.0

### 💡 Enhancements 💡

- `coralogixexporter`: First implementation of Coralogix Exporter (#6816)
- `cloudfoundryreceiver`: Enable Cloud Foundry client (#7060)
- `elasticsearchexporter`: add elasticsearchexporter to the components exporter list (#6002)
- `elasticsearchreceiver`: Add metric metadata (#6892)
- `elasticsearchreceiver`: Use same metrics as JMX receiver for JVM metrics (#7160)
- `elasticsearchreceiver`: Implement scraping logic (#7174)
- `datadogexporter`: Add http.status_code tag to trace stats (#6889)
- `datadogexporter`: Add configuration option to use OTel span name into the Datatog resource name (#6611)
- `mongodbreceiver`: Add initial client code to the component (#7125)
- `tanzuobservabilityexporter`: Support delta histograms (#6897)
- `awscloudwatchlogsexporter`: Use cwlogs package to export logs (#7152)
- `mysqlreceiver`: Add the receiver to available components (#7078)
- `tanzuobservabilityexporter`: Documentation for the memory_limiter configuration (#7164)
- `dynatraceexporter`: Do not shut down exporter when metrics ingest module is temporarily unavailable (#7161)
- `mongodbreceiver`: Add metric metadata (#7163)
- `mongodbreceiver`: Add metric scraping (#7175)
- `postgresqlreceiver`: add the receiver to available components (#7079)
- `rabbitmqreceiver`: Add scraper logic (#7299)
- `tanzuobservability exporter`: Support summary metrics (#7121)
- `mongodbatlasreceiver`: Add retry and backoff to HTTP client (#6943)
- Use Jaeger gRPC instead of Thrift in the docker-compose example (#7243)
- `tanzuobservabilityexporter`: Support exponential histograms (#7127)
- `receiver_creator`: Log added and removed endpoint env structs (#7248)
- `prometheusreceiver`: Use the OTLP data conversion path by default. (#7282)
  - Use `--feature-gates=-receiver.prometheus.OTLPDirect` to re-enable the 
    OpenCensus conversion path.
- `extension/observers`: Correctly set image and tag on container endpoints (#7279)
- `tanzuobservabilityexporter`: Document how to enable memory_limiter (#7286)
- `hostreceiver/networkscraper`: Migrate the scraper to the mdatagen metrics builder (#7048)
- `hostmetricsreceiver`: Add MuteProcessNameError config flag to mute specific error reading process executable (#7176)
- `scrapertest`: Improve comparison logic (#7305)
- `hostmetricsreceiver`: add `cpu_average` option for load scraper to report the average cpu load (#6999)
- `scrapertest`: Add comparison option to ignore specific attributes (#6519)
- `tracegen`: Add option to pass in custom headers to export calls via command line (#7308)
- `tracegen`: Provide official container images (#7179)
- `scrapertest`: Add comparison function for pdata.Metrics (#7400)
- `prometheusremotewriteexporter` : Dropping the condition to replace _ with key_ as __ label is reserved and _ is not (#7112)

### 🛑 Breaking changes 🛑

- `tanzuobservabilityexporter`: Remove status.code
- `tanzuobservabilityexporter`: Use semantic conventions for status.message (#7126) 
- `k8sattributesprocessor`: Move `kube` and `observability` packages to `internal` folder (#7159)
- `k8sattributesprocessor`: Unexport processor `Option`s (#7311)
- `zookeeperreceiver`: Refactored metrics to have correct units, types, and combined some metrics via attributes. (#7280)
- `prometheusremotewriteexporter`: `PRWExporter` struct and `NewPRWExporter()`
  function are now unexported. (#TBD)
- `newrelicexporter` marked as deprecated (#7284)

### 🚀 New components 🚀

- `rabbitmqreceiver`: Establish codebase for RabbitMQ metrics receiver (#7239)
- Add `basicauth` extension (#7167)
- `k8seventsreceiver`: Implement core logic (#6885)

### 🧰 Bug fixes 🧰

- `k8sattributeprocessor`: Parse IP out of net.Addr to correctly tag k8s.pod.ip (#7077)
- `k8sattributeprocessor`: Process IP correctly for net.Addr instances that are not typed (#7133)
- `mdatagen`: Fix validation of `enabled` field in metadata.yaml (#7166)
- `elasticsearch`: Fix timestamp for each metric being startup time (#7255)
- `prometheusremotewriteexporter`: Fix index out of range panic caused by expiring metrics (#7149)
- `resourcedetection`: Log the error when checking for ec2metadata availability (#7296) 

## v0.42.0

### 💡 Enhancements 💡

- `couchbasereceiver`: Add couchbase client (#7122)
- `couchdbreceiver`: Add couchdb scraper (#7131)
- `couchdbreceiver`: Add couchdb client (#6880)
- `elasticsearchreceiver`: Implement scraper client (#7019)
- `couchdbreceiver`: Add metadata metrics (#6878)
- `prometheusremotewriteexporter`: Handling Staleness flag from OTLP (#6679)
- `prometheusexporter`: Handling Staleness flag from OTLP (#6805)
- `prometheusreceiver`: Set OTLP no-data-present flag for stale scraped metrics. (#7043)
- `mysqlreceiver`: Add Integration test (#6916)
- `datadogexporter`: Add compatibility with ECS Fargate semantic conventions (#6670)
- `k8s_observer`: discover k8s.node endpoints (#6820)
- `redisreceiver`: Add missing description fields to keyspace metrics (#6940)
- `redisreceiver`: Set start timestamp uniformly for gauge and sum metrics (#6941)
- `kafkaexporter`: Allow controlling Kafka acknowledgment behaviour  (#6301)
- `lokiexporter`: Log the first part of the http body on failed pushes to loki (#6946)
- `resourcedetectionprocessor`: add the [consul](https://www.consul.io/) detector (#6382)
- `awsemfexporter`: refactor cw_client logic into separate `cwlogs` package (#7072)
- `prometheusexporter`: Dropping the condition to replace _ with key_ as __ label is reserved and _ is not (#7506)

### 🛑 Breaking changes 🛑

- `memcachedreceiver`: Update metric names (#6594)
- `memcachedreceiver`: Fix some metric units and value types (#6895)
- `sapm` receiver: Use Jaeger status values instead of OpenCensus (#6682)
- `jaeger` receiver/exporter: Parse/set Jaeger status with OTel spec values (#6682)
- `awsecscontainermetricsreceiver`: remove tag from `container.image.name` (#6436)
- `k8sclusterreceiver`: remove tag from `container.image.name` (#6436)

### 🚀 New components 🚀

- `ecs_task_observer`: Discover running containers in AWS ECS tasks (#6894)
- `mongodbreceiver`: Establish codebase for MongoDB metrics receiver (#6972)
- `couchbasereceiver`: Establish codebase for Couchbase metrics receiver (#7046)
- `dbstorage`: New experimental dbstorage extension (#7061)
- `redactionprocessor`: Remove sensitive data from traces (#6495)

### 🧰 Bug fixes 🧰

- `ecstaskobserver`: Fix "Incorrect conversion between integer types" security issue (#6939)
- Fix typo in "direction" metrics attribute description (#6949)
- `zookeeperreceiver`: Fix issue where receiver could panic during shutdown (#7020)
- `prometheusreceiver`: Fix metadata fetching when metrics differ by trimmable suffixes (#6932)
- Sanitize URLs being logged (#7021)
- `prometheusreceiver`: Fix start time tracking for long scrape intervals (#7053)
- `signalfxexporter`: Don't use syscall to avoid compilation errors on some platforms (#7062)
- `tailsamplingprocessor`: Add support for new policies as composite sub-policies (#6975)

### 💡 Enhancements 💡

- `lokiexporter`: add complete log record to body (#6619)
- `k8sclusterreceiver` add `container.image.tag` attribute (#6436)
- `spanmetricproccessor`: use an LRU cache for the cached Dimensions key-value pairs (#2179)
- `skywalkingexporter`: add skywalking metrics exporter (#6528)
- `deltatorateprocessor`: add int counter support (#6982)
- `filestorageextension`: document default values (#7022)
- `redisreceiver`: Migrate the scraper to the mdatagen metrics builder (#6938)  

## v0.41.0

### 🛑 Breaking changes 🛑

- None

### 🚀 New components 🚀

- `asapauthextension` (#6627)
- `mongodbatlasreceiver` (#6367)

### 🧰 Bug fixes 🧰

- `filestorageextension`: fix panic when configured directory cannot be accessed (#6103)
- `hostmetricsreceiver`: fix set of attributes for system.cpu.time metric (#6422)
- `k8sobserver`: only record pod endpoints for running pods (#5878)
- `mongodbatlasreceiver`: fix attributes fields in metadata.yaml (#6440)
- `prometheusexecreceiver`: command line processing on Windows (#6145)
- `spanmetricsprocessor`: fix exemplars support (#6140)
-  Remap arm64 to aarch64 on rpm/deb packages (#6635)

### 💡 Enhancements 💡

- `datadogexporter`: do not use attribute localhost-like hostnames (#6477)
- `datadogexporter`: retry per network call (#6412)
- `datadogexporter`: take hostname into account for cache (#6223)
- `exporter/lokiexporter`: adding a feature for loki exporter to encode JSON for log entry (#5846)
- `googlecloudspannerreceiver`: added fallback to ADC for database connections. (#6629)
- `googlecloudspannerreceiver`: added parsing only distinct items for sample lock request label. (#6514)
- `googlecloudspannerreceiver`: added request tag label to metadata config for top query stats. (#6475)
- `googlecloudspannerreceiver`: added sample lock requests label to the top lock stats metrics. (#6466)
- `googlecloudspannerreceiver`: added transaction tag label to metadata config for top transaction stats. (#6433)
- `groupbyattrsprocessor`: added support for metrics signal (#6248)
- `hostmetricsreceiver`: ensure SchemaURL is set (#6482)
- `kubeletstatsreceiver`: add support for read-only kubelet endpoint (#6488)
- `mysqlreceiver`: enable native authentication (#6628)
- `mysqlreceiver`: remove requirement for password on MySQL (#6479)
- `receiver/prometheusreceiver`: do not add host.name to metrics from localhost/unspecified targets (#6476)
- `spanmetricsprocessor`: add setStatus operation (#5886)
- `splunkhecexporter`: remove duplication of host.name attribute (#6527)
- `tanzuobservabilityexporter`: add consumer for sum metrics. (#6385)
- Update log-collection library to v0.23.0 (#6593)

## v0.40.0

### 🛑 Breaking changes 🛑

- `tencentcloudlogserviceexporter`: change `Endpoint` to `Region` to simplify configuration (#6135)

### 🚀 New components 🚀

- Add `memcached` receiver (#5839)

### 🧰 Bug fixes 🧰

- Fix token passthrough for HEC (#5435)
- `datadogexporter`: Fix missing resource attributes default mapping when resource_attributes_as_tags: false (#6359)
- `tanzuobservabilityexporter`: Log and report missing metric values. (#5835)
- `mongodbatlasreceiver`: Fix metrics metadata (#6395)

### 💡 Enhancements 💡

- `awsprometheusremotewrite` exporter: Improve error message when failing to sign request
- `mongodbatlas`: add metrics (#5921)
- `healthcheckextension`: Add path option (#6111)
- Set unprivileged user to container image (#6380)
- `k8sclusterreceiver`: Add allocatable type of metrics (#6113)
- `observiqexporter`: Allow Dialer timeout to be configured (#5906)
- `routingprocessor`: remove broken debug log fields (#6373)
- `prometheusremotewriteexporter`: Add exemplars support (#5578) 
- `fluentforwardreceiver`: Convert attributes with nil value to AttributeValueTypeEmpty (#6630)

## v0.39.0

### 🛑 Breaking changes 🛑

- `httpdreceiver` renamed to `apachereceiver` to match industry standards (#6207)
- `tencentcloudlogserviceexporter` change `Endpoint` to `Region` to simplify configuration (#6135)

### 🚀 New components 🚀

- Add `postgresqlreceiver` config and factory (#6153)
- Add TencentCloud LogService exporter `tencentcloudlogserviceexporter` (#5722)
- Restore `jaegerthrifthttpexporter` (#5666)
- Add `skywalkingexporter` (#5690, #6114)

### 🧰 Bug fixes 🧰

- `datadogexporter`: Improve cumulative metrics reset detection using `StartTimestamp` (#6120)
- `mysqlreceiver`: Address issues in shutdown function (#6239)
- `tailsamplingprocessor`: End go routines during shutdown (#5693)
- `googlecloudexporter`: Update google cloud exporter to correctly close the metric exporter (#5990)
- `statsdreceiver`: Fix the summary point calculation (#6155)
- `datadogexporter` Correct default value for `send_count_sum_metrics` (#6130)

### 💡 Enhancements 💡

- `datadogexporter`: Increase default timeout to 15 seconds (#6131)
- `googlecloudspannerreceiver`: Added metrics cardinality handling for Google Cloud Spanner receiver (#5981, #6148, #6229)
- `mysqlreceiver`: Mysql add support for different protocols (#6138)
- `bearertokenauthextension`: Added support of Bearer Auth for HTTP Exporters (#5962)
- `awsxrayexporter`: Fallback to rpc.method for segment operation when aws.operation missing (#6231)
- `healthcheckextension`: Add new health check feature for collector pipeline (#5643)
- `datadogexporter`: Always add current hostname (#5967)
- `k8sattributesprocessor`: Add code to fetch all annotations and labels by specifying key regex (#5780)
- `datadogexporter`: Do not rely on collector to resolve envvar when possible to resolve them (#6122)
- `datadogexporter`: Add container tags to attributes package (#6086)
- `datadogexporter`: Preserve original TraceID (#6158)
- `prometheusreceiver`: Enhance prometheus receiver logger to determine errors, test real e2e usage (#5870)
- `awsxrayexporter`: Added support for AWS AppRunner origin (#6141)

## v0.38.0

### 🛑 Breaking changes 🛑

- `datadogexporter` Make distributions the default histogram export option. (#5885)
- `redisreceiver` Update Redis receiver's metric names. (#5837)
- Remove `scraperhelper` from contrib, use the core version. (#5826)

### 🚀 New components 🚀

- `googlecloudspannerreceiver` Added implementation of Google Cloud Spanner receiver. (#5727)
- `awsxrayproxy` Wire up awsxrayproxy extension. (#5747)
- `awscontainerinsightreceiver` Enable AWS Container Insight receiver. (#5960)

### 🧰 Bug fixes 🧰

- `statsdreceiver`: fix start timestamp / temporality for counters. (#5714)
- Fix security issue related to github.com/tidwall/gjson. (#5936)
- `datadogexporter` Fix cumulative histogram handling in distributions mode (#5867)
- `datadogexporter` Skip nil sketches (#5925)

### 💡 Enhancements 💡

- Extend `kafkareceiver` configuration capabilities. (#5677)
- Convert `mongodbatlas` receiver to use scraperhelper. (#5827)
- Convert `dockerstats` receiver to use scraperhelper. (#5825)
- Convert `podman` receiver to use scraperhelper. (#5822)
- Convert `redisreceiver` to use scraperhelper. (#5796)
- Convert `kubeletstats` receiver to use scraperhelper. (#5821)
- `googlecloudspannerreceiver` Migrated Google Cloud Spanner receiver to scraper approach. (#5868)
- `datadogexporter` Use a `Consumer` interface for decoupling from zorkian's package. (#5315)
- `mdatagen` - Add support for extended metric descriptions (#5688)
- `signalfxexporter` Log datapoints option. (#5689)
- `cumulativetodeltaprocessor`: Update cumulative to delta. (#5772)
- Update configuration default values in log receivers docs. (#5840)
- `fluentforwardreceiver`: support more complex fluent-bit objects. (#5676)
- `datadogexporter` Remove spammy logging. (#5856)
- `datadogexporter` Remove obsolete report_buckets config. (#5858)
- Improve performance of metric expression matcher. (#5864)
- `tanzuobservabilityexporter` Introduce metricsConsumer and gaugeMetricConsumer. (#5426)
- `awsxrayexporter` rpc.system has priority to determine aws namespace. (#5833)
- `tailsamplingprocessor` Add support for composite sampling policy to the tailsampler. (#4958)
- `kafkaexporter` Add support for AWS_MSK_IAM SASL Auth (#5763)
- Refactor the client Authenticators  for the new "ClientAuthenticator" interfaces (#5905)
- `mongodbatlasreceiver` Add client wrapper for MongoDB Atlas support (#5386)
- `redisreceiver` Update Redis config options (#5861)
- `routingprocessor`: allow routing for all signals (#5869)
- `extension/observer/docker` add ListAndWatch to observer (#5851)

## v0.37.1

### 🧰 Bug fixes 🧰

- Fixes a problem with v0.37.0 which contained dependencies on v0.36.0 components. They should have been updated to v0.37.0.

## v0.37.0

### 🚀 New components 🚀

- [`journald` receiver](https://github.com/open-telemetry/opentelemetry-collector-contrib/tree/main/receiver/journaldreceiver) to parse Journald events from systemd journal using the [opentelemetry-log-collection](https://github.com/open-telemetry/opentelemetry-log-collection) library

### 🛑 Breaking changes 🛑

- Remove squash on configtls.TLSClientSetting for splunkhecexporter (#5541)
- Remove squash on configtls.TLSClientSetting for elastic components (#5539)
- Remove squash on configtls.TLSClientSetting for observiqexporter (#5540)
- Remove squash on configtls.TLSClientSetting for AWS components (#5454)
- Move `k8sprocessor` to `k8sattributesprocessor`.
- Rename `k8s_tagger` configuration `k8sattributes`.
- filelog receiver: use empty value for `SeverityText` field instead of `"Undefined"` (#5423)
- Rename `configparser.ConfigMap` to `config.Map`
- Rename `pdata.AggregationTemporality*` to `pdata.MetricAggregationTemporality*`
- Remove deprecated `batchpertrace` package/module (#5380)

### 💡 Enhancements 💡

- `k8sattributes` processor: add container metadata enrichment (#5467, #5572)
- `resourcedetection` processor: Add an option to force using hostname instead of FQDN (#5064)
- `dockerstats` receiver: Move docker client into new shared `internal/docker` (#4702)
- `spanmetrics` processor:
  - Add exemplars to metrics (#5263)
  - Support resource attributes in metrics dimensions (#4624)
- `filter` processor:
  - Add log filtering by `regexp` type filters (#5237)
  - Add record level log filtering (#5418)
- `dynatrace` exporter: Handle non-gauge data types (#5056)
- `datadog` exporter:
  - Add support for exporting histograms as sketches (#5082)
  - Scrub sensitive information from errors (#5575)
  - Add option to send instrumentation library metadata tags with metrics (#5431)
- `podman` receiver: Add `api_version`, `ssh_key`, and `ssh_passphrase` config options (#5430)
- `signalfx` exporter:
  - Add `max_connections` config option (#5432)
  - Add dimension name to log when value > 256 chars (#5258)
  - Discourage setting of endpoint path (#4851)
- `kubeletstats` receiver: Convert to pdata instead of using OpenCensus (#5458)
- `tailsampling` processor: Add `invert_match` config option to `string_attribute` policy (#4393)
- `awsemf` exporter: Add a feature flag in UserAgent for AWS backend to monitor the adoptions (#5178)
- `splunkhec` exporter: Handle explicitly NaN and Inf values (#5581)
- `hostmetrics` receiver:
  - Collect more process states in processes scraper (#4856)
  - Add device label to paging scraper (#4854)
- `awskinesis` exporter: Extend to allow for dynamic export types (#5440)

### 🧰 Bug fixes 🧰

- `datadog` exporter:
  - Fix tags on summary and bucket metrics (#5416)
  - Fix cache key generation for cumulative metrics (#5417)
- `resourcedetection` processor: Fix failure to start collector if at least one detector returns an error (#5242)
- `prometheus` exporter: Do not record obsreport calls (#5438)
- `prometheus` receiver: Metric type fixes to match Prometheus functionality (#4865)
- `sentry` exporter: Fix sentry tracing (#4320)
- `statsd` receiver: Set quantiles for metrics (#5647)

## v0.36.0

### 🛑 Breaking changes 🛑

- `filter` processor: The configs for `logs` filter processor have been changed to be consistent with the `metrics` filter processor. (#4895)
- `splunk_hec` receiver: 
  - `source_key`, `sourcetype_key`, `host_key` and `index_key` have now moved under `hec_metadata_to_otel_attrs` (#4726)
  - `path` field on splunkhecreceiver configuration is removed: We removed the `path` attribute as any request going to the Splunk HEC receiver port should be accepted, and added the `raw_path` field to explicitly map the path accepting raw HEC data. (#4951)
- feat(dynatrace): tags is deprecated in favor of default_dimensions (#5055)

### 💡 Enhancements 💡

- `filter` processor: Add ability to `include` logs based on resource attributes in addition to excluding logs based on resource attributes for strict matching. (#4895)
- `kubelet` API: Add ability to create an empty CertPool when the system run environment is windows
- `JMX` receiver: Allow JMX receiver logging level to be configured (#4898)
- `datadog` exporter: Export histograms as in OpenMetrics Datadog check (#5065)
- `dockerstats` receiver: Set Schema URL (#5239)
- Rename memorylimiter -> memorylimiterprocessor (#5262)
- `awskinesis` exporter: Refactor AWS kinesis exporter to be synchronous  (#5248)

## v0.35.0

### 🛑 Breaking changes 🛑

- Rename configparser.Parser to configparser.ConfigMap (#5070)
- Rename TelemetryCreateSettings -> TelemetrySettings (#5169)

### 💡 Enhancements 💡

- chore: update influxdb exporter and receiver (#5058)
- chore(dynatrace): use payload limit from api constants (#5077)
- Add documentation for filelog's new force_flush_period parameter (#5066)
- Reuse the gzip reader with a sync.Pool (#5145)
- Add a trace observer when splunkhecreceiver is used for logs (#5063)
- Remove usage of deprecated pdata.AttributeValueMapToMap (#5174)
- Podman Stats Receiver: Receiver and Metrics implementation (#4577)

### 🧰 Bug fixes 🧰

- Use staleness markers generated by prometheus, rather than making our own (#5062)
- `datadogexporter` exporter: skip NaN and infinite values (#5053)

## v0.34.0

### 🚀 New components 🚀

- [`cumulativetodelta` processor](https://github.com/open-telemetry/opentelemetry-collector-contrib/tree/main/processor/cumulativetodeltaprocessor) to convert cumulative sum metrics to cumulative delta

- [`file` exporter](https://github.com/open-telemetry/opentelemetry-collector-contrib/tree/main/exporter/fileexporter) from core repository ([#3474](https://github.com/open-telemetry/opentelemetry-collector/issues/3474))
- [`jaeger` exporter](https://github.com/open-telemetry/opentelemetry-collector-contrib/tree/main/exporter/jaegerexporter) from core repository ([#3474](https://github.com/open-telemetry/opentelemetry-collector/issues/3474))
- [`kafka` exporter](https://github.com/open-telemetry/opentelemetry-collector-contrib/tree/main/exporter/kafkaexporter) from core repository ([#3474](https://github.com/open-telemetry/opentelemetry-collector/issues/3474))
- [`opencensus` exporter](https://github.com/open-telemetry/opentelemetry-collector-contrib/tree/main/exporter/opencensusexporter) from core repository ([#3474](https://github.com/open-telemetry/opentelemetry-collector/issues/3474))
- [`prometheus` exporter](https://github.com/open-telemetry/opentelemetry-collector-contrib/tree/main/exporter/prometheusexporter) from core repository ([#3474](https://github.com/open-telemetry/opentelemetry-collector/issues/3474))
- [`prometheusremotewrite` exporter](https://github.com/open-telemetry/opentelemetry-collector-contrib/tree/main/exporter/prometheusremotewriteexporter) from core repository ([#3474](https://github.com/open-telemetry/opentelemetry-collector/issues/3474))
- [`zipkin` exporter](https://github.com/open-telemetry/opentelemetry-collector-contrib/tree/main/exporter/zipkinexporter) from core repository ([#3474](https://github.com/open-telemetry/opentelemetry-collector/issues/3474))
- [`attribute` processor](https://github.com/open-telemetry/opentelemetry-collector-contrib/tree/main/processor/attributeprocessor) from core repository ([#3474](https://github.com/open-telemetry/opentelemetry-collector/issues/3474))
- [`filter` processor](https://github.com/open-telemetry/opentelemetry-collector-contrib/tree/main/processor/filterprocessor) from core repository ([#3474](https://github.com/open-telemetry/opentelemetry-collector/issues/3474))
- [`probabilisticsampler` processor](https://github.com/open-telemetry/opentelemetry-collector-contrib/tree/main/processor/probabilisticsamplerprocessor) from core repository ([#3474](https://github.com/open-telemetry/opentelemetry-collector/issues/3474))
- [`resource` processor](https://github.com/open-telemetry/opentelemetry-collector-contrib/tree/main/processor/resourceprocessor) from core repository ([#3474](https://github.com/open-telemetry/opentelemetry-collector/issues/3474))
- [`span` processor](https://github.com/open-telemetry/opentelemetry-collector-contrib/tree/main/processor/spanprocessor) from core repository ([#3474](https://github.com/open-telemetry/opentelemetry-collector/issues/3474))
- [`hostmetrics` receiver](https://github.com/open-telemetry/opentelemetry-collector-contrib/tree/main/receiver/hostmetricsreceiver) from core repository ([#3474](https://github.com/open-telemetry/opentelemetry-collector/issues/3474))
- [`jaeger` receiver](https://github.com/open-telemetry/opentelemetry-collector-contrib/tree/main/receiver/jaegerreceiver) from core repository ([#3474](https://github.com/open-telemetry/opentelemetry-collector/issues/3474))
- [`kafka` receiver](https://github.com/open-telemetry/opentelemetry-collector-contrib/tree/main/receiver/kafkareceiver) from core repository ([#3474](https://github.com/open-telemetry/opentelemetry-collector/issues/3474))
- [`opencensus` receiver](https://github.com/open-telemetry/opentelemetry-collector-contrib/tree/main/receiver/opencensusreceiver) from core repository ([#3474](https://github.com/open-telemetry/opentelemetry-collector/issues/3474))
- [`prometheus` receiver](https://github.com/open-telemetry/opentelemetry-collector-contrib/tree/main/receiver/prometheusreceiver) from core repository ([#3474](https://github.com/open-telemetry/opentelemetry-collector/issues/3474))
- [`zipkin` receiver](https://github.com/open-telemetry/opentelemetry-collector-contrib/tree/main/receiver/zipkinreceiver) from core repository ([#3474](https://github.com/open-telemetry/opentelemetry-collector/issues/3474))
- [`bearertokenauth` extension](https://github.com/open-telemetry/opentelemetry-collector-contrib/tree/main/extension/bearertokenauthextension) from core repository ([#3474](https://github.com/open-telemetry/opentelemetry-collector/issues/3474))
- [`healthcheck` extension](https://github.com/open-telemetry/opentelemetry-collector-contrib/tree/main/extension/healthcheckextension) from core repository ([#3474](https://github.com/open-telemetry/opentelemetry-collector/issues/3474))
- [`oidcauth` extension](https://github.com/open-telemetry/opentelemetry-collector-contrib/tree/main/extension/oidcauthextension) from core repository ([#3474](https://github.com/open-telemetry/opentelemetry-collector/issues/3474))
- [`pprof` extension](https://github.com/open-telemetry/opentelemetry-collector-contrib/tree/main/extension/pprofextension) from core repository ([#3474](https://github.com/open-telemetry/opentelemetry-collector/issues/3474))
- [`testbed`](https://github.com/open-telemetry/opentelemetry-collector-contrib/tree/main/testbed) from core repository ([#3474](https://github.com/open-telemetry/opentelemetry-collector/issues/3474))

### 💡 Enhancements 💡

- `tailsampling` processor: Add new policy `probabilistic` (#3876)

## v0.33.0

# 🎉 OpenTelemetry Collector Contrib v0.33.0 (Beta) 🎉

The OpenTelemetry Collector Contrib contains everything in the [opentelemetry-collector release](https://github.com/open-telemetry/opentelemetry-collector/releases/tag/v0.32.0) (be sure to check the release notes here as well!). Check out the [Getting Started Guide](https://opentelemetry.io/docs/collector/getting-started/) for deployment and configuration information.

### 🚀 New components 🚀

- [`cumulativetodelta` processor](https://github.com/open-telemetry/opentelemetry-collector-contrib/tree/main/processor/cumulativetodeltaprocessor) to convert cumulative sum metrics to cumulative delta

### 💡 Enhancements 💡

- Collector contrib has now full support for metrics proto v0.9.0.

## v0.32.0

# 🎉 OpenTelemetry Collector Contrib v0.32.0 (Beta) 🎉

This release is marked as "bad" since the metrics pipelines will produce bad data.

- See https://github.com/open-telemetry/opentelemetry-collector/issues/3824

The OpenTelemetry Collector Contrib contains everything in the [opentelemetry-collector release](https://github.com/open-telemetry/opentelemetry-collector/releases/tag/v0.32.0) (be sure to check the release notes here as well!). Check out the [Getting Started Guide](https://opentelemetry.io/docs/collector/getting-started/) for deployment and configuration information.

### 🛑 Breaking changes 🛑

- `splunk_hec` receiver/exporter: `com.splunk.source` field is mapped to `source` field in Splunk instead of `service.name` (#4596)
- `redis` receiver: Move interval runner package to `internal/interval` (#4600)
- `datadog` exporter: Export summary count and sum as monotonic counts (#4605)

### 💡 Enhancements 💡

- `logzio` exporter:
  - New implementation of an in-memory queue to store traces, data compression with gzip, and queue configuration options (#4395)
  - Make `Hclog2ZapLogger` struct and methods private for public go api review (#4431)
- `newrelic` exporter (#4392):
  - Marked unsupported metric as permanent error
  - Force the interval to be valid even if 0
- `awsxray` exporter: Add PHP stacktrace parsing support (#4454)
- `file_storage` extension: Implementation of batch storage API (#4145)
- `datadog` exporter:
  - Skip sum metrics with no aggregation temporality (#4597)
  - Export delta sums as counts (#4609)
- `elasticsearch` exporter: Add dedot support (#4579)
- `signalfx` exporter: Add process metric to translation rules (#4598)
- `splunk_hec` exporter: Add profiling logs support (#4464)
- `awsemf` exporter: Replace logGroup and logStream pattern with metric labels (#4466)

### 🧰 Bug fixes 🧰

- `awsxray` exporter: Fix the origin on ECS/EKS/EB on EC2 cases (#4391)
- `splunk_hec` exporter: Prevent re-sending logs that were successfully sent (#4467)
- `signalfx` exporter: Prefix temporary metric translations (#4394)

## v0.31.0

# 🎉 OpenTelemetry Collector Contrib v0.31.0 (Beta) 🎉

The OpenTelemetry Collector Contrib contains everything in the [opentelemetry-collector release](https://github.com/open-telemetry/opentelemetry-collector/releases/tag/v0.31.0) (be sure to check the release notes here as well!). Check out the [Getting Started Guide](https://opentelemetry.io/docs/collector/getting-started/) for deployment and configuration information.

### 🛑 Breaking changes 🛑

- `influxdb` receiver: Removed `metrics_schema` config option (#4277)

### 💡 Enhancements 💡

- Update to OTLP 0.8.0:
  - Remove use of `IntHistogram` (#4276)
  - Update exporters/receivers for `NumberDataPoint`
- Remove use of deprecated `pdata` slice `Resize()` (#4203, #4208, #4209)
- `awsemf` exporter: Added the option to have a user who is sending metrics from EKS Fargate Container Insights to reformat them to look the same as insights from ECS so that they can be ingested by CloudWatch (#4130)
- `k8scluster` receiver: Support OpenShift cluster quota metrics (#4342)
- `newrelic` exporter (#4278):
  - Requests are now retry-able via configuration option (defaults to retries enabled). Permanent errors are not retried.
  - The exporter monitoring metrics now include an untagged summary metric for ease of use.
  - Improved error logging to include URLs that fail to post messages to New Relic.
- `datadog` exporter: Upscale trace stats when global sampling rate is set (#4213)

### 🧰 Bug fixes 🧰

- `statsd` receiver: Add option to set Counter to be monotonic (#4154)
- Fix `internal/stanza` severity mappings (#4315)
- `awsxray` exporter: Fix the wrong AWS env resource setting (#4384)
- `newrelic` exporter (#4278):
  - Configuration unmarshalling did not allow timeout value to be set to 0 in the endpoint specific section.
  - Request cancellation was not propagated via context into the http request.
  - The queued retry logger is set to a zap.Nop logger as intended.

## v0.30.0

# 🎉 OpenTelemetry Collector Contrib v0.30.0 (Beta) 🎉

The OpenTelemetry Collector Contrib contains everything in the [opentelemetry-collector release](https://github.com/open-telemetry/opentelemetry-collector/releases/tag/v0.30.0) (be sure to check the release notes here as well!). Check out the [Getting Started Guide](https://opentelemetry.io/docs/collector/getting-started/) for deployment and configuration information.

### 🚀 New components 🚀
- `oauth2clientauth` extension: ported from core (#3848)
- `metrics-generation` processor: is now enabled and available (#4047) 

### 🛑 Breaking changes 🛑

- Removed `jaegerthrifthttp` exporter (#4089) 

### 💡 Enhancements 💡

- `tailsampling` processor:
  - Add new policy `status_code` (#3754)
  - Add new tail sampling processor policy: status_code (#3754)
- `awscontainerinsights` receiver:
  - Integrate components and fix bugs for EKS Container Insights (#3846) 
  - Add Cgroup to collect ECS instance metrics for container insights receiver #3875
- `spanmetrics` processor: Support sub-millisecond latency buckets (#4091) 
- `sentry` exporter: Add exception event capture in sentry (#3854)

## v0.29.0

# 🎉 OpenTelemetry Collector Contrib v0.29.0 (Beta) 🎉

The OpenTelemetry Collector Contrib contains everything in the [opentelemetry-collector release](https://github.com/open-telemetry/opentelemetry-collector/releases/tag/v0.29.0) (be sure to check the release notes here as well!). Check out the [Getting Started Guide](https://opentelemetry.io/docs/collector/getting-started/) for deployment and configuration information.

### 🛑 Breaking changes 🛑

- `redis` receiver (#3808)
  - removed configuration `service_name`. Use resource processor or `resource_attributes` setting if using `receivercreator`
  - removed `type` label and set instrumentation library name to `otelcol/redis` as other receivers do

### 💡 Enhancements 💡

- `tailsampling` processor:
  - Add new policy `latency` (#3750)
  - Add new policy `status_code` (#3754)
- `splunkhec` exporter: Include `trace_id` and `span_id` if set (#3850)
- `newrelic` exporter: Update instrumentation naming in accordance with otel spec (#3733)
- `sentry` exporter: Added support for insecure connection with Sentry (#3446)
- `k8s` processor:
  - Add namespace k8s tagger (#3384)
  - Add ignored pod names as config parameter (#3520)
- `awsemf` exporter: Add support for `TaskDefinitionFamily` placeholder on log stream name (#3755)
- `loki` exporter: Add resource attributes as Loki label (#3418)

### 🧰 Bug fixes 🧰

- `datadog` exporter:
  - Ensure top level spans are computed (#3786)
  - Update `env` clobbering behavior (#3851)
- `awsxray` exporter: Fixed filtered attribute translation (#3757)
- `splunkhec` exporter: Include trace and span id if set in log record (#3850)

## v0.28.0

# 🎉 OpenTelemetry Collector Contrib v0.28.0 (Beta) 🎉

The OpenTelemetry Collector Contrib contains everything in the [opentelemetry-collector release](https://github.com/open-telemetry/opentelemetry-collector/releases/tag/v0.28.0) (be sure to check the release notes here as well!). Check out the [Getting Started Guide](https://opentelemetry.io/docs/collector/getting-started/) for deployment and configuration information.

### 🚀 New components 🚀

- `humio` exporter to export data to Humio using JSON over the HTTP [Ingest API](https://docs.humio.com/reference/api/ingest/)
- `udplog` receiver to receives logs from udp using the [opentelemetry-log-collection](https://github.com/open-telemetry/opentelemetry-log-collection) library
- `tanzuobservability` exporter to send traces to [Tanzu Observability](https://tanzu.vmware.com/observability)

### 🛑 Breaking changes 🛑

- `f5cloud` exporter (#3509):
  - Renamed the config 'auth' field to 'f5cloud_auth'. This will prevent a config field name collision when [Support for Custom Exporter Authenticators as Extensions](https://github.com/open-telemetry/opentelemetry-collector/pull/3128) is ready to be integrated.

### 💡 Enhancements 💡

- Enabled Dependabot for Github Actions (#3543)
- Change obsreport helpers for receivers to use the new pattern created in Collector (#3439,#3443,#3449,#3504,#3521,#3548)
- `datadog` exporter:
  - Add logging for unknown or unsupported metric types (#3421)
  - Add collector version tag to internal health metrics (#3394)
  - Remove sublayer stats calc and mutex (#3531)
  - Deduplicate hosts for which we send running metrics (#3539)
  - Add support for summary datatype (#3660)
  - Add datadog span operation name remapping config option (#3444)
  - Update error formatting for error spans that are not exceptions (#3701)
- `nginx` receiver: Update the nginx metrics to more closely align with the conventions (#3420)
- `elasticsearch` exporter: Init JSON encoding support (#3101)
- `jmx` receiver:
  - Allow setting system properties (#3450)
  - Update tested JMX Metric Gatherer release (#3695)
- Refactor components for the Client Authentication Extensions (#3507)
- Remove redundant conversion calls (#3688)
- `storage` extension: Add a `Close` method to Client interface (#3506)
- `splunkhec` exporter: Add `metric_type` as key which maps to the type of the metric (#3696)
- `k8s` processor: Add semantic conventions to k8s-tagger for pod metadata (#3544)
- `kubeletstats` receiver: Refactor kubelet client to internal folder (#3698)
- `newrelic` exporter (#3690):
  - Updates the log level from error to debug when New Relic rate limiting occurs
  - Updates the sanitized api key that is reported via metrics
- `filestorage` extension: Add ability to specify name (#3703)
- `awsemf` exporter: Store the initial value for cumulative metrics (#3425)
- `awskinesis` exporter: Refactor to allow for extended types of encoding (#3655)
- `ecsobserver` extension:
  - Add task definition, ec2, and service fetcher (#3503)
  - Add exporter to convert task to target (#3333)

### 🧰 Bug fixes 🧰

- `awsemf` exporter: Remove delta adjustment from summaries by default (#3408)
- `alibabacloudlogservice` exporter: Sanitize labels for metrics (#3454)
- `statsd` receiver: Fix StatsD drop metrics tags when using summary as observer_type for timer/histogram (#3440)
- `awsxray` exporter: Restore setting of Throttle for HTTP throttle response (#3685)
- `awsxray` receiver: Fix quick start bug (#3653)
- `metricstransform` processor: Check all data points for matching metric label values (#3435)

## v0.27.0

# 🎉 OpenTelemetry Collector Contrib v0.27.0 (Beta) 🎉

The OpenTelemetry Collector Contrib contains everything in the [opentelemetry-collector release](https://github.com/open-telemetry/opentelemetry-collector/releases/tag/v0.27.0) (be sure to check the release notes here as well!). Check out the [Getting Started Guide](https://opentelemetry.io/docs/collector/getting-started/) for deployment and configuration information.

### 🚀 New components 🚀

- `tcplog` receiver to receive logs from tcp using the [opentelemetry-log-collection](https://github.com/open-telemetry/opentelemetry-log-collection) library
- `influxdb` receiver to accept metrics data as [InfluxDB Line Protocol](https://docs.influxdata.com/influxdb/v2.0/reference/syntax/line-protocol/)

### 💡 Enhancements 💡

- `splunkhec` exporter:
  - Include the response in returned 400 errors (#3338)
  - Map summary metrics to Splunk HEC metrics (#3344)
  - Add HEC telemetry (#3260)
- `newrelic` exporter: Include dropped attributes and events counts (#3187)
- `datadog` exporter:
  - Add Fargate task ARN to container tags (#3326)
  - Improve mappings for span kind dd span type (#3368)
- `signalfx` exporter: Add info log for host metadata properties update (#3343)
- `awsprometheusremotewrite` exporter: Add SDK and system information to User-Agent header (#3317)
- `metricstransform` processor: Add filtering capabilities matching metric label values for applying changes (#3201)
- `groupbytrace` processor: Added workers for queue processing (#2902)
- `resourcedetection` processor: Add docker detector (#2775)
- `tailsampling` processor: Support regex on span attribute filtering (#3335)

### 🧰 Bug fixes 🧰

- `datadog` exporter:
  - Update Datadog attributes to tags mapping (#3292)
  - Consistent `hostname` and default metrics behavior (#3286)
- `signalfx` exporter: Handle character limits on metric names and dimensions (#3328)
- `newrelic` exporter: Fix timestamp value for cumulative metrics (#3406)

## v0.26.0

# 🎉 OpenTelemetry Collector Contrib v0.26.0 (Beta) 🎉

The OpenTelemetry Collector Contrib contains everything in the [opentelemetry-collector release](https://github.com/open-telemetry/opentelemetry-collector/releases/tag/v0.26.0) (be sure to check the release notes here as well!). Check out the [Getting Started Guide](https://opentelemetry.io/docs/collector/getting-started/) for deployment and configuration information.

### 🚀 New components 🚀

- `influxdb` exporter to support sending tracing, metrics, and logging data to [InfluxDB](https://www.influxdata.com/products/)

### 🛑 Breaking changes 🛑

- `signalfx` exporter (#3207):
  - Additional metrics excluded by default by signalfx exporter
    - system.disk.io_time
    - system.disk.operation_time
    - system.disk.weighted_io_time
    - system.network.connections
    - system.processes.count
    - system.processes.created

### 💡 Enhancements 💡

- Add default config and systemd environment file support for DEB/RPM packages (#3123)
- Log errors on receiver start/stop failures (#3208)
- `newrelic` exporter: Update API key detection logic (#3212)
- `splunkhec` exporter:
  - Mark permanent errors to avoid futile retries (#3253)
  - Add TLS certs verification (#3204)
- `datadog` exporter:
  - Add env and tag name normalization to trace payloads (#3200)
  - add `ignore_resource`s configuration option (#3245)
- `jmx` receiver: Update for latest snapshot and header support (#3283)
- `awsxray` exporter: Added support for stack trace translation for .NET language (#3280)
- `statsd` receiver: Add timing/histogram for statsD receiver as OTLP summary (#3261)

### 🧰 Bug fixes 🧰

- `awsprometheusremotewrite` exporter:
  - Remove `sending_queue` (#3186)
  - Use the correct default for aws_auth.service (#3161)
  - Identify the Amazon Prometheus region from the endpoint (#3210)
  - Don't panic in case session can't be constructed (#3221)
- `datadog` exporter: Add max tag length (#3185)
- `sapm` exporter: Fix crash when passing the signalfx access token (#3294)
- `newrelic` exporter: Update error conditions (#3322)

## v0.25.0

# 🎉 OpenTelemetry Collector Contrib v0.25.0 (Beta) 🎉

The OpenTelemetry Collector Contrib contains everything in the [opentelemetry-collector release](https://github.com/open-telemetry/opentelemetry-collector/releases/tag/v0.25.0) (be sure to check the release notes here as well!). Check out the [Getting Started Guide](https://opentelemetry.io/docs/collector/getting-started/) for deployment and configuration information.

### 🚀 New components 🚀

- `kafkametricsreceiver` new receiver component for collecting metrics about a kafka cluster - primarily lag and offset. [configuration instructions](receiver/kafkametricsreceiver/README.md)
- `file_storage` extension to read and write data to the local file system (#3087)

### 🛑 Breaking changes 🛑

- `newrelic` exporter (#3091):
  - Removal of common attributes (use opentelemetry collector resource processor to add attributes)
  - Drop support for cumulative metrics being sent to New Relic via a collector

### 💡 Enhancements 💡

- Update `opentelemetry-log-collection` to v0.17.0 for log receivers (#3017)
- `datadog` exporter:
  - Add `peer.service` priority instead of `service.name` (#2817)
  - Improve support of semantic conventions for K8s, Azure and ECS (#2623)
- Improve and batch logs translation for stanza (#2892)
- `statsd` receiver: Add timing/histogram as OTLP gauge (#2973)
- `honeycomb` exporter: Add Retry and Queue settings (#2714)
- `resourcedetection` processor:
  - Add AKS resource detector (#3035)
  - Use conventions package constants for ECS detector (#3171)
- `sumologic` exporter: Add graphite format (#2695)
- Add trace attributes to the log entry for stanza (#3018)
- `splunk_hec` exporter: Send log record name as part of the HEC log event (#3119)
- `newrelic` exporter (#3091):
  - Add support for logs
  - Performance improvements
  - Optimizations to the New Relic payload to reduce payload size
  - Metrics generated for monitoring the exporter
  - Insert Key vs License keys are auto-detected in some cases
  - Collector version information is properly extracted via the application start info parameters

### 🧰 Bug fixes 🧰

- `splunk_hec` exporter: Fix sending log payload with missing the GZIP footer (#3032)
- `awsxray` exporter: Remove propagation of error on shutdown (#2999)
- `resourcedetection` processor:
  - Correctly report DRAGONFLYBSD value (#3100)
  - Fallback to `os.Hostname` when FQDN is not available (#3099)
- `httpforwarder` extension: Do not report ErrServerClosed when shutting down the service (#3173)
- `collectd` receiver: Do not report ErrServerClosed when shutting down the service (#3178)

## v0.24.0

# 🎉 OpenTelemetry Collector Contrib v0.24.0 (Beta) 🎉

The OpenTelemetry Collector Contrib contains everything in the [opentelemetry-collector release](https://github.com/open-telemetry/opentelemetry-collector/releases/tag/v0.24.0) (be sure to check the release notes here as well!). Check out the [Getting Started Guide](https://opentelemetry.io/docs/collector/getting-started/) for deployment and configuration information.

### 🚀 New components 🚀

- `fluentbit` extension and `fluentforward` receiver moved from opentelemetry-collector

### 💡 Enhancements 💡

- Check `NO_WINDOWS_SERVICE` environment variable to force interactive mode on Windows (#2819)
- `resourcedetection `processor:
  - Add task revision to ECS resource detector (#2814)
  - Add GKE detector (#2821)
  - Add Amazon EKS detector (#2820)
  - Add `VMScaleSetName` field to Azure detector (#2890)
- `awsemf` exporter:
  - Add `parse_json_encoded_attr_values` config option to decode json-encoded strings in attribute values (#2827)
  - Add `output_destination` config option to support AWS Lambda (#2720)
- `googlecloud` exporter: Handle `cloud.availability_zone` semantic convention (#2893)
- `newrelic` exporter: Add `instrumentation.provider` to default attributes (#2900)
- Set unprivileged user to container image (#2925)
- `splunkhec` exporter: Add `max_content_length_logs` config option to send log data in payloads less than max content length (#2524)
- `k8scluster` and `kubeletstats` receiver: Replace package constants in favor of constants from conventions in core (#2996)

### 🧰 Bug fixes 🧰

- `spanmetrics` processor:
  - Rename `calls` metric to `calls_total` and set `IsMonotonic` to true (#2837)
  - Validate duplicate dimensions at start (#2844)
- `awsemf` exporter: Calculate delta instead of rate for cumulative metrics (#2512)
- `signalfx` exporter:
  - Remove more unnecessary translation rules (#2889)
  - Implement summary type (#2998)
- `awsxray` exporter: Remove translation to HTTP status from OC status (#2978)
- `awsprometheusremotewrite` exporter: Close HTTP body after RoundTrip (#2955)
- `splunkhec` exporter: Add ResourceAttributes to Splunk Event (#2843)

## v0.23.0

# 🎉 OpenTelemetry Collector Contrib v0.23.0 (Beta) 🎉

The OpenTelemetry Collector Contrib contains everything in the [opentelemetry-collector release](https://github.com/open-telemetry/opentelemetry-collector/releases/tag/v0.23.0) (be sure to check the release notes here as well!). Check out the [Getting Started Guide](https://opentelemetry.io/docs/collector/getting-started/) for deployment and configuration information.

### 🚀 New components 🚀

- `groupbyattrs` processor to group the records by provided attributes
- `dotnetdiagnostics` receiver to read metrics from .NET processes

### 🛑 Breaking changes 🛑

- `stackdriver` exporter marked as deprecated and renamed to `googlecloud`
- Change the rule expression in receiver creator for matching endpoints types from `type.port`, `type.hostport` and `type.pod` to `type == "port"`, `type == "hostport"` and `type == "pod"` (#2661)

### 💡 Enhancements 💡

- `loadbalancing` exporter: Add support for logs (#2470)
- `sumologic` exporter: Add carbon formatter (#2562)
- `awsecscontainermetrics` receiver: Add new metric for stopped container (#2383)
- `awsemf` exporter:
  - Send EMF logs in batches (#2572)
  - Add prometheus type field for CloudWatch compatibility (#2689)
- `signalfx` exporter:
  - Add resource attributes to events (#2631)
  - Add translation rule to drop dimensions (#2660)
  - Remove temporary host translation workaround (#2652)
  - Remove unnecessary default translation rules (#2672)
  - Update `exclude_metrics` option so that the default exclude rules can be overridden by setting the option to `[]` (#2737)
- `awsprometheusremotewrite` exporter: Add support for given IAM roles (#2675)
- `statsd` receiver: Change to use OpenTelemetry type instead of OpenCensus type (#2733)
- `resourcedetection` processor: Add missing entries for `cloud.infrastructure_service` (#2777)

### 🧰 Bug fixes 🧰

- `dynatrace` exporter: Serialize each datapoint into separate line (#2618)
- `splunkhec` exporter: Retain all otel attributes (#2712)
- `newrelic` exporter: Fix default metric URL (#2739)
- `googlecloud` exporter: Add host.name label if hostname is present in node (#2711)

## v0.22.0

# 🎉 OpenTelemetry Collector Contrib v0.22.0 (Beta) 🎉

The OpenTelemetry Collector Contrib contains everything in the [opentelemetry-collector release](https://github.com/open-telemetry/opentelemetry-collector/releases/tag/v0.22.0) (be sure to check the release notes here as well!). Check out the [Getting Started Guide](https://opentelemetry.io/docs/collector/getting-started/) for deployment and configuration information.

### 🚀 New components 🚀

- `filelog` receiver to tail and parse logs from files using the [opentelemetry-log-collection](https://github.com/open-telemetry/opentelemetry-log-collection) library

### 💡 Enhancements 💡

- `dynatrace` exporter: Send metrics to Dynatrace in chunks of 1000 (#2468)
- `k8s` processor: Add ability to associate metadata tags using pod UID rather than just IP (#2199)
- `signalfx` exporter:
  - Add statusCode to logging field on dimension client (#2459)
  - Add translation rules for `cpu.utilization_per_core` (#2540)
  - Updates to metadata handling (#2531)
  - Calculate extra network I/O metrics (#2553)
  - Calculate extra disk I/O metrics (#2557)
- `statsd` receiver: Add metric type label and `enable_metric_type` option (#2466)
- `sumologic` exporter: Add support for carbon2 format (#2562)
- `resourcedetection` processor: Add Azure detector (#2372)
- `k8scluster` receiver: Use OTel conventions for metadata (#2530)
- `newrelic` exporter: Multi-tenant support for sending trace data and performance enhancements (#2481)
- `stackdriver` exporter: Enable `retry_on_failure` and `sending_queue` options (#2613)
- Use standard way to convert from time.Time to proto Timestamp (#2548)

### 🧰 Bug fixes 🧰

- `signalfx` exporter:
  - Fix calculation of `network.total` metric (#2551)
  - Correctly convert dimensions on metadata updates (#2552)
- `awsxray` exporter and receiver: Fix the type of content_length (#2539)
- `resourcedetection` processor: Use values in accordance to semantic conventions for AWS (#2556)
- `awsemf` exporter: Fix concurrency issue (#2571)

## v0.21.0

# 🎉 OpenTelemetry Collector Contrib v0.21.0 (Beta) 🎉

The OpenTelemetry Collector Contrib contains everything in the [opentelemetry-collector release](https://github.com/open-telemetry/opentelemetry-collector/releases/tag/v0.21.0) (be sure to check the release notes here as well!). Check out the [Getting Started Guide](https://opentelemetry.io/docs/collector/getting-started/) for deployment and configuration information.

### 🚀 New components 🚀

- `loki` exporter to export data via HTTP to Loki

### 🛑 Breaking changes 🛑

- `signalfx` exporter: Allow periods to be sent in dimension keys (#2456). Existing users who do not want to change this functionality can set `nonalphanumeric_dimension_chars` to `_-`

### 💡 Enhancements 💡

- `awsemf` exporter:
  - Support unit customization before sending logs to AWS CloudWatch (#2318)
  - Group exported metrics by labels (#2317)
- `datadog` exporter: Add basic span events support (#2338)
- `alibabacloudlogservice` exporter: Support new metrics interface (#2280)
- `sumologic` exporter:
  - Enable metrics pipeline (#2117)
  - Add support for all types of log body (#2380)
- `signalfx` exporter: Add `nonalphanumeric_dimension_chars` config option (#2442)

### 🧰 Bug fixes 🧰

- `resourcedetection` processor: Fix resource attribute environment variable (#2378)
- `k8scluster` receiver: Fix nil pointer bug (#2450)

## v0.20.0

# 🎉 OpenTelemetry Collector Contrib v0.20.0 (Beta) 🎉

The OpenTelemetry Collector Contrib contains everything in the [opentelemetry-collector release](https://github.com/open-telemetry/opentelemetry-collector/releases/tag/v0.20.0) (be sure to check the release notes here as well!). Check out the [Getting Started Guide](https://opentelemetry.io/docs/collector/getting-started/) for deployment and configuration information.

### 🚀 New components 🚀

- `spanmetrics` processor to aggregate Request, Error and Duration (R.E.D) metrics from span data
- `awsxray` receiver to accept spans in the X-Ray Segment format
- `groupbyattrs` processor to group the records by provided attributes

### 🛑 Breaking changes 🛑

- Rename `kinesis` exporter to `awskinesis` (#2234)
- `signalfx` exporter: Remove `send_compatible_metrics` option, use `translation_rules` instead (#2267)
- `datadog` exporter: Remove default prefix from user metrics (#2308)

### 💡 Enhancements 💡

- `signalfx` exporter: Add k8s metrics to default excludes (#2167)
- `stackdriver` exporter: Reduce QPS (#2191)
- `datadog` exporter:
  - Translate otel exceptions to DataDog errors (#2195)
  - Use resource attributes for metadata and generated metrics (#2023)
- `sapm` exporter: Enable queuing by default (#1224)
- `dynatrace` exporter: Allow underscores anywhere in metric or dimension names (#2219)
- `awsecscontainermetrics` receiver: Handle stopped container's metadata (#2229)
- `awsemf` exporter: Enhance metrics batching in AWS EMF logs (#2271)
- `f5cloud` exporter: Add User-Agent header with version to requests (#2292)

### 🧰 Bug fixes 🧰

- `signalfx` exporter: Reinstate network/filesystem translation rules (#2171)

## v0.19.0

# 🎉 OpenTelemetry Collector Contrib v0.19.0 (Beta) 🎉

The OpenTelemetry Collector Contrib contains everything in the [opentelemetry-collector release](https://github.com/open-telemetry/opentelemetry-collector/releases/tag/v0.19.0) (be sure to check the release notes here as well!). Check out the [Getting Started Guide](https://opentelemetry.io/docs/collector/getting-started/) for deployment and configuration information.

### 🚀 New components 🚀

- `f5cloud` exporter to export metric, trace, and log data to F5 Cloud
- `jmx` receiver to report metrics from a target MBean server in conjunction with the [JMX Metric Gatherer](https://github.com/open-telemetry/opentelemetry-java-contrib/blob/main/contrib/jmx-metrics/README.md)

### 🛑 Breaking changes 🛑

- `signalfx` exporter: The `exclude_metrics` option now takes slice of metric filters instead of just metric names (slice of strings) (#1951)

### 💡 Enhancements 💡

- `datadog` exporter: Sanitize datadog service names (#1982)
- `awsecscontainermetrics` receiver: Add more metadata (#2011)
- `azuremonitor` exporter: Favor RPC over HTTP spans (#2006)
- `awsemf` exporter: Always use float64 as calculated rate (#2019)
- `splunkhec` receiver: Make the HEC receiver path configurable, and use `/*` by default (#2137)
- `signalfx` exporter:
  - Drop non-default metrics and add `include_metrics` option to override (#2145, #2146, #2162)
  - Rename `system.network.dropped_packets` metric to `system.network.dropped` (#2160)
  - Do not filter cloud attributes from dimensions (#2020)
- `redis` receiver: Migrate to pdata metrics #1889

### 🧰 Bug fixes 🧰

- `datadog` exporter: Ensure that version tag is added to trace stats (#2010)
- `loadbalancing` exporter: Rolling update of collector can stop the periodical check of DNS updates (#1798)
- `awsecscontainermetrics` receiver: Change the type of `exit_code` from string to int and deal with the situation when there is no data (#2147)
- `groupbytrace` processor: Make onTraceReleased asynchronous to fix processor overload (#1808)
- Handle cases where the time field of Splunk HEC events is encoded as a String (#2159)

## v0.18.0

# 🎉 OpenTelemetry Collector Contrib v0.18.0 (Beta) 🎉

The OpenTelemetry Collector Contrib contains everything in the [opentelemetry-collector release](https://github.com/open-telemetry/opentelemetry-collector/releases/tag/v0.18.0) (be sure to check the release notes here as well!). Check out the [Getting Started Guide](https://opentelemetry.io/docs/collector/getting-started/) for deployment and configuration information.

### 🚀 New components 🚀

- `sumologic` exporter to send logs and metrics data to Sumo Logic
- `dynatrace` exporter to send metrics to Dynatrace

### 💡 Enhancements 💡

- `datadog` exporter:
  - Add resource attributes to tags conversion feature (#1782)
  - Add Kubernetes conventions for hostnames (#1919)
  - Add container tags to datadog export for container infra metrics in service view (#1895)
  - Update resource naming and span naming (#1861)
  - Add environment variables support for config options (#1897)
- `awsxray` exporter: Add parsing of JavaScript stack traces (#1888)
- `elastic` exporter: Translate exception span events (#1858)
- `signalfx` exporter: Add translation rules to aggregate per core CPU metrics in default translations (#1841)
- `resourcedetection` processor: Gather tags associated with the EC2 instance and add them as resource attributes (#1899)
- `simpleprometheus` receiver: Add support for passing params to the prometheus scrape config (#1949)
- `azuremonitor` exporter: Implement Span status code specification changes - gRPC (#1960)
- `metricstransform` processor: Add grouping option ($1887)
- `alibabacloudlogservice` exporter: Use producer to send data to improve performance (#1981)

### 🧰 Bug fixes 🧰

- `datadog` exporter: Handle monotonic metrics client-side (#1805)
- `awsxray` exporter: Log error when translating span (#1809)

## v0.17.0

# 🎉 OpenTelemetry Collector Contrib v0.17.0 (Beta) 🎉

The OpenTelemetry Collector Contrib contains everything in the [opentelemetry-collector release](https://github.com/open-telemetry/opentelemetry-collector/releases/tag/v0.17.0) (be sure to check the release notes here as well!). Check out the [Getting Started Guide](https://opentelemetry.io/docs/collector/getting-started/) for deployment and configuration information.

### 💡 Enhancements 💡

- `awsemf` exporter: Add collector version to EMF exporter user agent (#1778)
- `signalfx` exporter: Add configuration for trace correlation (#1795)
- `statsd` receiver: Add support for metric aggregation (#1670)
- `datadog` exporter: Improve logging of hostname detection (#1796)

### 🧰 Bug fixes 🧰

- `resourcedetection` processor: Fix ecs detector to not use the default golang logger (#1745)
- `signalfx` receiver: Return 200 when receiver succeed (#1785)
- `datadog` exporter: Use a singleton for sublayer calculation (#1759)
- `awsxray` and `awsemf` exporters: Change the User-Agent content order (#1791)

## v0.16.0

# 🎉 OpenTelemetry Collector Contrib v0.16.0 (Beta) 🎉

The OpenTelemetry Collector Contrib contains everything in the [opentelemetry-collector release](https://github.com/open-telemetry/opentelemetry-collector/releases/tag/v0.16.0) (be sure to check the release notes here as well!). Check out the [Getting Started Guide](https://opentelemetry.io/docs/collector/getting-started/) for deployment and configuration information.

### 🛑 Breaking changes 🛑

- `honeycomb` exporter: Update to use internal data format (#1689)

### 💡 Enhancements 💡

- `newrelic` exporter: Add support for span events (#1643)
- `awsemf` exporter:
  - Add placeholder support in `log_group_name` and `log_stream_name` config (#1623, #1661)
  - Add label matching filtering rule (#1619)
- `resourcedetection` processor: Add new resource detector for AWS Elastic Beanstalk environments (#1585)
- `loadbalancing` exporter:
  - Add sort of endpoints in static resolver (#1692)
  - Allow specifying port when using DNS resolver (#1650)
- Add `batchperresourceattr` helper library that splits an incoming data based on an attribute in the resource (#1694)
- `alibabacloudlogservice` exporter:
  - Add logs exporter (#1609)
  - Change trace type from opencensus to opentelemetry (#1713)
- `datadog` exporter:
  - Improve trace exporter performance (#1706, #1707)
  - Add option to only send metadata (#1723)
- `awsxray` exporter:
  - Add parsing of Python stack traces (#1676)
  - Add collector version to user agent (#1730)

### 🧰 Bug fixes 🧰

- `loadbalancing` exporter:
  - Fix retry queue for exporters (#1687)
  - Fix `periodicallyResolve` for DNS resolver checks (#1678)
- `datadog` exporter: Fix status code handling (#1691)
- `awsxray` exporter:
  - Fix empty traces in X-Ray console (#1709)
  - Stricter requirements for adding http request url (#1729)
  - Fix status code handling for errors/faults (#1740)
- `signalfx` exporter:
  - Split incoming data requests by access token before enqueuing (#1727)
  - Disable retry on 400 and 401, retry with backoff on 429 and 503 (#1672)
- `awsecscontainermetrics` receiver: Improve error handling to fix seg fault (#1738)

## v0.15.0

# 🎉 OpenTelemetry Collector Contrib v0.15.0 (Beta) 🎉

The OpenTelemetry Collector Contrib contains everything in the [opentelemetry-collector release](https://github.com/open-telemetry/opentelemetry-collector/releases/tag/v0.15.0) (be sure to check the release notes here as well!). Check out the [Getting Started Guide](https://opentelemetry.io/docs/collector/getting-started/) for deployment and configuration information.

### 🚀 New components 🚀

- `zookeeper` receiver: Collects metrics from a Zookeeper instance using the `mntr` command
- `loadbalacing` exporter: Consistently exports spans belonging to the same trace to the same backend
- `windowsperfcounters` receiver: Captures the configured system, application, or custom performance counter data from the Windows registry using the PDH interface
- `awsprometheusremotewrite` exporter:  Sends metrics data in Prometheus TimeSeries format to a Prometheus Remote Write Backend and signs each outgoing HTTP request following the AWS Signature Version 4 signing process

### 💡 Enhancements 💡

- `awsemf` exporter:
  - Add `metric_declarations` config option for metric filtering and dimensions (#1503)
  - Add SummaryDataType and remove Min/Max from Histogram (#1584)
- `signalfxcorrelation` exporter: Add ability to translate host dimension (#1561)
- `newrelic` exporter: Use pdata instead of the OpenCensus for traces (#1587)
- `metricstransform` processor:
  - Add `combine` action for matched metrics (#1506)
  - Add `submatch_case` config option to specify case of matched label values (#1640)
- `awsecscontainermetrics` receiver: Extract cluster name from ARN (#1626)
- `elastic` exporter: Improve handling of span status if the status code is unset (#1591)

### 🧰 Bug fixes 🧰

- `awsemf` exporter: Add check for unhandled metric data types (#1493)
- `groupbytrace` processor: Make buffered channel to avoid goroutines leak (#1505)
- `stackdriver` exporter: Set `options.UserAgent` so that the OpenCensus exporter does not override the UA ($1620)

## v0.14.0

# 🎉 OpenTelemetry Collector Contrib v0.14.0 (Beta) 🎉

The OpenTelemetry Collector Contrib contains everything in the [opentelemetry-collector release](https://github.com/open-telemetry/opentelemetry-collector/releases/tag/v0.14.0) (be sure to check the release notes here as well!). Check out the [Getting Started Guide](https://opentelemetry.io/docs/collector/getting-started/) for deployment and configuration information.

### 🚀 New components 🚀

- `datadog` exporter to send metric and trace data to Datadog (#1352)
- `tailsampling` processor moved from core to contrib (#1383)

### 🛑 Breaking changes 🛑

- `jmxmetricsextension` migrated to `jmxreceiver` (#1182, #1357)
- Move signalfx correlation code out of `sapm` to `signalfxcorrelation` exporter (#1376)
- Move Splunk specific utils outside of common (#1306)
- `stackdriver` exporter:
    - Config options `metric_prefix` & `skip_create_metric_descriptor` are now nested under `metric`, see [README](https://github.com/open-telemetry/opentelemetry-collector-contrib/blob/main/exporter/stackdriverexporter/README.md).
    - Trace status codes no longer reflect gRPC codes as per spec changes: open-telemetry/opentelemetry-specification#1067
- `datadog` exporter: Remove option to change the namespace prefix (#1483)

### 💡 Enhancements 💡

- `splunkhec` receiver: Add ability to ingest metrics (#1276)
- `signalfx` receiver: Improve pipeline error handling (#1329)
- `datadog` exporter:
  - Improve hostname resolution (#1285)
  - Add flushing/export of traces and trace-related statistics (#1266)
  - Enable traces on Windows (#1340)
  - Send otel.exporter running metric (#1354)
  - Add tag normalization util method (#1373)
  - Send host metadata (#1351)
  - Support resource conventions for hostnames (#1434)
  - Add version tag extract (#1449)
- Add `batchpertrace` library to split the incoming batch into several batches, one per trace (#1257)
- `statsd` receiver:
  - Add timer support (#1335)
  - Add sample rate support for counter, transfer gauge to double and transfer counter to int only (#1361)
- `awsemf` exporter: Restructure metric translator logic (#1353)
- `resourcedetection` processor:
  - Add EC2 hostname attribute (#1324)
  - Add ECS Resource detector (#1360)
- `sapm` exporter: Add queue settings (#1390)
- `metrictransform` processor: Add metric filter option (#1447)
- `awsxray` exporter: Improve ECS attribute and origin translation (#1428)
- `resourcedetection` processor: Initial system detector (#1405)

### 🧰 Bug fixes 🧰

- Remove duplicate definition of cloud providers with core conventions (#1288)
- `kubeletstats` receiver: Handle nil references from the kubelet API (#1326)
- `awsxray` receiver:
  - Add kind type to root span to fix the empty parentID problem (#1338)
  - Fix the race condition issue (#1490)
- `awsxray` exporter:
  - Setting the tlsconfig InsecureSkipVerify using NoVerifySSL (#1350)
  - Drop invalid xray trace id (#1366)
- `elastic` exporter: Ensure span name is limited (#1371)
- `splunkhec` exporter: Don't send 'zero' timestamps to Splunk HEC (#1157)
- `stackdriver` exporter: Skip processing empty metrics slice (#1494)

## v0.13.0

# 🎉 OpenTelemetry Collector Contrib v0.13.0 (Beta) 🎉

The OpenTelemetry Collector Contrib contains everything in the [opentelemetry-collector release](https://github.com/open-telemetry/opentelemetry-collector/releases/tag/v0.13.0) (be sure to check the release notes here as well!). Check out the [Getting Started Guide](https://opentelemetry.io/docs/collector/getting-started/) for deployment and configuration information.

### 💡 Enhancements 💡

- `sapm` exporter:
  - Enable queuing by default (#1224)
  - Add SignalFx APM correlation (#1205)
  - Make span source attribute and destination dimension names configurable (#1286)
- `signalfx` exporter:
  - Pass context to the http client requests (#1225)
  - Update `disk.summary_utilization` translation rule to accommodate new labels (#1258)
- `newrelic` exporter: Add `span.kind` attribute (#1263)
- `datadog` exporter:
  - Add Datadog trace translation helpers (#1208)
  - Add API key validation (#1216)
- `splunkhec` receiver: Add the ability to ingest logs (#1268)
- `awscontainermetrics` receiver: Report `CpuUtilized` metric in percentage (#1283)
- `awsemf` exporter: Only calculate metric rate for cumulative counter and avoid SingleDimensionRollup for metrics with only one dimension (#1280)

### 🧰 Bug fixes 🧰

- Make `signalfx` exporter a metadata exporter (#1252)
- `awsecscontainermetrics` receiver: Check for empty network rate stats and set zero (#1260)
- `awsemf` exporter: Remove InstrumentationLibrary dimension in CloudWatch EMF Logs if it is undefined (#1256)
- `awsxray` receiver: Fix trace/span id transfer (#1264)
- `datadog` exporter: Remove trace support for Windows for now (#1274)
- `sapm` exporter: Correlation enabled check inversed (#1278)

## v0.12.0

# 🎉 OpenTelemetry Collector Contrib v0.12.0 (Beta) 🎉

The OpenTelemetry Collector Contrib contains everything in the [opentelemetry-collector release](https://github.com/open-telemetry/opentelemetry-collector/releases/tag/v0.12.0) (be sure to check the release notes here as well!). Check out the [Getting Started Guide](https://opentelemetry.io/docs/collector/getting-started/) for deployment and configuration information.

### 🚀 New components 🚀

- `awsemf` exporter to support exporting metrics to AWS CloudWatch (#498, #1169)
- `http_forwarder` extension that forwards HTTP requests to a specified target (#979, #1014, #1150)
- `datadog` exporter that sends metric and trace data to Datadog (#1142, #1178, #1181, #1212)
- `awsecscontainermetrics` receiver to collect metrics from Amazon ECS Task Metadata Endpoint (#1089, #1148, #1160)

### 💡 Enhancements 💡

- `signalfx` exporter:
  - Add host metadata synchronization (#1039, #1118)
  - Add `copy_dimensions` translator option (#1126)
  - Update `k8s_cluster` metric translations (#1121)
  - Add option to exclude metrics (#1156)
  - Add `avg` aggregation method (#1151)
  - Fallback to host if cloud resource id not found (#1170)
  - Add backwards compatible translation rules for the `dockerstatsreceiver` (#1201)
  - Enable queuing and retries (#1223)
- `splunkhec` exporter:
  - Add log support (#875)
  - Enable queuing and retries (#1222)
- `k8scluster` receiver: Standardize metric names (#1119)
- `awsxray` exporter:
  - Support AWS EKS attributes (#1090)
  - Store resource attributes in X-Ray segments (#1174)
- `honeycomb` exporter:
  - Add span kind to the event sent to Honeycomb (#474)
  - Add option to adjust the sample rate using an attribute on the span (#1162)
- `jmxmetrics` extension: Add subprocess manager to manage child java processes (#1028)
- `elastic` exporter: Initial metrics support (#1173)
- `k8s` processor: Rename default attr names for label/annotation extraction (#1214)
- Add common SignalFx host id extraction (#1100)
- Allow MSI upgrades (#1165)

### 🧰 Bug fixes 🧰

- `awsxray` exporter: Don't set origin to EC2 when not on AWS (#1115)

## v0.11.0

# 🎉 OpenTelemetry Collector Contrib v0.11.0 (Beta) 🎉

The OpenTelemetry Collector Contrib contains everything in the [opentelemetry-collector release](https://github.com/open-telemetry/opentelemetry-collector/releases/tag/v0.11.0) (be sure to check the release notes here as well!). Check out the [Getting Started Guide](https://opentelemetry.io/docs/collector/getting-started/) for deployment and configuration information.

### 🚀 New components 🚀
- add `dockerstats` receiver as top level component (#1081)
- add `tracegen` utility (#956)

### 💡 Enhancements 💡
- `stackdriver` exporter: Allow overriding client options via config (#1010)
- `k8scluster` receiver: Ensure informer caches are synced before initial data sync (#842)
- `elastic` exporter: Translate `deployment.environment` resource attribute to Elastic APM's semantically equivalent `service.environment` (#1022)
- `k8s` processor: Add logs support (#1051)
- `awsxray` exporter: Log response error with zap (#1050)
- `signalfx` exporter
  - Add dimensions to renamed metrics (#1041)
  - Add translation rules for `disk_ops.total` and `disk_ops.pending` metrics (#1082)
  - Add event support (#1036)
- `kubeletstats` receiver: Cache detailed PVC labels to reduce API calls (#1052)
- `signalfx` receiver: Add event support (#1035)

## v0.10.0

# 🎉 OpenTelemetry Collector Contrib v0.10.0 (Beta) 🎉

The OpenTelemetry Collector Contrib contains everything in the [opentelemetry-collector release](https://github.com/open-telemetry/opentelemetry-collector/releases/tag/v0.10.0) (be sure to check the release notes here as well!). Check out the [Getting Started Guide](https://opentelemetry.io/docs/collector/getting-started/) for deployment and configuration information.

### 🚀 New components 🚀
- add initial docker stats receiver, without sourcing in top level components (#495)
- add initial jmx metrics extension structure, without sourcing in top level components (#740)
- `routing` processor for routing spans based on HTTP headers (#907)
- `splunkhec` receiver to receive Splunk HEC metrics, traces and logs (#840)
- Add skeleton for `http_forwarder` extension that forwards HTTP requests to a specified target (#979)

### 💡 Enhancements 💡
- `stackdriver` exporter
  - Add timeout parameter (#835)
  - Add option to configurably set UserAgent string (#758)
- `signalfx` exporter
  - Reduce memory allocations for big batches processing (#871)
  - Add AWSUniqueId and gcp_id generation (#829)
  - Calculate cpu.utilization compatibility metric (#839, #974, #954)
- `metricstransform` processor: Replace `{{version}}` in label values (#876)
- `resourcedetection` processor: Logs Support (#970)
- `statsd` receiver: Add parsing for labels and gauges (#903)

### 🧰 Bug fixes 🧰
- `k8s` processor
  - Wrap metrics before sending further down the pipeline (#837)
  - Fix setting attributes on metrics passed from agent (#836)
- `awsxray` exporter: Fix "pointer to empty string" is not omitted bug (#830)
- `azuremonitor` exporter: Treat UNSPECIFIED span kind as INTERNAL (#844)
- `signalfx` exporter: Remove misleading warnings (#869)
- `newrelic` exporter: Fix panic if service name is empty (#969)
- `honeycomb` exporter: Don't emit default proc id + starttime (#972)

## v0.9.0

# 🎉 OpenTelemetry Collector Contrib v0.9.0 (Beta) 🎉

The OpenTelemetry Collector Contrib contains everything in the [opentelemetry-collector release](https://github.com/open-telemetry/opentelemetry-collector/releases/tag/v0.9.0) (be sure to check the release notes here as well!). Check out the [Getting Started Guide](https://opentelemetry.io/docs/collector/getting-started/) for deployment and configuration information.

### 🛑 Breaking changes 🛑
- Remove deprecated `lightstep` exporter (#828)

### 🚀 New components 🚀
- `statsd` receiver for ingesting StatsD messages (#566)

### 💡 Enhancements 💡
- `signalfx` exporter
   - Add disk usage translations (#760)
   - Add disk utilization translations (#782)
   - Add translation rule to drop redundant metrics (#809)
- `kubeletstats` receiver
  - Sync available volume metadata from /pods endpoint (#690)
  - Add ability to collect detailed data from PVC (#743)
- `awsxray` exporter: Translate SDK name/version into xray model (#755)
- `elastic` exporter: Translate semantic conventions to Elastic destination fields (#671)
- `stackdriver` exporter: Add point count metric (#757)
- `awsxray` receiver
  - Ported the TCP proxy from the X-Ray daemon (#774)
  - Convert to OTEL trace format (#691)

### 🧰 Bug fixes 🧰
- `kubeletstats` receiver: Do not break down metrics batch (#754)
- `host` observer: Fix issue on darwin where ports listening on all interfaces are not correctly accounted for (#582)
- `newrelic` exporter: Fix panic on missing span status (#775)

## v0.8.0

# 🎉 OpenTelemetry Collector Contrib v0.8.0 (Beta) 🎉

The OpenTelemetry Collector Contrib contains everything in the [opentelemetry-collector release](https://github.com/open-telemetry/opentelemetry-collector/releases/tag/v0.8.0) (be sure to check the release notes here as well!). Check out the [Getting Started Guide](https://opentelemetry.io/docs/collector/getting-started/) for deployment and configuration information.

### 🚀 New components 🚀

- Receivers
  - `prometheusexec` subprocess manager (##499)

### 💡 Enhancements 💡

- `signalfx` exporter
  - Add/Update metric translations (#579, #584, #639, #640, #652, #662)
  - Add support for calculate new metric translator (#644)
  - Add renaming rules for load metrics (#664)
  - Update `container.name` to `k8s.container.name` in default translation rule (#683)
  - Rename working-set and page-fault metrics (#679)
- `awsxray` exporter
  - Translate exception event into xray exception (#577)
  - Add ingestion of X-Ray segments via UDP (#502)
  - Parse Java stacktrace and populate in xray cause (#687)
- `kubeletstats` receiver
  - Add metric_groups option (#648)
  - Set datapoint timestamp in receiver (#661)
  - Change `container.name` label to `k8s.container.name` (#680)
  - Add working-set and page-fault metrics (#666)
  - Add basic support for volume metrics (#667)
- `stackdriver` trace exporter: Move to new interface and pdata (#486)
- `metricstranform` processor: Keep timeseries and points in order after aggregation (#663)
- `k8scluster` receiver: Change `container.spec.name` label to `k8s.container.name` (#681)
- Migrate receiver creator to internal data model (#701)
- Add ec2 support to `resourcedetection` processor (#587)
- Enable timeout, sending queue and retry for SAPM exporter (#707)

### 🧰 Bug fixes 🧰

- `azuremonitor` exporter: Correct HTTP status code success mapping (#588)
- `k8scluster` receiver: Fix owner reference in metadata updates (#649)
- `awsxray` exporter: Fix handling of db system (#697)

### 🚀 New components 🚀

- Skeleton for AWS ECS container metrics receiver (#463)
- `prometheus_exec` receiver (#655)

## v0.7.0

# 🎉 OpenTelemetry Collector Contrib v0.7.0 (Beta) 🎉

The OpenTelemetry Collector Contrib contains everything in the [opentelemetry-collector release](https://github.com/open-telemetry/opentelemetry-collector/releases/tag/v0.7.0) (be sure to check the release notes here as well!). Check out the [Getting Started Guide](https://opentelemetry.io/docs/collector/getting-started/) for deployment and configuration information.

### 🛑 Breaking changes 🛑

- `awsxray` receiver updated to support udp: `tcp_endpoint` config option renamed to `endpoint` (#497)
- TLS config changed for `sapmreceiver` (#488) and `signalfxreceiver` receivers (#488)

### 🚀 New components 🚀

- Exporters
  - `sentry` adds tracing exporter for [Sentry](https://sentry.io/) (#565)
- Extensions
  - `endpoints` observer: adds generic endpoint watcher (#427)
  - `host` observer: looks for listening network endpoints on host (#432)

### 💡 Enhancements 💡

- Update `honeycomb` exporter for v0.8.0 compatibility
- Extend `metricstransform` processor to be able to add a label to an existing metric (#441)
- Update `kubeletstats` metrics according to semantic conventions (#475)
- Updated `awsxray` receiver config to use udp (#497)
- Add `/pods` endpoint support in `kubeletstats` receiver to add extra labels (#569)
- Add metric translation options to `signalfx` exporter (#477, #501, #571, #573)

### 🧰 Bug fixes 🧰

- `azuremonitor` exporter: Mark spanToEnvelope errors as permanent (#500)

## v0.6.0

# 🎉 OpenTelemetry Collector Contrib v0.6.0 (Beta) 🎉

The OpenTelemetry Collector Contrib contains everything in the [opentelemetry-collector release](https://github.com/open-telemetry/opentelemetry-collector/releases/tag/v0.6.0) (be sure to check the release notes here as well!). Check out the [Getting Started Guide](https://opentelemetry.io/docs/collector/getting-started/) for deployment and configuration information.

### 🛑 Breaking changes 🛑

- Removed `jaegarlegacy` (#397) and `zipkinscribe` receivers (#410)
- `kubeletstats` receiver: Renamed `k8s.pod.namespace` pod label to `k8s.namespace.name` and `k8s.container.name` container label to `container.name`

### 🚀 New components 🚀

- Processors
  - `metricstransform` renames/aggregates within individual metrics (#376) and allow changing the data type between int and float (#402)

### 💡 Enhancements 💡

- `awsxray` exporter: Use `peer.service` as segment name when set. (#385)
- `splunk` exporter: Add trace exports support (#359, #399)
- Build and publish Windows MSI (#408) and DEB/RPM Linux packages (#405)

### 🧰 Bug fixes 🧰

- `kubeletstats` receiver:
  - Fixed NPE for newly created pods (#404)
  - Updated to latest change in the ReceiverFactoryOld interface (#401)
  - Fixed logging and self reported metrics (#357)
- `awsxray` exporter: Only convert SQL information for SQL databases. (#379)
- `resourcedetection` processor: Correctly obtain machine-type info from gce metadata (#395)
- `k8scluster` receiver: Fix container resource metrics (#416)

## v0.5.0

Released 01-07-2020

# 🎉 OpenTelemetry Collector Contrib v0.5.0 (Beta) 🎉

The OpenTelemetry Collector Contrib contains everything in the [opentelemetry-collector release](https://github.com/open-telemetry/opentelemetry-collector/releases/tag/v0.5.0) (be sure to check the release notes here as well!). Check out the [Getting Started Guide](https://opentelemetry.io/docs/collector/getting-started/) for deployment and configuration information.

### 🚀 New components 🚀

- Processors
  - `resourcedetection` to automatically detect the resource based on the configured set of detectors (#309)

### 💡 Enhancements 💡

- `kubeletstats` receiver: Support for ServiceAccount authentication (#324)
- `signalfx` exporter and receiver
  - Add SignalFx metric token passthrough and config option (#325)
  - Set default endpoint of `signalfx` receiver to `:9943` (#351)
- `awsxray` exporter: Support aws plugins EC2/ECS/Beanstalk (#343)
- `sapm` exporter and receiver: Add SAPM access token passthrough and config option (#349)
- `k8s` processor: Add metrics support (#358)
- `k8s` observer: Separate annotations from labels in discovered pods (#363)

### 🧰 Bug fixes 🧰

- `honeycomb` exporter: Remove shared use of libhoney from goroutines (#305)

## v0.4.0

Released 17-06-2020

# 🎉 OpenTelemetry Collector Contrib v0.4.0 (Beta) 🎉

The OpenTelemetry Collector Contrib contains everything in the [opentelemetry-collector release](https://github.com/open-telemetry/opentelemetry-collector/releases/tag/v0.4.0) (be sure to check the release notes here as well!). Check out the [Getting Started Guide](https://opentelemetry.io/docs/collector/getting-started/) for deployment and configuration information.

### 🛑 Breaking changes 🛑

  - `signalfx` exporter `url` parameter changed to `ingest_url` (no impact if only using `realm` setting)

### 🚀 New components 🚀

- Receivers
  - `receiver_creator` to create receivers at runtime (#145), add observer support to receiver_creator (#173), add rules support (#207), add dynamic configuration values (#235) 
  - `kubeletstats` receiver (#237) 
  - `prometheus_simple` receiver (#184) 
  - `kubernetes-cluster` receiver (#175) 
  - `redis` receiver (#138)
- Exporters
  - `alibabacloudlogservice` exporter (#259) 
  - `SplunkHEC` metrics exporter (#246)
  - `elastic` APM exporter (#240)
  - `newrelic` exporter (#229) 
- Extensions
  - `k8s` observer (#185) 

### 💡 Enhancements 💡

- `awsxray` exporter
  - Use X-Ray convention of segment name == service name (#282)
  - Tweak xray export to improve rendering of traces and improve parity (#241)
  - Add handling for spans received with nil attributes (#212)
- `honeycomb` exporter
  - Use SendPresampled (#291)
  - Add span attributes as honeycomb event fields (#271)
  - Support resource labels in Honeycomb exporter (#20)
- `k8s` processor
  - Add support of Pod UID extraction to k8sprocessor (#219)
  - Use `k8s.pod.ip` to record resource IP instead of just `ip` (#183)
  - Support same authentication mechanism as other kubernetes components do (#307)
- `sapm` exporter: Add TLS for SAPM and SignalFx receiver (#215)
- `signalfx` exporter
  - Add metric metadata syncer to SignalFx exporter (#231)
  - Add TLS for SAPM and SignalFx receiver (#215)
- `stackdriver` exporter: Add support for resource mapping in config (#163)

### 🧰 Bug fixes 🧰

- `awsxray` exporter: Wrap bad request errors for proper handling by retry queue (#205)
- `lightstep` exporter: Ensure Lightstep exporter doesnt crash on nil node (#250)
- `sapm` exporter: Do not break Jaeger traces before sending downstream (#193)
- `k8s` processor: Ensure Jaeger spans work in passthrough mode (262)

## 🧩 Components 🧩

### Receivers

| Traces | Metrics |
|:-------:|:-------:|
| Jaeger Legacy | Carbon |
| SAPM (SignalFx APM) | Collectd | 
| Zipkin Scribe | K8s Cluster |
| | Redis |
| |  SignalFx | 
| | Simple Prometheus |
| | Wavefront |

### Processors

- K8s

### Exporters

| Commercial | Community |
|:------------:|:-----------:|
| Alibaba Cloud Log Service | Carbon |
| AWS X-ray | Elastic |
| Azure Monitor | Jaeger Thrift |
| Honeycomb | Kinesis |
| Lightstep |
| New Relic |
| SAPM (SignalFx APM) | 
| SignalFx (Metrics) |
| Splunk HEC |
| Stackdriver (Google) |

### Extensions

- Observer
  - K8s

## v0.3.0 Beta

Released 2020-03-30

### Breaking changes

-  Make prometheus receiver config loading strict. #697 
Prometheus receiver will now fail fast if the config contains unused keys in it.

### Changes and fixes

- Enable best effort serve by default of Prometheus Exporter (https://github.com/orijtech/prometheus-go-metrics-exporter/pull/6)
- Fix null pointer exception in the logging exporter #743 
- Remove unnecessary condition to have at least one processor #744 
- Updated Honeycomb exported to `honeycombio/opentelemetry-exporter-go v0.3.1`

### Features

Receivers / Exporters:

* AWS X-Ray
* Carbon
* CollectD
* Honeycomb
* Jaeger
* Kinesis
* LightStep
* OpenCensus
* OpenTelemetry
* SAPM
* SignalFx
* Stackdriver
* Wavefront
* Zipkin
* Zipkin Scribe


Processors:

* Attributes
* Batch
* Memory Limiter
* Queued Retry
* Resource
* Sampling
* Span
* Kubernetes

Extensions:

* Health Check
* Performance Profiler
* zPages


## v0.2.8

Released 2020-03-25

Alpha v0.2.8 of OpenTelemetry Collector Contrib.

- Implemented OTLP receiver and exporter.
- Added ability to pass config to the service programmatically (useful for custom builds).
- Improved own metrics / observability.


## v0.2.7

Released 2020-03-17

### Self-Observability
- New command-line switch to control legacy and new metrics. Users are encouraged
to experiment and migrate to the new metrics.
- Improved error handling on shutdown.


### Processors
- Fixed passthrough mode k8sprocessor.
- Added `HASH` action to attribute processor.

### Receivers and Exporters
- Added Honeycomb exporter.
- Added LightStep exporter.
- Added regular expression for Carbon receiver, allowing the metric name to be broken into proper label keys and values.
- Updated Stackdriver exporter to use a new batch API.


## v0.2.6 Alpha

Released 2020-02-18

### Self-Observability
- Updated metrics prefix to `otelcol` and expose command line argument to modify the prefix value.
- Batch dropped span now emits zero when no spans are dropped.

### Processors
- Extended Span processor to have include/exclude span logic.
- Ability to choose strict or regexp matching for include/exclude filters.

### Receivers and Exporters
- Added Carbon receiver and exporter.
- Added Wavefront receiver.


## v0.0.5 Alpha

Released 2020-01-30

- Regexp-based filtering of span names.
- Ability to extract attributes from span names and rename span.
- File exporter for debugging.
- Span processor is now enabled by default.

## v0.0.1 Alpha

Released 2020-01-11

First release of OpenTelemetry Collector Contrib.


[v0.3.0]: https://github.com/open-telemetry/opentelemetry-collector-contrib/compare/v0.2.8...v0.3.0
[v0.2.8]: https://github.com/open-telemetry/opentelemetry-collector-contrib/compare/v0.2.7...v0.2.8
[v0.2.7]: https://github.com/open-telemetry/opentelemetry-collector-contrib/compare/v0.2.6...v0.2.7
[v0.2.6]: https://github.com/open-telemetry/opentelemetry-collector-contrib/compare/v0.0.5...v0.2.6
[v0.0.5]: https://github.com/open-telemetry/opentelemetry-collector-contrib/compare/v0.0.1...v0.0.5
[v0.0.1]: https://github.com/open-telemetry/opentelemetry-collector-contrib/tree/v0.0.1<|MERGE_RESOLUTION|>--- conflicted
+++ resolved
@@ -19,10 +19,6 @@
 
 - `datadogexporter`: Deprecate `OnlyMetadata` method from `Config` struct (#8359)
 - `datadogexporter`: Deprecate `GetCensoredKey` method from `APIConfig` struct (#8830)
-<<<<<<< HEAD
-=======
-- `resourcedetectionprocessor`: Add attribute allowlist (#8547)
->>>>>>> 31a4155d
 
 ### 💡 Enhancements 💡
 
