# Changelog

## Unreleased

### 💡 Enhancements 💡

<<<<<<< HEAD
- `internal/stanza` : Export metrics from Stanza receivers (#8025)
=======
- Do not drop zero trace/span id spans in the jaeger conversion (#7946)
- Upgrade to use semantic conventions 1.6.1 (#7926)
>>>>>>> 522073ae
- `dynatraceexporter`: Validate QueueSettings and perform config validation in Validate() instead (#8020)
- `signalfxexporter`: Add validation for `sending_queue` setting (#8026)

### 🛑 Breaking changes 🛑

### 🚩 Deprecations 🚩

### 🧰 Bug fixes 🧰

### 🚀 New components 🚀

## v0.45.1

### 💡 Enhancements 💡

- `sumologicexporter`: Move validation to Config (#7936)
- `elasticsearchexporter`: Fix crash with batch processor (#7953).
- `splunkhecexporter`: Batch metrics payloads (#7760)
- `tanzuobservabilityexporter`: Add internal SDK metric tag (#7826)
- `hostreceiver/processscraper`: Migrate the scraper to the mdatagen metrics builder (#7287)

### 🧰 Bug fixes 🧰

- `awsprometheusremotewriteexporter`: fix dependencies issue (#7963)

### 🚀 New components 🚀

- `awsfirehose` receiver: Add AWS Kinesis Data Firehose Receiver (#7918)

## v0.45.0

### 💡 Enhancements 💡

- `hostreceiver/filesystemscraper`: Migrate the scraper to the mdatagen metrics builder (#7772)
- `hostreceiver/memoryscraper`: Migrate the scraper to the mdatagen metrics builder (#7312)
- `lokiexporter`: Use record attributes as log labels (#7569)
- `routingprocessor`: Do not err on failure to build exporters (#7423)
- `apachereceiver`: Update to mdatagen v2 (#7573)
- `datadogexporter`: Don't send host metadata if hostname is empty (#7426)
- `datadogexporter`: Add insecure_skip_verify flag to configuration (#7422)
- `coralogixexporter`: Update readme (#7785)
- `awscloudwatchlogsexporter`: Remove name from aws cloudwatch logs exporter (#7554)
- `hostreceiver/memoryscraper`: Add memory.utilization (#6221)
- `awskinesisexporter`: Add Queue Config Validation AWS Kinesis Exporter (#7835)
- `elasticsearchexporter`: Remove usage of deprecated LogRecord.Name field (#7829).
- `loadbalancingexporter`: Allow non-exist hostname on startup (#7935)
- `datadogexporter`: Use exact sum, count and average on Datadog distributions (#7830)
- `storage/filestorage`: add optional compaction to filestorage (#7768)

### 🛑 Breaking changes 🛑

- Use go mod compat, drops support for reproducibility with go 1.16 (#7915)
- `apachereceiver`: Update instrumentation library name from `otel/apache` to `otelcol/apache` (#7754)
- `pkg/translator/prometheusremotewrite`: Cleanup prw translator public functions (#7776)
- `prometheusreceiver`: The OpenCensus-based metric conversion pipeline has 
  been removed.
  - The `receiver.prometheus.OTLPDirect` feature gate has been removed as 
    the direct pipeline is the only remaining pipeline.
- `translator/jaeger`: Cleanup jaeger translator function names (#7775)
  - Deprecate old funcs with Internal word.

### 🚩 Deprecations 🚩

- Deprecated log_names setting from filter processor. (#7552)

### 🧰 Bug fixes 🧰

 - `tailsamplingprocessor`: "And" policy only works as a sub policy under a composite policy (#7590) 
 - `prometheusreceiver`: Correctly map description and units when converting
  Prometheus metadata directly to pdata. (#7748)
 - `sumologicexporter`: fix exporter panics on malformed histogram (#7548)
- `awsecscontainermetrics`: CPU Reserved is now 1024/vCPU for ECS Container Insights (#6734)

### 🚀 New components 🚀

- `clickhouse` exporter: Add ClickHouse Exporter (#6907)
- `pkg/translator/signalfx`: Extract signalfx to metrics conversion in a separate package (#7778)
  - Extract FromMetrics to SignalFx translator package (#7823)

## v0.44.0

### 💡 Enhancements 💡

- `dynatraceexporter`: Write error logs using plugin logger (#7360)
- `dynatraceexporter`: Fix docs for TLS settings (#7568)
- `tanzuobservabilityexporter`: Turn on metrics exporter (#7281)
- `attributesprocessor` `resourceprocessor`: Add `from_context` value source
- `resourcedetectionprocessor`: check cluster config to verify resource is on aws for eks resources (#7186)
- `awscloudwatchlogsexporter`: enable awscloudwatchlogsexporter which accepts and exports log data (#7297)
- `translator/prometheusremotewrite`: add a new module to help translate data from OTLP to Prometheus Remote Write (#7240)
- `azuremonitorexporter`: In addition to traces, export logs to Azure Application Insights (#7403)
- `jmxreceiver`: Added `additional_jars` configuration option to launch JMX Metric Gatherer JAR with extended `CLASSPATH` (#7378)
- `awscontainerinsightreceiver`: add full pod name when configured to AWS Container Insights Receiver (#7415)
- `hostreceiver/loadscraper`: Migrate the scraper to the mdatagen metrics builder (#7288)
- `awsecscontainermetricsreceiver`: Rename attributes to follow semantic conventions (#7425)
- `datadogexporter`: Always map conventional attributes to tags (#7185)
- `mysqlreceiver`: Add golden files for integration test (#7303)
- `nginxreceiver`: Standardize integration test (#7515)
- `mysqlreceiver`: Update to use mdatagen v2 (#7507)
- `postgresqlreceiver`: Add integration tests (#7501)
- `apachereceiver`: Add integration test (#7517)
- `mysqlreceiver`: Use scrapererror to report errors (#7513)
- `postgresreceiver`: Update to mdatagen v2 (#7503)
- `nginxreceiver`: Update to mdatagen v2 (#7549)
- `datadogexporter`: Fix traces exporter's initialization log (#7564)
- `tailsamplingprocessor`: Add And sampling policy (#6910)
- `coralogixexporter`: Add Coralogix Exporter (#7383)
- `prometheusexecreceiver`: Add default value for `scrape_timeout` option (#7587)

### 🛑 Breaking changes 🛑

- `resourcedetectionprocessor`: Update `os.type` attribute values according to semantic conventions (#7544)

### 🧰 Bug fixes 🧰

- `resourcedetectionprocessor`: fix `meta` allow list excluding keys with nil values (#7424)
- `postgresqlreceiver`: Fix issue where empty metrics could be returned after failed connection (#7502)
- `resourcetotelemetry`: Ensure resource attributes are added to summary
  and exponential histogram data points. (#7523)

### 🚩 Deprecations 🚩

- Deprecated otel_to_hec_fields.name setting from splunkhec exporter. (#7560)

## v0.43.0

### 💡 Enhancements 💡

- `coralogixexporter`: First implementation of Coralogix Exporter (#6816)
- `cloudfoundryreceiver`: Enable Cloud Foundry client (#7060)
- `elasticsearchexporter`: add elasticsearchexporter to the components exporter list (#6002)
- `elasticsearchreceiver`: Add metric metadata (#6892)
- `elasticsearchreceiver`: Use same metrics as JMX receiver for JVM metrics (#7160)
- `elasticsearchreceiver`: Implement scraping logic (#7174)
- `datadogexporter`: Add http.status_code tag to trace stats (#6889)
- `datadogexporter`: Add configuration option to use OTel span name into the Datatog resource name (#6611)
- `mongodbreceiver`: Add initial client code to the component (#7125)
- `tanzuobservabilityexporter`: Support delta histograms (#6897)
- `awscloudwatchlogsexporter`: Use cwlogs package to export logs (#7152)
- `mysqlreceiver`: Add the receiver to available components (#7078)
- `tanzuobservabilityexporter`: Documentation for the memory_limiter configuration (#7164)
- `dynatraceexporter`: Do not shut down exporter when metrics ingest module is temporarily unavailable (#7161)
- `mongodbreceiver`: Add metric metadata (#7163)
- `mongodbreceiver`: Add metric scraping (#7175)
- `postgresqlreceiver`: add the receiver to available components (#7079)
- `rabbitmqreceiver`: Add scraper logic (#7299)
- `tanzuobservability exporter`: Support summary metrics (#7121)
- `mongodbatlasreceiver`: Add retry and backoff to HTTP client (#6943)
- Use Jaeger gRPC instead of Thrift in the docker-compose example (#7243)
- `tanzuobservabilityexporter`: Support exponential histograms (#7127)
- `receiver_creator`: Log added and removed endpoint env structs (#7248)
- `prometheusreceiver`: Use the OTLP data conversion path by default. (#7282)
  - Use `--feature-gates=-receiver.prometheus.OTLPDirect` to re-enable the 
    OpenCensus conversion path.
- `extension/observers`: Correctly set image and tag on container endpoints (#7279)
- `tanzuobservabilityexporter`: Document how to enable memory_limiter (#7286)
- `hostreceiver/networkscraper`: Migrate the scraper to the mdatagen metrics builder (#7048)
- `hostmetricsreceiver`: Add MuteProcessNameError config flag to mute specific error reading process executable (#7176)
- `scrapertest`: Improve comparison logic (#7305)
- `hostmetricsreceiver`: add `cpu_average` option for load scraper to report the average cpu load (#6999)
- `scrapertest`: Add comparison option to ignore specific attributes (#6519)
- `tracegen`: Add option to pass in custom headers to export calls via command line (#7308)
- `tracegen`: Provide official container images (#7179)
- `scrapertest`: Add comparison function for pdata.Metrics (#7400)
- `prometheusremotewriteexporter` : Dropping the condition to replace _ with key_ as __ label is reserved and _ is not (#7112)

### 🛑 Breaking changes 🛑

- `tanzuobservabilityexporter`: Remove status.code
- `tanzuobservabilityexporter`: Use semantic conventions for status.message (#7126) 
- `k8sattributesprocessor`: Move `kube` and `observability` packages to `internal` folder (#7159)
- `k8sattributesprocessor`: Unexport processor `Option`s (#7311)
- `zookeeperreceiver`: Refactored metrics to have correct units, types, and combined some metrics via attributes. (#7280)
- `prometheusremotewriteexporter`: `PRWExporter` struct and `NewPRWExporter()`
  function are now unexported. (#TBD)
- `newrelicexporter` marked as deprecated (#7284)

### 🚀 New components 🚀

- `rabbitmqreceiver`: Establish codebase for RabbitMQ metrics receiver (#7239)
- Add `basicauth` extension (#7167)
- `k8seventsreceiver`: Implement core logic (#6885)

### 🧰 Bug fixes 🧰

- `k8sattributeprocessor`: Parse IP out of net.Addr to correctly tag k8s.pod.ip (#7077)
- `k8sattributeprocessor`: Process IP correctly for net.Addr instances that are not typed (#7133)
- `mdatagen`: Fix validation of `enabled` field in metadata.yaml (#7166)
- `elasticsearch`: Fix timestamp for each metric being startup time (#7255)
- `prometheusremotewriteexporter`: Fix index out of range panic caused by expiring metrics (#7149)
- `resourcedetection`: Log the error when checking for ec2metadata availability (#7296) 

## v0.42.0

### 💡 Enhancements 💡

- `couchbasereceiver`: Add couchbase client (#7122)
- `couchdbreceiver`: Add couchdb scraper (#7131)
- `couchdbreceiver`: Add couchdb client (#6880)
- `elasticsearchreceiver`: Implement scraper client (#7019)
- `couchdbreceiver`: Add metadata metrics (#6878)
- `prometheusremotewriteexporter`: Handling Staleness flag from OTLP (#6679)
- `prometheusexporter`: Handling Staleness flag from OTLP (#6805)
- `prometheusreceiver`: Set OTLP no-data-present flag for stale scraped metrics. (#7043)
- `mysqlreceiver`: Add Integration test (#6916)
- `datadogexporter`: Add compatibility with ECS Fargate semantic conventions (#6670)
- `k8s_observer`: discover k8s.node endpoints (#6820)
- `redisreceiver`: Add missing description fields to keyspace metrics (#6940)
- `redisreceiver`: Set start timestamp uniformly for gauge and sum metrics (#6941)
- `kafkaexporter`: Allow controlling Kafka acknowledgment behaviour  (#6301)
- `lokiexporter`: Log the first part of the http body on failed pushes to loki (#6946)
- `resourcedetectionprocessor`: add the [consul](https://www.consul.io/) detector (#6382)
- `awsemfexporter`: refactor cw_client logic into separate `cwlogs` package (#7072)
- `prometheusexporter`: Dropping the condition to replace _ with key_ as __ label is reserved and _ is not (#7506)


### 🛑 Breaking changes 🛑

- `memcachedreceiver`: Update metric names (#6594)
- `memcachedreceiver`: Fix some metric units and value types (#6895)
- `sapm` receiver: Use Jaeger status values instead of OpenCensus (#6682)
- `jaeger` receiver/exporter: Parse/set Jaeger status with OTel spec values (#6682)
- `awsecscontainermetricsreceiver`: remove tag from `container.image.name` (#6436)
- `k8sclusterreceiver`: remove tag from `container.image.name` (#6436)

### 🚀 New components 🚀

- `ecs_task_observer`: Discover running containers in AWS ECS tasks (#6894)
- `mongodbreceiver`: Establish codebase for MongoDB metrics receiver (#6972)
- `couchbasereceiver`: Establish codebase for Couchbase metrics receiver (#7046)
- `dbstorage`: New experimental dbstorage extension (#7061)

### 🧰 Bug fixes 🧰

- `ecstaskobserver`: Fix "Incorrect conversion between integer types" security issue (#6939)
- Fix typo in "direction" metrics attribute description (#6949)
- `zookeeperreceiver`: Fix issue where receiver could panic during shutdown (#7020)
- `prometheusreceiver`: Fix metadata fetching when metrics differ by trimmable suffixes (#6932)
- Sanitize URLs being logged (#7021)
- `prometheusreceiver`: Fix start time tracking for long scrape intervals (#7053)
- `signalfxexporter`: Don't use syscall to avoid compilation errors on some platforms (#7062)
- `tailsamplingprocessor`: Add support for new policies as composite sub-policies (#6975)

### 💡 Enhancements 💡

- `lokiexporter`: add complete log record to body (#6619)
- `k8sclusterreceiver` add `container.image.tag` attribute (#6436)
- `spanmetricproccessor`: use an LRU cache for the cached Dimensions key-value pairs (#2179)
- `skywalkingexporter`: add skywalking metrics exporter (#6528)
- `deltatorateprocessor`: add int counter support (#6982)
- `filestorageextension`: document default values (#7022)
- `redisreceiver`: Migrate the scraper to the mdatagen metrics builder (#6938)  

## v0.41.0

### 🛑 Breaking changes 🛑

- None

### 🚀 New components 🚀

- `asapauthextension` (#6627)
- `mongodbatlasreceiver` (#6367)

### 🧰 Bug fixes 🧰

- `filestorageextension`: fix panic when configured directory cannot be accessed (#6103)
- `hostmetricsreceiver`: fix set of attributes for system.cpu.time metric (#6422)
- `k8sobserver`: only record pod endpoints for running pods (#5878)
- `mongodbatlasreceiver`: fix attributes fields in metadata.yaml (#6440)
- `prometheusexecreceiver`: command line processing on Windows (#6145)
- `spanmetricsprocessor`: fix exemplars support (#6140)
-  Remap arm64 to aarch64 on rpm/deb packages (#6635)

### 💡 Enhancements 💡

- `datadogexporter`: do not use attribute localhost-like hostnames (#6477)
- `datadogexporter`: retry per network call (#6412)
- `datadogexporter`: take hostname into account for cache (#6223)
- `exporter/lokiexporter`: adding a feature for loki exporter to encode JSON for log entry (#5846)
- `googlecloudspannerreceiver`: added fallback to ADC for database connections. (#6629)
- `googlecloudspannerreceiver`: added parsing only distinct items for sample lock request label. (#6514)
- `googlecloudspannerreceiver`: added request tag label to metadata config for top query stats. (#6475)
- `googlecloudspannerreceiver`: added sample lock requests label to the top lock stats metrics. (#6466)
- `googlecloudspannerreceiver`: added transaction tag label to metadata config for top transaction stats. (#6433)
- `groupbyattrsprocessor`: added support for metrics signal (#6248)
- `hostmetricsreceiver`: ensure SchemaURL is set (#6482)
- `kubeletstatsreceiver`: add support for read-only kubelet endpoint (#6488)
- `mysqlreceiver`: enable native authentication (#6628)
- `mysqlreceiver`: remove requirement for password on MySQL (#6479)
- `receiver/prometheusreceiver`: do not add host.name to metrics from localhost/unspecified targets (#6476)
- `spanmetricsprocessor`: add setStatus operation (#5886)
- `splunkhecexporter`: remove duplication of host.name attribute (#6527)
- `tanzuobservabilityexporter`: add consumer for sum metrics. (#6385)
- Update log-collection library to v0.23.0 (#6593)

## v0.40.0

### 🛑 Breaking changes 🛑

- `tencentcloudlogserviceexporter`: change `Endpoint` to `Region` to simplify configuration (#6135)

### 🚀 New components 🚀

- Add `memcached` receiver (#5839)

### 🧰 Bug fixes 🧰

- Fix token passthrough for HEC (#5435)
- `datadogexporter`: Fix missing resource attributes default mapping when resource_attributes_as_tags: false (#6359)
- `tanzuobservabilityexporter`: Log and report missing metric values. (#5835)
- `mongodbatlasreceiver`: Fix metrics metadata (#6395)

### 💡 Enhancements 💡

- `awsprometheusremotewrite` exporter: Improve error message when failing to sign request
- `mongodbatlas`: add metrics (#5921)
- `healthcheckextension`: Add path option (#6111)
- Set unprivileged user to container image (#6380)
- `k8sclusterreceiver`: Add allocatable type of metrics (#6113)
- `observiqexporter`: Allow Dialer timeout to be configured (#5906)
- `routingprocessor`: remove broken debug log fields (#6373)
- `prometheusremotewriteexporter`: Add exemplars support (#5578) 
- `fluentforwardreceiver`: Convert attributes with nil value to AttributeValueTypeEmpty (#6630)

## v0.39.0

### 🛑 Breaking changes 🛑

- `httpdreceiver` renamed to `apachereceiver` to match industry standards (#6207)
- `tencentcloudlogserviceexporter` change `Endpoint` to `Region` to simplify configuration (#6135)

### 🚀 New components 🚀

- Add `postgresqlreceiver` config and factory (#6153)
- Add TencentCloud LogService exporter `tencentcloudlogserviceexporter` (#5722)
- Restore `jaegerthrifthttpexporter` (#5666)
- Add `skywalkingexporter` (#5690, #6114)

### 🧰 Bug fixes 🧰

- `datadogexporter`: Improve cumulative metrics reset detection using `StartTimestamp` (#6120)
- `mysqlreceiver`: Address issues in shutdown function (#6239)
- `tailsamplingprocessor`: End go routines during shutdown (#5693)
- `googlecloudexporter`: Update google cloud exporter to correctly close the metric exporter (#5990)
- `statsdreceiver`: Fix the summary point calculation (#6155)
- `datadogexporter` Correct default value for `send_count_sum_metrics` (#6130)

### 💡 Enhancements 💡

- `datadogexporter`: Increase default timeout to 15 seconds (#6131)
- `googlecloudspannerreceiver`: Added metrics cardinality handling for Google Cloud Spanner receiver (#5981, #6148, #6229)
- `mysqlreceiver`: Mysql add support for different protocols (#6138)
- `bearertokenauthextension`: Added support of Bearer Auth for HTTP Exporters (#5962)
- `awsxrayexporter`: Fallback to rpc.method for segment operation when aws.operation missing (#6231)
- `healthcheckextension`: Add new health check feature for collector pipeline (#5643)
- `datadogexporter`: Always add current hostname (#5967)
- `k8sattributesprocessor`: Add code to fetch all annotations and labels by specifying key regex (#5780)
- `datadogexporter`: Do not rely on collector to resolve envvar when possible to resolve them (#6122)
- `datadogexporter`: Add container tags to attributes package (#6086)
- `datadogexporter`: Preserve original TraceID (#6158)
- `prometheusreceiver`: Enhance prometheus receiver logger to determine errors, test real e2e usage (#5870)
- `awsxrayexporter`: Added support for AWS AppRunner origin (#6141)

## v0.38.0

### 🛑 Breaking changes 🛑

- `datadogexporter` Make distributions the default histogram export option. (#5885)
- `redisreceiver` Update Redis receiver's metric names. (#5837)
- Remove `scraperhelper` from contrib, use the core version. (#5826)

### 🚀 New components 🚀

- `googlecloudspannerreceiver` Added implementation of Google Cloud Spanner receiver. (#5727)
- `awsxrayproxy` Wire up awsxrayproxy extension. (#5747)
- `awscontainerinsightreceiver` Enable AWS Container Insight receiver. (#5960)

### 🧰 Bug fixes 🧰

- `statsdreceiver`: fix start timestamp / temporality for counters. (#5714)
- Fix security issue related to github.com/tidwall/gjson. (#5936)
- `datadogexporter` Fix cumulative histogram handling in distributions mode (#5867)
- `datadogexporter` Skip nil sketches (#5925)

### 💡 Enhancements 💡

- Extend `kafkareceiver` configuration capabilities. (#5677)
- Convert `mongodbatlas` receiver to use scraperhelper. (#5827)
- Convert `dockerstats` receiver to use scraperhelper. (#5825)
- Convert `podman` receiver to use scraperhelper. (#5822)
- Convert `redisreceiver` to use scraperhelper. (#5796)
- Convert `kubeletstats` receiver to use scraperhelper. (#5821)
- `googlecloudspannerreceiver` Migrated Google Cloud Spanner receiver to scraper approach. (#5868)
- `datadogexporter` Use a `Consumer` interface for decoupling from zorkian's package. (#5315)
- `mdatagen` - Add support for extended metric descriptions (#5688)
- `signalfxexporter` Log datapoints option. (#5689)
- `cumulativetodeltaprocessor`: Update cumulative to delta. (#5772)
- Update configuration default values in log receivers docs. (#5840)
- `fluentforwardreceiver`: support more complex fluent-bit objects. (#5676)
- `datadogexporter` Remove spammy logging. (#5856)
- `datadogexporter` Remove obsolete report_buckets config. (#5858)
- Improve performance of metric expression matcher. (#5864)
- `tanzuobservabilityexporter` Introduce metricsConsumer and gaugeMetricConsumer. (#5426)
- `awsxrayexporter` rpc.system has priority to determine aws namespace. (#5833)
- `tailsamplingprocessor` Add support for composite sampling policy to the tailsampler. (#4958)
- `kafkaexporter` Add support for AWS_MSK_IAM SASL Auth (#5763)
- Refactor the client Authenticators  for the new "ClientAuthenticator" interfaces (#5905)
- `mongodbatlasreceiver` Add client wrapper for MongoDB Atlas support (#5386)
- `redisreceiver` Update Redis config options (#5861)
- `routingprocessor`: allow routing for all signals (#5869)
- `extension/observer/docker` add ListAndWatch to observer (#5851)

## v0.37.1

### 🧰 Bug fixes 🧰

- Fixes a problem with v0.37.0 which contained dependencies on v0.36.0 components. They should have been updated to v0.37.0.

## v0.37.0

### 🚀 New components 🚀

- [`journald` receiver](https://github.com/open-telemetry/opentelemetry-collector-contrib/tree/main/receiver/journaldreceiver) to parse Journald events from systemd journal using the [opentelemetry-log-collection](https://github.com/open-telemetry/opentelemetry-log-collection) library

### 🛑 Breaking changes 🛑

- Remove squash on configtls.TLSClientSetting for splunkhecexporter (#5541)
- Remove squash on configtls.TLSClientSetting for elastic components (#5539)
- Remove squash on configtls.TLSClientSetting for observiqexporter (#5540)
- Remove squash on configtls.TLSClientSetting for AWS components (#5454)
- Move `k8sprocessor` to `k8sattributesprocessor`.
- Rename `k8s_tagger` configuration `k8sattributes`.
- filelog receiver: use empty value for `SeverityText` field instead of `"Undefined"` (#5423)
- Rename `configparser.ConfigMap` to `config.Map`
- Rename `pdata.AggregationTemporality*` to `pdata.MetricAggregationTemporality*`
- Remove deprecated `batchpertrace` package/module (#5380)

### 💡 Enhancements 💡

- `k8sattributes` processor: add container metadata enrichment (#5467, #5572)
- `resourcedetection` processor: Add an option to force using hostname instead of FQDN (#5064)
- `dockerstats` receiver: Move docker client into new shared `internal/docker` (#4702)
- `spanmetrics` processor:
  - Add exemplars to metrics (#5263)
  - Support resource attributes in metrics dimensions (#4624)
- `filter` processor:
  - Add log filtering by `regexp` type filters (#5237)
  - Add record level log filtering (#5418)
- `dynatrace` exporter: Handle non-gauge data types (#5056)
- `datadog` exporter:
  - Add support for exporting histograms as sketches (#5082)
  - Scrub sensitive information from errors (#5575)
  - Add option to send instrumentation library metadata tags with metrics (#5431)
- `podman` receiver: Add `api_version`, `ssh_key`, and `ssh_passphrase` config options (#5430)
- `signalfx` exporter:
  - Add `max_connections` config option (#5432)
  - Add dimension name to log when value > 256 chars (#5258)
  - Discourage setting of endpoint path (#4851)
- `kubeletstats` receiver: Convert to pdata instead of using OpenCensus (#5458)
- `tailsampling` processor: Add `invert_match` config option to `string_attribute` policy (#4393)
- `awsemf` exporter: Add a feature flag in UserAgent for AWS backend to monitor the adoptions (#5178)
- `splunkhec` exporter: Handle explicitly NaN and Inf values (#5581)
- `hostmetrics` receiver:
  - Collect more process states in processes scraper (#4856)
  - Add device label to paging scraper (#4854)
- `awskinesis` exporter: Extend to allow for dynamic export types (#5440)

### 🧰 Bug fixes 🧰

- `datadog` exporter:
  - Fix tags on summary and bucket metrics (#5416)
  - Fix cache key generation for cumulative metrics (#5417)
- `resourcedetection` processor: Fix failure to start collector if at least one detector returns an error (#5242)
- `prometheus` exporter: Do not record obsreport calls (#5438)
- `prometheus` receiver: Metric type fixes to match Prometheus functionality (#4865)
- `sentry` exporter: Fix sentry tracing (#4320)
- `statsd` receiver: Set quantiles for metrics (#5647)

## v0.36.0

### 🛑 Breaking changes 🛑

- `filter` processor: The configs for `logs` filter processor have been changed to be consistent with the `metrics` filter processor. (#4895)
- `splunk_hec` receiver: 
  - `source_key`, `sourcetype_key`, `host_key` and `index_key` have now moved under `hec_metadata_to_otel_attrs` (#4726)
  - `path` field on splunkhecreceiver configuration is removed: We removed the `path` attribute as any request going to the Splunk HEC receiver port should be accepted, and added the `raw_path` field to explicitly map the path accepting raw HEC data. (#4951)
- feat(dynatrace): tags is deprecated in favor of default_dimensions (#5055)

### 💡 Enhancements 💡

- `filter` processor: Add ability to `include` logs based on resource attributes in addition to excluding logs based on resource attributes for strict matching. (#4895)
- `kubelet` API: Add ability to create an empty CertPool when the system run environment is windows
- `JMX` receiver: Allow JMX receiver logging level to be configured (#4898)
- `datadog` exporter: Export histograms as in OpenMetrics Datadog check (#5065)
- `dockerstats` receiver: Set Schema URL (#5239)
- Rename memorylimiter -> memorylimiterprocessor (#5262)
- `awskinesis` exporter: Refactor AWS kinesis exporter to be synchronous  (#5248)

## v0.35.0

### 🛑 Breaking changes 🛑

- Rename configparser.Parser to configparser.ConfigMap (#5070)
- Rename TelemetryCreateSettings -> TelemetrySettings (#5169)

### 💡 Enhancements 💡

- chore: update influxdb exporter and receiver (#5058)
- chore(dynatrace): use payload limit from api constants (#5077)
- Add documentation for filelog's new force_flush_period parameter (#5066)
- Reuse the gzip reader with a sync.Pool (#5145)
- Add a trace observer when splunkhecreceiver is used for logs (#5063)
- Remove usage of deprecated pdata.AttributeValueMapToMap (#5174)
- Podman Stats Receiver: Receiver and Metrics implementation (#4577)

### 🧰 Bug fixes 🧰

- Use staleness markers generated by prometheus, rather than making our own (#5062)
- `datadogexporter` exporter: skip NaN and infinite values (#5053)

## v0.34.0

### 🚀 New components 🚀

- [`cumulativetodelta` processor](https://github.com/open-telemetry/opentelemetry-collector-contrib/tree/main/processor/cumulativetodeltaprocessor) to convert cumulative sum metrics to cumulative delta

- [`file` exporter](https://github.com/open-telemetry/opentelemetry-collector-contrib/tree/main/exporter/fileexporter) from core repository ([#3474](https://github.com/open-telemetry/opentelemetry-collector/issues/3474))
- [`jaeger` exporter](https://github.com/open-telemetry/opentelemetry-collector-contrib/tree/main/exporter/jaegerexporter) from core repository ([#3474](https://github.com/open-telemetry/opentelemetry-collector/issues/3474))
- [`kafka` exporter](https://github.com/open-telemetry/opentelemetry-collector-contrib/tree/main/exporter/kafkaexporter) from core repository ([#3474](https://github.com/open-telemetry/opentelemetry-collector/issues/3474))
- [`opencensus` exporter](https://github.com/open-telemetry/opentelemetry-collector-contrib/tree/main/exporter/opencensusexporter) from core repository ([#3474](https://github.com/open-telemetry/opentelemetry-collector/issues/3474))
- [`prometheus` exporter](https://github.com/open-telemetry/opentelemetry-collector-contrib/tree/main/exporter/prometheusexporter) from core repository ([#3474](https://github.com/open-telemetry/opentelemetry-collector/issues/3474))
- [`prometheusremotewrite` exporter](https://github.com/open-telemetry/opentelemetry-collector-contrib/tree/main/exporter/prometheusremotewriteexporter) from core repository ([#3474](https://github.com/open-telemetry/opentelemetry-collector/issues/3474))
- [`zipkin` exporter](https://github.com/open-telemetry/opentelemetry-collector-contrib/tree/main/exporter/zipkinexporter) from core repository ([#3474](https://github.com/open-telemetry/opentelemetry-collector/issues/3474))
- [`attribute` processor](https://github.com/open-telemetry/opentelemetry-collector-contrib/tree/main/processor/attributeprocessor) from core repository ([#3474](https://github.com/open-telemetry/opentelemetry-collector/issues/3474))
- [`filter` processor](https://github.com/open-telemetry/opentelemetry-collector-contrib/tree/main/processor/filterprocessor) from core repository ([#3474](https://github.com/open-telemetry/opentelemetry-collector/issues/3474))
- [`probabilisticsampler` processor](https://github.com/open-telemetry/opentelemetry-collector-contrib/tree/main/processor/probabilisticsamplerprocessor) from core repository ([#3474](https://github.com/open-telemetry/opentelemetry-collector/issues/3474))
- [`resource` processor](https://github.com/open-telemetry/opentelemetry-collector-contrib/tree/main/processor/resourceprocessor) from core repository ([#3474](https://github.com/open-telemetry/opentelemetry-collector/issues/3474))
- [`span` processor](https://github.com/open-telemetry/opentelemetry-collector-contrib/tree/main/processor/spanprocessor) from core repository ([#3474](https://github.com/open-telemetry/opentelemetry-collector/issues/3474))
- [`hostmetrics` receiver](https://github.com/open-telemetry/opentelemetry-collector-contrib/tree/main/receiver/hostmetricsreceiver) from core repository ([#3474](https://github.com/open-telemetry/opentelemetry-collector/issues/3474))
- [`jaeger` receiver](https://github.com/open-telemetry/opentelemetry-collector-contrib/tree/main/receiver/jaegerreceiver) from core repository ([#3474](https://github.com/open-telemetry/opentelemetry-collector/issues/3474))
- [`kafka` receiver](https://github.com/open-telemetry/opentelemetry-collector-contrib/tree/main/receiver/kafkareceiver) from core repository ([#3474](https://github.com/open-telemetry/opentelemetry-collector/issues/3474))
- [`opencensus` receiver](https://github.com/open-telemetry/opentelemetry-collector-contrib/tree/main/receiver/opencensusreceiver) from core repository ([#3474](https://github.com/open-telemetry/opentelemetry-collector/issues/3474))
- [`prometheus` receiver](https://github.com/open-telemetry/opentelemetry-collector-contrib/tree/main/receiver/prometheusreceiver) from core repository ([#3474](https://github.com/open-telemetry/opentelemetry-collector/issues/3474))
- [`zipkin` receiver](https://github.com/open-telemetry/opentelemetry-collector-contrib/tree/main/receiver/zipkinreceiver) from core repository ([#3474](https://github.com/open-telemetry/opentelemetry-collector/issues/3474))
- [`bearertokenauth` extension](https://github.com/open-telemetry/opentelemetry-collector-contrib/tree/main/extension/bearertokenauthextension) from core repository ([#3474](https://github.com/open-telemetry/opentelemetry-collector/issues/3474))
- [`healthcheck` extension](https://github.com/open-telemetry/opentelemetry-collector-contrib/tree/main/extension/healthcheckextension) from core repository ([#3474](https://github.com/open-telemetry/opentelemetry-collector/issues/3474))
- [`oidcauth` extension](https://github.com/open-telemetry/opentelemetry-collector-contrib/tree/main/extension/oidcauthextension) from core repository ([#3474](https://github.com/open-telemetry/opentelemetry-collector/issues/3474))
- [`pprof` extension](https://github.com/open-telemetry/opentelemetry-collector-contrib/tree/main/extension/pprofextension) from core repository ([#3474](https://github.com/open-telemetry/opentelemetry-collector/issues/3474))
- [`testbed`](https://github.com/open-telemetry/opentelemetry-collector-contrib/tree/main/testbed) from core repository ([#3474](https://github.com/open-telemetry/opentelemetry-collector/issues/3474))

### 💡 Enhancements 💡

- `tailsampling` processor: Add new policy `probabilistic` (#3876)

## v0.33.0

# 🎉 OpenTelemetry Collector Contrib v0.33.0 (Beta) 🎉

The OpenTelemetry Collector Contrib contains everything in the [opentelemetry-collector release](https://github.com/open-telemetry/opentelemetry-collector/releases/tag/v0.32.0) (be sure to check the release notes here as well!). Check out the [Getting Started Guide](https://opentelemetry.io/docs/collector/getting-started/) for deployment and configuration information.

### 🚀 New components 🚀

- [`cumulativetodelta` processor](https://github.com/open-telemetry/opentelemetry-collector-contrib/tree/main/processor/cumulativetodeltaprocessor) to convert cumulative sum metrics to cumulative delta

### 💡 Enhancements 💡

- Collector contrib has now full support for metrics proto v0.9.0.

## v0.32.0

# 🎉 OpenTelemetry Collector Contrib v0.32.0 (Beta) 🎉

This release is marked as "bad" since the metrics pipelines will produce bad data.

- See https://github.com/open-telemetry/opentelemetry-collector/issues/3824

The OpenTelemetry Collector Contrib contains everything in the [opentelemetry-collector release](https://github.com/open-telemetry/opentelemetry-collector/releases/tag/v0.32.0) (be sure to check the release notes here as well!). Check out the [Getting Started Guide](https://opentelemetry.io/docs/collector/getting-started/) for deployment and configuration information.

### 🛑 Breaking changes 🛑

- `splunk_hec` receiver/exporter: `com.splunk.source` field is mapped to `source` field in Splunk instead of `service.name` (#4596)
- `redis` receiver: Move interval runner package to `internal/interval` (#4600)
- `datadog` exporter: Export summary count and sum as monotonic counts (#4605)

### 💡 Enhancements 💡

- `logzio` exporter:
  - New implementation of an in-memory queue to store traces, data compression with gzip, and queue configuration options (#4395)
  - Make `Hclog2ZapLogger` struct and methods private for public go api review (#4431)
- `newrelic` exporter (#4392):
  - Marked unsupported metric as permanent error
  - Force the interval to be valid even if 0
- `awsxray` exporter: Add PHP stacktrace parsing support (#4454)
- `file_storage` extension: Implementation of batch storage API (#4145)
- `datadog` exporter:
  - Skip sum metrics with no aggregation temporality (#4597)
  - Export delta sums as counts (#4609)
- `elasticsearch` exporter: Add dedot support (#4579)
- `signalfx` exporter: Add process metric to translation rules (#4598)
- `splunk_hec` exporter: Add profiling logs support (#4464)
- `awsemf` exporter: Replace logGroup and logStream pattern with metric labels (#4466)

### 🧰 Bug fixes 🧰

- `awsxray` exporter: Fix the origin on ECS/EKS/EB on EC2 cases (#4391)
- `splunk_hec` exporter: Prevent re-sending logs that were successfully sent (#4467)
- `signalfx` exporter: Prefix temporary metric translations (#4394)

## v0.31.0

# 🎉 OpenTelemetry Collector Contrib v0.31.0 (Beta) 🎉

The OpenTelemetry Collector Contrib contains everything in the [opentelemetry-collector release](https://github.com/open-telemetry/opentelemetry-collector/releases/tag/v0.31.0) (be sure to check the release notes here as well!). Check out the [Getting Started Guide](https://opentelemetry.io/docs/collector/getting-started/) for deployment and configuration information.

### 🛑 Breaking changes 🛑

- `influxdb` receiver: Removed `metrics_schema` config option (#4277)

### 💡 Enhancements 💡

- Update to OTLP 0.8.0:
  - Remove use of `IntHistogram` (#4276)
  - Update exporters/receivers for `NumberDataPoint`
- Remove use of deprecated `pdata` slice `Resize()` (#4203, #4208, #4209)
- `awsemf` exporter: Added the option to have a user who is sending metrics from EKS Fargate Container Insights to reformat them to look the same as insights from ECS so that they can be ingested by CloudWatch (#4130)
- `k8scluster` receiver: Support OpenShift cluster quota metrics (#4342)
- `newrelic` exporter (#4278):
  - Requests are now retry-able via configuration option (defaults to retries enabled). Permanent errors are not retried.
  - The exporter monitoring metrics now include an untagged summary metric for ease of use.
  - Improved error logging to include URLs that fail to post messages to New Relic.
- `datadog` exporter: Upscale trace stats when global sampling rate is set (#4213)

### 🧰 Bug fixes 🧰

- `statsd` receiver: Add option to set Counter to be monotonic (#4154)
- Fix `internal/stanza` severity mappings (#4315)
- `awsxray` exporter: Fix the wrong AWS env resource setting (#4384)
- `newrelic` exporter (#4278):
  - Configuration unmarshalling did not allow timeout value to be set to 0 in the endpoint specific section.
  - Request cancellation was not propagated via context into the http request.
  - The queued retry logger is set to a zap.Nop logger as intended.

## v0.30.0

# 🎉 OpenTelemetry Collector Contrib v0.30.0 (Beta) 🎉

The OpenTelemetry Collector Contrib contains everything in the [opentelemetry-collector release](https://github.com/open-telemetry/opentelemetry-collector/releases/tag/v0.30.0) (be sure to check the release notes here as well!). Check out the [Getting Started Guide](https://opentelemetry.io/docs/collector/getting-started/) for deployment and configuration information.

### 🚀 New components 🚀
- `oauth2clientauth` extension: ported from core (#3848)
- `metrics-generation` processor: is now enabled and available (#4047) 

### 🛑 Breaking changes 🛑

- Removed `jaegerthrifthttp` exporter (#4089) 

### 💡 Enhancements 💡

- `tailsampling` processor:
  - Add new policy `status_code` (#3754)
  - Add new tail sampling processor policy: status_code (#3754)
- `awscontainerinsights` receiver:
  - Integrate components and fix bugs for EKS Container Insights (#3846) 
  - Add Cgroup to collect ECS instance metrics for container insights receiver #3875
- `spanmetrics` processor: Support sub-millisecond latency buckets (#4091) 
- `sentry` exporter: Add exception event capture in sentry (#3854)

## v0.29.0

# 🎉 OpenTelemetry Collector Contrib v0.29.0 (Beta) 🎉

The OpenTelemetry Collector Contrib contains everything in the [opentelemetry-collector release](https://github.com/open-telemetry/opentelemetry-collector/releases/tag/v0.29.0) (be sure to check the release notes here as well!). Check out the [Getting Started Guide](https://opentelemetry.io/docs/collector/getting-started/) for deployment and configuration information.

### 🛑 Breaking changes 🛑

- `redis` receiver (#3808)
  - removed configuration `service_name`. Use resource processor or `resource_attributes` setting if using `receivercreator`
  - removed `type` label and set instrumentation library name to `otelcol/redis` as other receivers do

### 💡 Enhancements 💡

- `tailsampling` processor:
  - Add new policy `latency` (#3750)
  - Add new policy `status_code` (#3754)
- `splunkhec` exporter: Include `trace_id` and `span_id` if set (#3850)
- `newrelic` exporter: Update instrumentation naming in accordance with otel spec (#3733)
- `sentry` exporter: Added support for insecure connection with Sentry (#3446)
- `k8s` processor:
  - Add namespace k8s tagger (#3384)
  - Add ignored pod names as config parameter (#3520)
- `awsemf` exporter: Add support for `TaskDefinitionFamily` placeholder on log stream name (#3755)
- `loki` exporter: Add resource attributes as Loki label (#3418)

### 🧰 Bug fixes 🧰

- `datadog` exporter:
  - Ensure top level spans are computed (#3786)
  - Update `env` clobbering behavior (#3851)
- `awsxray` exporter: Fixed filtered attribute translation (#3757)
- `splunkhec` exporter: Include trace and span id if set in log record (#3850)

## v0.28.0

# 🎉 OpenTelemetry Collector Contrib v0.28.0 (Beta) 🎉

The OpenTelemetry Collector Contrib contains everything in the [opentelemetry-collector release](https://github.com/open-telemetry/opentelemetry-collector/releases/tag/v0.28.0) (be sure to check the release notes here as well!). Check out the [Getting Started Guide](https://opentelemetry.io/docs/collector/getting-started/) for deployment and configuration information.

### 🚀 New components 🚀

- `humio` exporter to export data to Humio using JSON over the HTTP [Ingest API](https://docs.humio.com/reference/api/ingest/)
- `udplog` receiver to receives logs from udp using the [opentelemetry-log-collection](https://github.com/open-telemetry/opentelemetry-log-collection) library
- `tanzuobservability` exporter to send traces to [Tanzu Observability](https://tanzu.vmware.com/observability)

### 🛑 Breaking changes 🛑

- `f5cloud` exporter (#3509):
  - Renamed the config 'auth' field to 'f5cloud_auth'. This will prevent a config field name collision when [Support for Custom Exporter Authenticators as Extensions](https://github.com/open-telemetry/opentelemetry-collector/pull/3128) is ready to be integrated.

### 💡 Enhancements 💡

- Enabled Dependabot for Github Actions (#3543)
- Change obsreport helpers for receivers to use the new pattern created in Collector (#3439,#3443,#3449,#3504,#3521,#3548)
- `datadog` exporter:
  - Add logging for unknown or unsupported metric types (#3421)
  - Add collector version tag to internal health metrics (#3394)
  - Remove sublayer stats calc and mutex (#3531)
  - Deduplicate hosts for which we send running metrics (#3539)
  - Add support for summary datatype (#3660)
  - Add datadog span operation name remapping config option (#3444)
  - Update error formatting for error spans that are not exceptions (#3701)
- `nginx` receiver: Update the nginx metrics to more closely align with the conventions (#3420)
- `elasticsearch` exporter: Init JSON encoding support (#3101)
- `jmx` receiver:
  - Allow setting system properties (#3450)
  - Update tested JMX Metric Gatherer release (#3695)
- Refactor components for the Client Authentication Extensions (#3507)
- Remove redundant conversion calls (#3688)
- `storage` extension: Add a `Close` method to Client interface (#3506)
- `splunkhec` exporter: Add `metric_type` as key which maps to the type of the metric (#3696)
- `k8s` processor: Add semantic conventions to k8s-tagger for pod metadata (#3544)
- `kubeletstats` receiver: Refactor kubelet client to internal folder (#3698)
- `newrelic` exporter (#3690):
  - Updates the log level from error to debug when New Relic rate limiting occurs
  - Updates the sanitized api key that is reported via metrics
- `filestorage` extension: Add ability to specify name (#3703)
- `awsemf` exporter: Store the initial value for cumulative metrics (#3425)
- `awskinesis` exporter: Refactor to allow for extended types of encoding (#3655)
- `ecsobserver` extension:
  - Add task definition, ec2, and service fetcher (#3503)
  - Add exporter to convert task to target (#3333)

### 🧰 Bug fixes 🧰

- `awsemf` exporter: Remove delta adjustment from summaries by default (#3408)
- `alibabacloudlogservice` exporter: Sanitize labels for metrics (#3454)
- `statsd` receiver: Fix StatsD drop metrics tags when using summary as observer_type for timer/histogram (#3440)
- `awsxray` exporter: Restore setting of Throttle for HTTP throttle response (#3685)
- `awsxray` receiver: Fix quick start bug (#3653)
- `metricstransform` processor: Check all data points for matching metric label values (#3435)

## v0.27.0

# 🎉 OpenTelemetry Collector Contrib v0.27.0 (Beta) 🎉

The OpenTelemetry Collector Contrib contains everything in the [opentelemetry-collector release](https://github.com/open-telemetry/opentelemetry-collector/releases/tag/v0.27.0) (be sure to check the release notes here as well!). Check out the [Getting Started Guide](https://opentelemetry.io/docs/collector/getting-started/) for deployment and configuration information.

### 🚀 New components 🚀

- `tcplog` receiver to receive logs from tcp using the [opentelemetry-log-collection](https://github.com/open-telemetry/opentelemetry-log-collection) library
- `influxdb` receiver to accept metrics data as [InfluxDB Line Protocol](https://docs.influxdata.com/influxdb/v2.0/reference/syntax/line-protocol/)

### 💡 Enhancements 💡

- `splunkhec` exporter:
  - Include the response in returned 400 errors (#3338)
  - Map summary metrics to Splunk HEC metrics (#3344)
  - Add HEC telemetry (#3260)
- `newrelic` exporter: Include dropped attributes and events counts (#3187)
- `datadog` exporter:
  - Add Fargate task ARN to container tags (#3326)
  - Improve mappings for span kind dd span type (#3368)
- `signalfx` exporter: Add info log for host metadata properties update (#3343)
- `awsprometheusremotewrite` exporter: Add SDK and system information to User-Agent header (#3317)
- `metricstransform` processor: Add filtering capabilities matching metric label values for applying changes (#3201)
- `groupbytrace` processor: Added workers for queue processing (#2902)
- `resourcedetection` processor: Add docker detector (#2775)
- `tailsampling` processor: Support regex on span attribute filtering (#3335)

### 🧰 Bug fixes 🧰

- `datadog` exporter:
  - Update Datadog attributes to tags mapping (#3292)
  - Consistent `hostname` and default metrics behavior (#3286)
- `signalfx` exporter: Handle character limits on metric names and dimensions (#3328)
- `newrelic` exporter: Fix timestamp value for cumulative metrics (#3406)

## v0.26.0

# 🎉 OpenTelemetry Collector Contrib v0.26.0 (Beta) 🎉

The OpenTelemetry Collector Contrib contains everything in the [opentelemetry-collector release](https://github.com/open-telemetry/opentelemetry-collector/releases/tag/v0.26.0) (be sure to check the release notes here as well!). Check out the [Getting Started Guide](https://opentelemetry.io/docs/collector/getting-started/) for deployment and configuration information.

### 🚀 New components 🚀

- `influxdb` exporter to support sending tracing, metrics, and logging data to [InfluxDB](https://www.influxdata.com/products/)

### 🛑 Breaking changes 🛑

- `signalfx` exporter (#3207):
  - Additional metrics excluded by default by signalfx exporter
    - system.disk.io_time
    - system.disk.operation_time
    - system.disk.weighted_io_time
    - system.network.connections
    - system.processes.count
    - system.processes.created

### 💡 Enhancements 💡

- Add default config and systemd environment file support for DEB/RPM packages (#3123)
- Log errors on receiver start/stop failures (#3208)
- `newrelic` exporter: Update API key detection logic (#3212)
- `splunkhec` exporter:
  - Mark permanent errors to avoid futile retries (#3253)
  - Add TLS certs verification (#3204)
- `datadog` exporter:
  - Add env and tag name normalization to trace payloads (#3200)
  - add `ignore_resource`s configuration option (#3245)
- `jmx` receiver: Update for latest snapshot and header support (#3283)
- `awsxray` exporter: Added support for stack trace translation for .NET language (#3280)
- `statsd` receiver: Add timing/histogram for statsD receiver as OTLP summary (#3261)

### 🧰 Bug fixes 🧰

- `awsprometheusremotewrite` exporter:
  - Remove `sending_queue` (#3186)
  - Use the correct default for aws_auth.service (#3161)
  - Identify the Amazon Prometheus region from the endpoint (#3210)
  - Don't panic in case session can't be constructed (#3221)
- `datadog` exporter: Add max tag length (#3185)
- `sapm` exporter: Fix crash when passing the signalfx access token (#3294)
- `newrelic` exporter: Update error conditions (#3322)

## v0.25.0

# 🎉 OpenTelemetry Collector Contrib v0.25.0 (Beta) 🎉

The OpenTelemetry Collector Contrib contains everything in the [opentelemetry-collector release](https://github.com/open-telemetry/opentelemetry-collector/releases/tag/v0.25.0) (be sure to check the release notes here as well!). Check out the [Getting Started Guide](https://opentelemetry.io/docs/collector/getting-started/) for deployment and configuration information.

### 🚀 New components 🚀

- `kafkametricsreceiver` new receiver component for collecting metrics about a kafka cluster - primarily lag and offset. [configuration instructions](receiver/kafkametricsreceiver/README.md)
- `file_storage` extension to read and write data to the local file system (#3087)

### 🛑 Breaking changes 🛑

- `newrelic` exporter (#3091):
  - Removal of common attributes (use opentelemetry collector resource processor to add attributes)
  - Drop support for cumulative metrics being sent to New Relic via a collector

### 💡 Enhancements 💡

- Update `opentelemetry-log-collection` to v0.17.0 for log receivers (#3017)
- `datadog` exporter:
  - Add `peer.service` priority instead of `service.name` (#2817)
  - Improve support of semantic conventions for K8s, Azure and ECS (#2623)
- Improve and batch logs translation for stanza (#2892)
- `statsd` receiver: Add timing/histogram as OTLP gauge (#2973)
- `honeycomb` exporter: Add Retry and Queue settings (#2714)
- `resourcedetection` processor:
  - Add AKS resource detector (#3035)
  - Use conventions package constants for ECS detector (#3171)
- `sumologic` exporter: Add graphite format (#2695)
- Add trace attributes to the log entry for stanza (#3018)
- `splunk_hec` exporter: Send log record name as part of the HEC log event (#3119)
- `newrelic` exporter (#3091):
  - Add support for logs
  - Performance improvements
  - Optimizations to the New Relic payload to reduce payload size
  - Metrics generated for monitoring the exporter
  - Insert Key vs License keys are auto-detected in some cases
  - Collector version information is properly extracted via the application start info parameters

### 🧰 Bug fixes 🧰

- `splunk_hec` exporter: Fix sending log payload with missing the GZIP footer (#3032)
- `awsxray` exporter: Remove propagation of error on shutdown (#2999)
- `resourcedetection` processor:
  - Correctly report DRAGONFLYBSD value (#3100)
  - Fallback to `os.Hostname` when FQDN is not available (#3099)
- `httpforwarder` extension: Do not report ErrServerClosed when shutting down the service (#3173)
- `collectd` receiver: Do not report ErrServerClosed when shutting down the service (#3178)

## v0.24.0

# 🎉 OpenTelemetry Collector Contrib v0.24.0 (Beta) 🎉

The OpenTelemetry Collector Contrib contains everything in the [opentelemetry-collector release](https://github.com/open-telemetry/opentelemetry-collector/releases/tag/v0.24.0) (be sure to check the release notes here as well!). Check out the [Getting Started Guide](https://opentelemetry.io/docs/collector/getting-started/) for deployment and configuration information.

### 🚀 New components 🚀

- `fluentbit` extension and `fluentforward` receiver moved from opentelemetry-collector

### 💡 Enhancements 💡

- Check `NO_WINDOWS_SERVICE` environment variable to force interactive mode on Windows (#2819)
- `resourcedetection `processor:
  - Add task revision to ECS resource detector (#2814)
  - Add GKE detector (#2821)
  - Add Amazon EKS detector (#2820)
  - Add `VMScaleSetName` field to Azure detector (#2890)
- `awsemf` exporter:
  - Add `parse_json_encoded_attr_values` config option to decode json-encoded strings in attribute values (#2827)
  - Add `output_destination` config option to support AWS Lambda (#2720)
- `googlecloud` exporter: Handle `cloud.availability_zone` semantic convention (#2893)
- `newrelic` exporter: Add `instrumentation.provider` to default attributes (#2900)
- Set unprivileged user to container image (#2925)
- `splunkhec` exporter: Add `max_content_length_logs` config option to send log data in payloads less than max content length (#2524)
- `k8scluster` and `kubeletstats` receiver: Replace package constants in favor of constants from conventions in core (#2996)

### 🧰 Bug fixes 🧰

- `spanmetrics` processor:
  - Rename `calls` metric to `calls_total` and set `IsMonotonic` to true (#2837)
  - Validate duplicate dimensions at start (#2844)
- `awsemf` exporter: Calculate delta instead of rate for cumulative metrics (#2512)
- `signalfx` exporter:
  - Remove more unnecessary translation rules (#2889)
  - Implement summary type (#2998)
- `awsxray` exporter: Remove translation to HTTP status from OC status (#2978)
- `awsprometheusremotewrite` exporter: Close HTTP body after RoundTrip (#2955)
- `splunkhec` exporter: Add ResourceAttributes to Splunk Event (#2843)

## v0.23.0

# 🎉 OpenTelemetry Collector Contrib v0.23.0 (Beta) 🎉

The OpenTelemetry Collector Contrib contains everything in the [opentelemetry-collector release](https://github.com/open-telemetry/opentelemetry-collector/releases/tag/v0.23.0) (be sure to check the release notes here as well!). Check out the [Getting Started Guide](https://opentelemetry.io/docs/collector/getting-started/) for deployment and configuration information.

### 🚀 New components 🚀

- `groupbyattrs` processor to group the records by provided attributes
- `dotnetdiagnostics` receiver to read metrics from .NET processes

### 🛑 Breaking changes 🛑

- `stackdriver` exporter marked as deprecated and renamed to `googlecloud`
- Change the rule expression in receiver creator for matching endpoints types from `type.port`, `type.hostport` and `type.pod` to `type == "port"`, `type == "hostport"` and `type == "pod"` (#2661)

### 💡 Enhancements 💡

- `loadbalancing` exporter: Add support for logs (#2470)
- `sumologic` exporter: Add carbon formatter (#2562)
- `awsecscontainermetrics` receiver: Add new metric for stopped container (#2383)
- `awsemf` exporter:
  - Send EMF logs in batches (#2572)
  - Add prometheus type field for CloudWatch compatibility (#2689)
- `signalfx` exporter:
  - Add resource attributes to events (#2631)
  - Add translation rule to drop dimensions (#2660)
  - Remove temporary host translation workaround (#2652)
  - Remove unnecessary default translation rules (#2672)
  - Update `exclude_metrics` option so that the default exclude rules can be overridden by setting the option to `[]` (#2737)
- `awsprometheusremotewrite` exporter: Add support for given IAM roles (#2675)
- `statsd` receiver: Change to use OpenTelemetry type instead of OpenCensus type (#2733)
- `resourcedetection` processor: Add missing entries for `cloud.infrastructure_service` (#2777)

### 🧰 Bug fixes 🧰

- `dynatrace` exporter: Serialize each datapoint into separate line (#2618)
- `splunkhec` exporter: Retain all otel attributes (#2712)
- `newrelic` exporter: Fix default metric URL (#2739)
- `googlecloud` exporter: Add host.name label if hostname is present in node (#2711)

## v0.22.0

# 🎉 OpenTelemetry Collector Contrib v0.22.0 (Beta) 🎉

The OpenTelemetry Collector Contrib contains everything in the [opentelemetry-collector release](https://github.com/open-telemetry/opentelemetry-collector/releases/tag/v0.22.0) (be sure to check the release notes here as well!). Check out the [Getting Started Guide](https://opentelemetry.io/docs/collector/getting-started/) for deployment and configuration information.

### 🚀 New components 🚀

- `filelog` receiver to tail and parse logs from files using the [opentelemetry-log-collection](https://github.com/open-telemetry/opentelemetry-log-collection) library

### 💡 Enhancements 💡

- `dynatrace` exporter: Send metrics to Dynatrace in chunks of 1000 (#2468)
- `k8s` processor: Add ability to associate metadata tags using pod UID rather than just IP (#2199)
- `signalfx` exporter:
  - Add statusCode to logging field on dimension client (#2459)
  - Add translation rules for `cpu.utilization_per_core` (#2540)
  - Updates to metadata handling (#2531)
  - Calculate extra network I/O metrics (#2553)
  - Calculate extra disk I/O metrics (#2557)
- `statsd` receiver: Add metric type label and `enable_metric_type` option (#2466)
- `sumologic` exporter: Add support for carbon2 format (#2562)
- `resourcedetection` processor: Add Azure detector (#2372)
- `k8scluster` receiver: Use OTel conventions for metadata (#2530)
- `newrelic` exporter: Multi-tenant support for sending trace data and performance enhancements (#2481)
- `stackdriver` exporter: Enable `retry_on_failure` and `sending_queue` options (#2613)
- Use standard way to convert from time.Time to proto Timestamp (#2548)

### 🧰 Bug fixes 🧰

- `signalfx` exporter:
  - Fix calculation of `network.total` metric (#2551)
  - Correctly convert dimensions on metadata updates (#2552)
- `awsxray` exporter and receiver: Fix the type of content_length (#2539)
- `resourcedetection` processor: Use values in accordance to semantic conventions for AWS (#2556)
- `awsemf` exporter: Fix concurrency issue (#2571)

## v0.21.0

# 🎉 OpenTelemetry Collector Contrib v0.21.0 (Beta) 🎉

The OpenTelemetry Collector Contrib contains everything in the [opentelemetry-collector release](https://github.com/open-telemetry/opentelemetry-collector/releases/tag/v0.21.0) (be sure to check the release notes here as well!). Check out the [Getting Started Guide](https://opentelemetry.io/docs/collector/getting-started/) for deployment and configuration information.

### 🚀 New components 🚀

- `loki` exporter to export data via HTTP to Loki

### 🛑 Breaking changes 🛑

- `signalfx` exporter: Allow periods to be sent in dimension keys (#2456). Existing users who do not want to change this functionality can set `nonalphanumeric_dimension_chars` to `_-`

### 💡 Enhancements 💡

- `awsemf` exporter:
  - Support unit customization before sending logs to AWS CloudWatch (#2318)
  - Group exported metrics by labels (#2317)
- `datadog` exporter: Add basic span events support (#2338)
- `alibabacloudlogservice` exporter: Support new metrics interface (#2280)
- `sumologic` exporter:
  - Enable metrics pipeline (#2117)
  - Add support for all types of log body (#2380)
- `signalfx` exporter: Add `nonalphanumeric_dimension_chars` config option (#2442)

### 🧰 Bug fixes 🧰

- `resourcedetection` processor: Fix resource attribute environment variable (#2378)
- `k8scluster` receiver: Fix nil pointer bug (#2450)

## v0.20.0

# 🎉 OpenTelemetry Collector Contrib v0.20.0 (Beta) 🎉

The OpenTelemetry Collector Contrib contains everything in the [opentelemetry-collector release](https://github.com/open-telemetry/opentelemetry-collector/releases/tag/v0.20.0) (be sure to check the release notes here as well!). Check out the [Getting Started Guide](https://opentelemetry.io/docs/collector/getting-started/) for deployment and configuration information.

### 🚀 New components 🚀

- `spanmetrics` processor to aggregate Request, Error and Duration (R.E.D) metrics from span data
- `awsxray` receiver to accept spans in the X-Ray Segment format
- `groupbyattrs` processor to group the records by provided attributes

### 🛑 Breaking changes 🛑

- Rename `kinesis` exporter to `awskinesis` (#2234)
- `signalfx` exporter: Remove `send_compatible_metrics` option, use `translation_rules` instead (#2267)
- `datadog` exporter: Remove default prefix from user metrics (#2308)

### 💡 Enhancements 💡

- `signalfx` exporter: Add k8s metrics to default excludes (#2167)
- `stackdriver` exporter: Reduce QPS (#2191)
- `datadog` exporter:
  - Translate otel exceptions to DataDog errors (#2195)
  - Use resource attributes for metadata and generated metrics (#2023)
- `sapm` exporter: Enable queuing by default (#1224)
- `dynatrace` exporter: Allow underscores anywhere in metric or dimension names (#2219)
- `awsecscontainermetrics` receiver: Handle stopped container's metadata (#2229)
- `awsemf` exporter: Enhance metrics batching in AWS EMF logs (#2271)
- `f5cloud` exporter: Add User-Agent header with version to requests (#2292)

### 🧰 Bug fixes 🧰

- `signalfx` exporter: Reinstate network/filesystem translation rules (#2171)

## v0.19.0

# 🎉 OpenTelemetry Collector Contrib v0.19.0 (Beta) 🎉

The OpenTelemetry Collector Contrib contains everything in the [opentelemetry-collector release](https://github.com/open-telemetry/opentelemetry-collector/releases/tag/v0.19.0) (be sure to check the release notes here as well!). Check out the [Getting Started Guide](https://opentelemetry.io/docs/collector/getting-started/) for deployment and configuration information.

### 🚀 New components 🚀

- `f5cloud` exporter to export metric, trace, and log data to F5 Cloud
- `jmx` receiver to report metrics from a target MBean server in conjunction with the [JMX Metric Gatherer](https://github.com/open-telemetry/opentelemetry-java-contrib/blob/main/contrib/jmx-metrics/README.md)

### 🛑 Breaking changes 🛑

- `signalfx` exporter: The `exclude_metrics` option now takes slice of metric filters instead of just metric names (slice of strings) (#1951)

### 💡 Enhancements 💡

- `datadog` exporter: Sanitize datadog service names (#1982)
- `awsecscontainermetrics` receiver: Add more metadata (#2011)
- `azuremonitor` exporter: Favor RPC over HTTP spans (#2006)
- `awsemf` exporter: Always use float64 as calculated rate (#2019)
- `splunkhec` receiver: Make the HEC receiver path configurable, and use `/*` by default (#2137)
- `signalfx` exporter:
  - Drop non-default metrics and add `include_metrics` option to override (#2145, #2146, #2162)
  - Rename `system.network.dropped_packets` metric to `system.network.dropped` (#2160)
  - Do not filter cloud attributes from dimensions (#2020)
- `redis` receiver: Migrate to pdata metrics #1889

### 🧰 Bug fixes 🧰

- `datadog` exporter: Ensure that version tag is added to trace stats (#2010)
- `loadbalancing` exporter: Rolling update of collector can stop the periodical check of DNS updates (#1798)
- `awsecscontainermetrics` receiver: Change the type of `exit_code` from string to int and deal with the situation when there is no data (#2147)
- `groupbytrace` processor: Make onTraceReleased asynchronous to fix processor overload (#1808)
- Handle cases where the time field of Splunk HEC events is encoded as a String (#2159)

## v0.18.0

# 🎉 OpenTelemetry Collector Contrib v0.18.0 (Beta) 🎉

The OpenTelemetry Collector Contrib contains everything in the [opentelemetry-collector release](https://github.com/open-telemetry/opentelemetry-collector/releases/tag/v0.18.0) (be sure to check the release notes here as well!). Check out the [Getting Started Guide](https://opentelemetry.io/docs/collector/getting-started/) for deployment and configuration information.

### 🚀 New components 🚀

- `sumologic` exporter to send logs and metrics data to Sumo Logic
- `dynatrace` exporter to send metrics to Dynatrace

### 💡 Enhancements 💡

- `datadog` exporter:
  - Add resource attributes to tags conversion feature (#1782)
  - Add Kubernetes conventions for hostnames (#1919)
  - Add container tags to datadog export for container infra metrics in service view (#1895)
  - Update resource naming and span naming (#1861)
  - Add environment variables support for config options (#1897)
- `awsxray` exporter: Add parsing of JavaScript stack traces (#1888)
- `elastic` exporter: Translate exception span events (#1858)
- `signalfx` exporter: Add translation rules to aggregate per core CPU metrics in default translations (#1841)
- `resourcedetection` processor: Gather tags associated with the EC2 instance and add them as resource attributes (#1899)
- `simpleprometheus` receiver: Add support for passing params to the prometheus scrape config (#1949)
- `azuremonitor` exporter: Implement Span status code specification changes - gRPC (#1960)
- `metricstransform` processor: Add grouping option ($1887)
- `alibabacloudlogservice` exporter: Use producer to send data to improve performance (#1981)

### 🧰 Bug fixes 🧰

- `datadog` exporter: Handle monotonic metrics client-side (#1805)
- `awsxray` exporter: Log error when translating span (#1809)

## v0.17.0

# 🎉 OpenTelemetry Collector Contrib v0.17.0 (Beta) 🎉

The OpenTelemetry Collector Contrib contains everything in the [opentelemetry-collector release](https://github.com/open-telemetry/opentelemetry-collector/releases/tag/v0.17.0) (be sure to check the release notes here as well!). Check out the [Getting Started Guide](https://opentelemetry.io/docs/collector/getting-started/) for deployment and configuration information.

### 💡 Enhancements 💡

- `awsemf` exporter: Add collector version to EMF exporter user agent (#1778)
- `signalfx` exporter: Add configuration for trace correlation (#1795)
- `statsd` receiver: Add support for metric aggregation (#1670)
- `datadog` exporter: Improve logging of hostname detection (#1796)

### 🧰 Bug fixes 🧰

- `resourcedetection` processor: Fix ecs detector to not use the default golang logger (#1745)
- `signalfx` receiver: Return 200 when receiver succeed (#1785)
- `datadog` exporter: Use a singleton for sublayer calculation (#1759)
- `awsxray` and `awsemf` exporters: Change the User-Agent content order (#1791)

## v0.16.0

# 🎉 OpenTelemetry Collector Contrib v0.16.0 (Beta) 🎉

The OpenTelemetry Collector Contrib contains everything in the [opentelemetry-collector release](https://github.com/open-telemetry/opentelemetry-collector/releases/tag/v0.16.0) (be sure to check the release notes here as well!). Check out the [Getting Started Guide](https://opentelemetry.io/docs/collector/getting-started/) for deployment and configuration information.

### 🛑 Breaking changes 🛑

- `honeycomb` exporter: Update to use internal data format (#1689)

### 💡 Enhancements 💡

- `newrelic` exporter: Add support for span events (#1643)
- `awsemf` exporter:
  - Add placeholder support in `log_group_name` and `log_stream_name` config (#1623, #1661)
  - Add label matching filtering rule (#1619)
- `resourcedetection` processor: Add new resource detector for AWS Elastic Beanstalk environments (#1585)
- `loadbalancing` exporter:
  - Add sort of endpoints in static resolver (#1692)
  - Allow specifying port when using DNS resolver (#1650)
- Add `batchperresourceattr` helper library that splits an incoming data based on an attribute in the resource (#1694)
- `alibabacloudlogservice` exporter:
  - Add logs exporter (#1609)
  - Change trace type from opencensus to opentelemetry (#1713)
- `datadog` exporter:
  - Improve trace exporter performance (#1706, #1707)
  - Add option to only send metadata (#1723)
- `awsxray` exporter:
  - Add parsing of Python stack traces (#1676)
  - Add collector version to user agent (#1730)

### 🧰 Bug fixes 🧰

- `loadbalancing` exporter:
  - Fix retry queue for exporters (#1687)
  - Fix `periodicallyResolve` for DNS resolver checks (#1678)
- `datadog` exporter: Fix status code handling (#1691)
- `awsxray` exporter:
  - Fix empty traces in X-Ray console (#1709)
  - Stricter requirements for adding http request url (#1729)
  - Fix status code handling for errors/faults (#1740)
- `signalfx` exporter:
  - Split incoming data requests by access token before enqueuing (#1727)
  - Disable retry on 400 and 401, retry with backoff on 429 and 503 (#1672)
- `awsecscontainermetrics` receiver: Improve error handling to fix seg fault (#1738)

## v0.15.0

# 🎉 OpenTelemetry Collector Contrib v0.15.0 (Beta) 🎉

The OpenTelemetry Collector Contrib contains everything in the [opentelemetry-collector release](https://github.com/open-telemetry/opentelemetry-collector/releases/tag/v0.15.0) (be sure to check the release notes here as well!). Check out the [Getting Started Guide](https://opentelemetry.io/docs/collector/getting-started/) for deployment and configuration information.

### 🚀 New components 🚀

- `zookeeper` receiver: Collects metrics from a Zookeeper instance using the `mntr` command
- `loadbalacing` exporter: Consistently exports spans belonging to the same trace to the same backend
- `windowsperfcounters` receiver: Captures the configured system, application, or custom performance counter data from the Windows registry using the PDH interface
- `awsprometheusremotewrite` exporter:  Sends metrics data in Prometheus TimeSeries format to a Prometheus Remote Write Backend and signs each outgoing HTTP request following the AWS Signature Version 4 signing process

### 💡 Enhancements 💡

- `awsemf` exporter:
  - Add `metric_declarations` config option for metric filtering and dimensions (#1503)
  - Add SummaryDataType and remove Min/Max from Histogram (#1584)
- `signalfxcorrelation` exporter: Add ability to translate host dimension (#1561)
- `newrelic` exporter: Use pdata instead of the OpenCensus for traces (#1587)
- `metricstransform` processor:
  - Add `combine` action for matched metrics (#1506)
  - Add `submatch_case` config option to specify case of matched label values (#1640)
- `awsecscontainermetrics` receiver: Extract cluster name from ARN (#1626)
- `elastic` exporter: Improve handling of span status if the status code is unset (#1591)

### 🧰 Bug fixes 🧰

- `awsemf` exporter: Add check for unhandled metric data types (#1493)
- `groupbytrace` processor: Make buffered channel to avoid goroutines leak (#1505)
- `stackdriver` exporter: Set `options.UserAgent` so that the OpenCensus exporter does not override the UA ($1620)

## v0.14.0

# 🎉 OpenTelemetry Collector Contrib v0.14.0 (Beta) 🎉

The OpenTelemetry Collector Contrib contains everything in the [opentelemetry-collector release](https://github.com/open-telemetry/opentelemetry-collector/releases/tag/v0.14.0) (be sure to check the release notes here as well!). Check out the [Getting Started Guide](https://opentelemetry.io/docs/collector/getting-started/) for deployment and configuration information.

### 🚀 New components 🚀

- `datadog` exporter to send metric and trace data to Datadog (#1352)
- `tailsampling` processor moved from core to contrib (#1383)

### 🛑 Breaking changes 🛑

- `jmxmetricsextension` migrated to `jmxreceiver` (#1182, #1357)
- Move signalfx correlation code out of `sapm` to `signalfxcorrelation` exporter (#1376)
- Move Splunk specific utils outside of common (#1306)
- `stackdriver` exporter:
    - Config options `metric_prefix` & `skip_create_metric_descriptor` are now nested under `metric`, see [README](https://github.com/open-telemetry/opentelemetry-collector-contrib/blob/main/exporter/stackdriverexporter/README.md).
    - Trace status codes no longer reflect gRPC codes as per spec changes: open-telemetry/opentelemetry-specification#1067
- `datadog` exporter: Remove option to change the namespace prefix (#1483)

### 💡 Enhancements 💡

- `splunkhec` receiver: Add ability to ingest metrics (#1276)
- `signalfx` receiver: Improve pipeline error handling (#1329)
- `datadog` exporter:
  - Improve hostname resolution (#1285)
  - Add flushing/export of traces and trace-related statistics (#1266)
  - Enable traces on Windows (#1340)
  - Send otel.exporter running metric (#1354)
  - Add tag normalization util method (#1373)
  - Send host metadata (#1351)
  - Support resource conventions for hostnames (#1434)
  - Add version tag extract (#1449)
- Add `batchpertrace` library to split the incoming batch into several batches, one per trace (#1257)
- `statsd` receiver:
  - Add timer support (#1335)
  - Add sample rate support for counter, transfer gauge to double and transfer counter to int only (#1361)
- `awsemf` exporter: Restructure metric translator logic (#1353)
- `resourcedetection` processor:
  - Add EC2 hostname attribute (#1324)
  - Add ECS Resource detector (#1360)
- `sapm` exporter: Add queue settings (#1390)
- `metrictransform` processor: Add metric filter option (#1447)
- `awsxray` exporter: Improve ECS attribute and origin translation (#1428)
- `resourcedetection` processor: Initial system detector (#1405)

### 🧰 Bug fixes 🧰

- Remove duplicate definition of cloud providers with core conventions (#1288)
- `kubeletstats` receiver: Handle nil references from the kubelet API (#1326)
- `awsxray` receiver:
  - Add kind type to root span to fix the empty parentID problem (#1338)
  - Fix the race condition issue (#1490)
- `awsxray` exporter:
  - Setting the tlsconfig InsecureSkipVerify using NoVerifySSL (#1350)
  - Drop invalid xray trace id (#1366)
- `elastic` exporter: Ensure span name is limited (#1371)
- `splunkhec` exporter: Don't send 'zero' timestamps to Splunk HEC (#1157)
- `stackdriver` exporter: Skip processing empty metrics slice (#1494)

## v0.13.0

# 🎉 OpenTelemetry Collector Contrib v0.13.0 (Beta) 🎉

The OpenTelemetry Collector Contrib contains everything in the [opentelemetry-collector release](https://github.com/open-telemetry/opentelemetry-collector/releases/tag/v0.13.0) (be sure to check the release notes here as well!). Check out the [Getting Started Guide](https://opentelemetry.io/docs/collector/getting-started/) for deployment and configuration information.

### 💡 Enhancements 💡

- `sapm` exporter:
  - Enable queuing by default (#1224)
  - Add SignalFx APM correlation (#1205)
  - Make span source attribute and destination dimension names configurable (#1286)
- `signalfx` exporter:
  - Pass context to the http client requests (#1225)
  - Update `disk.summary_utilization` translation rule to accommodate new labels (#1258)
- `newrelic` exporter: Add `span.kind` attribute (#1263)
- `datadog` exporter:
  - Add Datadog trace translation helpers (#1208)
  - Add API key validation (#1216)
- `splunkhec` receiver: Add the ability to ingest logs (#1268)
- `awscontainermetrics` receiver: Report `CpuUtilized` metric in percentage (#1283)
- `awsemf` exporter: Only calculate metric rate for cumulative counter and avoid SingleDimensionRollup for metrics with only one dimension (#1280)

### 🧰 Bug fixes 🧰

- Make `signalfx` exporter a metadata exporter (#1252)
- `awsecscontainermetrics` receiver: Check for empty network rate stats and set zero (#1260)
- `awsemf` exporter: Remove InstrumentationLibrary dimension in CloudWatch EMF Logs if it is undefined (#1256)
- `awsxray` receiver: Fix trace/span id transfer (#1264)
- `datadog` exporter: Remove trace support for Windows for now (#1274)
- `sapm` exporter: Correlation enabled check inversed (#1278)

## v0.12.0

# 🎉 OpenTelemetry Collector Contrib v0.12.0 (Beta) 🎉

The OpenTelemetry Collector Contrib contains everything in the [opentelemetry-collector release](https://github.com/open-telemetry/opentelemetry-collector/releases/tag/v0.12.0) (be sure to check the release notes here as well!). Check out the [Getting Started Guide](https://opentelemetry.io/docs/collector/getting-started/) for deployment and configuration information.

### 🚀 New components 🚀

- `awsemf` exporter to support exporting metrics to AWS CloudWatch (#498, #1169)
- `http_forwarder` extension that forwards HTTP requests to a specified target (#979, #1014, #1150)
- `datadog` exporter that sends metric and trace data to Datadog (#1142, #1178, #1181, #1212)
- `awsecscontainermetrics` receiver to collect metrics from Amazon ECS Task Metadata Endpoint (#1089, #1148, #1160)

### 💡 Enhancements 💡

- `signalfx` exporter:
  - Add host metadata synchronization (#1039, #1118)
  - Add `copy_dimensions` translator option (#1126)
  - Update `k8s_cluster` metric translations (#1121)
  - Add option to exclude metrics (#1156)
  - Add `avg` aggregation method (#1151)
  - Fallback to host if cloud resource id not found (#1170)
  - Add backwards compatible translation rules for the `dockerstatsreceiver` (#1201)
  - Enable queuing and retries (#1223)
- `splunkhec` exporter:
  - Add log support (#875)
  - Enable queuing and retries (#1222)
- `k8scluster` receiver: Standardize metric names (#1119)
- `awsxray` exporter:
  - Support AWS EKS attributes (#1090)
  - Store resource attributes in X-Ray segments (#1174)
- `honeycomb` exporter:
  - Add span kind to the event sent to Honeycomb (#474)
  - Add option to adjust the sample rate using an attribute on the span (#1162)
- `jmxmetrics` extension: Add subprocess manager to manage child java processes (#1028)
- `elastic` exporter: Initial metrics support (#1173)
- `k8s` processor: Rename default attr names for label/annotation extraction (#1214)
- Add common SignalFx host id extraction (#1100)
- Allow MSI upgrades (#1165)

### 🧰 Bug fixes 🧰

- `awsxray` exporter: Don't set origin to EC2 when not on AWS (#1115)

## v0.11.0

# 🎉 OpenTelemetry Collector Contrib v0.11.0 (Beta) 🎉

The OpenTelemetry Collector Contrib contains everything in the [opentelemetry-collector release](https://github.com/open-telemetry/opentelemetry-collector/releases/tag/v0.11.0) (be sure to check the release notes here as well!). Check out the [Getting Started Guide](https://opentelemetry.io/docs/collector/getting-started/) for deployment and configuration information.

### 🚀 New components 🚀
- add `dockerstats` receiver as top level component (#1081)
- add `tracegen` utility (#956)

### 💡 Enhancements 💡
- `stackdriver` exporter: Allow overriding client options via config (#1010)
- `k8scluster` receiver: Ensure informer caches are synced before initial data sync (#842)
- `elastic` exporter: Translate `deployment.environment` resource attribute to Elastic APM's semantically equivalent `service.environment` (#1022)
- `k8s` processor: Add logs support (#1051)
- `awsxray` exporter: Log response error with zap (#1050)
- `signalfx` exporter
  - Add dimensions to renamed metrics (#1041)
  - Add translation rules for `disk_ops.total` and `disk_ops.pending` metrics (#1082)
  - Add event support (#1036)
- `kubeletstats` receiver: Cache detailed PVC labels to reduce API calls (#1052)
- `signalfx` receiver: Add event support (#1035)

## v0.10.0

# 🎉 OpenTelemetry Collector Contrib v0.10.0 (Beta) 🎉

The OpenTelemetry Collector Contrib contains everything in the [opentelemetry-collector release](https://github.com/open-telemetry/opentelemetry-collector/releases/tag/v0.10.0) (be sure to check the release notes here as well!). Check out the [Getting Started Guide](https://opentelemetry.io/docs/collector/getting-started/) for deployment and configuration information.

### 🚀 New components 🚀
- add initial docker stats receiver, without sourcing in top level components (#495)
- add initial jmx metrics extension structure, without sourcing in top level components (#740)
- `routing` processor for routing spans based on HTTP headers (#907)
- `splunkhec` receiver to receive Splunk HEC metrics, traces and logs (#840)
- Add skeleton for `http_forwarder` extension that forwards HTTP requests to a specified target (#979)

### 💡 Enhancements 💡
- `stackdriver` exporter
  - Add timeout parameter (#835)
  - Add option to configurably set UserAgent string (#758)
- `signalfx` exporter
  - Reduce memory allocations for big batches processing (#871)
  - Add AWSUniqueId and gcp_id generation (#829)
  - Calculate cpu.utilization compatibility metric (#839, #974, #954)
- `metricstransform` processor: Replace `{{version}}` in label values (#876)
- `resourcedetection` processor: Logs Support (#970)
- `statsd` receiver: Add parsing for labels and gauges (#903)

### 🧰 Bug fixes 🧰
- `k8s` processor
  - Wrap metrics before sending further down the pipeline (#837)
  - Fix setting attributes on metrics passed from agent (#836)
- `awsxray` exporter: Fix "pointer to empty string" is not omitted bug (#830)
- `azuremonitor` exporter: Treat UNSPECIFIED span kind as INTERNAL (#844)
- `signalfx` exporter: Remove misleading warnings (#869)
- `newrelic` exporter: Fix panic if service name is empty (#969)
- `honeycomb` exporter: Don't emit default proc id + starttime (#972)

## v0.9.0

# 🎉 OpenTelemetry Collector Contrib v0.9.0 (Beta) 🎉

The OpenTelemetry Collector Contrib contains everything in the [opentelemetry-collector release](https://github.com/open-telemetry/opentelemetry-collector/releases/tag/v0.9.0) (be sure to check the release notes here as well!). Check out the [Getting Started Guide](https://opentelemetry.io/docs/collector/getting-started/) for deployment and configuration information.

### 🛑 Breaking changes 🛑
- Remove deprecated `lightstep` exporter (#828)

### 🚀 New components 🚀
- `statsd` receiver for ingesting StatsD messages (#566)

### 💡 Enhancements 💡
- `signalfx` exporter
   - Add disk usage translations (#760)
   - Add disk utilization translations (#782)
   - Add translation rule to drop redundant metrics (#809)
- `kubeletstats` receiver
  - Sync available volume metadata from /pods endpoint (#690)
  - Add ability to collect detailed data from PVC (#743)
- `awsxray` exporter: Translate SDK name/version into xray model (#755)
- `elastic` exporter: Translate semantic conventions to Elastic destination fields (#671)
- `stackdriver` exporter: Add point count metric (#757)
- `awsxray` receiver
  - Ported the TCP proxy from the X-Ray daemon (#774)
  - Convert to OTEL trace format (#691)

### 🧰 Bug fixes 🧰
- `kubeletstats` receiver: Do not break down metrics batch (#754)
- `host` observer: Fix issue on darwin where ports listening on all interfaces are not correctly accounted for (#582)
- `newrelic` exporter: Fix panic on missing span status (#775)

## v0.8.0

# 🎉 OpenTelemetry Collector Contrib v0.8.0 (Beta) 🎉

The OpenTelemetry Collector Contrib contains everything in the [opentelemetry-collector release](https://github.com/open-telemetry/opentelemetry-collector/releases/tag/v0.8.0) (be sure to check the release notes here as well!). Check out the [Getting Started Guide](https://opentelemetry.io/docs/collector/getting-started/) for deployment and configuration information.

### 🚀 New components 🚀

- Receivers
  - `prometheusexec` subprocess manager (##499)

### 💡 Enhancements 💡

- `signalfx` exporter
  - Add/Update metric translations (#579, #584, #639, #640, #652, #662)
  - Add support for calculate new metric translator (#644)
  - Add renaming rules for load metrics (#664)
  - Update `container.name` to `k8s.container.name` in default translation rule (#683)
  - Rename working-set and page-fault metrics (#679)
- `awsxray` exporter
  - Translate exception event into xray exception (#577)
  - Add ingestion of X-Ray segments via UDP (#502)
  - Parse Java stacktrace and populate in xray cause (#687)
- `kubeletstats` receiver
  - Add metric_groups option (#648)
  - Set datapoint timestamp in receiver (#661)
  - Change `container.name` label to `k8s.container.name` (#680)
  - Add working-set and page-fault metrics (#666)
  - Add basic support for volume metrics (#667)
- `stackdriver` trace exporter: Move to new interface and pdata (#486)
- `metricstranform` processor: Keep timeseries and points in order after aggregation (#663)
- `k8scluster` receiver: Change `container.spec.name` label to `k8s.container.name` (#681)
- Migrate receiver creator to internal data model (#701)
- Add ec2 support to `resourcedetection` processor (#587)
- Enable timeout, sending queue and retry for SAPM exporter (#707)

### 🧰 Bug fixes 🧰

- `azuremonitor` exporter: Correct HTTP status code success mapping (#588)
- `k8scluster` receiver: Fix owner reference in metadata updates (#649)
- `awsxray` exporter: Fix handling of db system (#697)

### 🚀 New components 🚀

- Skeleton for AWS ECS container metrics receiver (#463)
- `prometheus_exec` receiver (#655)

## v0.7.0

# 🎉 OpenTelemetry Collector Contrib v0.7.0 (Beta) 🎉

The OpenTelemetry Collector Contrib contains everything in the [opentelemetry-collector release](https://github.com/open-telemetry/opentelemetry-collector/releases/tag/v0.7.0) (be sure to check the release notes here as well!). Check out the [Getting Started Guide](https://opentelemetry.io/docs/collector/getting-started/) for deployment and configuration information.

### 🛑 Breaking changes 🛑

- `awsxray` receiver updated to support udp: `tcp_endpoint` config option renamed to `endpoint` (#497)
- TLS config changed for `sapmreceiver` (#488) and `signalfxreceiver` receivers (#488)

### 🚀 New components 🚀

- Exporters
  - `sentry` adds tracing exporter for [Sentry](https://sentry.io/) (#565)
- Extensions
  - `endpoints` observer: adds generic endpoint watcher (#427)
  - `host` observer: looks for listening network endpoints on host (#432)

### 💡 Enhancements 💡

- Update `honeycomb` exporter for v0.8.0 compatibility
- Extend `metricstransform` processor to be able to add a label to an existing metric (#441)
- Update `kubeletstats` metrics according to semantic conventions (#475)
- Updated `awsxray` receiver config to use udp (#497)
- Add `/pods` endpoint support in `kubeletstats` receiver to add extra labels (#569)
- Add metric translation options to `signalfx` exporter (#477, #501, #571, #573)

### 🧰 Bug fixes 🧰

- `azuremonitor` exporter: Mark spanToEnvelope errors as permanent (#500)

## v0.6.0

# 🎉 OpenTelemetry Collector Contrib v0.6.0 (Beta) 🎉

The OpenTelemetry Collector Contrib contains everything in the [opentelemetry-collector release](https://github.com/open-telemetry/opentelemetry-collector/releases/tag/v0.6.0) (be sure to check the release notes here as well!). Check out the [Getting Started Guide](https://opentelemetry.io/docs/collector/getting-started/) for deployment and configuration information.

### 🛑 Breaking changes 🛑

- Removed `jaegarlegacy` (#397) and `zipkinscribe` receivers (#410)
- `kubeletstats` receiver: Renamed `k8s.pod.namespace` pod label to `k8s.namespace.name` and `k8s.container.name` container label to `container.name`

### 🚀 New components 🚀

- Processors
  - `metricstransform` renames/aggregates within individual metrics (#376) and allow changing the data type between int and float (#402)

### 💡 Enhancements 💡

- `awsxray` exporter: Use `peer.service` as segment name when set. (#385)
- `splunk` exporter: Add trace exports support (#359, #399)
- Build and publish Windows MSI (#408) and DEB/RPM Linux packages (#405)

### 🧰 Bug fixes 🧰

- `kubeletstats` receiver:
  - Fixed NPE for newly created pods (#404)
  - Updated to latest change in the ReceiverFactoryOld interface (#401)
  - Fixed logging and self reported metrics (#357)
- `awsxray` exporter: Only convert SQL information for SQL databases. (#379)
- `resourcedetection` processor: Correctly obtain machine-type info from gce metadata (#395)
- `k8scluster` receiver: Fix container resource metrics (#416)

## v0.5.0

Released 01-07-2020

# 🎉 OpenTelemetry Collector Contrib v0.5.0 (Beta) 🎉

The OpenTelemetry Collector Contrib contains everything in the [opentelemetry-collector release](https://github.com/open-telemetry/opentelemetry-collector/releases/tag/v0.5.0) (be sure to check the release notes here as well!). Check out the [Getting Started Guide](https://opentelemetry.io/docs/collector/getting-started/) for deployment and configuration information.

### 🚀 New components 🚀

- Processors
  - `resourcedetection` to automatically detect the resource based on the configured set of detectors (#309)

### 💡 Enhancements 💡

- `kubeletstats` receiver: Support for ServiceAccount authentication (#324)
- `signalfx` exporter and receiver
  - Add SignalFx metric token passthrough and config option (#325)
  - Set default endpoint of `signalfx` receiver to `:9943` (#351)
- `awsxray` exporter: Support aws plugins EC2/ECS/Beanstalk (#343)
- `sapm` exporter and receiver: Add SAPM access token passthrough and config option (#349)
- `k8s` processor: Add metrics support (#358)
- `k8s` observer: Separate annotations from labels in discovered pods (#363)

### 🧰 Bug fixes 🧰

- `honeycomb` exporter: Remove shared use of libhoney from goroutines (#305)

## v0.4.0

Released 17-06-2020

# 🎉 OpenTelemetry Collector Contrib v0.4.0 (Beta) 🎉

The OpenTelemetry Collector Contrib contains everything in the [opentelemetry-collector release](https://github.com/open-telemetry/opentelemetry-collector/releases/tag/v0.4.0) (be sure to check the release notes here as well!). Check out the [Getting Started Guide](https://opentelemetry.io/docs/collector/getting-started/) for deployment and configuration information.

### 🛑 Breaking changes 🛑

  - `signalfx` exporter `url` parameter changed to `ingest_url` (no impact if only using `realm` setting)

### 🚀 New components 🚀

- Receivers
  - `receiver_creator` to create receivers at runtime (#145), add observer support to receiver_creator (#173), add rules support (#207), add dynamic configuration values (#235) 
  - `kubeletstats` receiver (#237) 
  - `prometheus_simple` receiver (#184) 
  - `kubernetes-cluster` receiver (#175) 
  - `redis` receiver (#138)
- Exporters
  - `alibabacloudlogservice` exporter (#259) 
  - `SplunkHEC` metrics exporter (#246)
  - `elastic` APM exporter (#240)
  - `newrelic` exporter (#229) 
- Extensions
  - `k8s` observer (#185) 

### 💡 Enhancements 💡

- `awsxray` exporter
  - Use X-Ray convention of segment name == service name (#282)
  - Tweak xray export to improve rendering of traces and improve parity (#241)
  - Add handling for spans received with nil attributes (#212)
- `honeycomb` exporter
  - Use SendPresampled (#291)
  - Add span attributes as honeycomb event fields (#271)
  - Support resource labels in Honeycomb exporter (#20)
- `k8s` processor
  - Add support of Pod UID extraction to k8sprocessor (#219)
  - Use `k8s.pod.ip` to record resource IP instead of just `ip` (#183)
  - Support same authentication mechanism as other kubernetes components do (#307)
- `sapm` exporter: Add TLS for SAPM and SignalFx receiver (#215)
- `signalfx` exporter
  - Add metric metadata syncer to SignalFx exporter (#231)
  - Add TLS for SAPM and SignalFx receiver (#215)
- `stackdriver` exporter: Add support for resource mapping in config (#163)

### 🧰 Bug fixes 🧰

- `awsxray` exporter: Wrap bad request errors for proper handling by retry queue (#205)
- `lightstep` exporter: Ensure Lightstep exporter doesnt crash on nil node (#250)
- `sapm` exporter: Do not break Jaeger traces before sending downstream (#193)
- `k8s` processor: Ensure Jaeger spans work in passthrough mode (262)

## 🧩 Components 🧩

### Receivers

| Traces | Metrics |
|:-------:|:-------:|
| Jaeger Legacy | Carbon |
| SAPM (SignalFx APM) | Collectd | 
| Zipkin Scribe | K8s Cluster |
| | Redis |
| |  SignalFx | 
| | Simple Prometheus |
| | Wavefront |

### Processors

- K8s

### Exporters

| Commercial | Community |
|:------------:|:-----------:|
| Alibaba Cloud Log Service | Carbon |
| AWS X-ray | Elastic |
| Azure Monitor | Jaeger Thrift |
| Honeycomb | Kinesis |
| Lightstep |
| New Relic |
| SAPM (SignalFx APM) | 
| SignalFx (Metrics) |
| Splunk HEC |
| Stackdriver (Google) |

### Extensions

- Observer
  - K8s

## v0.3.0 Beta

Released 2020-03-30

### Breaking changes

-  Make prometheus receiver config loading strict. #697 
Prometheus receiver will now fail fast if the config contains unused keys in it.

### Changes and fixes

- Enable best effort serve by default of Prometheus Exporter (https://github.com/orijtech/prometheus-go-metrics-exporter/pull/6)
- Fix null pointer exception in the logging exporter #743 
- Remove unnecessary condition to have at least one processor #744 
- Updated Honeycomb exported to `honeycombio/opentelemetry-exporter-go v0.3.1`

### Features

Receivers / Exporters:

* AWS X-Ray
* Carbon
* CollectD
* Honeycomb
* Jaeger
* Kinesis
* LightStep
* OpenCensus
* OpenTelemetry
* SAPM
* SignalFx
* Stackdriver
* Wavefront
* Zipkin
* Zipkin Scribe


Processors:

* Attributes
* Batch
* Memory Limiter
* Queued Retry
* Resource
* Sampling
* Span
* Kubernetes

Extensions:

* Health Check
* Performance Profiler
* zPages


## v0.2.8

Released 2020-03-25

Alpha v0.2.8 of OpenTelemetry Collector Contrib.

- Implemented OTLP receiver and exporter.
- Added ability to pass config to the service programmatically (useful for custom builds).
- Improved own metrics / observability.


## v0.2.7

Released 2020-03-17

### Self-Observability
- New command-line switch to control legacy and new metrics. Users are encouraged
to experiment and migrate to the new metrics.
- Improved error handling on shutdown.


### Processors
- Fixed passthrough mode k8sprocessor.
- Added `HASH` action to attribute processor.

### Receivers and Exporters
- Added Honeycomb exporter.
- Added LightStep exporter.
- Added regular expression for Carbon receiver, allowing the metric name to be broken into proper label keys and values.
- Updated Stackdriver exporter to use a new batch API.


## v0.2.6 Alpha

Released 2020-02-18

### Self-Observability
- Updated metrics prefix to `otelcol` and expose command line argument to modify the prefix value.
- Batch dropped span now emits zero when no spans are dropped.

### Processors
- Extended Span processor to have include/exclude span logic.
- Ability to choose strict or regexp matching for include/exclude filters.

### Receivers and Exporters
- Added Carbon receiver and exporter.
- Added Wavefront receiver.


## v0.0.5 Alpha

Released 2020-01-30

- Regexp-based filtering of span names.
- Ability to extract attributes from span names and rename span.
- File exporter for debugging.
- Span processor is now enabled by default.

## v0.0.1 Alpha

Released 2020-01-11

First release of OpenTelemetry Collector Contrib.


[v0.3.0]: https://github.com/open-telemetry/opentelemetry-collector-contrib/compare/v0.2.8...v0.3.0
[v0.2.8]: https://github.com/open-telemetry/opentelemetry-collector-contrib/compare/v0.2.7...v0.2.8
[v0.2.7]: https://github.com/open-telemetry/opentelemetry-collector-contrib/compare/v0.2.6...v0.2.7
[v0.2.6]: https://github.com/open-telemetry/opentelemetry-collector-contrib/compare/v0.0.5...v0.2.6
[v0.0.5]: https://github.com/open-telemetry/opentelemetry-collector-contrib/compare/v0.0.1...v0.0.5
[v0.0.1]: https://github.com/open-telemetry/opentelemetry-collector-contrib/tree/v0.0.1<|MERGE_RESOLUTION|>--- conflicted
+++ resolved
@@ -4,12 +4,10 @@
 
 ### 💡 Enhancements 💡
 
-<<<<<<< HEAD
+
 - `internal/stanza` : Export metrics from Stanza receivers (#8025)
-=======
 - Do not drop zero trace/span id spans in the jaeger conversion (#7946)
 - Upgrade to use semantic conventions 1.6.1 (#7926)
->>>>>>> 522073ae
 - `dynatraceexporter`: Validate QueueSettings and perform config validation in Validate() instead (#8020)
 - `signalfxexporter`: Add validation for `sending_queue` setting (#8026)
 
