# Changelog

## Unreleased

### 🛑 Breaking changes 🛑

- `stackdriverexporter`: Remove the stackdriver exporter in favor of the identical googlecloud exporter (#9274)

### 🚩 Deprecations 🚩

### 🚀 New components 🚀

- `iisreceiver`: Add implementation of IIS Metric Receiver (#8832)
- `sqlserverreceiver`: Add implementation of SQL Server Metric Receiver (#8398)

### 💡 Enhancements 💡

### 🧰 Bug fixes 🧰

## v0.49.0

### 🛑 Breaking changes 🛑

- `filelogreceiver`, `journaldreceiver`, `syslogreceiver`, `tcplogreceiver`, `udplogreceiver`:
  - Updated data model to align with stable logs data model, which includes various breaking changes. (#9139, #8835)
    - A detailed [Upgrade Guide](https://github.com/open-telemetry/opentelemetry-log-collection/releases/tag/v0.28.0) is available in the log-collection v0.29.0 release notes. 
- `datadogexporter`: Remove `OnlyMetadata` method from `Config` struct (#8980)
- `datadogexporter`: Remove `GetCensoredKey` method from `APIConfig` struct (#8980)
- `mongodbatlasreceiver`: Updated to uses newer metric builder which changed some metric and resource attributes (#9093)
- `dynatraceexporter`: Make `serialization` package `/internal` (#9097)
- `attributesprocessor`: Remove log names from filters (#9131)

### 🚩 Deprecations 🚩

- `datadogexporter`: Deprecate `service` setting in favor of `service.name` semantic convention (#8784)
- `datadogexporter`: Deprecate `version` setting in favor of `service.version` semantic convention (#8784)
- `datadogexporter`: Deprecate `env` setting in favor of `deployment.environment` semantic convention (#9017)
- `datadogexporter`: Deprecate `GetHostTags` method from `TagsConfig` struct (#8975)
- `datadogexporter`: Deprecate `tags` setting in favor of `host_metadata::tags` (#9100)
- `datadogexporter`: Deprecate `send_metadata` setting in favor of `host_metadata::enabled` (#9100)
- `datadogexporter`: Deprecate `use_resource_metadata` setting in favor of `host_metadata::hostname_source` (#9100)
- `prometheusexecreceiver`: Deprecate prom_exec receiver (#9058)
- `fluentbitextension`: Deprecate Fluentbit extension (#9062)

### 🚀 New components 🚀

- `riakreceiver`: Riak Metric Receiver (#8548)

### 💡 Enhancements 💡
- `splunkhecexporter`: Add support for batching traces (#8995)
- `hostmetricsreceiver`: Migrate Processes scraper to the Metrics builder (#8855)
- `tanzuobservabilityexporter`: Use resourcetotelemetry helper (#8338)
- Add `make crosslink` target to ensure replace statements are included in `go.mod` for all transitive dependencies within repository (#8822)
- `filestorageextension`: Change bbolt DB settings for better performance (#9004)
- `jaegerremotesamplingextension`: Add local and remote sampling stores (#8818)
- `attributesprocessor`: Add support to filter on log body (#8996)
- `prometheusremotewriteexporter`: Translate resource attributes to the target info metric (#8493)
- `prometheusexporter`: Add `job` and `instance` labels to metrics so they can be scraped with `honor_labels: true` (#9115)
- `podmanreceiver`: Add API timeout configuration option (#9014)
- `cmd/mdatagen`: Add `sem_conv_version` field to metadata.yaml that is used to set metrics SchemaURL (#9010)
- `splunkheceporter`: Add an option to disable log or profiling data (#9065)
- `windowsperfcountersreceiver`: Move code into separate package for use in other windowsperfcounter receivers (#9108) 
- `datadogexporter`: Add `host_metadata` configuration section to configure host metadata export (#9100)
- `cmd/mdatagen`: Update documentation generated for attributes to list enumerated values and show the "value" that will be visible on metrics when it is different from the attribute key in metadata.yaml (#8983)
- `routingprocessor`: add option to drop resource attribute used for routing (#8990)

### 🧰 Bug fixes 🧰

- `filestorageextension`: use correct bbolt options for compaction (#9134)
- `hostmetricsreceiver`: Use cpu times for time delta in cpu.utilization calculation (#8857)
- `dynatraceexporter`: Remove overly verbose stacktrace from certain logs (#8989)
- `googlecloudexporter`: fix the `exporter.googlecloud.OTLPDirect` fature-gate, which was not applied when the flag was provided (#9116)
- `signalfxexporter`: Fix bug to enable timeouts for correlating traces and metrics (#9101)
- `windowsperfcountersreceiver`: fix exported values being integers instead of doubles (#9138)
- `prometheusreceiver`: Fix issues with relabelling the `job` and `instance` labels. (#8780)

## v0.48.0

### 💡 Enhancements 💡

- `k8seventsreceiver`: Add Api_version and resource_version (#8539)
- `datadogexporter`: Add `metrics::sums::cumulative_monotonic_mode` to specify export mode for cumulative monotonic sums (#8490)
- `dynatraceexporter`: add multi-instance deployment note to README.md (#8848)
- `resourcedetectionprocessor`: Add attribute allowlist (#8547)
- `datadogexporter`:  Metrics payload data and Sketches payload data will be logged if collector is started in debug mode (#8929)
- `hostmetricsreceiver`:  Ability to configure include/exclude filters on any process attribute (#8188)
- `cmd/mdatagen`: Add resource attributes definition to metadata.yaml and move `pdata.Metrics` creation to the
<<<<<<< HEAD
- `hostmetricsreceiver`:  Option to aggregate the child process metrics into the parent process  (#9106)
  generated code (#5270)
=======
  generated code (#8555)
>>>>>>> 666c7c56

### 🛑 Breaking changes 🛑

- `windowsperfcountersreceiver`: Added metrics configuration (#8376)
- `lokiexporter`: Remove deprecated LogRecord.name field (#8951)
- `splunkhecexporter`: Remove deprecated LogRecord.name field (#8951)

### 🚩 Deprecations 🚩

- `datadogexporter`: Deprecate `OnlyMetadata` method from `Config` struct (#8359)
- `datadogexporter`: Deprecate `GetCensoredKey` method from `APIConfig` struct (#8830)
- `datadogexporter`: Deprecate `metrics::send_monotonic_counter` in favor of `metrics::sums::cumulative_monotonic_mode` (#8490)

### 🚀 New components 🚀

- `sigv4authextension`: Enable component (#8518)

## v0.47.0

### 💡 Enhancements 💡

- `googlecloudexporter`: Add Validate method in config (#8559)
- `attributesprocessor`: Add convert action (#7930)
- `attributesprocessor`: Add metric support (#8111)
- `prometheusremotewriteexporter`: Write-Ahead Log support enabled (#7304)
- `hostreceiver/filesystemscraper`: Add filesystem utilization (#8027)
- `hostreceiver/pagingscraper`: Add paging.utilization (#6221)
- `googlecloudexporter`: [Alpha] Translate metrics directly from OTLP to gcm using the `exporter.googlecloud.OTLPDirect` feature-gate (#7177)
- `simpleprometheusreceiver`: Add support for static labels (#7908)
- `spanmetricsprocessor`: Dropping the condition to replace _ with key_ as __ label is reserved and _ is not (#8057)
- `podmanreceiver`: Add container.runtime attribute to container metrics (#8262)
- `dockerstatsreceiver`: Add container.runtime attribute to container metrics (#8261)
- `tanzuobservabilityexporter`: instrumentation Library and Dropped Counts to Span Tags (#8120)
- `clickhouseexporter`: Implement consume log logic. (#9705)
- `influxdbexporter`: Add support for cumulative, non-monotonic metrics. (#8348)
- `oauth2clientauthextension`: Add support for EndpointParams (#7307)
- Add `NewMetricData` function to `MetricsBuilder` to consistently set instrumentation library name (#8255)
- `googlecloudpubsubreceiver` Added implementation of Google Cloud Pubsub receiver. (#8391)
- `googlecloudpubsubexporter` Added implementation of Google Cloud Pubsub exporter. (#8391)
- `coralogixexporter` Allow exporter timeout to be configured (#7957)
- `prometheusremotewriteexporter` support adding trace id and span id attached to exemplars (#8380)
- `influxdbexporter`: accept histogram metric missing infinity bucket. (#8462)
- `skywalkingreceiver`: Added implementation of Skywalking receiver. (#8549)
- `prometheusreceiver`: Fix staleness bug for histograms and summaries (#8561)

### 🛑 Breaking changes 🛑

- `mongodbatlasreceiver`: rename mislabeled attribute `memory_state` to correct `disk_status` on partition disk metrics (#7747)
- `mongodbatlasreceiver`: Correctly set initial lookback for querying mongodb atlas api (#8246)
- `nginxreceiver`: instrumentation name updated from `otelcol/nginx` to `otelcol/nginxreceiver` (#8255)
- `postgresqlreceiver`: instrumentation name updated from `otelcol/postgresql` to `otelcol/postgresqlreceiver` (#8255)
- `redisreceiver`: instrumentation name updated from `otelcol/redis` to `otelcol/redisreceiver` (#8255)
- `apachereceiver`: instrumentation name updated from `otelcol/apache` to `otelcol/apachereceiver` ()
- `couchdbreceiver`: instrumentation name updated from `otelcol/couchdb` to `otelcol/couchdbreceiver` (#8366)
- `prometheusreceiver` Change resource attributes on metrics: `instance` -> `service.instance.id`, `host.name` -> `net.host.name`,  `port` -> `net.host.port`, `scheme` -> `http.scheme`, `job` removed (#8266)
- `prometheusremotewriteexporter` Use `service.*` resource attributes instead of `job` and `instance` resource attributes when adding job and instance labels to metrics (#8266)
- `mysqlreceiver`: instrumentation name updated from `otel/mysql` to `otelcol/mysqlreceiver` (#8387)
- `zookeeperreceiver`: instrumentation name updated from `otelcol/zookeeper` to `otelcol/zookeeperreceiver` (#8389)
- `coralogixexporter`: Create dynamic subsystem name (#7957)
  - Deprecate configuration changed. Dynamic subsystem name from traces service name property.
- `rabbitmqreceiver`: instrumentation name updated from `otelcol/rabbitmq` to `otelcol/rabbitmqreceiver` (#8400)

### 🧰 Bug fixes 🧰

- `zipkinexporter`: Set "error" tag value when status is set to error (#8187)
- `prometheusremotewriteexporter`: Correctly handle metric labels which collide after sanitization (#8378)
- `prometheusremotewriteexporter`: Drop labels when exemplar attributes exceed the max number of characters (#8379)
- `k8sclusterreceiver`: Add support to enable k8s node and container cpu metrics to be reported as double values (#8245)
  - Use "--feature-gates=receiver.k8sclusterreceiver.reportCpuMetricsAsDouble" to enable reporting node and container
    cpu metrics as a double values.
- `tanzuobservabilityexporter`: Fix a typo in Instrumentation Library name and version tags (#8384)
- `logreceivers`: Fix an issue where receiver would sometimes fail to build using Go 1.18 (#8521)
- `awsxrayreceiver`: Add defaults for optional stack frame parameters (#8790)

### 🚩 Deprecations 🚩

- `datadogexporter`: Deprecate automatic environment variable detection (#8397)

### 🚀 New components 🚀
- `sigv4authextension`: New Component: Sigv4 Authenticator Extension (#8263)

## v0.46.0

### 💡 Enhancements 💡

- `internal/stanza`: Export metrics from Stanza receivers (#8025)
- `hostreceiver/pagingscraper`: Migrate the scraper to the mdatagen metrics builder (#7139)
- Do not drop zero trace/span id spans in the jaeger conversion (#7946)
- Upgrade to use semantic conventions 1.6.1 (#7926)
- `dynatraceexporter`: Validate QueueSettings and perform config validation in Validate() instead (#8020)
- `sapmexporter`: Add validation for `sending_queue` setting (#8023)
- `signalfxexporter`: Add validation for `sending_queue` setting (#8026)
- `internal/stanza`: Add support for arbitrary attribute types (#8081)
- `resourcedetectionprocessor`: Add confighttp.HTTPClientSettings To Resource Detection Config Fixes (#7397)
- `hostmetricsreceiver`: Add cpu.utilization metrics to cpu scrapper (#7130)
- `honeycombexporter`: Add validation for `sending_queue` setting (#8113)
- `routingprocessor`: Expand error handling on failure to build exporters (#8125)
- `skywalkingreceiver`: Add new skywalking receiver component folder and structure (#8107)
- `groupbyattrsprocesor`: Allow empty keys, which allows to use the processor for compaction (#7793)
- `datadogexporter`: Add rbac to example k8s manifest file (#8186)
- `splunkhecexporter`: Add validation for `sending_queue` setting (#8256)

### 🛑 Breaking changes 🛑

- Remove deprecated functions from jaeger translator (#8032)
- `internal/stanza`: Remove `write_to` setting from input operators (#8081)
- `mongodbatlasreceiver`: rename `mongodb.atlas.*` attributes to `mongodb_atlas.*` adhering to naming guidelines. Adding 3 new attributes (#7960)

### 🧰 Bug fixes 🧰

- `prometheusreceiver`: Fix segfault that can occur after receiving stale metrics (#8056)
- `filelogreceiver`: Fix issue where logs could occasionally be duplicated (#8123)
- `prometheusremotewriteexporter`: Fix empty non-string resource attributes (#8116)

### 🚀 New components 🚀

## v0.45.1

### 💡 Enhancements 💡

- `sumologicexporter`: Move validation to Config (#7936)
- `elasticsearchexporter`: Fix crash with batch processor (#7953).
- `splunkhecexporter`: Batch metrics payloads (#7760)
- `tanzuobservabilityexporter`: Add internal SDK metric tag (#7826)
- `hostreceiver/processscraper`: Migrate the scraper to the mdatagen metrics builder (#7287)

### 🧰 Bug fixes 🧰

- `awsprometheusremotewriteexporter`: fix dependencies issue (#7963)

### 🚀 New components 🚀

- `awsfirehose` receiver: Add AWS Kinesis Data Firehose Receiver (#7918)

## v0.45.0

### 💡 Enhancements 💡

- `hostreceiver/filesystemscraper`: Migrate the scraper to the mdatagen metrics builder (#7772)
- `hostreceiver/memoryscraper`: Migrate the scraper to the mdatagen metrics builder (#7312)
- `lokiexporter`: Use record attributes as log labels (#7569)
- `routingprocessor`: Do not err on failure to build exporters (#7423)
- `apachereceiver`: Update to mdatagen v2 (#7573)
- `datadogexporter`: Don't send host metadata if hostname is empty (#7426)
- `datadogexporter`: Add insecure_skip_verify flag to configuration (#7422)
- `coralogixexporter`: Update readme (#7785)
- `awscloudwatchlogsexporter`: Remove name from aws cloudwatch logs exporter (#7554)
- `tanzuobservabilityexporter`: Update OTel Collector's Exporter to match WF Proxy Handling of source (#7929)
- `hostreceiver/memoryscraper`: Add memory.utilization (#6221)
- `awskinesisexporter`: Add Queue Config Validation AWS Kinesis Exporter (#7835)
- `elasticsearchexporter`: Remove usage of deprecated LogRecord.Name field (#7829).
- `loadbalancingexporter`: Allow non-exist hostname on startup (#7935)
- `datadogexporter`: Use exact sum, count and average on Datadog distributions (#7830)
- `storage/filestorage`: add optional compaction to filestorage (#7768)
- `tanzuobservabilityexporter`: Add attributes from the Resource to the resulting WF metric tags & set `source` value in WF metric (#8101)

### 🛑 Breaking changes 🛑

- Use go mod compat, drops support for reproducibility with go 1.16 (#7915)
- `apachereceiver`: Update instrumentation library name from `otel/apache` to `otelcol/apache` (#7754)
- `pkg/translator/prometheusremotewrite`: Cleanup prw translator public functions (#7776)
- `prometheusreceiver`: The OpenCensus-based metric conversion pipeline has 
  been removed.
  - The `receiver.prometheus.OTLPDirect` feature gate has been removed as 
    the direct pipeline is the only remaining pipeline.
- `translator/jaeger`: Cleanup jaeger translator function names (#7775)
  - Deprecate old funcs with Internal word.
- `mysqlreceiver`: Update data model and names for several metrics (#7924)
  - Change all metrics to Int values
  - Remove `mysql.buffer_pool_pages`. Replace with:
    - `mysql.buffer_pool.pages`
    - `mysql.buffer_pool.data_pages`
    - `mysql.buffer_pool.page_flushes`
  - Remove `mysql.buffer_pool_size`. Replace with:
    - `mysql.buffer_pool.limit`
    - `mysql.buffer_pool.usage`
  - Rename `mysql.buffer_pool_operations` to `mysql.buffer_pool.operations`

### 🚩 Deprecations 🚩

- Deprecated log_names setting from filter processor. (#7552)

### 🧰 Bug fixes 🧰

 - `tailsamplingprocessor`: "And" policy only works as a sub policy under a composite policy (#7590) 
 - `prometheusreceiver`: Correctly map description and units when converting
  Prometheus metadata directly to pdata. (#7748)
 - `sumologicexporter`: fix exporter panics on malformed histogram (#7548)
- `awsecscontainermetrics`: CPU Reserved is now 1024/vCPU for ECS Container Insights (#6734)

### 🚀 New components 🚀

- `clickhouse` exporter: Add ClickHouse Exporter (#6907)
- `pkg/translator/signalfx`: Extract signalfx to metrics conversion in a separate package (#7778)
  - Extract FromMetrics to SignalFx translator package (#7823)

## v0.44.0

### 💡 Enhancements 💡

- `kafkaexporter`: Add compression and flush max messages options.
- `dynatraceexporter`: Write error logs using plugin logger (#7360)
- `dynatraceexporter`: Fix docs for TLS settings (#7568)
- `tanzuobservabilityexporter`: Turn on metrics exporter (#7281)
- `attributesprocessor` `resourceprocessor`: Add `from_context` value source
- `resourcedetectionprocessor`: check cluster config to verify resource is on aws for eks resources (#7186)
- `awscloudwatchlogsexporter`: enable awscloudwatchlogsexporter which accepts and exports log data (#7297)
- `translator/prometheusremotewrite`: add a new module to help translate data from OTLP to Prometheus Remote Write (#7240)
- `azuremonitorexporter`: In addition to traces, export logs to Azure Application Insights (#7403)
- `jmxreceiver`: Added `additional_jars` configuration option to launch JMX Metric Gatherer JAR with extended `CLASSPATH` (#7378)
- `awscontainerinsightreceiver`: add full pod name when configured to AWS Container Insights Receiver (#7415)
- `hostreceiver/loadscraper`: Migrate the scraper to the mdatagen metrics builder (#7288)
- `awsecscontainermetricsreceiver`: Rename attributes to follow semantic conventions (#7425)
- `datadogexporter`: Always map conventional attributes to tags (#7185)
- `mysqlreceiver`: Add golden files for integration test (#7303)
- `nginxreceiver`: Standardize integration test (#7515)
- `mysqlreceiver`: Update to use mdatagen v2 (#7507)
- `postgresqlreceiver`: Add integration tests (#7501)
- `apachereceiver`: Add integration test (#7517)
- `mysqlreceiver`: Use scrapererror to report errors (#7513)
- `postgresreceiver`: Update to mdatagen v2 (#7503)
- `nginxreceiver`: Update to mdatagen v2 (#7549)
- `datadogexporter`: Fix traces exporter's initialization log (#7564)
- `tailsamplingprocessor`: Add And sampling policy (#6910)
- `coralogixexporter`: Add Coralogix Exporter (#7383)
- `prometheusexecreceiver`: Add default value for `scrape_timeout` option (#7587)

### 🛑 Breaking changes 🛑

- `resourcedetectionprocessor`: Update `os.type` attribute values according to semantic conventions (#7544)
- `awsprometheusremotewriteexporter`: Deprecation notice; may be removed after v0.49.0
  - Switch to using the `prometheusremotewriteexporter` + `sigv4authextension` instead

### 🧰 Bug fixes 🧰

- `resourcedetectionprocessor`: fix `meta` allow list excluding keys with nil values (#7424)
- `postgresqlreceiver`: Fix issue where empty metrics could be returned after failed connection (#7502)
- `resourcetotelemetry`: Ensure resource attributes are added to summary
  and exponential histogram data points. (#7523)

### 🚩 Deprecations 🚩

- Deprecated otel_to_hec_fields.name setting from splunkhec exporter. (#7560)

## v0.43.0

### 💡 Enhancements 💡

- `coralogixexporter`: First implementation of Coralogix Exporter (#6816)
- `cloudfoundryreceiver`: Enable Cloud Foundry client (#7060)
- `elasticsearchexporter`: add elasticsearchexporter to the components exporter list (#6002)
- `elasticsearchreceiver`: Add metric metadata (#6892)
- `elasticsearchreceiver`: Use same metrics as JMX receiver for JVM metrics (#7160)
- `elasticsearchreceiver`: Implement scraping logic (#7174)
- `datadogexporter`: Add http.status_code tag to trace stats (#6889)
- `datadogexporter`: Add configuration option to use OTel span name into the Datatog resource name (#6611)
- `mongodbreceiver`: Add initial client code to the component (#7125)
- `tanzuobservabilityexporter`: Support delta histograms (#6897)
- `awscloudwatchlogsexporter`: Use cwlogs package to export logs (#7152)
- `mysqlreceiver`: Add the receiver to available components (#7078)
- `tanzuobservabilityexporter`: Documentation for the memory_limiter configuration (#7164)
- `dynatraceexporter`: Do not shut down exporter when metrics ingest module is temporarily unavailable (#7161)
- `mongodbreceiver`: Add metric metadata (#7163)
- `mongodbreceiver`: Add metric scraping (#7175)
- `postgresqlreceiver`: add the receiver to available components (#7079)
- `rabbitmqreceiver`: Add scraper logic (#7299)
- `tanzuobservability exporter`: Support summary metrics (#7121)
- `mongodbatlasreceiver`: Add retry and backoff to HTTP client (#6943)
- Use Jaeger gRPC instead of Thrift in the docker-compose example (#7243)
- `tanzuobservabilityexporter`: Support exponential histograms (#7127)
- `receiver_creator`: Log added and removed endpoint env structs (#7248)
- `prometheusreceiver`: Use the OTLP data conversion path by default. (#7282)
  - Use `--feature-gates=-receiver.prometheus.OTLPDirect` to re-enable the 
    OpenCensus conversion path.
- `extension/observers`: Correctly set image and tag on container endpoints (#7279)
- `tanzuobservabilityexporter`: Document how to enable memory_limiter (#7286)
- `hostreceiver/networkscraper`: Migrate the scraper to the mdatagen metrics builder (#7048)
- `hostmetricsreceiver`: Add MuteProcessNameError config flag to mute specific error reading process executable (#7176)
- `scrapertest`: Improve comparison logic (#7305)
- `hostmetricsreceiver`: add `cpu_average` option for load scraper to report the average cpu load (#6999)
- `scrapertest`: Add comparison option to ignore specific attributes (#6519)
- `tracegen`: Add option to pass in custom headers to export calls via command line (#7308)
- `tracegen`: Provide official container images (#7179)
- `scrapertest`: Add comparison function for pdata.Metrics (#7400)
- `prometheusremotewriteexporter` : Dropping the condition to replace _ with key_ as __ label is reserved and _ is not (#7112)

### 🛑 Breaking changes 🛑

- `tanzuobservabilityexporter`: Remove status.code
- `tanzuobservabilityexporter`: Use semantic conventions for status.message (#7126) 
- `k8sattributesprocessor`: Move `kube` and `observability` packages to `internal` folder (#7159)
- `k8sattributesprocessor`: Unexport processor `Option`s (#7311)
- `zookeeperreceiver`: Refactored metrics to have correct units, types, and combined some metrics via attributes. (#7280)
- `prometheusremotewriteexporter`: `PRWExporter` struct and `NewPRWExporter()`
  function are now unexported. (#TBD)
- `newrelicexporter` marked as deprecated (#7284)

### 🚀 New components 🚀

- `rabbitmqreceiver`: Establish codebase for RabbitMQ metrics receiver (#7239)
- Add `basicauth` extension (#7167)
- `k8seventsreceiver`: Implement core logic (#6885)

### 🧰 Bug fixes 🧰

- `k8sattributeprocessor`: Parse IP out of net.Addr to correctly tag k8s.pod.ip (#7077)
- `k8sattributeprocessor`: Process IP correctly for net.Addr instances that are not typed (#7133)
- `mdatagen`: Fix validation of `enabled` field in metadata.yaml (#7166)
- `elasticsearch`: Fix timestamp for each metric being startup time (#7255)
- `prometheusremotewriteexporter`: Fix index out of range panic caused by expiring metrics (#7149)
- `resourcedetection`: Log the error when checking for ec2metadata availability (#7296) 

## v0.42.0

### 💡 Enhancements 💡

- `couchbasereceiver`: Add couchbase client (#7122)
- `couchdbreceiver`: Add couchdb scraper (#7131)
- `couchdbreceiver`: Add couchdb client (#6880)
- `elasticsearchreceiver`: Implement scraper client (#7019)
- `couchdbreceiver`: Add metadata metrics (#6878)
- `prometheusremotewriteexporter`: Handling Staleness flag from OTLP (#6679)
- `prometheusexporter`: Handling Staleness flag from OTLP (#6805)
- `prometheusreceiver`: Set OTLP no-data-present flag for stale scraped metrics. (#7043)
- `mysqlreceiver`: Add Integration test (#6916)
- `datadogexporter`: Add compatibility with ECS Fargate semantic conventions (#6670)
- `k8s_observer`: discover k8s.node endpoints (#6820)
- `redisreceiver`: Add missing description fields to keyspace metrics (#6940)
- `redisreceiver`: Set start timestamp uniformly for gauge and sum metrics (#6941)
- `kafkaexporter`: Allow controlling Kafka acknowledgment behaviour  (#6301)
- `lokiexporter`: Log the first part of the http body on failed pushes to loki (#6946)
- `resourcedetectionprocessor`: add the [consul](https://www.consul.io/) detector (#6382)
- `awsemfexporter`: refactor cw_client logic into separate `cwlogs` package (#7072)
- `prometheusexporter`: Dropping the condition to replace _ with key_ as __ label is reserved and _ is not (#7506)

### 🛑 Breaking changes 🛑

- `memcachedreceiver`: Update metric names (#6594)
- `memcachedreceiver`: Fix some metric units and value types (#6895)
- `sapm` receiver: Use Jaeger status values instead of OpenCensus (#6682)
- `jaeger` receiver/exporter: Parse/set Jaeger status with OTel spec values (#6682)
- `awsecscontainermetricsreceiver`: remove tag from `container.image.name` (#6436)
- `k8sclusterreceiver`: remove tag from `container.image.name` (#6436)

### 🚀 New components 🚀

- `ecs_task_observer`: Discover running containers in AWS ECS tasks (#6894)
- `mongodbreceiver`: Establish codebase for MongoDB metrics receiver (#6972)
- `couchbasereceiver`: Establish codebase for Couchbase metrics receiver (#7046)
- `dbstorage`: New experimental dbstorage extension (#7061)
- `redactionprocessor`: Remove sensitive data from traces (#6495)

### 🧰 Bug fixes 🧰

- `ecstaskobserver`: Fix "Incorrect conversion between integer types" security issue (#6939)
- Fix typo in "direction" metrics attribute description (#6949)
- `zookeeperreceiver`: Fix issue where receiver could panic during shutdown (#7020)
- `prometheusreceiver`: Fix metadata fetching when metrics differ by trimmable suffixes (#6932)
- Sanitize URLs being logged (#7021)
- `prometheusreceiver`: Fix start time tracking for long scrape intervals (#7053)
- `signalfxexporter`: Don't use syscall to avoid compilation errors on some platforms (#7062)
- `tailsamplingprocessor`: Add support for new policies as composite sub-policies (#6975)

### 💡 Enhancements 💡

- `lokiexporter`: add complete log record to body (#6619)
- `k8sclusterreceiver` add `container.image.tag` attribute (#6436)
- `spanmetricproccessor`: use an LRU cache for the cached Dimensions key-value pairs (#2179)
- `skywalkingexporter`: add skywalking metrics exporter (#6528)
- `deltatorateprocessor`: add int counter support (#6982)
- `filestorageextension`: document default values (#7022)
- `redisreceiver`: Migrate the scraper to the mdatagen metrics builder (#6938)  

## v0.41.0

### 🛑 Breaking changes 🛑

- None

### 🚀 New components 🚀

- `asapauthextension` (#6627)
- `mongodbatlasreceiver` (#6367)

### 🧰 Bug fixes 🧰

- `filestorageextension`: fix panic when configured directory cannot be accessed (#6103)
- `hostmetricsreceiver`: fix set of attributes for system.cpu.time metric (#6422)
- `k8sobserver`: only record pod endpoints for running pods (#5878)
- `mongodbatlasreceiver`: fix attributes fields in metadata.yaml (#6440)
- `prometheusexecreceiver`: command line processing on Windows (#6145)
- `spanmetricsprocessor`: fix exemplars support (#6140)
-  Remap arm64 to aarch64 on rpm/deb packages (#6635)

### 💡 Enhancements 💡

- `datadogexporter`: do not use attribute localhost-like hostnames (#6477)
- `datadogexporter`: retry per network call (#6412)
- `datadogexporter`: take hostname into account for cache (#6223)
- `exporter/lokiexporter`: adding a feature for loki exporter to encode JSON for log entry (#5846)
- `googlecloudspannerreceiver`: added fallback to ADC for database connections. (#6629)
- `googlecloudspannerreceiver`: added parsing only distinct items for sample lock request label. (#6514)
- `googlecloudspannerreceiver`: added request tag label to metadata config for top query stats. (#6475)
- `googlecloudspannerreceiver`: added sample lock requests label to the top lock stats metrics. (#6466)
- `googlecloudspannerreceiver`: added transaction tag label to metadata config for top transaction stats. (#6433)
- `groupbyattrsprocessor`: added support for metrics signal (#6248)
- `hostmetricsreceiver`: ensure SchemaURL is set (#6482)
- `kubeletstatsreceiver`: add support for read-only kubelet endpoint (#6488)
- `mysqlreceiver`: enable native authentication (#6628)
- `mysqlreceiver`: remove requirement for password on MySQL (#6479)
- `receiver/prometheusreceiver`: do not add host.name to metrics from localhost/unspecified targets (#6476)
- `spanmetricsprocessor`: add setStatus operation (#5886)
- `splunkhecexporter`: remove duplication of host.name attribute (#6527)
- `tanzuobservabilityexporter`: add consumer for sum metrics. (#6385)
- Update log-collection library to v0.23.0 (#6593)

## v0.40.0

### 🛑 Breaking changes 🛑

- `tencentcloudlogserviceexporter`: change `Endpoint` to `Region` to simplify configuration (#6135)

### 🚀 New components 🚀

- Add `memcached` receiver (#5839)

### 🧰 Bug fixes 🧰

- Fix token passthrough for HEC (#5435)
- `datadogexporter`: Fix missing resource attributes default mapping when resource_attributes_as_tags: false (#6359)
- `tanzuobservabilityexporter`: Log and report missing metric values. (#5835)
- `mongodbatlasreceiver`: Fix metrics metadata (#6395)

### 💡 Enhancements 💡

- `awsprometheusremotewrite` exporter: Improve error message when failing to sign request
- `mongodbatlas`: add metrics (#5921)
- `healthcheckextension`: Add path option (#6111)
- Set unprivileged user to container image (#6380)
- `k8sclusterreceiver`: Add allocatable type of metrics (#6113)
- `observiqexporter`: Allow Dialer timeout to be configured (#5906)
- `routingprocessor`: remove broken debug log fields (#6373)
- `prometheusremotewriteexporter`: Add exemplars support (#5578) 
- `fluentforwardreceiver`: Convert attributes with nil value to AttributeValueTypeEmpty (#6630)

## v0.39.0

### 🛑 Breaking changes 🛑

- `httpdreceiver` renamed to `apachereceiver` to match industry standards (#6207)
- `tencentcloudlogserviceexporter` change `Endpoint` to `Region` to simplify configuration (#6135)

### 🚀 New components 🚀

- Add `postgresqlreceiver` config and factory (#6153)
- Add TencentCloud LogService exporter `tencentcloudlogserviceexporter` (#5722)
- Restore `jaegerthrifthttpexporter` (#5666)
- Add `skywalkingexporter` (#5690, #6114)

### 🧰 Bug fixes 🧰

- `datadogexporter`: Improve cumulative metrics reset detection using `StartTimestamp` (#6120)
- `mysqlreceiver`: Address issues in shutdown function (#6239)
- `tailsamplingprocessor`: End go routines during shutdown (#5693)
- `googlecloudexporter`: Update google cloud exporter to correctly close the metric exporter (#5990)
- `statsdreceiver`: Fix the summary point calculation (#6155)
- `datadogexporter` Correct default value for `send_count_sum_metrics` (#6130)

### 💡 Enhancements 💡

- `datadogexporter`: Increase default timeout to 15 seconds (#6131)
- `googlecloudspannerreceiver`: Added metrics cardinality handling for Google Cloud Spanner receiver (#5981, #6148, #6229)
- `mysqlreceiver`: Mysql add support for different protocols (#6138)
- `bearertokenauthextension`: Added support of Bearer Auth for HTTP Exporters (#5962)
- `awsxrayexporter`: Fallback to rpc.method for segment operation when aws.operation missing (#6231)
- `healthcheckextension`: Add new health check feature for collector pipeline (#5643)
- `datadogexporter`: Always add current hostname (#5967)
- `k8sattributesprocessor`: Add code to fetch all annotations and labels by specifying key regex (#5780)
- `datadogexporter`: Do not rely on collector to resolve envvar when possible to resolve them (#6122)
- `datadogexporter`: Add container tags to attributes package (#6086)
- `datadogexporter`: Preserve original TraceID (#6158)
- `prometheusreceiver`: Enhance prometheus receiver logger to determine errors, test real e2e usage (#5870)
- `awsxrayexporter`: Added support for AWS AppRunner origin (#6141)

## v0.38.0

### 🛑 Breaking changes 🛑

- `datadogexporter` Make distributions the default histogram export option. (#5885)
- `redisreceiver` Update Redis receiver's metric names. (#5837)
- Remove `scraperhelper` from contrib, use the core version. (#5826)

### 🚀 New components 🚀

- `googlecloudspannerreceiver` Added implementation of Google Cloud Spanner receiver. (#5727)
- `awsxrayproxy` Wire up awsxrayproxy extension. (#5747)
- `awscontainerinsightreceiver` Enable AWS Container Insight receiver. (#5960)

### 🧰 Bug fixes 🧰

- `statsdreceiver`: fix start timestamp / temporality for counters. (#5714)
- Fix security issue related to github.com/tidwall/gjson. (#5936)
- `datadogexporter` Fix cumulative histogram handling in distributions mode (#5867)
- `datadogexporter` Skip nil sketches (#5925)

### 💡 Enhancements 💡

- Extend `kafkareceiver` configuration capabilities. (#5677)
- Convert `mongodbatlas` receiver to use scraperhelper. (#5827)
- Convert `dockerstats` receiver to use scraperhelper. (#5825)
- Convert `podman` receiver to use scraperhelper. (#5822)
- Convert `redisreceiver` to use scraperhelper. (#5796)
- Convert `kubeletstats` receiver to use scraperhelper. (#5821)
- `googlecloudspannerreceiver` Migrated Google Cloud Spanner receiver to scraper approach. (#5868)
- `datadogexporter` Use a `Consumer` interface for decoupling from zorkian's package. (#5315)
- `mdatagen` - Add support for extended metric descriptions (#5688)
- `signalfxexporter` Log datapoints option. (#5689)
- `cumulativetodeltaprocessor`: Update cumulative to delta. (#5772)
- Update configuration default values in log receivers docs. (#5840)
- `fluentforwardreceiver`: support more complex fluent-bit objects. (#5676)
- `datadogexporter` Remove spammy logging. (#5856)
- `datadogexporter` Remove obsolete report_buckets config. (#5858)
- Improve performance of metric expression matcher. (#5864)
- `tanzuobservabilityexporter` Introduce metricsConsumer and gaugeMetricConsumer. (#5426)
- `awsxrayexporter` rpc.system has priority to determine aws namespace. (#5833)
- `tailsamplingprocessor` Add support for composite sampling policy to the tailsampler. (#4958)
- `kafkaexporter` Add support for AWS_MSK_IAM SASL Auth (#5763)
- Refactor the client Authenticators  for the new "ClientAuthenticator" interfaces (#5905)
- `mongodbatlasreceiver` Add client wrapper for MongoDB Atlas support (#5386)
- `redisreceiver` Update Redis config options (#5861)
- `routingprocessor`: allow routing for all signals (#5869)
- `extension/observer/docker` add ListAndWatch to observer (#5851)

## v0.37.1

### 🧰 Bug fixes 🧰

- Fixes a problem with v0.37.0 which contained dependencies on v0.36.0 components. They should have been updated to v0.37.0.

## v0.37.0

### 🚀 New components 🚀

- [`journald` receiver](https://github.com/open-telemetry/opentelemetry-collector-contrib/tree/main/receiver/journaldreceiver) to parse Journald events from systemd journal using the [opentelemetry-log-collection](https://github.com/open-telemetry/opentelemetry-log-collection) library

### 🛑 Breaking changes 🛑

- Remove squash on configtls.TLSClientSetting for splunkhecexporter (#5541)
- Remove squash on configtls.TLSClientSetting for elastic components (#5539)
- Remove squash on configtls.TLSClientSetting for observiqexporter (#5540)
- Remove squash on configtls.TLSClientSetting for AWS components (#5454)
- Move `k8sprocessor` to `k8sattributesprocessor`.
- Rename `k8s_tagger` configuration `k8sattributes`.
- filelog receiver: use empty value for `SeverityText` field instead of `"Undefined"` (#5423)
- Rename `configparser.ConfigMap` to `config.Map`
- Rename `pdata.AggregationTemporality*` to `pdata.MetricAggregationTemporality*`
- Remove deprecated `batchpertrace` package/module (#5380)

### 💡 Enhancements 💡

- `k8sattributes` processor: add container metadata enrichment (#5467, #5572)
- `resourcedetection` processor: Add an option to force using hostname instead of FQDN (#5064)
- `dockerstats` receiver: Move docker client into new shared `internal/docker` (#4702)
- `spanmetrics` processor:
  - Add exemplars to metrics (#5263)
  - Support resource attributes in metrics dimensions (#4624)
- `filter` processor:
  - Add log filtering by `regexp` type filters (#5237)
  - Add record level log filtering (#5418)
- `dynatrace` exporter: Handle non-gauge data types (#5056)
- `datadog` exporter:
  - Add support for exporting histograms as sketches (#5082)
  - Scrub sensitive information from errors (#5575)
  - Add option to send instrumentation library metadata tags with metrics (#5431)
- `podman` receiver: Add `api_version`, `ssh_key`, and `ssh_passphrase` config options (#5430)
- `signalfx` exporter:
  - Add `max_connections` config option (#5432)
  - Add dimension name to log when value > 256 chars (#5258)
  - Discourage setting of endpoint path (#4851)
- `kubeletstats` receiver: Convert to pdata instead of using OpenCensus (#5458)
- `tailsampling` processor: Add `invert_match` config option to `string_attribute` policy (#4393)
- `awsemf` exporter: Add a feature flag in UserAgent for AWS backend to monitor the adoptions (#5178)
- `splunkhec` exporter: Handle explicitly NaN and Inf values (#5581)
- `hostmetrics` receiver:
  - Collect more process states in processes scraper (#4856)
  - Add device label to paging scraper (#4854)
- `awskinesis` exporter: Extend to allow for dynamic export types (#5440)

### 🧰 Bug fixes 🧰

- `datadog` exporter:
  - Fix tags on summary and bucket metrics (#5416)
  - Fix cache key generation for cumulative metrics (#5417)
- `resourcedetection` processor: Fix failure to start collector if at least one detector returns an error (#5242)
- `prometheus` exporter: Do not record obsreport calls (#5438)
- `prometheus` receiver: Metric type fixes to match Prometheus functionality (#4865)
- `sentry` exporter: Fix sentry tracing (#4320)
- `statsd` receiver: Set quantiles for metrics (#5647)

## v0.36.0

### 🛑 Breaking changes 🛑

- `filter` processor: The configs for `logs` filter processor have been changed to be consistent with the `metrics` filter processor. (#4895)
- `splunk_hec` receiver: 
  - `source_key`, `sourcetype_key`, `host_key` and `index_key` have now moved under `hec_metadata_to_otel_attrs` (#4726)
  - `path` field on splunkhecreceiver configuration is removed: We removed the `path` attribute as any request going to the Splunk HEC receiver port should be accepted, and added the `raw_path` field to explicitly map the path accepting raw HEC data. (#4951)
- feat(dynatrace): tags is deprecated in favor of default_dimensions (#5055)

### 💡 Enhancements 💡

- `filter` processor: Add ability to `include` logs based on resource attributes in addition to excluding logs based on resource attributes for strict matching. (#4895)
- `kubelet` API: Add ability to create an empty CertPool when the system run environment is windows
- `JMX` receiver: Allow JMX receiver logging level to be configured (#4898)
- `datadog` exporter: Export histograms as in OpenMetrics Datadog check (#5065)
- `dockerstats` receiver: Set Schema URL (#5239)
- Rename memorylimiter -> memorylimiterprocessor (#5262)
- `awskinesis` exporter: Refactor AWS kinesis exporter to be synchronous  (#5248)

## v0.35.0

### 🛑 Breaking changes 🛑

- Rename configparser.Parser to configparser.ConfigMap (#5070)
- Rename TelemetryCreateSettings -> TelemetrySettings (#5169)

### 💡 Enhancements 💡

- chore: update influxdb exporter and receiver (#5058)
- chore(dynatrace): use payload limit from api constants (#5077)
- Add documentation for filelog's new force_flush_period parameter (#5066)
- Reuse the gzip reader with a sync.Pool (#5145)
- Add a trace observer when splunkhecreceiver is used for logs (#5063)
- Remove usage of deprecated pdata.AttributeValueMapToMap (#5174)
- Podman Stats Receiver: Receiver and Metrics implementation (#4577)

### 🧰 Bug fixes 🧰

- Use staleness markers generated by prometheus, rather than making our own (#5062)
- `datadogexporter` exporter: skip NaN and infinite values (#5053)

## v0.34.0

### 🚀 New components 🚀

- [`cumulativetodelta` processor](https://github.com/open-telemetry/opentelemetry-collector-contrib/tree/main/processor/cumulativetodeltaprocessor) to convert cumulative sum metrics to cumulative delta

- [`file` exporter](https://github.com/open-telemetry/opentelemetry-collector-contrib/tree/main/exporter/fileexporter) from core repository ([#3474](https://github.com/open-telemetry/opentelemetry-collector/issues/3474))
- [`jaeger` exporter](https://github.com/open-telemetry/opentelemetry-collector-contrib/tree/main/exporter/jaegerexporter) from core repository ([#3474](https://github.com/open-telemetry/opentelemetry-collector/issues/3474))
- [`kafka` exporter](https://github.com/open-telemetry/opentelemetry-collector-contrib/tree/main/exporter/kafkaexporter) from core repository ([#3474](https://github.com/open-telemetry/opentelemetry-collector/issues/3474))
- [`opencensus` exporter](https://github.com/open-telemetry/opentelemetry-collector-contrib/tree/main/exporter/opencensusexporter) from core repository ([#3474](https://github.com/open-telemetry/opentelemetry-collector/issues/3474))
- [`prometheus` exporter](https://github.com/open-telemetry/opentelemetry-collector-contrib/tree/main/exporter/prometheusexporter) from core repository ([#3474](https://github.com/open-telemetry/opentelemetry-collector/issues/3474))
- [`prometheusremotewrite` exporter](https://github.com/open-telemetry/opentelemetry-collector-contrib/tree/main/exporter/prometheusremotewriteexporter) from core repository ([#3474](https://github.com/open-telemetry/opentelemetry-collector/issues/3474))
- [`zipkin` exporter](https://github.com/open-telemetry/opentelemetry-collector-contrib/tree/main/exporter/zipkinexporter) from core repository ([#3474](https://github.com/open-telemetry/opentelemetry-collector/issues/3474))
- [`attribute` processor](https://github.com/open-telemetry/opentelemetry-collector-contrib/tree/main/processor/attributeprocessor) from core repository ([#3474](https://github.com/open-telemetry/opentelemetry-collector/issues/3474))
- [`filter` processor](https://github.com/open-telemetry/opentelemetry-collector-contrib/tree/main/processor/filterprocessor) from core repository ([#3474](https://github.com/open-telemetry/opentelemetry-collector/issues/3474))
- [`probabilisticsampler` processor](https://github.com/open-telemetry/opentelemetry-collector-contrib/tree/main/processor/probabilisticsamplerprocessor) from core repository ([#3474](https://github.com/open-telemetry/opentelemetry-collector/issues/3474))
- [`resource` processor](https://github.com/open-telemetry/opentelemetry-collector-contrib/tree/main/processor/resourceprocessor) from core repository ([#3474](https://github.com/open-telemetry/opentelemetry-collector/issues/3474))
- [`span` processor](https://github.com/open-telemetry/opentelemetry-collector-contrib/tree/main/processor/spanprocessor) from core repository ([#3474](https://github.com/open-telemetry/opentelemetry-collector/issues/3474))
- [`hostmetrics` receiver](https://github.com/open-telemetry/opentelemetry-collector-contrib/tree/main/receiver/hostmetricsreceiver) from core repository ([#3474](https://github.com/open-telemetry/opentelemetry-collector/issues/3474))
- [`jaeger` receiver](https://github.com/open-telemetry/opentelemetry-collector-contrib/tree/main/receiver/jaegerreceiver) from core repository ([#3474](https://github.com/open-telemetry/opentelemetry-collector/issues/3474))
- [`kafka` receiver](https://github.com/open-telemetry/opentelemetry-collector-contrib/tree/main/receiver/kafkareceiver) from core repository ([#3474](https://github.com/open-telemetry/opentelemetry-collector/issues/3474))
- [`opencensus` receiver](https://github.com/open-telemetry/opentelemetry-collector-contrib/tree/main/receiver/opencensusreceiver) from core repository ([#3474](https://github.com/open-telemetry/opentelemetry-collector/issues/3474))
- [`prometheus` receiver](https://github.com/open-telemetry/opentelemetry-collector-contrib/tree/main/receiver/prometheusreceiver) from core repository ([#3474](https://github.com/open-telemetry/opentelemetry-collector/issues/3474))
- [`zipkin` receiver](https://github.com/open-telemetry/opentelemetry-collector-contrib/tree/main/receiver/zipkinreceiver) from core repository ([#3474](https://github.com/open-telemetry/opentelemetry-collector/issues/3474))
- [`bearertokenauth` extension](https://github.com/open-telemetry/opentelemetry-collector-contrib/tree/main/extension/bearertokenauthextension) from core repository ([#3474](https://github.com/open-telemetry/opentelemetry-collector/issues/3474))
- [`healthcheck` extension](https://github.com/open-telemetry/opentelemetry-collector-contrib/tree/main/extension/healthcheckextension) from core repository ([#3474](https://github.com/open-telemetry/opentelemetry-collector/issues/3474))
- [`oidcauth` extension](https://github.com/open-telemetry/opentelemetry-collector-contrib/tree/main/extension/oidcauthextension) from core repository ([#3474](https://github.com/open-telemetry/opentelemetry-collector/issues/3474))
- [`pprof` extension](https://github.com/open-telemetry/opentelemetry-collector-contrib/tree/main/extension/pprofextension) from core repository ([#3474](https://github.com/open-telemetry/opentelemetry-collector/issues/3474))
- [`testbed`](https://github.com/open-telemetry/opentelemetry-collector-contrib/tree/main/testbed) from core repository ([#3474](https://github.com/open-telemetry/opentelemetry-collector/issues/3474))

### 💡 Enhancements 💡

- `tailsampling` processor: Add new policy `probabilistic` (#3876)

## v0.33.0

# 🎉 OpenTelemetry Collector Contrib v0.33.0 (Beta) 🎉

The OpenTelemetry Collector Contrib contains everything in the [opentelemetry-collector release](https://github.com/open-telemetry/opentelemetry-collector/releases/tag/v0.32.0) (be sure to check the release notes here as well!). Check out the [Getting Started Guide](https://opentelemetry.io/docs/collector/getting-started/) for deployment and configuration information.

### 🚀 New components 🚀

- [`cumulativetodelta` processor](https://github.com/open-telemetry/opentelemetry-collector-contrib/tree/main/processor/cumulativetodeltaprocessor) to convert cumulative sum metrics to cumulative delta

### 💡 Enhancements 💡

- Collector contrib has now full support for metrics proto v0.9.0.

## v0.32.0

# 🎉 OpenTelemetry Collector Contrib v0.32.0 (Beta) 🎉

This release is marked as "bad" since the metrics pipelines will produce bad data.

- See https://github.com/open-telemetry/opentelemetry-collector/issues/3824

The OpenTelemetry Collector Contrib contains everything in the [opentelemetry-collector release](https://github.com/open-telemetry/opentelemetry-collector/releases/tag/v0.32.0) (be sure to check the release notes here as well!). Check out the [Getting Started Guide](https://opentelemetry.io/docs/collector/getting-started/) for deployment and configuration information.

### 🛑 Breaking changes 🛑

- `splunk_hec` receiver/exporter: `com.splunk.source` field is mapped to `source` field in Splunk instead of `service.name` (#4596)
- `redis` receiver: Move interval runner package to `internal/interval` (#4600)
- `datadog` exporter: Export summary count and sum as monotonic counts (#4605)

### 💡 Enhancements 💡

- `logzio` exporter:
  - New implementation of an in-memory queue to store traces, data compression with gzip, and queue configuration options (#4395)
  - Make `Hclog2ZapLogger` struct and methods private for public go api review (#4431)
- `newrelic` exporter (#4392):
  - Marked unsupported metric as permanent error
  - Force the interval to be valid even if 0
- `awsxray` exporter: Add PHP stacktrace parsing support (#4454)
- `file_storage` extension: Implementation of batch storage API (#4145)
- `datadog` exporter:
  - Skip sum metrics with no aggregation temporality (#4597)
  - Export delta sums as counts (#4609)
- `elasticsearch` exporter: Add dedot support (#4579)
- `signalfx` exporter: Add process metric to translation rules (#4598)
- `splunk_hec` exporter: Add profiling logs support (#4464)
- `awsemf` exporter: Replace logGroup and logStream pattern with metric labels (#4466)

### 🧰 Bug fixes 🧰

- `awsxray` exporter: Fix the origin on ECS/EKS/EB on EC2 cases (#4391)
- `splunk_hec` exporter: Prevent re-sending logs that were successfully sent (#4467)
- `signalfx` exporter: Prefix temporary metric translations (#4394)

## v0.31.0

# 🎉 OpenTelemetry Collector Contrib v0.31.0 (Beta) 🎉

The OpenTelemetry Collector Contrib contains everything in the [opentelemetry-collector release](https://github.com/open-telemetry/opentelemetry-collector/releases/tag/v0.31.0) (be sure to check the release notes here as well!). Check out the [Getting Started Guide](https://opentelemetry.io/docs/collector/getting-started/) for deployment and configuration information.

### 🛑 Breaking changes 🛑

- `influxdb` receiver: Removed `metrics_schema` config option (#4277)

### 💡 Enhancements 💡

- Update to OTLP 0.8.0:
  - Remove use of `IntHistogram` (#4276)
  - Update exporters/receivers for `NumberDataPoint`
- Remove use of deprecated `pdata` slice `Resize()` (#4203, #4208, #4209)
- `awsemf` exporter: Added the option to have a user who is sending metrics from EKS Fargate Container Insights to reformat them to look the same as insights from ECS so that they can be ingested by CloudWatch (#4130)
- `k8scluster` receiver: Support OpenShift cluster quota metrics (#4342)
- `newrelic` exporter (#4278):
  - Requests are now retry-able via configuration option (defaults to retries enabled). Permanent errors are not retried.
  - The exporter monitoring metrics now include an untagged summary metric for ease of use.
  - Improved error logging to include URLs that fail to post messages to New Relic.
- `datadog` exporter: Upscale trace stats when global sampling rate is set (#4213)

### 🧰 Bug fixes 🧰

- `statsd` receiver: Add option to set Counter to be monotonic (#4154)
- Fix `internal/stanza` severity mappings (#4315)
- `awsxray` exporter: Fix the wrong AWS env resource setting (#4384)
- `newrelic` exporter (#4278):
  - Configuration unmarshalling did not allow timeout value to be set to 0 in the endpoint specific section.
  - Request cancellation was not propagated via context into the http request.
  - The queued retry logger is set to a zap.Nop logger as intended.

## v0.30.0

# 🎉 OpenTelemetry Collector Contrib v0.30.0 (Beta) 🎉

The OpenTelemetry Collector Contrib contains everything in the [opentelemetry-collector release](https://github.com/open-telemetry/opentelemetry-collector/releases/tag/v0.30.0) (be sure to check the release notes here as well!). Check out the [Getting Started Guide](https://opentelemetry.io/docs/collector/getting-started/) for deployment and configuration information.

### 🚀 New components 🚀
- `oauth2clientauth` extension: ported from core (#3848)
- `metrics-generation` processor: is now enabled and available (#4047) 

### 🛑 Breaking changes 🛑

- Removed `jaegerthrifthttp` exporter (#4089) 

### 💡 Enhancements 💡

- `tailsampling` processor:
  - Add new policy `status_code` (#3754)
  - Add new tail sampling processor policy: status_code (#3754)
- `awscontainerinsights` receiver:
  - Integrate components and fix bugs for EKS Container Insights (#3846) 
  - Add Cgroup to collect ECS instance metrics for container insights receiver #3875
- `spanmetrics` processor: Support sub-millisecond latency buckets (#4091) 
- `sentry` exporter: Add exception event capture in sentry (#3854)

## v0.29.0

# 🎉 OpenTelemetry Collector Contrib v0.29.0 (Beta) 🎉

The OpenTelemetry Collector Contrib contains everything in the [opentelemetry-collector release](https://github.com/open-telemetry/opentelemetry-collector/releases/tag/v0.29.0) (be sure to check the release notes here as well!). Check out the [Getting Started Guide](https://opentelemetry.io/docs/collector/getting-started/) for deployment and configuration information.

### 🛑 Breaking changes 🛑

- `redis` receiver (#3808)
  - removed configuration `service_name`. Use resource processor or `resource_attributes` setting if using `receivercreator`
  - removed `type` label and set instrumentation library name to `otelcol/redis` as other receivers do

### 💡 Enhancements 💡

- `tailsampling` processor:
  - Add new policy `latency` (#3750)
  - Add new policy `status_code` (#3754)
- `splunkhec` exporter: Include `trace_id` and `span_id` if set (#3850)
- `newrelic` exporter: Update instrumentation naming in accordance with otel spec (#3733)
- `sentry` exporter: Added support for insecure connection with Sentry (#3446)
- `k8s` processor:
  - Add namespace k8s tagger (#3384)
  - Add ignored pod names as config parameter (#3520)
- `awsemf` exporter: Add support for `TaskDefinitionFamily` placeholder on log stream name (#3755)
- `loki` exporter: Add resource attributes as Loki label (#3418)

### 🧰 Bug fixes 🧰

- `datadog` exporter:
  - Ensure top level spans are computed (#3786)
  - Update `env` clobbering behavior (#3851)
- `awsxray` exporter: Fixed filtered attribute translation (#3757)
- `splunkhec` exporter: Include trace and span id if set in log record (#3850)

## v0.28.0

# 🎉 OpenTelemetry Collector Contrib v0.28.0 (Beta) 🎉

The OpenTelemetry Collector Contrib contains everything in the [opentelemetry-collector release](https://github.com/open-telemetry/opentelemetry-collector/releases/tag/v0.28.0) (be sure to check the release notes here as well!). Check out the [Getting Started Guide](https://opentelemetry.io/docs/collector/getting-started/) for deployment and configuration information.

### 🚀 New components 🚀

- `humio` exporter to export data to Humio using JSON over the HTTP [Ingest API](https://docs.humio.com/reference/api/ingest/)
- `udplog` receiver to receives logs from udp using the [opentelemetry-log-collection](https://github.com/open-telemetry/opentelemetry-log-collection) library
- `tanzuobservability` exporter to send traces to [Tanzu Observability](https://tanzu.vmware.com/observability)

### 🛑 Breaking changes 🛑

- `f5cloud` exporter (#3509):
  - Renamed the config 'auth' field to 'f5cloud_auth'. This will prevent a config field name collision when [Support for Custom Exporter Authenticators as Extensions](https://github.com/open-telemetry/opentelemetry-collector/pull/3128) is ready to be integrated.

### 💡 Enhancements 💡

- Enabled Dependabot for Github Actions (#3543)
- Change obsreport helpers for receivers to use the new pattern created in Collector (#3439,#3443,#3449,#3504,#3521,#3548)
- `datadog` exporter:
  - Add logging for unknown or unsupported metric types (#3421)
  - Add collector version tag to internal health metrics (#3394)
  - Remove sublayer stats calc and mutex (#3531)
  - Deduplicate hosts for which we send running metrics (#3539)
  - Add support for summary datatype (#3660)
  - Add datadog span operation name remapping config option (#3444)
  - Update error formatting for error spans that are not exceptions (#3701)
- `nginx` receiver: Update the nginx metrics to more closely align with the conventions (#3420)
- `elasticsearch` exporter: Init JSON encoding support (#3101)
- `jmx` receiver:
  - Allow setting system properties (#3450)
  - Update tested JMX Metric Gatherer release (#3695)
- Refactor components for the Client Authentication Extensions (#3507)
- Remove redundant conversion calls (#3688)
- `storage` extension: Add a `Close` method to Client interface (#3506)
- `splunkhec` exporter: Add `metric_type` as key which maps to the type of the metric (#3696)
- `k8s` processor: Add semantic conventions to k8s-tagger for pod metadata (#3544)
- `kubeletstats` receiver: Refactor kubelet client to internal folder (#3698)
- `newrelic` exporter (#3690):
  - Updates the log level from error to debug when New Relic rate limiting occurs
  - Updates the sanitized api key that is reported via metrics
- `filestorage` extension: Add ability to specify name (#3703)
- `awsemf` exporter: Store the initial value for cumulative metrics (#3425)
- `awskinesis` exporter: Refactor to allow for extended types of encoding (#3655)
- `ecsobserver` extension:
  - Add task definition, ec2, and service fetcher (#3503)
  - Add exporter to convert task to target (#3333)

### 🧰 Bug fixes 🧰

- `awsemf` exporter: Remove delta adjustment from summaries by default (#3408)
- `alibabacloudlogservice` exporter: Sanitize labels for metrics (#3454)
- `statsd` receiver: Fix StatsD drop metrics tags when using summary as observer_type for timer/histogram (#3440)
- `awsxray` exporter: Restore setting of Throttle for HTTP throttle response (#3685)
- `awsxray` receiver: Fix quick start bug (#3653)
- `metricstransform` processor: Check all data points for matching metric label values (#3435)

## v0.27.0

# 🎉 OpenTelemetry Collector Contrib v0.27.0 (Beta) 🎉

The OpenTelemetry Collector Contrib contains everything in the [opentelemetry-collector release](https://github.com/open-telemetry/opentelemetry-collector/releases/tag/v0.27.0) (be sure to check the release notes here as well!). Check out the [Getting Started Guide](https://opentelemetry.io/docs/collector/getting-started/) for deployment and configuration information.

### 🚀 New components 🚀

- `tcplog` receiver to receive logs from tcp using the [opentelemetry-log-collection](https://github.com/open-telemetry/opentelemetry-log-collection) library
- `influxdb` receiver to accept metrics data as [InfluxDB Line Protocol](https://docs.influxdata.com/influxdb/v2.0/reference/syntax/line-protocol/)

### 💡 Enhancements 💡

- `splunkhec` exporter:
  - Include the response in returned 400 errors (#3338)
  - Map summary metrics to Splunk HEC metrics (#3344)
  - Add HEC telemetry (#3260)
- `newrelic` exporter: Include dropped attributes and events counts (#3187)
- `datadog` exporter:
  - Add Fargate task ARN to container tags (#3326)
  - Improve mappings for span kind dd span type (#3368)
- `signalfx` exporter: Add info log for host metadata properties update (#3343)
- `awsprometheusremotewrite` exporter: Add SDK and system information to User-Agent header (#3317)
- `metricstransform` processor: Add filtering capabilities matching metric label values for applying changes (#3201)
- `groupbytrace` processor: Added workers for queue processing (#2902)
- `resourcedetection` processor: Add docker detector (#2775)
- `tailsampling` processor: Support regex on span attribute filtering (#3335)

### 🧰 Bug fixes 🧰

- `datadog` exporter:
  - Update Datadog attributes to tags mapping (#3292)
  - Consistent `hostname` and default metrics behavior (#3286)
- `signalfx` exporter: Handle character limits on metric names and dimensions (#3328)
- `newrelic` exporter: Fix timestamp value for cumulative metrics (#3406)

## v0.26.0

# 🎉 OpenTelemetry Collector Contrib v0.26.0 (Beta) 🎉

The OpenTelemetry Collector Contrib contains everything in the [opentelemetry-collector release](https://github.com/open-telemetry/opentelemetry-collector/releases/tag/v0.26.0) (be sure to check the release notes here as well!). Check out the [Getting Started Guide](https://opentelemetry.io/docs/collector/getting-started/) for deployment and configuration information.

### 🚀 New components 🚀

- `influxdb` exporter to support sending tracing, metrics, and logging data to [InfluxDB](https://www.influxdata.com/products/)

### 🛑 Breaking changes 🛑

- `signalfx` exporter (#3207):
  - Additional metrics excluded by default by signalfx exporter
    - system.disk.io_time
    - system.disk.operation_time
    - system.disk.weighted_io_time
    - system.network.connections
    - system.processes.count
    - system.processes.created

### 💡 Enhancements 💡

- Add default config and systemd environment file support for DEB/RPM packages (#3123)
- Log errors on receiver start/stop failures (#3208)
- `newrelic` exporter: Update API key detection logic (#3212)
- `splunkhec` exporter:
  - Mark permanent errors to avoid futile retries (#3253)
  - Add TLS certs verification (#3204)
- `datadog` exporter:
  - Add env and tag name normalization to trace payloads (#3200)
  - add `ignore_resource`s configuration option (#3245)
- `jmx` receiver: Update for latest snapshot and header support (#3283)
- `awsxray` exporter: Added support for stack trace translation for .NET language (#3280)
- `statsd` receiver: Add timing/histogram for statsD receiver as OTLP summary (#3261)

### 🧰 Bug fixes 🧰

- `awsprometheusremotewrite` exporter:
  - Remove `sending_queue` (#3186)
  - Use the correct default for aws_auth.service (#3161)
  - Identify the Amazon Prometheus region from the endpoint (#3210)
  - Don't panic in case session can't be constructed (#3221)
- `datadog` exporter: Add max tag length (#3185)
- `sapm` exporter: Fix crash when passing the signalfx access token (#3294)
- `newrelic` exporter: Update error conditions (#3322)

## v0.25.0

# 🎉 OpenTelemetry Collector Contrib v0.25.0 (Beta) 🎉

The OpenTelemetry Collector Contrib contains everything in the [opentelemetry-collector release](https://github.com/open-telemetry/opentelemetry-collector/releases/tag/v0.25.0) (be sure to check the release notes here as well!). Check out the [Getting Started Guide](https://opentelemetry.io/docs/collector/getting-started/) for deployment and configuration information.

### 🚀 New components 🚀

- `kafkametricsreceiver` new receiver component for collecting metrics about a kafka cluster - primarily lag and offset. [configuration instructions](receiver/kafkametricsreceiver/README.md)
- `file_storage` extension to read and write data to the local file system (#3087)

### 🛑 Breaking changes 🛑

- `newrelic` exporter (#3091):
  - Removal of common attributes (use opentelemetry collector resource processor to add attributes)
  - Drop support for cumulative metrics being sent to New Relic via a collector

### 💡 Enhancements 💡

- Update `opentelemetry-log-collection` to v0.17.0 for log receivers (#3017)
- `datadog` exporter:
  - Add `peer.service` priority instead of `service.name` (#2817)
  - Improve support of semantic conventions for K8s, Azure and ECS (#2623)
- Improve and batch logs translation for stanza (#2892)
- `statsd` receiver: Add timing/histogram as OTLP gauge (#2973)
- `honeycomb` exporter: Add Retry and Queue settings (#2714)
- `resourcedetection` processor:
  - Add AKS resource detector (#3035)
  - Use conventions package constants for ECS detector (#3171)
- `sumologic` exporter: Add graphite format (#2695)
- Add trace attributes to the log entry for stanza (#3018)
- `splunk_hec` exporter: Send log record name as part of the HEC log event (#3119)
- `newrelic` exporter (#3091):
  - Add support for logs
  - Performance improvements
  - Optimizations to the New Relic payload to reduce payload size
  - Metrics generated for monitoring the exporter
  - Insert Key vs License keys are auto-detected in some cases
  - Collector version information is properly extracted via the application start info parameters

### 🧰 Bug fixes 🧰

- `splunk_hec` exporter: Fix sending log payload with missing the GZIP footer (#3032)
- `awsxray` exporter: Remove propagation of error on shutdown (#2999)
- `resourcedetection` processor:
  - Correctly report DRAGONFLYBSD value (#3100)
  - Fallback to `os.Hostname` when FQDN is not available (#3099)
- `httpforwarder` extension: Do not report ErrServerClosed when shutting down the service (#3173)
- `collectd` receiver: Do not report ErrServerClosed when shutting down the service (#3178)

## v0.24.0

# 🎉 OpenTelemetry Collector Contrib v0.24.0 (Beta) 🎉

The OpenTelemetry Collector Contrib contains everything in the [opentelemetry-collector release](https://github.com/open-telemetry/opentelemetry-collector/releases/tag/v0.24.0) (be sure to check the release notes here as well!). Check out the [Getting Started Guide](https://opentelemetry.io/docs/collector/getting-started/) for deployment and configuration information.

### 🚀 New components 🚀

- `fluentbit` extension and `fluentforward` receiver moved from opentelemetry-collector

### 💡 Enhancements 💡

- Check `NO_WINDOWS_SERVICE` environment variable to force interactive mode on Windows (#2819)
- `resourcedetection `processor:
  - Add task revision to ECS resource detector (#2814)
  - Add GKE detector (#2821)
  - Add Amazon EKS detector (#2820)
  - Add `VMScaleSetName` field to Azure detector (#2890)
- `awsemf` exporter:
  - Add `parse_json_encoded_attr_values` config option to decode json-encoded strings in attribute values (#2827)
  - Add `output_destination` config option to support AWS Lambda (#2720)
- `googlecloud` exporter: Handle `cloud.availability_zone` semantic convention (#2893)
- `newrelic` exporter: Add `instrumentation.provider` to default attributes (#2900)
- Set unprivileged user to container image (#2925)
- `splunkhec` exporter: Add `max_content_length_logs` config option to send log data in payloads less than max content length (#2524)
- `k8scluster` and `kubeletstats` receiver: Replace package constants in favor of constants from conventions in core (#2996)

### 🧰 Bug fixes 🧰

- `spanmetrics` processor:
  - Rename `calls` metric to `calls_total` and set `IsMonotonic` to true (#2837)
  - Validate duplicate dimensions at start (#2844)
- `awsemf` exporter: Calculate delta instead of rate for cumulative metrics (#2512)
- `signalfx` exporter:
  - Remove more unnecessary translation rules (#2889)
  - Implement summary type (#2998)
- `awsxray` exporter: Remove translation to HTTP status from OC status (#2978)
- `awsprometheusremotewrite` exporter: Close HTTP body after RoundTrip (#2955)
- `splunkhec` exporter: Add ResourceAttributes to Splunk Event (#2843)

## v0.23.0

# 🎉 OpenTelemetry Collector Contrib v0.23.0 (Beta) 🎉

The OpenTelemetry Collector Contrib contains everything in the [opentelemetry-collector release](https://github.com/open-telemetry/opentelemetry-collector/releases/tag/v0.23.0) (be sure to check the release notes here as well!). Check out the [Getting Started Guide](https://opentelemetry.io/docs/collector/getting-started/) for deployment and configuration information.

### 🚀 New components 🚀

- `groupbyattrs` processor to group the records by provided attributes
- `dotnetdiagnostics` receiver to read metrics from .NET processes

### 🛑 Breaking changes 🛑

- `stackdriver` exporter marked as deprecated and renamed to `googlecloud`
- Change the rule expression in receiver creator for matching endpoints types from `type.port`, `type.hostport` and `type.pod` to `type == "port"`, `type == "hostport"` and `type == "pod"` (#2661)

### 💡 Enhancements 💡

- `loadbalancing` exporter: Add support for logs (#2470)
- `sumologic` exporter: Add carbon formatter (#2562)
- `awsecscontainermetrics` receiver: Add new metric for stopped container (#2383)
- `awsemf` exporter:
  - Send EMF logs in batches (#2572)
  - Add prometheus type field for CloudWatch compatibility (#2689)
- `signalfx` exporter:
  - Add resource attributes to events (#2631)
  - Add translation rule to drop dimensions (#2660)
  - Remove temporary host translation workaround (#2652)
  - Remove unnecessary default translation rules (#2672)
  - Update `exclude_metrics` option so that the default exclude rules can be overridden by setting the option to `[]` (#2737)
- `awsprometheusremotewrite` exporter: Add support for given IAM roles (#2675)
- `statsd` receiver: Change to use OpenTelemetry type instead of OpenCensus type (#2733)
- `resourcedetection` processor: Add missing entries for `cloud.infrastructure_service` (#2777)

### 🧰 Bug fixes 🧰

- `dynatrace` exporter: Serialize each datapoint into separate line (#2618)
- `splunkhec` exporter: Retain all otel attributes (#2712)
- `newrelic` exporter: Fix default metric URL (#2739)
- `googlecloud` exporter: Add host.name label if hostname is present in node (#2711)

## v0.22.0

# 🎉 OpenTelemetry Collector Contrib v0.22.0 (Beta) 🎉

The OpenTelemetry Collector Contrib contains everything in the [opentelemetry-collector release](https://github.com/open-telemetry/opentelemetry-collector/releases/tag/v0.22.0) (be sure to check the release notes here as well!). Check out the [Getting Started Guide](https://opentelemetry.io/docs/collector/getting-started/) for deployment and configuration information.

### 🚀 New components 🚀

- `filelog` receiver to tail and parse logs from files using the [opentelemetry-log-collection](https://github.com/open-telemetry/opentelemetry-log-collection) library

### 💡 Enhancements 💡

- `dynatrace` exporter: Send metrics to Dynatrace in chunks of 1000 (#2468)
- `k8s` processor: Add ability to associate metadata tags using pod UID rather than just IP (#2199)
- `signalfx` exporter:
  - Add statusCode to logging field on dimension client (#2459)
  - Add translation rules for `cpu.utilization_per_core` (#2540)
  - Updates to metadata handling (#2531)
  - Calculate extra network I/O metrics (#2553)
  - Calculate extra disk I/O metrics (#2557)
- `statsd` receiver: Add metric type label and `enable_metric_type` option (#2466)
- `sumologic` exporter: Add support for carbon2 format (#2562)
- `resourcedetection` processor: Add Azure detector (#2372)
- `k8scluster` receiver: Use OTel conventions for metadata (#2530)
- `newrelic` exporter: Multi-tenant support for sending trace data and performance enhancements (#2481)
- `stackdriver` exporter: Enable `retry_on_failure` and `sending_queue` options (#2613)
- Use standard way to convert from time.Time to proto Timestamp (#2548)

### 🧰 Bug fixes 🧰

- `signalfx` exporter:
  - Fix calculation of `network.total` metric (#2551)
  - Correctly convert dimensions on metadata updates (#2552)
- `awsxray` exporter and receiver: Fix the type of content_length (#2539)
- `resourcedetection` processor: Use values in accordance to semantic conventions for AWS (#2556)
- `awsemf` exporter: Fix concurrency issue (#2571)

## v0.21.0

# 🎉 OpenTelemetry Collector Contrib v0.21.0 (Beta) 🎉

The OpenTelemetry Collector Contrib contains everything in the [opentelemetry-collector release](https://github.com/open-telemetry/opentelemetry-collector/releases/tag/v0.21.0) (be sure to check the release notes here as well!). Check out the [Getting Started Guide](https://opentelemetry.io/docs/collector/getting-started/) for deployment and configuration information.

### 🚀 New components 🚀

- `loki` exporter to export data via HTTP to Loki

### 🛑 Breaking changes 🛑

- `signalfx` exporter: Allow periods to be sent in dimension keys (#2456). Existing users who do not want to change this functionality can set `nonalphanumeric_dimension_chars` to `_-`

### 💡 Enhancements 💡

- `awsemf` exporter:
  - Support unit customization before sending logs to AWS CloudWatch (#2318)
  - Group exported metrics by labels (#2317)
- `datadog` exporter: Add basic span events support (#2338)
- `alibabacloudlogservice` exporter: Support new metrics interface (#2280)
- `sumologic` exporter:
  - Enable metrics pipeline (#2117)
  - Add support for all types of log body (#2380)
- `signalfx` exporter: Add `nonalphanumeric_dimension_chars` config option (#2442)

### 🧰 Bug fixes 🧰

- `resourcedetection` processor: Fix resource attribute environment variable (#2378)
- `k8scluster` receiver: Fix nil pointer bug (#2450)

## v0.20.0

# 🎉 OpenTelemetry Collector Contrib v0.20.0 (Beta) 🎉

The OpenTelemetry Collector Contrib contains everything in the [opentelemetry-collector release](https://github.com/open-telemetry/opentelemetry-collector/releases/tag/v0.20.0) (be sure to check the release notes here as well!). Check out the [Getting Started Guide](https://opentelemetry.io/docs/collector/getting-started/) for deployment and configuration information.

### 🚀 New components 🚀

- `spanmetrics` processor to aggregate Request, Error and Duration (R.E.D) metrics from span data
- `awsxray` receiver to accept spans in the X-Ray Segment format
- `groupbyattrs` processor to group the records by provided attributes

### 🛑 Breaking changes 🛑

- Rename `kinesis` exporter to `awskinesis` (#2234)
- `signalfx` exporter: Remove `send_compatible_metrics` option, use `translation_rules` instead (#2267)
- `datadog` exporter: Remove default prefix from user metrics (#2308)

### 💡 Enhancements 💡

- `signalfx` exporter: Add k8s metrics to default excludes (#2167)
- `stackdriver` exporter: Reduce QPS (#2191)
- `datadog` exporter:
  - Translate otel exceptions to DataDog errors (#2195)
  - Use resource attributes for metadata and generated metrics (#2023)
- `sapm` exporter: Enable queuing by default (#1224)
- `dynatrace` exporter: Allow underscores anywhere in metric or dimension names (#2219)
- `awsecscontainermetrics` receiver: Handle stopped container's metadata (#2229)
- `awsemf` exporter: Enhance metrics batching in AWS EMF logs (#2271)
- `f5cloud` exporter: Add User-Agent header with version to requests (#2292)

### 🧰 Bug fixes 🧰

- `signalfx` exporter: Reinstate network/filesystem translation rules (#2171)

## v0.19.0

# 🎉 OpenTelemetry Collector Contrib v0.19.0 (Beta) 🎉

The OpenTelemetry Collector Contrib contains everything in the [opentelemetry-collector release](https://github.com/open-telemetry/opentelemetry-collector/releases/tag/v0.19.0) (be sure to check the release notes here as well!). Check out the [Getting Started Guide](https://opentelemetry.io/docs/collector/getting-started/) for deployment and configuration information.

### 🚀 New components 🚀

- `f5cloud` exporter to export metric, trace, and log data to F5 Cloud
- `jmx` receiver to report metrics from a target MBean server in conjunction with the [JMX Metric Gatherer](https://github.com/open-telemetry/opentelemetry-java-contrib/blob/main/contrib/jmx-metrics/README.md)

### 🛑 Breaking changes 🛑

- `signalfx` exporter: The `exclude_metrics` option now takes slice of metric filters instead of just metric names (slice of strings) (#1951)

### 💡 Enhancements 💡

- `datadog` exporter: Sanitize datadog service names (#1982)
- `awsecscontainermetrics` receiver: Add more metadata (#2011)
- `azuremonitor` exporter: Favor RPC over HTTP spans (#2006)
- `awsemf` exporter: Always use float64 as calculated rate (#2019)
- `splunkhec` receiver: Make the HEC receiver path configurable, and use `/*` by default (#2137)
- `signalfx` exporter:
  - Drop non-default metrics and add `include_metrics` option to override (#2145, #2146, #2162)
  - Rename `system.network.dropped_packets` metric to `system.network.dropped` (#2160)
  - Do not filter cloud attributes from dimensions (#2020)
- `redis` receiver: Migrate to pdata metrics #1889

### 🧰 Bug fixes 🧰

- `datadog` exporter: Ensure that version tag is added to trace stats (#2010)
- `loadbalancing` exporter: Rolling update of collector can stop the periodical check of DNS updates (#1798)
- `awsecscontainermetrics` receiver: Change the type of `exit_code` from string to int and deal with the situation when there is no data (#2147)
- `groupbytrace` processor: Make onTraceReleased asynchronous to fix processor overload (#1808)
- Handle cases where the time field of Splunk HEC events is encoded as a String (#2159)

## v0.18.0

# 🎉 OpenTelemetry Collector Contrib v0.18.0 (Beta) 🎉

The OpenTelemetry Collector Contrib contains everything in the [opentelemetry-collector release](https://github.com/open-telemetry/opentelemetry-collector/releases/tag/v0.18.0) (be sure to check the release notes here as well!). Check out the [Getting Started Guide](https://opentelemetry.io/docs/collector/getting-started/) for deployment and configuration information.

### 🚀 New components 🚀

- `sumologic` exporter to send logs and metrics data to Sumo Logic
- `dynatrace` exporter to send metrics to Dynatrace

### 💡 Enhancements 💡

- `datadog` exporter:
  - Add resource attributes to tags conversion feature (#1782)
  - Add Kubernetes conventions for hostnames (#1919)
  - Add container tags to datadog export for container infra metrics in service view (#1895)
  - Update resource naming and span naming (#1861)
  - Add environment variables support for config options (#1897)
- `awsxray` exporter: Add parsing of JavaScript stack traces (#1888)
- `elastic` exporter: Translate exception span events (#1858)
- `signalfx` exporter: Add translation rules to aggregate per core CPU metrics in default translations (#1841)
- `resourcedetection` processor: Gather tags associated with the EC2 instance and add them as resource attributes (#1899)
- `simpleprometheus` receiver: Add support for passing params to the prometheus scrape config (#1949)
- `azuremonitor` exporter: Implement Span status code specification changes - gRPC (#1960)
- `metricstransform` processor: Add grouping option ($1887)
- `alibabacloudlogservice` exporter: Use producer to send data to improve performance (#1981)

### 🧰 Bug fixes 🧰

- `datadog` exporter: Handle monotonic metrics client-side (#1805)
- `awsxray` exporter: Log error when translating span (#1809)

## v0.17.0

# 🎉 OpenTelemetry Collector Contrib v0.17.0 (Beta) 🎉

The OpenTelemetry Collector Contrib contains everything in the [opentelemetry-collector release](https://github.com/open-telemetry/opentelemetry-collector/releases/tag/v0.17.0) (be sure to check the release notes here as well!). Check out the [Getting Started Guide](https://opentelemetry.io/docs/collector/getting-started/) for deployment and configuration information.

### 💡 Enhancements 💡

- `awsemf` exporter: Add collector version to EMF exporter user agent (#1778)
- `signalfx` exporter: Add configuration for trace correlation (#1795)
- `statsd` receiver: Add support for metric aggregation (#1670)
- `datadog` exporter: Improve logging of hostname detection (#1796)

### 🧰 Bug fixes 🧰

- `resourcedetection` processor: Fix ecs detector to not use the default golang logger (#1745)
- `signalfx` receiver: Return 200 when receiver succeed (#1785)
- `datadog` exporter: Use a singleton for sublayer calculation (#1759)
- `awsxray` and `awsemf` exporters: Change the User-Agent content order (#1791)

## v0.16.0

# 🎉 OpenTelemetry Collector Contrib v0.16.0 (Beta) 🎉

The OpenTelemetry Collector Contrib contains everything in the [opentelemetry-collector release](https://github.com/open-telemetry/opentelemetry-collector/releases/tag/v0.16.0) (be sure to check the release notes here as well!). Check out the [Getting Started Guide](https://opentelemetry.io/docs/collector/getting-started/) for deployment and configuration information.

### 🛑 Breaking changes 🛑

- `honeycomb` exporter: Update to use internal data format (#1689)

### 💡 Enhancements 💡

- `newrelic` exporter: Add support for span events (#1643)
- `awsemf` exporter:
  - Add placeholder support in `log_group_name` and `log_stream_name` config (#1623, #1661)
  - Add label matching filtering rule (#1619)
- `resourcedetection` processor: Add new resource detector for AWS Elastic Beanstalk environments (#1585)
- `loadbalancing` exporter:
  - Add sort of endpoints in static resolver (#1692)
  - Allow specifying port when using DNS resolver (#1650)
- Add `batchperresourceattr` helper library that splits an incoming data based on an attribute in the resource (#1694)
- `alibabacloudlogservice` exporter:
  - Add logs exporter (#1609)
  - Change trace type from opencensus to opentelemetry (#1713)
- `datadog` exporter:
  - Improve trace exporter performance (#1706, #1707)
  - Add option to only send metadata (#1723)
- `awsxray` exporter:
  - Add parsing of Python stack traces (#1676)
  - Add collector version to user agent (#1730)

### 🧰 Bug fixes 🧰

- `loadbalancing` exporter:
  - Fix retry queue for exporters (#1687)
  - Fix `periodicallyResolve` for DNS resolver checks (#1678)
- `datadog` exporter: Fix status code handling (#1691)
- `awsxray` exporter:
  - Fix empty traces in X-Ray console (#1709)
  - Stricter requirements for adding http request url (#1729)
  - Fix status code handling for errors/faults (#1740)
- `signalfx` exporter:
  - Split incoming data requests by access token before enqueuing (#1727)
  - Disable retry on 400 and 401, retry with backoff on 429 and 503 (#1672)
- `awsecscontainermetrics` receiver: Improve error handling to fix seg fault (#1738)

## v0.15.0

# 🎉 OpenTelemetry Collector Contrib v0.15.0 (Beta) 🎉

The OpenTelemetry Collector Contrib contains everything in the [opentelemetry-collector release](https://github.com/open-telemetry/opentelemetry-collector/releases/tag/v0.15.0) (be sure to check the release notes here as well!). Check out the [Getting Started Guide](https://opentelemetry.io/docs/collector/getting-started/) for deployment and configuration information.

### 🚀 New components 🚀

- `zookeeper` receiver: Collects metrics from a Zookeeper instance using the `mntr` command
- `loadbalacing` exporter: Consistently exports spans belonging to the same trace to the same backend
- `windowsperfcounters` receiver: Captures the configured system, application, or custom performance counter data from the Windows registry using the PDH interface
- `awsprometheusremotewrite` exporter:  Sends metrics data in Prometheus TimeSeries format to a Prometheus Remote Write Backend and signs each outgoing HTTP request following the AWS Signature Version 4 signing process

### 💡 Enhancements 💡

- `awsemf` exporter:
  - Add `metric_declarations` config option for metric filtering and dimensions (#1503)
  - Add SummaryDataType and remove Min/Max from Histogram (#1584)
- `signalfxcorrelation` exporter: Add ability to translate host dimension (#1561)
- `newrelic` exporter: Use pdata instead of the OpenCensus for traces (#1587)
- `metricstransform` processor:
  - Add `combine` action for matched metrics (#1506)
  - Add `submatch_case` config option to specify case of matched label values (#1640)
- `awsecscontainermetrics` receiver: Extract cluster name from ARN (#1626)
- `elastic` exporter: Improve handling of span status if the status code is unset (#1591)

### 🧰 Bug fixes 🧰

- `awsemf` exporter: Add check for unhandled metric data types (#1493)
- `groupbytrace` processor: Make buffered channel to avoid goroutines leak (#1505)
- `stackdriver` exporter: Set `options.UserAgent` so that the OpenCensus exporter does not override the UA ($1620)

## v0.14.0

# 🎉 OpenTelemetry Collector Contrib v0.14.0 (Beta) 🎉

The OpenTelemetry Collector Contrib contains everything in the [opentelemetry-collector release](https://github.com/open-telemetry/opentelemetry-collector/releases/tag/v0.14.0) (be sure to check the release notes here as well!). Check out the [Getting Started Guide](https://opentelemetry.io/docs/collector/getting-started/) for deployment and configuration information.

### 🚀 New components 🚀

- `datadog` exporter to send metric and trace data to Datadog (#1352)
- `tailsampling` processor moved from core to contrib (#1383)

### 🛑 Breaking changes 🛑

- `jmxmetricsextension` migrated to `jmxreceiver` (#1182, #1357)
- Move signalfx correlation code out of `sapm` to `signalfxcorrelation` exporter (#1376)
- Move Splunk specific utils outside of common (#1306)
- `stackdriver` exporter:
    - Config options `metric_prefix` & `skip_create_metric_descriptor` are now nested under `metric`, see [README](https://github.com/open-telemetry/opentelemetry-collector-contrib/blob/main/exporter/stackdriverexporter/README.md).
    - Trace status codes no longer reflect gRPC codes as per spec changes: open-telemetry/opentelemetry-specification#1067
- `datadog` exporter: Remove option to change the namespace prefix (#1483)

### 💡 Enhancements 💡

- `splunkhec` receiver: Add ability to ingest metrics (#1276)
- `signalfx` receiver: Improve pipeline error handling (#1329)
- `datadog` exporter:
  - Improve hostname resolution (#1285)
  - Add flushing/export of traces and trace-related statistics (#1266)
  - Enable traces on Windows (#1340)
  - Send otel.exporter running metric (#1354)
  - Add tag normalization util method (#1373)
  - Send host metadata (#1351)
  - Support resource conventions for hostnames (#1434)
  - Add version tag extract (#1449)
- Add `batchpertrace` library to split the incoming batch into several batches, one per trace (#1257)
- `statsd` receiver:
  - Add timer support (#1335)
  - Add sample rate support for counter, transfer gauge to double and transfer counter to int only (#1361)
- `awsemf` exporter: Restructure metric translator logic (#1353)
- `resourcedetection` processor:
  - Add EC2 hostname attribute (#1324)
  - Add ECS Resource detector (#1360)
- `sapm` exporter: Add queue settings (#1390)
- `metrictransform` processor: Add metric filter option (#1447)
- `awsxray` exporter: Improve ECS attribute and origin translation (#1428)
- `resourcedetection` processor: Initial system detector (#1405)

### 🧰 Bug fixes 🧰

- Remove duplicate definition of cloud providers with core conventions (#1288)
- `kubeletstats` receiver: Handle nil references from the kubelet API (#1326)
- `awsxray` receiver:
  - Add kind type to root span to fix the empty parentID problem (#1338)
  - Fix the race condition issue (#1490)
- `awsxray` exporter:
  - Setting the tlsconfig InsecureSkipVerify using NoVerifySSL (#1350)
  - Drop invalid xray trace id (#1366)
- `elastic` exporter: Ensure span name is limited (#1371)
- `splunkhec` exporter: Don't send 'zero' timestamps to Splunk HEC (#1157)
- `stackdriver` exporter: Skip processing empty metrics slice (#1494)

## v0.13.0

# 🎉 OpenTelemetry Collector Contrib v0.13.0 (Beta) 🎉

The OpenTelemetry Collector Contrib contains everything in the [opentelemetry-collector release](https://github.com/open-telemetry/opentelemetry-collector/releases/tag/v0.13.0) (be sure to check the release notes here as well!). Check out the [Getting Started Guide](https://opentelemetry.io/docs/collector/getting-started/) for deployment and configuration information.

### 💡 Enhancements 💡

- `sapm` exporter:
  - Enable queuing by default (#1224)
  - Add SignalFx APM correlation (#1205)
  - Make span source attribute and destination dimension names configurable (#1286)
- `signalfx` exporter:
  - Pass context to the http client requests (#1225)
  - Update `disk.summary_utilization` translation rule to accommodate new labels (#1258)
- `newrelic` exporter: Add `span.kind` attribute (#1263)
- `datadog` exporter:
  - Add Datadog trace translation helpers (#1208)
  - Add API key validation (#1216)
- `splunkhec` receiver: Add the ability to ingest logs (#1268)
- `awscontainermetrics` receiver: Report `CpuUtilized` metric in percentage (#1283)
- `awsemf` exporter: Only calculate metric rate for cumulative counter and avoid SingleDimensionRollup for metrics with only one dimension (#1280)

### 🧰 Bug fixes 🧰

- Make `signalfx` exporter a metadata exporter (#1252)
- `awsecscontainermetrics` receiver: Check for empty network rate stats and set zero (#1260)
- `awsemf` exporter: Remove InstrumentationLibrary dimension in CloudWatch EMF Logs if it is undefined (#1256)
- `awsxray` receiver: Fix trace/span id transfer (#1264)
- `datadog` exporter: Remove trace support for Windows for now (#1274)
- `sapm` exporter: Correlation enabled check inversed (#1278)

## v0.12.0

# 🎉 OpenTelemetry Collector Contrib v0.12.0 (Beta) 🎉

The OpenTelemetry Collector Contrib contains everything in the [opentelemetry-collector release](https://github.com/open-telemetry/opentelemetry-collector/releases/tag/v0.12.0) (be sure to check the release notes here as well!). Check out the [Getting Started Guide](https://opentelemetry.io/docs/collector/getting-started/) for deployment and configuration information.

### 🚀 New components 🚀

- `awsemf` exporter to support exporting metrics to AWS CloudWatch (#498, #1169)
- `http_forwarder` extension that forwards HTTP requests to a specified target (#979, #1014, #1150)
- `datadog` exporter that sends metric and trace data to Datadog (#1142, #1178, #1181, #1212)
- `awsecscontainermetrics` receiver to collect metrics from Amazon ECS Task Metadata Endpoint (#1089, #1148, #1160)

### 💡 Enhancements 💡

- `signalfx` exporter:
  - Add host metadata synchronization (#1039, #1118)
  - Add `copy_dimensions` translator option (#1126)
  - Update `k8s_cluster` metric translations (#1121)
  - Add option to exclude metrics (#1156)
  - Add `avg` aggregation method (#1151)
  - Fallback to host if cloud resource id not found (#1170)
  - Add backwards compatible translation rules for the `dockerstatsreceiver` (#1201)
  - Enable queuing and retries (#1223)
- `splunkhec` exporter:
  - Add log support (#875)
  - Enable queuing and retries (#1222)
- `k8scluster` receiver: Standardize metric names (#1119)
- `awsxray` exporter:
  - Support AWS EKS attributes (#1090)
  - Store resource attributes in X-Ray segments (#1174)
- `honeycomb` exporter:
  - Add span kind to the event sent to Honeycomb (#474)
  - Add option to adjust the sample rate using an attribute on the span (#1162)
- `jmxmetrics` extension: Add subprocess manager to manage child java processes (#1028)
- `elastic` exporter: Initial metrics support (#1173)
- `k8s` processor: Rename default attr names for label/annotation extraction (#1214)
- Add common SignalFx host id extraction (#1100)
- Allow MSI upgrades (#1165)

### 🧰 Bug fixes 🧰

- `awsxray` exporter: Don't set origin to EC2 when not on AWS (#1115)

## v0.11.0

# 🎉 OpenTelemetry Collector Contrib v0.11.0 (Beta) 🎉

The OpenTelemetry Collector Contrib contains everything in the [opentelemetry-collector release](https://github.com/open-telemetry/opentelemetry-collector/releases/tag/v0.11.0) (be sure to check the release notes here as well!). Check out the [Getting Started Guide](https://opentelemetry.io/docs/collector/getting-started/) for deployment and configuration information.

### 🚀 New components 🚀
- add `dockerstats` receiver as top level component (#1081)
- add `tracegen` utility (#956)

### 💡 Enhancements 💡
- `stackdriver` exporter: Allow overriding client options via config (#1010)
- `k8scluster` receiver: Ensure informer caches are synced before initial data sync (#842)
- `elastic` exporter: Translate `deployment.environment` resource attribute to Elastic APM's semantically equivalent `service.environment` (#1022)
- `k8s` processor: Add logs support (#1051)
- `awsxray` exporter: Log response error with zap (#1050)
- `signalfx` exporter
  - Add dimensions to renamed metrics (#1041)
  - Add translation rules for `disk_ops.total` and `disk_ops.pending` metrics (#1082)
  - Add event support (#1036)
- `kubeletstats` receiver: Cache detailed PVC labels to reduce API calls (#1052)
- `signalfx` receiver: Add event support (#1035)

## v0.10.0

# 🎉 OpenTelemetry Collector Contrib v0.10.0 (Beta) 🎉

The OpenTelemetry Collector Contrib contains everything in the [opentelemetry-collector release](https://github.com/open-telemetry/opentelemetry-collector/releases/tag/v0.10.0) (be sure to check the release notes here as well!). Check out the [Getting Started Guide](https://opentelemetry.io/docs/collector/getting-started/) for deployment and configuration information.

### 🚀 New components 🚀
- add initial docker stats receiver, without sourcing in top level components (#495)
- add initial jmx metrics extension structure, without sourcing in top level components (#740)
- `routing` processor for routing spans based on HTTP headers (#907)
- `splunkhec` receiver to receive Splunk HEC metrics, traces and logs (#840)
- Add skeleton for `http_forwarder` extension that forwards HTTP requests to a specified target (#979)

### 💡 Enhancements 💡
- `stackdriver` exporter
  - Add timeout parameter (#835)
  - Add option to configurably set UserAgent string (#758)
- `signalfx` exporter
  - Reduce memory allocations for big batches processing (#871)
  - Add AWSUniqueId and gcp_id generation (#829)
  - Calculate cpu.utilization compatibility metric (#839, #974, #954)
- `metricstransform` processor: Replace `{{version}}` in label values (#876)
- `resourcedetection` processor: Logs Support (#970)
- `statsd` receiver: Add parsing for labels and gauges (#903)

### 🧰 Bug fixes 🧰
- `k8s` processor
  - Wrap metrics before sending further down the pipeline (#837)
  - Fix setting attributes on metrics passed from agent (#836)
- `awsxray` exporter: Fix "pointer to empty string" is not omitted bug (#830)
- `azuremonitor` exporter: Treat UNSPECIFIED span kind as INTERNAL (#844)
- `signalfx` exporter: Remove misleading warnings (#869)
- `newrelic` exporter: Fix panic if service name is empty (#969)
- `honeycomb` exporter: Don't emit default proc id + starttime (#972)

## v0.9.0

# 🎉 OpenTelemetry Collector Contrib v0.9.0 (Beta) 🎉

The OpenTelemetry Collector Contrib contains everything in the [opentelemetry-collector release](https://github.com/open-telemetry/opentelemetry-collector/releases/tag/v0.9.0) (be sure to check the release notes here as well!). Check out the [Getting Started Guide](https://opentelemetry.io/docs/collector/getting-started/) for deployment and configuration information.

### 🛑 Breaking changes 🛑
- Remove deprecated `lightstep` exporter (#828)

### 🚀 New components 🚀
- `statsd` receiver for ingesting StatsD messages (#566)

### 💡 Enhancements 💡
- `signalfx` exporter
   - Add disk usage translations (#760)
   - Add disk utilization translations (#782)
   - Add translation rule to drop redundant metrics (#809)
- `kubeletstats` receiver
  - Sync available volume metadata from /pods endpoint (#690)
  - Add ability to collect detailed data from PVC (#743)
- `awsxray` exporter: Translate SDK name/version into xray model (#755)
- `elastic` exporter: Translate semantic conventions to Elastic destination fields (#671)
- `stackdriver` exporter: Add point count metric (#757)
- `awsxray` receiver
  - Ported the TCP proxy from the X-Ray daemon (#774)
  - Convert to OTEL trace format (#691)

### 🧰 Bug fixes 🧰
- `kubeletstats` receiver: Do not break down metrics batch (#754)
- `host` observer: Fix issue on darwin where ports listening on all interfaces are not correctly accounted for (#582)
- `newrelic` exporter: Fix panic on missing span status (#775)

## v0.8.0

# 🎉 OpenTelemetry Collector Contrib v0.8.0 (Beta) 🎉

The OpenTelemetry Collector Contrib contains everything in the [opentelemetry-collector release](https://github.com/open-telemetry/opentelemetry-collector/releases/tag/v0.8.0) (be sure to check the release notes here as well!). Check out the [Getting Started Guide](https://opentelemetry.io/docs/collector/getting-started/) for deployment and configuration information.

### 🚀 New components 🚀

- Receivers
  - `prometheusexec` subprocess manager (##499)

### 💡 Enhancements 💡

- `signalfx` exporter
  - Add/Update metric translations (#579, #584, #639, #640, #652, #662)
  - Add support for calculate new metric translator (#644)
  - Add renaming rules for load metrics (#664)
  - Update `container.name` to `k8s.container.name` in default translation rule (#683)
  - Rename working-set and page-fault metrics (#679)
- `awsxray` exporter
  - Translate exception event into xray exception (#577)
  - Add ingestion of X-Ray segments via UDP (#502)
  - Parse Java stacktrace and populate in xray cause (#687)
- `kubeletstats` receiver
  - Add metric_groups option (#648)
  - Set datapoint timestamp in receiver (#661)
  - Change `container.name` label to `k8s.container.name` (#680)
  - Add working-set and page-fault metrics (#666)
  - Add basic support for volume metrics (#667)
- `stackdriver` trace exporter: Move to new interface and pdata (#486)
- `metricstranform` processor: Keep timeseries and points in order after aggregation (#663)
- `k8scluster` receiver: Change `container.spec.name` label to `k8s.container.name` (#681)
- Migrate receiver creator to internal data model (#701)
- Add ec2 support to `resourcedetection` processor (#587)
- Enable timeout, sending queue and retry for SAPM exporter (#707)

### 🧰 Bug fixes 🧰

- `azuremonitor` exporter: Correct HTTP status code success mapping (#588)
- `k8scluster` receiver: Fix owner reference in metadata updates (#649)
- `awsxray` exporter: Fix handling of db system (#697)

### 🚀 New components 🚀

- Skeleton for AWS ECS container metrics receiver (#463)
- `prometheus_exec` receiver (#655)

## v0.7.0

# 🎉 OpenTelemetry Collector Contrib v0.7.0 (Beta) 🎉

The OpenTelemetry Collector Contrib contains everything in the [opentelemetry-collector release](https://github.com/open-telemetry/opentelemetry-collector/releases/tag/v0.7.0) (be sure to check the release notes here as well!). Check out the [Getting Started Guide](https://opentelemetry.io/docs/collector/getting-started/) for deployment and configuration information.

### 🛑 Breaking changes 🛑

- `awsxray` receiver updated to support udp: `tcp_endpoint` config option renamed to `endpoint` (#497)
- TLS config changed for `sapmreceiver` (#488) and `signalfxreceiver` receivers (#488)

### 🚀 New components 🚀

- Exporters
  - `sentry` adds tracing exporter for [Sentry](https://sentry.io/) (#565)
- Extensions
  - `endpoints` observer: adds generic endpoint watcher (#427)
  - `host` observer: looks for listening network endpoints on host (#432)

### 💡 Enhancements 💡

- Update `honeycomb` exporter for v0.8.0 compatibility
- Extend `metricstransform` processor to be able to add a label to an existing metric (#441)
- Update `kubeletstats` metrics according to semantic conventions (#475)
- Updated `awsxray` receiver config to use udp (#497)
- Add `/pods` endpoint support in `kubeletstats` receiver to add extra labels (#569)
- Add metric translation options to `signalfx` exporter (#477, #501, #571, #573)

### 🧰 Bug fixes 🧰

- `azuremonitor` exporter: Mark spanToEnvelope errors as permanent (#500)

## v0.6.0

# 🎉 OpenTelemetry Collector Contrib v0.6.0 (Beta) 🎉

The OpenTelemetry Collector Contrib contains everything in the [opentelemetry-collector release](https://github.com/open-telemetry/opentelemetry-collector/releases/tag/v0.6.0) (be sure to check the release notes here as well!). Check out the [Getting Started Guide](https://opentelemetry.io/docs/collector/getting-started/) for deployment and configuration information.

### 🛑 Breaking changes 🛑

- Removed `jaegarlegacy` (#397) and `zipkinscribe` receivers (#410)
- `kubeletstats` receiver: Renamed `k8s.pod.namespace` pod label to `k8s.namespace.name` and `k8s.container.name` container label to `container.name`

### 🚀 New components 🚀

- Processors
  - `metricstransform` renames/aggregates within individual metrics (#376) and allow changing the data type between int and float (#402)

### 💡 Enhancements 💡

- `awsxray` exporter: Use `peer.service` as segment name when set. (#385)
- `splunk` exporter: Add trace exports support (#359, #399)
- Build and publish Windows MSI (#408) and DEB/RPM Linux packages (#405)

### 🧰 Bug fixes 🧰

- `kubeletstats` receiver:
  - Fixed NPE for newly created pods (#404)
  - Updated to latest change in the ReceiverFactoryOld interface (#401)
  - Fixed logging and self reported metrics (#357)
- `awsxray` exporter: Only convert SQL information for SQL databases. (#379)
- `resourcedetection` processor: Correctly obtain machine-type info from gce metadata (#395)
- `k8scluster` receiver: Fix container resource metrics (#416)

## v0.5.0

Released 01-07-2020

# 🎉 OpenTelemetry Collector Contrib v0.5.0 (Beta) 🎉

The OpenTelemetry Collector Contrib contains everything in the [opentelemetry-collector release](https://github.com/open-telemetry/opentelemetry-collector/releases/tag/v0.5.0) (be sure to check the release notes here as well!). Check out the [Getting Started Guide](https://opentelemetry.io/docs/collector/getting-started/) for deployment and configuration information.

### 🚀 New components 🚀

- Processors
  - `resourcedetection` to automatically detect the resource based on the configured set of detectors (#309)

### 💡 Enhancements 💡

- `kubeletstats` receiver: Support for ServiceAccount authentication (#324)
- `signalfx` exporter and receiver
  - Add SignalFx metric token passthrough and config option (#325)
  - Set default endpoint of `signalfx` receiver to `:9943` (#351)
- `awsxray` exporter: Support aws plugins EC2/ECS/Beanstalk (#343)
- `sapm` exporter and receiver: Add SAPM access token passthrough and config option (#349)
- `k8s` processor: Add metrics support (#358)
- `k8s` observer: Separate annotations from labels in discovered pods (#363)

### 🧰 Bug fixes 🧰

- `honeycomb` exporter: Remove shared use of libhoney from goroutines (#305)

## v0.4.0

Released 17-06-2020

# 🎉 OpenTelemetry Collector Contrib v0.4.0 (Beta) 🎉

The OpenTelemetry Collector Contrib contains everything in the [opentelemetry-collector release](https://github.com/open-telemetry/opentelemetry-collector/releases/tag/v0.4.0) (be sure to check the release notes here as well!). Check out the [Getting Started Guide](https://opentelemetry.io/docs/collector/getting-started/) for deployment and configuration information.

### 🛑 Breaking changes 🛑

  - `signalfx` exporter `url` parameter changed to `ingest_url` (no impact if only using `realm` setting)

### 🚀 New components 🚀

- Receivers
  - `receiver_creator` to create receivers at runtime (#145), add observer support to receiver_creator (#173), add rules support (#207), add dynamic configuration values (#235) 
  - `kubeletstats` receiver (#237) 
  - `prometheus_simple` receiver (#184) 
  - `kubernetes-cluster` receiver (#175) 
  - `redis` receiver (#138)
- Exporters
  - `alibabacloudlogservice` exporter (#259) 
  - `SplunkHEC` metrics exporter (#246)
  - `elastic` APM exporter (#240)
  - `newrelic` exporter (#229) 
- Extensions
  - `k8s` observer (#185) 

### 💡 Enhancements 💡

- `awsxray` exporter
  - Use X-Ray convention of segment name == service name (#282)
  - Tweak xray export to improve rendering of traces and improve parity (#241)
  - Add handling for spans received with nil attributes (#212)
- `honeycomb` exporter
  - Use SendPresampled (#291)
  - Add span attributes as honeycomb event fields (#271)
  - Support resource labels in Honeycomb exporter (#20)
- `k8s` processor
  - Add support of Pod UID extraction to k8sprocessor (#219)
  - Use `k8s.pod.ip` to record resource IP instead of just `ip` (#183)
  - Support same authentication mechanism as other kubernetes components do (#307)
- `sapm` exporter: Add TLS for SAPM and SignalFx receiver (#215)
- `signalfx` exporter
  - Add metric metadata syncer to SignalFx exporter (#231)
  - Add TLS for SAPM and SignalFx receiver (#215)
- `stackdriver` exporter: Add support for resource mapping in config (#163)

### 🧰 Bug fixes 🧰

- `awsxray` exporter: Wrap bad request errors for proper handling by retry queue (#205)
- `lightstep` exporter: Ensure Lightstep exporter doesnt crash on nil node (#250)
- `sapm` exporter: Do not break Jaeger traces before sending downstream (#193)
- `k8s` processor: Ensure Jaeger spans work in passthrough mode (262)

## 🧩 Components 🧩

### Receivers

| Traces | Metrics |
|:-------:|:-------:|
| Jaeger Legacy | Carbon |
| SAPM (SignalFx APM) | Collectd | 
| Zipkin Scribe | K8s Cluster |
| | Redis |
| |  SignalFx | 
| | Simple Prometheus |
| | Wavefront |

### Processors

- K8s

### Exporters

| Commercial | Community |
|:------------:|:-----------:|
| Alibaba Cloud Log Service | Carbon |
| AWS X-ray | Elastic |
| Azure Monitor | Jaeger Thrift |
| Honeycomb | Kinesis |
| Lightstep |
| New Relic |
| SAPM (SignalFx APM) | 
| SignalFx (Metrics) |
| Splunk HEC |
| Stackdriver (Google) |

### Extensions

- Observer
  - K8s

## v0.3.0 Beta

Released 2020-03-30

### Breaking changes

-  Make prometheus receiver config loading strict. #697 
Prometheus receiver will now fail fast if the config contains unused keys in it.

### Changes and fixes

- Enable best effort serve by default of Prometheus Exporter (https://github.com/orijtech/prometheus-go-metrics-exporter/pull/6)
- Fix null pointer exception in the logging exporter #743 
- Remove unnecessary condition to have at least one processor #744 
- Updated Honeycomb exported to `honeycombio/opentelemetry-exporter-go v0.3.1`

### Features

Receivers / Exporters:

* AWS X-Ray
* Carbon
* CollectD
* Honeycomb
* Jaeger
* Kinesis
* LightStep
* OpenCensus
* OpenTelemetry
* SAPM
* SignalFx
* Stackdriver
* Wavefront
* Zipkin
* Zipkin Scribe


Processors:

* Attributes
* Batch
* Memory Limiter
* Queued Retry
* Resource
* Sampling
* Span
* Kubernetes

Extensions:

* Health Check
* Performance Profiler
* zPages


## v0.2.8

Released 2020-03-25

Alpha v0.2.8 of OpenTelemetry Collector Contrib.

- Implemented OTLP receiver and exporter.
- Added ability to pass config to the service programmatically (useful for custom builds).
- Improved own metrics / observability.


## v0.2.7

Released 2020-03-17

### Self-Observability
- New command-line switch to control legacy and new metrics. Users are encouraged
to experiment and migrate to the new metrics.
- Improved error handling on shutdown.


### Processors
- Fixed passthrough mode k8sprocessor.
- Added `HASH` action to attribute processor.

### Receivers and Exporters
- Added Honeycomb exporter.
- Added LightStep exporter.
- Added regular expression for Carbon receiver, allowing the metric name to be broken into proper label keys and values.
- Updated Stackdriver exporter to use a new batch API.


## v0.2.6 Alpha

Released 2020-02-18

### Self-Observability
- Updated metrics prefix to `otelcol` and expose command line argument to modify the prefix value.
- Batch dropped span now emits zero when no spans are dropped.

### Processors
- Extended Span processor to have include/exclude span logic.
- Ability to choose strict or regexp matching for include/exclude filters.

### Receivers and Exporters
- Added Carbon receiver and exporter.
- Added Wavefront receiver.


## v0.0.5 Alpha

Released 2020-01-30

- Regexp-based filtering of span names.
- Ability to extract attributes from span names and rename span.
- File exporter for debugging.
- Span processor is now enabled by default.

## v0.0.1 Alpha

Released 2020-01-11

First release of OpenTelemetry Collector Contrib.


[v0.3.0]: https://github.com/open-telemetry/opentelemetry-collector-contrib/compare/v0.2.8...v0.3.0
[v0.2.8]: https://github.com/open-telemetry/opentelemetry-collector-contrib/compare/v0.2.7...v0.2.8
[v0.2.7]: https://github.com/open-telemetry/opentelemetry-collector-contrib/compare/v0.2.6...v0.2.7
[v0.2.6]: https://github.com/open-telemetry/opentelemetry-collector-contrib/compare/v0.0.5...v0.2.6
[v0.0.5]: https://github.com/open-telemetry/opentelemetry-collector-contrib/compare/v0.0.1...v0.0.5
[v0.0.1]: https://github.com/open-telemetry/opentelemetry-collector-contrib/tree/v0.0.1<|MERGE_RESOLUTION|>--- conflicted
+++ resolved
@@ -85,12 +85,9 @@
 - `datadogexporter`:  Metrics payload data and Sketches payload data will be logged if collector is started in debug mode (#8929)
 - `hostmetricsreceiver`:  Ability to configure include/exclude filters on any process attribute (#8188)
 - `cmd/mdatagen`: Add resource attributes definition to metadata.yaml and move `pdata.Metrics` creation to the
-<<<<<<< HEAD
+  generated code (#8555)
 - `hostmetricsreceiver`:  Option to aggregate the child process metrics into the parent process  (#9106)
   generated code (#5270)
-=======
-  generated code (#8555)
->>>>>>> 666c7c56
 
 ### 🛑 Breaking changes 🛑
 
