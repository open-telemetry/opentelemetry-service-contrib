--- conflicted
+++ resolved
@@ -4,18 +4,15 @@
 
 ### 💡 Enhancements 💡
 
-<<<<<<< HEAD
-- `spanmetricsprocessor`: Dropping the condition to replace _ with key_ as __ label is reserved and _ is not (#8057)
-=======
 - `googlecloudexporter`: [Alpha] Translate metrics directly from OTLP to gcm using the `exporter.googlecloud.OTLPDirect` feature-gate (#7177)
 - `simpleprometheusreceiver`: Add support for static labels (#7908)
-
-### 🛑 Breaking changes 🛑
-
-### 🧰 Bug fixes 🧰
-
-### 🚀 New components 🚀
->>>>>>> 579334c5
+- `spanmetricsprocessor`: Dropping the condition to replace _ with key_ as __ label is reserved and _ is not (#8057)
+
+### 🛑 Breaking changes 🛑
+
+### 🧰 Bug fixes 🧰
+
+### 🚀 New components 🚀
 
 ## v0.46.0
 
