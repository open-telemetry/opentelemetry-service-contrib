--- conflicted
+++ resolved
@@ -33,26 +33,21 @@
 - `tanzuobservabilityexporter`: Remove status.code
 - `tanzuobservabilityexporter`: Use semantic conventions for status.message (#7126) 
 - `k8sattributesprocessor`: Move `kube` and `observability` packages to `internal` folder (#7159)
-<<<<<<< HEAD
-- `newrelicexporter` marked as deprecated (#7284)
-=======
 - `zookeeperreceiver`: Refactored metrics to have correct units, types, and combined some metrics via attributes. (#7280)
 - `prometheusremotewriteexporter`: `PRWExporter` struct and `NewPRWExporter()`
   function are now unexported. (#TBD)
+- `newrelicexporter` marked as deprecated (#7284)
+
 
 ## 🚀 New components 🚀
 
 - `rabbitmqreceiver`: Establish codebase for RabbitMQ metrics receiver (#7239)
+- Add `basicauth` extension (#7167)
 
 ## 🧰 Bug fixes 🧰
 
 - `mdatagen`: Fix validation of `enabled` field in metadata.yaml (#7166)
 - `elasticsearch`: Fix timestamp for each metric being startup time (#7255)
-
-## 🚀 New components 🚀
-
-- Add `basicauth` extension (#7167)
->>>>>>> cda65111
 
 ## v0.42.0
 
