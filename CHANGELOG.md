--- conflicted
+++ resolved
@@ -19,11 +19,8 @@
 ### 🛑 Breaking changes 🛑
 
 - Remove deprecated functions from jaeger translator (#8032)
-<<<<<<< HEAD
 - `internal/stanza`: Remove `write_to` setting from input operators (#8081)
-=======
 - `mongodbatlasreceiver`: rename `mongodb.atlas.*` attributes to `mongodb_atlas.*` adhering to naming guidelines. Adding 3 new attributes (#7960)
->>>>>>> be014c3e
 
 ### 🚩 Deprecations 🚩
 
