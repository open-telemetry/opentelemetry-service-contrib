--- conflicted
+++ resolved
@@ -4,17 +4,14 @@
 
 ### 💡 Enhancements 💡
 
-<<<<<<< HEAD
 - `googlecloudexporter`: [Alpha] Translate metrics directly from OTLP to gcm using the `exporter.googlecloud.OTLPDirect` feature-gate (#7177)
-
-### 🛑 Breaking changes 🛑
-
-### 🧰 Bug fixes 🧰
-
-### 🚀 New components 🚀
-=======
 - `simpleprometheusreceiver`: Add support for static labels (#7908)
->>>>>>> 3e1642e0
+
+### 🛑 Breaking changes 🛑
+
+### 🧰 Bug fixes 🧰
+
+### 🚀 New components 🚀
 
 ## v0.46.0
 
