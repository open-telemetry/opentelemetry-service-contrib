--- conflicted
+++ resolved
@@ -23,11 +23,8 @@
 - `saphanareceiver`: Fix component memory query, add better error handling (#11507)
 - `sqlqueryreceiver`: Add core functionality to SQL query receiver (#10867)
 - `sapmexporter`: Add config option to log responses from Splunk APM. (#11425)
-<<<<<<< HEAD
 - `transformprocessor`: Add .string accessor to get hex string for trace_id and span_id
-=======
 - `splunkhecexporter`: Update limits for max_content_length settings (#11550)
->>>>>>> eb64f3a0
 - `filterprocessor`: Add ability to filter `Spans` (#6341)
 - `prometheusexporter` : Added a feature to prometheusexporter to export exemplars along with histogram metrics (#9945)
 - `tracegen`: support add additional resource attributes. (#11145)
