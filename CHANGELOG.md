# Changelog

## Unreleased

### 🛑 Breaking changes 🛑

- `datadogexporter`: Replace HistogramMode defined as string with enum.
- `pkg/translator/signalfx`: Change signalfx translator to expose To/From translator structs. (#9740)

### 🚩 Deprecations 🚩

- `exporter/azuremonitor`: Deprecate use of LogRecord.Name as the log envelope category name. There is no replacement.

### 🚀 New components 🚀

- `schemaprocessor`: Starting the initial work to allow from translating from semantic convention to another (#8371)
- `saphanareceiver`: Added implementation of SAP HANA Metric Receiver (#8827)
<<<<<<< HEAD
- `expvarreceiver`: Overall structure and initial config for new `expvarreceiver` (#9141)
=======
- `logstransformprocessor`: Add implementation of Logs Transform Processor (#9335)
>>>>>>> 4a245c66

### 💡 Enhancements 💡

- `cmd/mdatagen`: Replace enum attributes values with typed constants (#9683)
- `elasticsearchreceiver`: Update metrics scope name from `otelcol/elasticsearch` 
  to `otelcol/elasticsearchreceiver` (#9757)
- `k8sclusterreceiver`: Validate that k8s API supports a resource before setting up a watcher for it (#9523)
- `internal/stanza`: Add support for `remove` operator (#9524)
- `k8sattributesprocessor`: Support regex capture groups in tag_name (#9525)
- `mongoreceiver`: Update metrics scope name from `otelcol/mongodb` to `otelcol/mongodbreceiver` (#9759)
- `transformprocessor`: Add new `truncation` function to allow truncating string values in maps such as `attributes` or `resource.attributes` (#9546)
- `datadogexporter`: Add `api.fail_on_invalid_key` to fail fast if api key is invalid (#9426)
- `transformprocessor`: Add support for functions to validate parameters (#9563)
- `googlecloudexporter`: Add GCP cloud logging exporter (#9679)
- `processor/attributes`: Support attributes set by server authenticator (#9420)

### 🧰 Bug fixes 🧰

- `k8sclusterreceiver`: Fix the receiver to work with 1.19 and 1.20 k8s API versions (#9523)
- `azuremonitorexporter`: Fix log exporter bug related to incorrectly mapping SpanId (#9579)
- `mysqlreceiver`: Fix attribute values mismatch with its definition (#9688)
- `opencensusreceiver`: Do not report fatal error if err is server closed (#9559).
- `sqlserverreceiver`: Fix the receiver to have integer types on metrics where applicable (#9601)
- `prometheusreceiver`: Fix the memory issue introduced in the 0.49.0 release (#9718)
- `couchdbreceiver`: Fix issue where the receiver would not respect custom metric settings (#9598)
- `nginxreceiver`: Include nginxreceiver in components (#9572)
- `pkg/translator/prometheusremotewrite`: Fix data race when used with other exporters (#9736)
- `examples/demo`: fix baggage not work in trace demo app. (#9418)
- `prometheusreceiver`: Handle the condition where `up` metric value is NaN (#9253)
- `tanzuobservabilityexporter`: Make metrics stanza in config be optional (#9098)
- `filelogreceiver`: Update Kubernetes examples to fix native OTel logs collection issue where 0 length logs cause errors (#9754)

## v0.50.0

### 🛑 Breaking changes 🛑

- `stackdriverexporter`: Remove the stackdriver exporter in favor of the identical googlecloud exporter (#9274)
- `filelog`, `journald`, `syslog`, `tcplog`, `udplog`: Remove `preserve_to` field from sub-parsers (#9331)
- `kafkametricsreceiver`: instrumentation name updated from `otelcol/kafkametrics` to `otelcol/kafkametricsreceiver` (#9406)
- `kubeletstatsreceiver`: instrumentation name updated from `kubeletstats` to `otelcol/kubeletstatsreceiver` (#9400)
- `datadogexporter`: Remove `GetHostTags` method from `TagsConfig` struct (#9423)
- `googlecloudexporter`: Graduate the `exporter.googlecloud.OTLPDirect` feature-gate to Beta.  This includes changes to the configuration structure, and many changes to default behavior. (#9471)

### 🚩 Deprecations 🚩

- `cumulativetodeltaprocessor`: Deprecated `metrics` configuration option in favor of `include` and `exclude` (#8952)
- `datadogexporter`: Deprecate `metrics::report_quantiles` in favor of `metrics::summaries::mode` (#8846)

### 🚀 New components 🚀

- `iisreceiver`: Add implementation of IIS Metric Receiver (#8832)
- `sqlserverreceiver`: Add implementation of SQL Server Metric Receiver (#8398)
- `activedirectorydsreceiver`: Add implementation of Active Directory Domain Services metric receiver (#9359)

### 💡 Enhancements 💡

- `pkg/translator/prometheusremotewrite`: Allow to disable sanitize metric labels (#8270)
- `basicauthextension`: Implement `configauth.ClientAuthenticator` so that the extension can also be used as HTTP client basic authenticator.(#8847)
- `azuremonitorexporter`, `lokiexporter`, `observiqexporter`: Update timestamp processing logic (#9130)
- `cumulativetodeltaprocessor`: add new include/exclude configuration options with regex support (#8952)
- `datadogexporter`: Update deprecation messages to reflect new deprecation plan (#9422)
- `cmd/mdatagen`: Update generated functions to have simple parse function to handle string parsing consistently and limit code duplication across receivers (#7574)
- `attributesprocessor`: Support filter by severity (#9132)
- `transformprocessor`: Add transformation of logs (#9368)
- `datadogexporter`: Add `metrics::summaries::mode` to specify export mode for summaries (#8846)
- `prometheusreceiver`: Add resource attributes for kubernetes resource discovery labels (#9416)

### 🧰 Bug fixes 🧰

- `fluentforwardreceiver`: Release port on shutdown (#9111)
- `prometheusexporter`: Prometheus fails to generate logs when prometheus exporter produced a check exception occurs. (#8949)
- `resourcedetectionprocessor`: Wire docker detector (#9372)
- `kafkametricsreceiver`: The kafkametricsreceiver was changed to connect to kafka during scrape, rather than startup. If kafka is unavailable the receiver will attempt to connect during subsequent scrapes until succcessful (#8817).
- `datadogexporter`: Update Kubernetes example manifest to new executable name. (#9425).
- `riakreceiver`: Fix issue where user configured metric settings were ignored. (#9561)
- `sqlserverreceiver`: Update `sqlserver.transaction_log.growth.count` and `sqlserver.transaction_log.shrink.count` to be monotonic sums. (#9522)

## v0.49.0

### ⚠️ Warning  ⚠️

This release contains an issue in
[Prometheus receiver](https://github.com/open-telemetry/opentelemetry-collector-contrib/tree/main/receiver/prometheusreceiver)
causing 30% memory consumption increase when there is a lot of target churn. The issue is currently being 
investigated and will be fixed in one of the new releases. More details:
https://github.com/open-telemetry/opentelemetry-collector-contrib/issues/9278.

### 🛑 Breaking changes 🛑

- `filelogreceiver`, `journaldreceiver`, `syslogreceiver`, `tcplogreceiver`, `udplogreceiver`:
  - Updated data model to align with stable logs data model, which includes various breaking changes. (#9139, #8835)
    - A detailed [Upgrade Guide](https://github.com/open-telemetry/opentelemetry-log-collection/releases/tag/v0.28.0) is available in the log-collection v0.29.0 release notes.
- `datadogexporter`: Remove `OnlyMetadata` method from `Config` struct (#8980)
- `datadogexporter`: Remove `GetCensoredKey` method from `APIConfig` struct (#8980)
- `mongodbatlasreceiver`: Updated to uses newer metric builder which changed some metric and resource attributes (#9093)
- `dynatraceexporter`: Make `serialization` package `/internal` (#9097)
- `attributesprocessor`: Remove log names from filters (#9131)
- `k8sclusterreceiver`: The `receiver.k8sclusterreceiver.reportCpuMetricsAsDouble` feature gate is now enabled by default (#9367)
  - Users may have to update monitoring for a few Kubernetes cpu metrics, for 
    more details see [feature-gate-configurations](https://github.com/open-telemetry/opentelemetry-collector-contrib/tree/main/receiver/k8sclusterreceiver#feature-gate-configurations).

### 🚩 Deprecations 🚩

- `datadogexporter`: Deprecate `service` setting in favor of `service.name` semantic convention (#8784)
- `datadogexporter`: Deprecate `version` setting in favor of `service.version` semantic convention (#8784)
- `datadogexporter`: Deprecate `env` setting in favor of `deployment.environment` semantic convention (#9017)
- `datadogexporter`: Deprecate `GetHostTags` method from `TagsConfig` struct (#8975)
- `datadogexporter`: Deprecate `tags` setting in favor of `host_metadata::tags` (#9100)
- `datadogexporter`: Deprecate `send_metadata` setting in favor of `host_metadata::enabled` (#9100)
- `datadogexporter`: Deprecate `use_resource_metadata` setting in favor of `host_metadata::hostname_source` (#9100)
- `prometheusexecreceiver`: Deprecate prom_exec receiver (#9058)
- `fluentbitextension`: Deprecate Fluentbit extension (#9062)

### 🚀 New components 🚀

- `riakreceiver`: Riak Metric Receiver (#8548)

### 💡 Enhancements 💡
- `splunkhecexporter`: Add support for batching traces (#8995)
- `hostmetricsreceiver`: Migrate Processes scraper to the Metrics builder (#8855)
- `tanzuobservabilityexporter`: Use resourcetotelemetry helper (#8338)
- Add `make crosslink` target to ensure replace statements are included in `go.mod` for all transitive dependencies within repository (#8822)
- `filestorageextension`: Change bbolt DB settings for better performance (#9004)
- `jaegerremotesamplingextension`: Add local and remote sampling stores (#8818)
- `attributesprocessor`: Add support to filter on log body (#8996)
- `prometheusremotewriteexporter`: Translate resource attributes to the target info metric (#8493)
- `prometheusexporter`: Add `job` and `instance` labels to metrics so they can be scraped with `honor_labels: true` (#9115)
- `podmanreceiver`: Add API timeout configuration option (#9014)
- `cmd/mdatagen`: Add `sem_conv_version` field to metadata.yaml that is used to set metrics SchemaURL (#9010)
- `splunkheceporter`: Add an option to disable log or profiling data (#9065)
- `windowsperfcountersreceiver`: Move code into separate package for use in other windowsperfcounter receivers (#9108)
- `datadogexporter`: Add `host_metadata` configuration section to configure host metadata export (#9100)
- `cmd/mdatagen`: Update documentation generated for attributes to list enumerated values and show the "value" that will be visible on metrics when it is different from the attribute key in metadata.yaml (#8983)
- `routingprocessor`: add option to drop resource attribute used for routing (#8990)

### 🧰 Bug fixes 🧰

- `filestorageextension`: use correct bbolt options for compaction (#9134)
- `hostmetricsreceiver`: Use cpu times for time delta in cpu.utilization calculation (#8857)
- `dynatraceexporter`: Remove overly verbose stacktrace from certain logs (#8989)
- `googlecloudexporter`: fix the `exporter.googlecloud.OTLPDirect` fature-gate, which was not applied when the flag was provided (#9116)
- `signalfxexporter`: Fix bug to enable timeouts for correlating traces and metrics (#9101)
- `windowsperfcountersreceiver`: fix exported values being integers instead of doubles (#9138)
- `prometheusreceiver`: Fix issues with relabelling the `job` and `instance` labels. (#8780)
- `dynatraceexporter`: Continue processing data points after a serialization error. (#9330)

## v0.48.0

### 💡 Enhancements 💡

- `k8seventsreceiver`: Add Api_version and resource_version (#8539)
- `datadogexporter`: Add `metrics::sums::cumulative_monotonic_mode` to specify export mode for cumulative monotonic sums (#8490)
- `dynatraceexporter`: add multi-instance deployment note to README.md (#8848)
- `resourcedetectionprocessor`: Add attribute allowlist (#8547)
- `datadogexporter`:  Metrics payload data and Sketches payload data will be logged if collector is started in debug mode (#8929)
- `cmd/mdatagen`: Add resource attributes definition to metadata.yaml and move `pdata.Metrics` creation to the
  generated code (#8555)

### 🛑 Breaking changes 🛑

- `windowsperfcountersreceiver`: Added metrics configuration (#8376)
- `lokiexporter`: Remove deprecated LogRecord.name field (#8951)
- `splunkhecexporter`: Remove deprecated LogRecord.name field (#8951)

### 🚩 Deprecations 🚩

- `datadogexporter`: Deprecate `OnlyMetadata` method from `Config` struct (#8359)
- `datadogexporter`: Deprecate `GetCensoredKey` method from `APIConfig` struct (#8830)
- `datadogexporter`: Deprecate `metrics::send_monotonic_counter` in favor of `metrics::sums::cumulative_monotonic_mode` (#8490)

### 🚀 New components 🚀

- `sigv4authextension`: Enable component (#8518)

## v0.47.0

### 💡 Enhancements 💡

- `googlecloudexporter`: Add Validate method in config (#8559)
- `attributesprocessor`: Add convert action (#7930)
- `attributesprocessor`: Add metric support (#8111)
- `prometheusremotewriteexporter`: Write-Ahead Log support enabled (#7304)
- `hostreceiver/filesystemscraper`: Add filesystem utilization (#8027)
- `hostreceiver/pagingscraper`: Add paging.utilization (#6221)
- `googlecloudexporter`: [Alpha] Translate metrics directly from OTLP to gcm using the `exporter.googlecloud.OTLPDirect` feature-gate (#7177)
- `simpleprometheusreceiver`: Add support for static labels (#7908)
- `spanmetricsprocessor`: Dropping the condition to replace _ with key_ as __ label is reserved and _ is not (#8057)
- `podmanreceiver`: Add container.runtime attribute to container metrics (#8262)
- `dockerstatsreceiver`: Add container.runtime attribute to container metrics (#8261)
- `tanzuobservabilityexporter`: instrumentation Library and Dropped Counts to Span Tags (#8120)
- `clickhouseexporter`: Implement consume log logic. (#9705)
- `influxdbexporter`: Add support for cumulative, non-monotonic metrics. (#8348)
- `oauth2clientauthextension`: Add support for EndpointParams (#7307)
- Add `NewMetricData` function to `MetricsBuilder` to consistently set instrumentation library name (#8255)
- `googlecloudpubsubreceiver` Added implementation of Google Cloud Pubsub receiver. (#8391)
- `googlecloudpubsubexporter` Added implementation of Google Cloud Pubsub exporter. (#8391)
- `coralogixexporter` Allow exporter timeout to be configured (#7957)
- `prometheusremotewriteexporter` support adding trace id and span id attached to exemplars (#8380)
- `influxdbexporter`: accept histogram metric missing infinity bucket. (#8462)
- `skywalkingreceiver`: Added implementation of Skywalking receiver. (#8549)
- `prometheusreceiver`: Fix staleness bug for histograms and summaries (#8561)

### 🛑 Breaking changes 🛑

- `mongodbatlasreceiver`: rename mislabeled attribute `memory_state` to correct `disk_status` on partition disk metrics (#7747)
- `mongodbatlasreceiver`: Correctly set initial lookback for querying mongodb atlas api (#8246)
- `nginxreceiver`: instrumentation name updated from `otelcol/nginx` to `otelcol/nginxreceiver` (#8255)
- `postgresqlreceiver`: instrumentation name updated from `otelcol/postgresql` to `otelcol/postgresqlreceiver` (#8255)
- `redisreceiver`: instrumentation name updated from `otelcol/redis` to `otelcol/redisreceiver` (#8255)
- `apachereceiver`: instrumentation name updated from `otelcol/apache` to `otelcol/apachereceiver` ()
- `couchdbreceiver`: instrumentation name updated from `otelcol/couchdb` to `otelcol/couchdbreceiver` (#8366)
- `prometheusreceiver` Change resource attributes on metrics: `instance` -> `service.instance.id`, `host.name` -> `net.host.name`,  `port` -> `net.host.port`, `scheme` -> `http.scheme`, `job` removed (#8266)
- `prometheusremotewriteexporter` Use `service.*` resource attributes instead of `job` and `instance` resource attributes when adding job and instance labels to metrics (#8266)
- `mysqlreceiver`: instrumentation name updated from `otel/mysql` to `otelcol/mysqlreceiver` (#8387)
- `zookeeperreceiver`: instrumentation name updated from `otelcol/zookeeper` to `otelcol/zookeeperreceiver` (#8389)
- `coralogixexporter`: Create dynamic subsystem name (#7957)
  - Deprecate configuration changed. Dynamic subsystem name from traces service name property.
- `rabbitmqreceiver`: instrumentation name updated from `otelcol/rabbitmq` to `otelcol/rabbitmqreceiver` (#8400)

### 🧰 Bug fixes 🧰

- `zipkinexporter`: Set "error" tag value when status is set to error (#8187)
- `prometheusremotewriteexporter`: Correctly handle metric labels which collide after sanitization (#8378)
- `prometheusremotewriteexporter`: Drop labels when exemplar attributes exceed the max number of characters (#8379)
- `k8sclusterreceiver`: Add support to enable k8s node and container cpu metrics to be reported as double values (#8245)
  - Use "--feature-gates=receiver.k8sclusterreceiver.reportCpuMetricsAsDouble" to enable reporting node and container
    cpu metrics as a double values.
- `tanzuobservabilityexporter`: Fix a typo in Instrumentation Library name and version tags (#8384)
- `logreceivers`: Fix an issue where receiver would sometimes fail to build using Go 1.18 (#8521)
- `awsxrayreceiver`: Add defaults for optional stack frame parameters (#8790)

### 🚩 Deprecations 🚩

- `datadogexporter`: Deprecate automatic environment variable detection (#8397)

### 🚀 New components 🚀
- `sigv4authextension`: New Component: Sigv4 Authenticator Extension (#8263)

## v0.46.0

### 💡 Enhancements 💡

- `internal/stanza`: Export metrics from Stanza receivers (#8025)
- `hostreceiver/pagingscraper`: Migrate the scraper to the mdatagen metrics builder (#7139)
- Do not drop zero trace/span id spans in the jaeger conversion (#7946)
- Upgrade to use semantic conventions 1.6.1 (#7926)
- `dynatraceexporter`: Validate QueueSettings and perform config validation in Validate() instead (#8020)
- `sapmexporter`: Add validation for `sending_queue` setting (#8023)
- `signalfxexporter`: Add validation for `sending_queue` setting (#8026)
- `internal/stanza`: Add support for arbitrary attribute types (#8081)
- `resourcedetectionprocessor`: Add confighttp.HTTPClientSettings To Resource Detection Config Fixes (#7397)
- `hostmetricsreceiver`: Add cpu.utilization metrics to cpu scrapper (#7130)
- `honeycombexporter`: Add validation for `sending_queue` setting (#8113)
- `routingprocessor`: Expand error handling on failure to build exporters (#8125)
- `skywalkingreceiver`: Add new skywalking receiver component folder and structure (#8107)
- `groupbyattrsprocesor`: Allow empty keys, which allows to use the processor for compaction (#7793)
- `datadogexporter`: Add rbac to example k8s manifest file (#8186)
- `splunkhecexporter`: Add validation for `sending_queue` setting (#8256)

### 🛑 Breaking changes 🛑

- Remove deprecated functions from jaeger translator (#8032)
- `internal/stanza`: Remove `write_to` setting from input operators (#8081)
- `mongodbatlasreceiver`: rename `mongodb.atlas.*` attributes to `mongodb_atlas.*` adhering to naming guidelines. Adding 3 new attributes (#7960)

### 🧰 Bug fixes 🧰

- `prometheusreceiver`: Fix segfault that can occur after receiving stale metrics (#8056)
- `filelogreceiver`: Fix issue where logs could occasionally be duplicated (#8123)
- `prometheusremotewriteexporter`: Fix empty non-string resource attributes (#8116)

### 🚀 New components 🚀

## v0.45.1

### 💡 Enhancements 💡

- `sumologicexporter`: Move validation to Config (#7936)
- `elasticsearchexporter`: Fix crash with batch processor (#7953).
- `splunkhecexporter`: Batch metrics payloads (#7760)
- `tanzuobservabilityexporter`: Add internal SDK metric tag (#7826)
- `hostreceiver/processscraper`: Migrate the scraper to the mdatagen metrics builder (#7287)

### 🧰 Bug fixes 🧰

- `awsprometheusremotewriteexporter`: fix dependencies issue (#7963)

### 🚀 New components 🚀

- `awsfirehose` receiver: Add AWS Kinesis Data Firehose Receiver (#7918)

## v0.45.0

### 💡 Enhancements 💡

- `hostreceiver/filesystemscraper`: Migrate the scraper to the mdatagen metrics builder (#7772)
- `hostreceiver/memoryscraper`: Migrate the scraper to the mdatagen metrics builder (#7312)
- `lokiexporter`: Use record attributes as log labels (#7569)
- `routingprocessor`: Do not err on failure to build exporters (#7423)
- `apachereceiver`: Update to mdatagen v2 (#7573)
- `datadogexporter`: Don't send host metadata if hostname is empty (#7426)
- `datadogexporter`: Add insecure_skip_verify flag to configuration (#7422)
- `coralogixexporter`: Update readme (#7785)
- `awscloudwatchlogsexporter`: Remove name from aws cloudwatch logs exporter (#7554)
- `tanzuobservabilityexporter`: Update OTel Collector's Exporter to match WF Proxy Handling of source (#7929)
- `hostreceiver/memoryscraper`: Add memory.utilization (#6221)
- `awskinesisexporter`: Add Queue Config Validation AWS Kinesis Exporter (#7835)
- `elasticsearchexporter`: Remove usage of deprecated LogRecord.Name field (#7829).
- `loadbalancingexporter`: Allow non-exist hostname on startup (#7935)
- `datadogexporter`: Use exact sum, count and average on Datadog distributions (#7830)
- `storage/filestorage`: add optional compaction to filestorage (#7768)
- `tanzuobservabilityexporter`: Add attributes from the Resource to the resulting WF metric tags & set `source` value in WF metric (#8101)

### 🛑 Breaking changes 🛑

- Use go mod compat, drops support for reproducibility with go 1.16 (#7915)
- `apachereceiver`: Update instrumentation library name from `otel/apache` to `otelcol/apache` (#7754)
- `pkg/translator/prometheusremotewrite`: Cleanup prw translator public functions (#7776)
- `prometheusreceiver`: The OpenCensus-based metric conversion pipeline has
  been removed.
  - The `receiver.prometheus.OTLPDirect` feature gate has been removed as
    the direct pipeline is the only remaining pipeline.
- `translator/jaeger`: Cleanup jaeger translator function names (#7775)
  - Deprecate old funcs with Internal word.
- `mysqlreceiver`: Update data model and names for several metrics (#7924)
  - Change all metrics to Int values
  - Remove `mysql.buffer_pool_pages`. Replace with:
    - `mysql.buffer_pool.pages`
    - `mysql.buffer_pool.data_pages`
    - `mysql.buffer_pool.page_flushes`
  - Remove `mysql.buffer_pool_size`. Replace with:
    - `mysql.buffer_pool.limit`
    - `mysql.buffer_pool.usage`
  - Rename `mysql.buffer_pool_operations` to `mysql.buffer_pool.operations`

### 🚩 Deprecations 🚩

- Deprecated log_names setting from filter processor. (#7552)

### 🧰 Bug fixes 🧰

 - `tailsamplingprocessor`: "And" policy only works as a sub policy under a composite policy (#7590)
 - `prometheusreceiver`: Correctly map description and units when converting
  Prometheus metadata directly to pdata. (#7748)
 - `sumologicexporter`: fix exporter panics on malformed histogram (#7548)
- `awsecscontainermetrics`: CPU Reserved is now 1024/vCPU for ECS Container Insights (#6734)

### 🚀 New components 🚀

- `clickhouse` exporter: Add ClickHouse Exporter (#6907)
- `pkg/translator/signalfx`: Extract signalfx to metrics conversion in a separate package (#7778)
  - Extract FromMetrics to SignalFx translator package (#7823)

## v0.44.0

### 💡 Enhancements 💡

- `kafkaexporter`: Add compression and flush max messages options.
- `dynatraceexporter`: Write error logs using plugin logger (#7360)
- `dynatraceexporter`: Fix docs for TLS settings (#7568)
- `tanzuobservabilityexporter`: Turn on metrics exporter (#7281)
- `attributesprocessor` `resourceprocessor`: Add `from_context` value source
- `resourcedetectionprocessor`: check cluster config to verify resource is on aws for eks resources (#7186)
- `awscloudwatchlogsexporter`: enable awscloudwatchlogsexporter which accepts and exports log data (#7297)
- `translator/prometheusremotewrite`: add a new module to help translate data from OTLP to Prometheus Remote Write (#7240)
- `azuremonitorexporter`: In addition to traces, export logs to Azure Application Insights (#7403)
- `jmxreceiver`: Added `additional_jars` configuration option to launch JMX Metric Gatherer JAR with extended `CLASSPATH` (#7378)
- `awscontainerinsightreceiver`: add full pod name when configured to AWS Container Insights Receiver (#7415)
- `hostreceiver/loadscraper`: Migrate the scraper to the mdatagen metrics builder (#7288)
- `awsecscontainermetricsreceiver`: Rename attributes to follow semantic conventions (#7425)
- `datadogexporter`: Always map conventional attributes to tags (#7185)
- `mysqlreceiver`: Add golden files for integration test (#7303)
- `nginxreceiver`: Standardize integration test (#7515)
- `mysqlreceiver`: Update to use mdatagen v2 (#7507)
- `postgresqlreceiver`: Add integration tests (#7501)
- `apachereceiver`: Add integration test (#7517)
- `mysqlreceiver`: Use scrapererror to report errors (#7513)
- `postgresreceiver`: Update to mdatagen v2 (#7503)
- `nginxreceiver`: Update to mdatagen v2 (#7549)
- `datadogexporter`: Fix traces exporter's initialization log (#7564)
- `tailsamplingprocessor`: Add And sampling policy (#6910)
- `coralogixexporter`: Add Coralogix Exporter (#7383)
- `prometheusexecreceiver`: Add default value for `scrape_timeout` option (#7587)

### 🛑 Breaking changes 🛑

- `resourcedetectionprocessor`: Update `os.type` attribute values according to semantic conventions (#7544)
- `awsprometheusremotewriteexporter`: Deprecation notice; may be removed after v0.49.0
  - Switch to using the `prometheusremotewriteexporter` + `sigv4authextension` instead

### 🧰 Bug fixes 🧰

- `resourcedetectionprocessor`: fix `meta` allow list excluding keys with nil values (#7424)
- `postgresqlreceiver`: Fix issue where empty metrics could be returned after failed connection (#7502)
- `resourcetotelemetry`: Ensure resource attributes are added to summary
  and exponential histogram data points. (#7523)

### 🚩 Deprecations 🚩

- Deprecated otel_to_hec_fields.name setting from splunkhec exporter. (#7560)

## v0.43.0

### 💡 Enhancements 💡

- `coralogixexporter`: First implementation of Coralogix Exporter (#6816)
- `cloudfoundryreceiver`: Enable Cloud Foundry client (#7060)
- `elasticsearchexporter`: add elasticsearchexporter to the components exporter list (#6002)
- `elasticsearchreceiver`: Add metric metadata (#6892)
- `elasticsearchreceiver`: Use same metrics as JMX receiver for JVM metrics (#7160)
- `elasticsearchreceiver`: Implement scraping logic (#7174)
- `datadogexporter`: Add http.status_code tag to trace stats (#6889)
- `datadogexporter`: Add configuration option to use OTel span name into the Datatog resource name (#6611)
- `mongodbreceiver`: Add initial client code to the component (#7125)
- `tanzuobservabilityexporter`: Support delta histograms (#6897)
- `awscloudwatchlogsexporter`: Use cwlogs package to export logs (#7152)
- `mysqlreceiver`: Add the receiver to available components (#7078)
- `tanzuobservabilityexporter`: Documentation for the memory_limiter configuration (#7164)
- `dynatraceexporter`: Do not shut down exporter when metrics ingest module is temporarily unavailable (#7161)
- `mongodbreceiver`: Add metric metadata (#7163)
- `mongodbreceiver`: Add metric scraping (#7175)
- `postgresqlreceiver`: add the receiver to available components (#7079)
- `rabbitmqreceiver`: Add scraper logic (#7299)
- `tanzuobservability exporter`: Support summary metrics (#7121)
- `mongodbatlasreceiver`: Add retry and backoff to HTTP client (#6943)
- Use Jaeger gRPC instead of Thrift in the docker-compose example (#7243)
- `tanzuobservabilityexporter`: Support exponential histograms (#7127)
- `receiver_creator`: Log added and removed endpoint env structs (#7248)
- `prometheusreceiver`: Use the OTLP data conversion path by default. (#7282)
  - Use `--feature-gates=-receiver.prometheus.OTLPDirect` to re-enable the
    OpenCensus conversion path.
- `extension/observers`: Correctly set image and tag on container endpoints (#7279)
- `tanzuobservabilityexporter`: Document how to enable memory_limiter (#7286)
- `hostreceiver/networkscraper`: Migrate the scraper to the mdatagen metrics builder (#7048)
- `hostmetricsreceiver`: Add MuteProcessNameError config flag to mute specific error reading process executable (#7176)
- `scrapertest`: Improve comparison logic (#7305)
- `hostmetricsreceiver`: add `cpu_average` option for load scraper to report the average cpu load (#6999)
- `scrapertest`: Add comparison option to ignore specific attributes (#6519)
- `tracegen`: Add option to pass in custom headers to export calls via command line (#7308)
- `tracegen`: Provide official container images (#7179)
- `scrapertest`: Add comparison function for pdata.Metrics (#7400)
- `prometheusremotewriteexporter` : Dropping the condition to replace _ with key_ as __ label is reserved and _ is not (#7112)

### 🛑 Breaking changes 🛑

- `tanzuobservabilityexporter`: Remove status.code
- `tanzuobservabilityexporter`: Use semantic conventions for status.message (#7126)
- `k8sattributesprocessor`: Move `kube` and `observability` packages to `internal` folder (#7159)
- `k8sattributesprocessor`: Unexport processor `Option`s (#7311)
- `zookeeperreceiver`: Refactored metrics to have correct units, types, and combined some metrics via attributes. (#7280)
- `prometheusremotewriteexporter`: `PRWExporter` struct and `NewPRWExporter()`
  function are now unexported. (#TBD)
- `newrelicexporter` marked as deprecated (#7284)

### 🚀 New components 🚀

- `rabbitmqreceiver`: Establish codebase for RabbitMQ metrics receiver (#7239)
- Add `basicauth` extension (#7167)
- `k8seventsreceiver`: Implement core logic (#6885)

### 🧰 Bug fixes 🧰

- `k8sattributeprocessor`: Parse IP out of net.Addr to correctly tag k8s.pod.ip (#7077)
- `k8sattributeprocessor`: Process IP correctly for net.Addr instances that are not typed (#7133)
- `mdatagen`: Fix validation of `enabled` field in metadata.yaml (#7166)
- `elasticsearch`: Fix timestamp for each metric being startup time (#7255)
- `prometheusremotewriteexporter`: Fix index out of range panic caused by expiring metrics (#7149)
- `resourcedetection`: Log the error when checking for ec2metadata availability (#7296)

## v0.42.0

### 💡 Enhancements 💡

- `couchbasereceiver`: Add couchbase client (#7122)
- `couchdbreceiver`: Add couchdb scraper (#7131)
- `couchdbreceiver`: Add couchdb client (#6880)
- `elasticsearchreceiver`: Implement scraper client (#7019)
- `couchdbreceiver`: Add metadata metrics (#6878)
- `prometheusremotewriteexporter`: Handling Staleness flag from OTLP (#6679)
- `prometheusexporter`: Handling Staleness flag from OTLP (#6805)
- `prometheusreceiver`: Set OTLP no-data-present flag for stale scraped metrics. (#7043)
- `mysqlreceiver`: Add Integration test (#6916)
- `datadogexporter`: Add compatibility with ECS Fargate semantic conventions (#6670)
- `k8s_observer`: discover k8s.node endpoints (#6820)
- `redisreceiver`: Add missing description fields to keyspace metrics (#6940)
- `redisreceiver`: Set start timestamp uniformly for gauge and sum metrics (#6941)
- `kafkaexporter`: Allow controlling Kafka acknowledgment behaviour  (#6301)
- `lokiexporter`: Log the first part of the http body on failed pushes to loki (#6946)
- `resourcedetectionprocessor`: add the [consul](https://www.consul.io/) detector (#6382)
- `awsemfexporter`: refactor cw_client logic into separate `cwlogs` package (#7072)
- `prometheusexporter`: Dropping the condition to replace _ with key_ as __ label is reserved and _ is not (#7506)

### 🛑 Breaking changes 🛑

- `memcachedreceiver`: Update metric names (#6594)
- `memcachedreceiver`: Fix some metric units and value types (#6895)
- `sapm` receiver: Use Jaeger status values instead of OpenCensus (#6682)
- `jaeger` receiver/exporter: Parse/set Jaeger status with OTel spec values (#6682)
- `awsecscontainermetricsreceiver`: remove tag from `container.image.name` (#6436)
- `k8sclusterreceiver`: remove tag from `container.image.name` (#6436)

### 🚀 New components 🚀

- `ecs_task_observer`: Discover running containers in AWS ECS tasks (#6894)
- `mongodbreceiver`: Establish codebase for MongoDB metrics receiver (#6972)
- `couchbasereceiver`: Establish codebase for Couchbase metrics receiver (#7046)
- `dbstorage`: New experimental dbstorage extension (#7061)
- `redactionprocessor`: Remove sensitive data from traces (#6495)

### 🧰 Bug fixes 🧰

- `ecstaskobserver`: Fix "Incorrect conversion between integer types" security issue (#6939)
- Fix typo in "direction" metrics attribute description (#6949)
- `zookeeperreceiver`: Fix issue where receiver could panic during shutdown (#7020)
- `prometheusreceiver`: Fix metadata fetching when metrics differ by trimmable suffixes (#6932)
- Sanitize URLs being logged (#7021)
- `prometheusreceiver`: Fix start time tracking for long scrape intervals (#7053)
- `signalfxexporter`: Don't use syscall to avoid compilation errors on some platforms (#7062)
- `tailsamplingprocessor`: Add support for new policies as composite sub-policies (#6975)

### 💡 Enhancements 💡

- `lokiexporter`: add complete log record to body (#6619)
- `k8sclusterreceiver` add `container.image.tag` attribute (#6436)
- `spanmetricproccessor`: use an LRU cache for the cached Dimensions key-value pairs (#2179)
- `skywalkingexporter`: add skywalking metrics exporter (#6528)
- `deltatorateprocessor`: add int counter support (#6982)
- `filestorageextension`: document default values (#7022)
- `redisreceiver`: Migrate the scraper to the mdatagen metrics builder (#6938)

## v0.41.0

### 🛑 Breaking changes 🛑

- None

### 🚀 New components 🚀

- `asapauthextension` (#6627)
- `mongodbatlasreceiver` (#6367)

### 🧰 Bug fixes 🧰

- `filestorageextension`: fix panic when configured directory cannot be accessed (#6103)
- `hostmetricsreceiver`: fix set of attributes for system.cpu.time metric (#6422)
- `k8sobserver`: only record pod endpoints for running pods (#5878)
- `mongodbatlasreceiver`: fix attributes fields in metadata.yaml (#6440)
- `prometheusexecreceiver`: command line processing on Windows (#6145)
- `spanmetricsprocessor`: fix exemplars support (#6140)
-  Remap arm64 to aarch64 on rpm/deb packages (#6635)

### 💡 Enhancements 💡

- `datadogexporter`: do not use attribute localhost-like hostnames (#6477)
- `datadogexporter`: retry per network call (#6412)
- `datadogexporter`: take hostname into account for cache (#6223)
- `exporter/lokiexporter`: adding a feature for loki exporter to encode JSON for log entry (#5846)
- `googlecloudspannerreceiver`: added fallback to ADC for database connections. (#6629)
- `googlecloudspannerreceiver`: added parsing only distinct items for sample lock request label. (#6514)
- `googlecloudspannerreceiver`: added request tag label to metadata config for top query stats. (#6475)
- `googlecloudspannerreceiver`: added sample lock requests label to the top lock stats metrics. (#6466)
- `googlecloudspannerreceiver`: added transaction tag label to metadata config for top transaction stats. (#6433)
- `groupbyattrsprocessor`: added support for metrics signal (#6248)
- `hostmetricsreceiver`: ensure SchemaURL is set (#6482)
- `kubeletstatsreceiver`: add support for read-only kubelet endpoint (#6488)
- `mysqlreceiver`: enable native authentication (#6628)
- `mysqlreceiver`: remove requirement for password on MySQL (#6479)
- `receiver/prometheusreceiver`: do not add host.name to metrics from localhost/unspecified targets (#6476)
- `spanmetricsprocessor`: add setStatus operation (#5886)
- `splunkhecexporter`: remove duplication of host.name attribute (#6527)
- `tanzuobservabilityexporter`: add consumer for sum metrics. (#6385)
- Update log-collection library to v0.23.0 (#6593)

## v0.40.0

### 🛑 Breaking changes 🛑

- `tencentcloudlogserviceexporter`: change `Endpoint` to `Region` to simplify configuration (#6135)

### 🚀 New components 🚀

- Add `memcached` receiver (#5839)

### 🧰 Bug fixes 🧰

- Fix token passthrough for HEC (#5435)
- `datadogexporter`: Fix missing resource attributes default mapping when resource_attributes_as_tags: false (#6359)
- `tanzuobservabilityexporter`: Log and report missing metric values. (#5835)
- `mongodbatlasreceiver`: Fix metrics metadata (#6395)

### 💡 Enhancements 💡

- `awsprometheusremotewrite` exporter: Improve error message when failing to sign request
- `mongodbatlas`: add metrics (#5921)
- `healthcheckextension`: Add path option (#6111)
- Set unprivileged user to container image (#6380)
- `k8sclusterreceiver`: Add allocatable type of metrics (#6113)
- `observiqexporter`: Allow Dialer timeout to be configured (#5906)
- `routingprocessor`: remove broken debug log fields (#6373)
- `prometheusremotewriteexporter`: Add exemplars support (#5578)
- `fluentforwardreceiver`: Convert attributes with nil value to AttributeValueTypeEmpty (#6630)

## v0.39.0

### 🛑 Breaking changes 🛑

- `httpdreceiver` renamed to `apachereceiver` to match industry standards (#6207)
- `tencentcloudlogserviceexporter` change `Endpoint` to `Region` to simplify configuration (#6135)

### 🚀 New components 🚀

- Add `postgresqlreceiver` config and factory (#6153)
- Add TencentCloud LogService exporter `tencentcloudlogserviceexporter` (#5722)
- Restore `jaegerthrifthttpexporter` (#5666)
- Add `skywalkingexporter` (#5690, #6114)

### 🧰 Bug fixes 🧰

- `datadogexporter`: Improve cumulative metrics reset detection using `StartTimestamp` (#6120)
- `mysqlreceiver`: Address issues in shutdown function (#6239)
- `tailsamplingprocessor`: End go routines during shutdown (#5693)
- `googlecloudexporter`: Update google cloud exporter to correctly close the metric exporter (#5990)
- `statsdreceiver`: Fix the summary point calculation (#6155)
- `datadogexporter` Correct default value for `send_count_sum_metrics` (#6130)

### 💡 Enhancements 💡

- `datadogexporter`: Increase default timeout to 15 seconds (#6131)
- `googlecloudspannerreceiver`: Added metrics cardinality handling for Google Cloud Spanner receiver (#5981, #6148, #6229)
- `mysqlreceiver`: Mysql add support for different protocols (#6138)
- `bearertokenauthextension`: Added support of Bearer Auth for HTTP Exporters (#5962)
- `awsxrayexporter`: Fallback to rpc.method for segment operation when aws.operation missing (#6231)
- `healthcheckextension`: Add new health check feature for collector pipeline (#5643)
- `datadogexporter`: Always add current hostname (#5967)
- `k8sattributesprocessor`: Add code to fetch all annotations and labels by specifying key regex (#5780)
- `datadogexporter`: Do not rely on collector to resolve envvar when possible to resolve them (#6122)
- `datadogexporter`: Add container tags to attributes package (#6086)
- `datadogexporter`: Preserve original TraceID (#6158)
- `prometheusreceiver`: Enhance prometheus receiver logger to determine errors, test real e2e usage (#5870)
- `awsxrayexporter`: Added support for AWS AppRunner origin (#6141)

## v0.38.0

### 🛑 Breaking changes 🛑

- `datadogexporter` Make distributions the default histogram export option. (#5885)
- `redisreceiver` Update Redis receiver's metric names. (#5837)
- Remove `scraperhelper` from contrib, use the core version. (#5826)

### 🚀 New components 🚀

- `googlecloudspannerreceiver` Added implementation of Google Cloud Spanner receiver. (#5727)
- `awsxrayproxy` Wire up awsxrayproxy extension. (#5747)
- `awscontainerinsightreceiver` Enable AWS Container Insight receiver. (#5960)

### 🧰 Bug fixes 🧰

- `statsdreceiver`: fix start timestamp / temporality for counters. (#5714)
- Fix security issue related to github.com/tidwall/gjson. (#5936)
- `datadogexporter` Fix cumulative histogram handling in distributions mode (#5867)
- `datadogexporter` Skip nil sketches (#5925)

### 💡 Enhancements 💡

- Extend `kafkareceiver` configuration capabilities. (#5677)
- Convert `mongodbatlas` receiver to use scraperhelper. (#5827)
- Convert `dockerstats` receiver to use scraperhelper. (#5825)
- Convert `podman` receiver to use scraperhelper. (#5822)
- Convert `redisreceiver` to use scraperhelper. (#5796)
- Convert `kubeletstats` receiver to use scraperhelper. (#5821)
- `googlecloudspannerreceiver` Migrated Google Cloud Spanner receiver to scraper approach. (#5868)
- `datadogexporter` Use a `Consumer` interface for decoupling from zorkian's package. (#5315)
- `mdatagen` - Add support for extended metric descriptions (#5688)
- `signalfxexporter` Log datapoints option. (#5689)
- `cumulativetodeltaprocessor`: Update cumulative to delta. (#5772)
- Update configuration default values in log receivers docs. (#5840)
- `fluentforwardreceiver`: support more complex fluent-bit objects. (#5676)
- `datadogexporter` Remove spammy logging. (#5856)
- `datadogexporter` Remove obsolete report_buckets config. (#5858)
- Improve performance of metric expression matcher. (#5864)
- `tanzuobservabilityexporter` Introduce metricsConsumer and gaugeMetricConsumer. (#5426)
- `awsxrayexporter` rpc.system has priority to determine aws namespace. (#5833)
- `tailsamplingprocessor` Add support for composite sampling policy to the tailsampler. (#4958)
- `kafkaexporter` Add support for AWS_MSK_IAM SASL Auth (#5763)
- Refactor the client Authenticators  for the new "ClientAuthenticator" interfaces (#5905)
- `mongodbatlasreceiver` Add client wrapper for MongoDB Atlas support (#5386)
- `redisreceiver` Update Redis config options (#5861)
- `routingprocessor`: allow routing for all signals (#5869)
- `extension/observer/docker` add ListAndWatch to observer (#5851)

## v0.37.1

### 🧰 Bug fixes 🧰

- Fixes a problem with v0.37.0 which contained dependencies on v0.36.0 components. They should have been updated to v0.37.0.

## v0.37.0

### 🚀 New components 🚀

- [`journald` receiver](https://github.com/open-telemetry/opentelemetry-collector-contrib/tree/main/receiver/journaldreceiver) to parse Journald events from systemd journal using the [opentelemetry-log-collection](https://github.com/open-telemetry/opentelemetry-log-collection) library

### 🛑 Breaking changes 🛑

- Remove squash on configtls.TLSClientSetting for splunkhecexporter (#5541)
- Remove squash on configtls.TLSClientSetting for elastic components (#5539)
- Remove squash on configtls.TLSClientSetting for observiqexporter (#5540)
- Remove squash on configtls.TLSClientSetting for AWS components (#5454)
- Move `k8sprocessor` to `k8sattributesprocessor`.
- Rename `k8s_tagger` configuration `k8sattributes`.
- filelog receiver: use empty value for `SeverityText` field instead of `"Undefined"` (#5423)
- Rename `configparser.ConfigMap` to `config.Map`
- Rename `pdata.AggregationTemporality*` to `pdata.MetricAggregationTemporality*`
- Remove deprecated `batchpertrace` package/module (#5380)

### 💡 Enhancements 💡

- `k8sattributes` processor: add container metadata enrichment (#5467, #5572)
- `resourcedetection` processor: Add an option to force using hostname instead of FQDN (#5064)
- `dockerstats` receiver: Move docker client into new shared `internal/docker` (#4702)
- `spanmetrics` processor:
  - Add exemplars to metrics (#5263)
  - Support resource attributes in metrics dimensions (#4624)
- `filter` processor:
  - Add log filtering by `regexp` type filters (#5237)
  - Add record level log filtering (#5418)
- `dynatrace` exporter: Handle non-gauge data types (#5056)
- `datadog` exporter:
  - Add support for exporting histograms as sketches (#5082)
  - Scrub sensitive information from errors (#5575)
  - Add option to send instrumentation library metadata tags with metrics (#5431)
- `podman` receiver: Add `api_version`, `ssh_key`, and `ssh_passphrase` config options (#5430)
- `signalfx` exporter:
  - Add `max_connections` config option (#5432)
  - Add dimension name to log when value > 256 chars (#5258)
  - Discourage setting of endpoint path (#4851)
- `kubeletstats` receiver: Convert to pdata instead of using OpenCensus (#5458)
- `tailsampling` processor: Add `invert_match` config option to `string_attribute` policy (#4393)
- `awsemf` exporter: Add a feature flag in UserAgent for AWS backend to monitor the adoptions (#5178)
- `splunkhec` exporter: Handle explicitly NaN and Inf values (#5581)
- `hostmetrics` receiver:
  - Collect more process states in processes scraper (#4856)
  - Add device label to paging scraper (#4854)
- `awskinesis` exporter: Extend to allow for dynamic export types (#5440)

### 🧰 Bug fixes 🧰

- `datadog` exporter:
  - Fix tags on summary and bucket metrics (#5416)
  - Fix cache key generation for cumulative metrics (#5417)
- `resourcedetection` processor: Fix failure to start collector if at least one detector returns an error (#5242)
- `prometheus` exporter: Do not record obsreport calls (#5438)
- `prometheus` receiver: Metric type fixes to match Prometheus functionality (#4865)
- `sentry` exporter: Fix sentry tracing (#4320)
- `statsd` receiver: Set quantiles for metrics (#5647)

## v0.36.0

### 🛑 Breaking changes 🛑

- `filter` processor: The configs for `logs` filter processor have been changed to be consistent with the `metrics` filter processor. (#4895)
- `splunk_hec` receiver:
  - `source_key`, `sourcetype_key`, `host_key` and `index_key` have now moved under `hec_metadata_to_otel_attrs` (#4726)
  - `path` field on splunkhecreceiver configuration is removed: We removed the `path` attribute as any request going to the Splunk HEC receiver port should be accepted, and added the `raw_path` field to explicitly map the path accepting raw HEC data. (#4951)
- feat(dynatrace): tags is deprecated in favor of default_dimensions (#5055)

### 💡 Enhancements 💡

- `filter` processor: Add ability to `include` logs based on resource attributes in addition to excluding logs based on resource attributes for strict matching. (#4895)
- `kubelet` API: Add ability to create an empty CertPool when the system run environment is windows
- `JMX` receiver: Allow JMX receiver logging level to be configured (#4898)
- `datadog` exporter: Export histograms as in OpenMetrics Datadog check (#5065)
- `dockerstats` receiver: Set Schema URL (#5239)
- Rename memorylimiter -> memorylimiterprocessor (#5262)
- `awskinesis` exporter: Refactor AWS kinesis exporter to be synchronous  (#5248)

## v0.35.0

### 🛑 Breaking changes 🛑

- Rename configparser.Parser to configparser.ConfigMap (#5070)
- Rename TelemetryCreateSettings -> TelemetrySettings (#5169)

### 💡 Enhancements 💡

- chore: update influxdb exporter and receiver (#5058)
- chore(dynatrace): use payload limit from api constants (#5077)
- Add documentation for filelog's new force_flush_period parameter (#5066)
- Reuse the gzip reader with a sync.Pool (#5145)
- Add a trace observer when splunkhecreceiver is used for logs (#5063)
- Remove usage of deprecated pdata.AttributeValueMapToMap (#5174)
- Podman Stats Receiver: Receiver and Metrics implementation (#4577)

### 🧰 Bug fixes 🧰

- Use staleness markers generated by prometheus, rather than making our own (#5062)
- `datadogexporter` exporter: skip NaN and infinite values (#5053)

## v0.34.0

### 🚀 New components 🚀

- [`cumulativetodelta` processor](https://github.com/open-telemetry/opentelemetry-collector-contrib/tree/main/processor/cumulativetodeltaprocessor) to convert cumulative sum metrics to cumulative delta

- [`file` exporter](https://github.com/open-telemetry/opentelemetry-collector-contrib/tree/main/exporter/fileexporter) from core repository ([#3474](https://github.com/open-telemetry/opentelemetry-collector/issues/3474))
- [`jaeger` exporter](https://github.com/open-telemetry/opentelemetry-collector-contrib/tree/main/exporter/jaegerexporter) from core repository ([#3474](https://github.com/open-telemetry/opentelemetry-collector/issues/3474))
- [`kafka` exporter](https://github.com/open-telemetry/opentelemetry-collector-contrib/tree/main/exporter/kafkaexporter) from core repository ([#3474](https://github.com/open-telemetry/opentelemetry-collector/issues/3474))
- [`opencensus` exporter](https://github.com/open-telemetry/opentelemetry-collector-contrib/tree/main/exporter/opencensusexporter) from core repository ([#3474](https://github.com/open-telemetry/opentelemetry-collector/issues/3474))
- [`prometheus` exporter](https://github.com/open-telemetry/opentelemetry-collector-contrib/tree/main/exporter/prometheusexporter) from core repository ([#3474](https://github.com/open-telemetry/opentelemetry-collector/issues/3474))
- [`prometheusremotewrite` exporter](https://github.com/open-telemetry/opentelemetry-collector-contrib/tree/main/exporter/prometheusremotewriteexporter) from core repository ([#3474](https://github.com/open-telemetry/opentelemetry-collector/issues/3474))
- [`zipkin` exporter](https://github.com/open-telemetry/opentelemetry-collector-contrib/tree/main/exporter/zipkinexporter) from core repository ([#3474](https://github.com/open-telemetry/opentelemetry-collector/issues/3474))
- [`attribute` processor](https://github.com/open-telemetry/opentelemetry-collector-contrib/tree/main/processor/attributeprocessor) from core repository ([#3474](https://github.com/open-telemetry/opentelemetry-collector/issues/3474))
- [`filter` processor](https://github.com/open-telemetry/opentelemetry-collector-contrib/tree/main/processor/filterprocessor) from core repository ([#3474](https://github.com/open-telemetry/opentelemetry-collector/issues/3474))
- [`probabilisticsampler` processor](https://github.com/open-telemetry/opentelemetry-collector-contrib/tree/main/processor/probabilisticsamplerprocessor) from core repository ([#3474](https://github.com/open-telemetry/opentelemetry-collector/issues/3474))
- [`resource` processor](https://github.com/open-telemetry/opentelemetry-collector-contrib/tree/main/processor/resourceprocessor) from core repository ([#3474](https://github.com/open-telemetry/opentelemetry-collector/issues/3474))
- [`span` processor](https://github.com/open-telemetry/opentelemetry-collector-contrib/tree/main/processor/spanprocessor) from core repository ([#3474](https://github.com/open-telemetry/opentelemetry-collector/issues/3474))
- [`hostmetrics` receiver](https://github.com/open-telemetry/opentelemetry-collector-contrib/tree/main/receiver/hostmetricsreceiver) from core repository ([#3474](https://github.com/open-telemetry/opentelemetry-collector/issues/3474))
- [`jaeger` receiver](https://github.com/open-telemetry/opentelemetry-collector-contrib/tree/main/receiver/jaegerreceiver) from core repository ([#3474](https://github.com/open-telemetry/opentelemetry-collector/issues/3474))
- [`kafka` receiver](https://github.com/open-telemetry/opentelemetry-collector-contrib/tree/main/receiver/kafkareceiver) from core repository ([#3474](https://github.com/open-telemetry/opentelemetry-collector/issues/3474))
- [`opencensus` receiver](https://github.com/open-telemetry/opentelemetry-collector-contrib/tree/main/receiver/opencensusreceiver) from core repository ([#3474](https://github.com/open-telemetry/opentelemetry-collector/issues/3474))
- [`prometheus` receiver](https://github.com/open-telemetry/opentelemetry-collector-contrib/tree/main/receiver/prometheusreceiver) from core repository ([#3474](https://github.com/open-telemetry/opentelemetry-collector/issues/3474))
- [`zipkin` receiver](https://github.com/open-telemetry/opentelemetry-collector-contrib/tree/main/receiver/zipkinreceiver) from core repository ([#3474](https://github.com/open-telemetry/opentelemetry-collector/issues/3474))
- [`bearertokenauth` extension](https://github.com/open-telemetry/opentelemetry-collector-contrib/tree/main/extension/bearertokenauthextension) from core repository ([#3474](https://github.com/open-telemetry/opentelemetry-collector/issues/3474))
- [`healthcheck` extension](https://github.com/open-telemetry/opentelemetry-collector-contrib/tree/main/extension/healthcheckextension) from core repository ([#3474](https://github.com/open-telemetry/opentelemetry-collector/issues/3474))
- [`oidcauth` extension](https://github.com/open-telemetry/opentelemetry-collector-contrib/tree/main/extension/oidcauthextension) from core repository ([#3474](https://github.com/open-telemetry/opentelemetry-collector/issues/3474))
- [`pprof` extension](https://github.com/open-telemetry/opentelemetry-collector-contrib/tree/main/extension/pprofextension) from core repository ([#3474](https://github.com/open-telemetry/opentelemetry-collector/issues/3474))
- [`testbed`](https://github.com/open-telemetry/opentelemetry-collector-contrib/tree/main/testbed) from core repository ([#3474](https://github.com/open-telemetry/opentelemetry-collector/issues/3474))

### 💡 Enhancements 💡

- `tailsampling` processor: Add new policy `probabilistic` (#3876)

## v0.33.0

# 🎉 OpenTelemetry Collector Contrib v0.33.0 (Beta) 🎉

The OpenTelemetry Collector Contrib contains everything in the [opentelemetry-collector release](https://github.com/open-telemetry/opentelemetry-collector/releases/tag/v0.32.0) (be sure to check the release notes here as well!). Check out the [Getting Started Guide](https://opentelemetry.io/docs/collector/getting-started/) for deployment and configuration information.

### 🚀 New components 🚀

- [`cumulativetodelta` processor](https://github.com/open-telemetry/opentelemetry-collector-contrib/tree/main/processor/cumulativetodeltaprocessor) to convert cumulative sum metrics to cumulative delta

### 💡 Enhancements 💡

- Collector contrib has now full support for metrics proto v0.9.0.

## v0.32.0

# 🎉 OpenTelemetry Collector Contrib v0.32.0 (Beta) 🎉

This release is marked as "bad" since the metrics pipelines will produce bad data.

- See https://github.com/open-telemetry/opentelemetry-collector/issues/3824

The OpenTelemetry Collector Contrib contains everything in the [opentelemetry-collector release](https://github.com/open-telemetry/opentelemetry-collector/releases/tag/v0.32.0) (be sure to check the release notes here as well!). Check out the [Getting Started Guide](https://opentelemetry.io/docs/collector/getting-started/) for deployment and configuration information.

### 🛑 Breaking changes 🛑

- `splunk_hec` receiver/exporter: `com.splunk.source` field is mapped to `source` field in Splunk instead of `service.name` (#4596)
- `redis` receiver: Move interval runner package to `internal/interval` (#4600)
- `datadog` exporter: Export summary count and sum as monotonic counts (#4605)

### 💡 Enhancements 💡

- `logzio` exporter:
  - New implementation of an in-memory queue to store traces, data compression with gzip, and queue configuration options (#4395)
  - Make `Hclog2ZapLogger` struct and methods private for public go api review (#4431)
- `newrelic` exporter (#4392):
  - Marked unsupported metric as permanent error
  - Force the interval to be valid even if 0
- `awsxray` exporter: Add PHP stacktrace parsing support (#4454)
- `file_storage` extension: Implementation of batch storage API (#4145)
- `datadog` exporter:
  - Skip sum metrics with no aggregation temporality (#4597)
  - Export delta sums as counts (#4609)
- `elasticsearch` exporter: Add dedot support (#4579)
- `signalfx` exporter: Add process metric to translation rules (#4598)
- `splunk_hec` exporter: Add profiling logs support (#4464)
- `awsemf` exporter: Replace logGroup and logStream pattern with metric labels (#4466)

### 🧰 Bug fixes 🧰

- `awsxray` exporter: Fix the origin on ECS/EKS/EB on EC2 cases (#4391)
- `splunk_hec` exporter: Prevent re-sending logs that were successfully sent (#4467)
- `signalfx` exporter: Prefix temporary metric translations (#4394)

## v0.31.0

# 🎉 OpenTelemetry Collector Contrib v0.31.0 (Beta) 🎉

The OpenTelemetry Collector Contrib contains everything in the [opentelemetry-collector release](https://github.com/open-telemetry/opentelemetry-collector/releases/tag/v0.31.0) (be sure to check the release notes here as well!). Check out the [Getting Started Guide](https://opentelemetry.io/docs/collector/getting-started/) for deployment and configuration information.

### 🛑 Breaking changes 🛑

- `influxdb` receiver: Removed `metrics_schema` config option (#4277)

### 💡 Enhancements 💡

- Update to OTLP 0.8.0:
  - Remove use of `IntHistogram` (#4276)
  - Update exporters/receivers for `NumberDataPoint`
- Remove use of deprecated `pdata` slice `Resize()` (#4203, #4208, #4209)
- `awsemf` exporter: Added the option to have a user who is sending metrics from EKS Fargate Container Insights to reformat them to look the same as insights from ECS so that they can be ingested by CloudWatch (#4130)
- `k8scluster` receiver: Support OpenShift cluster quota metrics (#4342)
- `newrelic` exporter (#4278):
  - Requests are now retry-able via configuration option (defaults to retries enabled). Permanent errors are not retried.
  - The exporter monitoring metrics now include an untagged summary metric for ease of use.
  - Improved error logging to include URLs that fail to post messages to New Relic.
- `datadog` exporter: Upscale trace stats when global sampling rate is set (#4213)

### 🧰 Bug fixes 🧰

- `statsd` receiver: Add option to set Counter to be monotonic (#4154)
- Fix `internal/stanza` severity mappings (#4315)
- `awsxray` exporter: Fix the wrong AWS env resource setting (#4384)
- `newrelic` exporter (#4278):
  - Configuration unmarshalling did not allow timeout value to be set to 0 in the endpoint specific section.
  - Request cancellation was not propagated via context into the http request.
  - The queued retry logger is set to a zap.Nop logger as intended.

## v0.30.0

# 🎉 OpenTelemetry Collector Contrib v0.30.0 (Beta) 🎉

The OpenTelemetry Collector Contrib contains everything in the [opentelemetry-collector release](https://github.com/open-telemetry/opentelemetry-collector/releases/tag/v0.30.0) (be sure to check the release notes here as well!). Check out the [Getting Started Guide](https://opentelemetry.io/docs/collector/getting-started/) for deployment and configuration information.

### 🚀 New components 🚀
- `oauth2clientauth` extension: ported from core (#3848)
- `metrics-generation` processor: is now enabled and available (#4047)

### 🛑 Breaking changes 🛑

- Removed `jaegerthrifthttp` exporter (#4089)

### 💡 Enhancements 💡

- `tailsampling` processor:
  - Add new policy `status_code` (#3754)
  - Add new tail sampling processor policy: status_code (#3754)
- `awscontainerinsights` receiver:
  - Integrate components and fix bugs for EKS Container Insights (#3846)
  - Add Cgroup to collect ECS instance metrics for container insights receiver #3875
- `spanmetrics` processor: Support sub-millisecond latency buckets (#4091)
- `sentry` exporter: Add exception event capture in sentry (#3854)

## v0.29.0

# 🎉 OpenTelemetry Collector Contrib v0.29.0 (Beta) 🎉

The OpenTelemetry Collector Contrib contains everything in the [opentelemetry-collector release](https://github.com/open-telemetry/opentelemetry-collector/releases/tag/v0.29.0) (be sure to check the release notes here as well!). Check out the [Getting Started Guide](https://opentelemetry.io/docs/collector/getting-started/) for deployment and configuration information.

### 🛑 Breaking changes 🛑

- `redis` receiver (#3808)
  - removed configuration `service_name`. Use resource processor or `resource_attributes` setting if using `receivercreator`
  - removed `type` label and set instrumentation library name to `otelcol/redis` as other receivers do

### 💡 Enhancements 💡

- `tailsampling` processor:
  - Add new policy `latency` (#3750)
  - Add new policy `status_code` (#3754)
- `splunkhec` exporter: Include `trace_id` and `span_id` if set (#3850)
- `newrelic` exporter: Update instrumentation naming in accordance with otel spec (#3733)
- `sentry` exporter: Added support for insecure connection with Sentry (#3446)
- `k8s` processor:
  - Add namespace k8s tagger (#3384)
  - Add ignored pod names as config parameter (#3520)
- `awsemf` exporter: Add support for `TaskDefinitionFamily` placeholder on log stream name (#3755)
- `loki` exporter: Add resource attributes as Loki label (#3418)

### 🧰 Bug fixes 🧰

- `datadog` exporter:
  - Ensure top level spans are computed (#3786)
  - Update `env` clobbering behavior (#3851)
- `awsxray` exporter: Fixed filtered attribute translation (#3757)
- `splunkhec` exporter: Include trace and span id if set in log record (#3850)

## v0.28.0

# 🎉 OpenTelemetry Collector Contrib v0.28.0 (Beta) 🎉

The OpenTelemetry Collector Contrib contains everything in the [opentelemetry-collector release](https://github.com/open-telemetry/opentelemetry-collector/releases/tag/v0.28.0) (be sure to check the release notes here as well!). Check out the [Getting Started Guide](https://opentelemetry.io/docs/collector/getting-started/) for deployment and configuration information.

### 🚀 New components 🚀

- `humio` exporter to export data to Humio using JSON over the HTTP [Ingest API](https://docs.humio.com/reference/api/ingest/)
- `udplog` receiver to receives logs from udp using the [opentelemetry-log-collection](https://github.com/open-telemetry/opentelemetry-log-collection) library
- `tanzuobservability` exporter to send traces to [Tanzu Observability](https://tanzu.vmware.com/observability)

### 🛑 Breaking changes 🛑

- `f5cloud` exporter (#3509):
  - Renamed the config 'auth' field to 'f5cloud_auth'. This will prevent a config field name collision when [Support for Custom Exporter Authenticators as Extensions](https://github.com/open-telemetry/opentelemetry-collector/pull/3128) is ready to be integrated.

### 💡 Enhancements 💡

- Enabled Dependabot for Github Actions (#3543)
- Change obsreport helpers for receivers to use the new pattern created in Collector (#3439,#3443,#3449,#3504,#3521,#3548)
- `datadog` exporter:
  - Add logging for unknown or unsupported metric types (#3421)
  - Add collector version tag to internal health metrics (#3394)
  - Remove sublayer stats calc and mutex (#3531)
  - Deduplicate hosts for which we send running metrics (#3539)
  - Add support for summary datatype (#3660)
  - Add datadog span operation name remapping config option (#3444)
  - Update error formatting for error spans that are not exceptions (#3701)
- `nginx` receiver: Update the nginx metrics to more closely align with the conventions (#3420)
- `elasticsearch` exporter: Init JSON encoding support (#3101)
- `jmx` receiver:
  - Allow setting system properties (#3450)
  - Update tested JMX Metric Gatherer release (#3695)
- Refactor components for the Client Authentication Extensions (#3507)
- Remove redundant conversion calls (#3688)
- `storage` extension: Add a `Close` method to Client interface (#3506)
- `splunkhec` exporter: Add `metric_type` as key which maps to the type of the metric (#3696)
- `k8s` processor: Add semantic conventions to k8s-tagger for pod metadata (#3544)
- `kubeletstats` receiver: Refactor kubelet client to internal folder (#3698)
- `newrelic` exporter (#3690):
  - Updates the log level from error to debug when New Relic rate limiting occurs
  - Updates the sanitized api key that is reported via metrics
- `filestorage` extension: Add ability to specify name (#3703)
- `awsemf` exporter: Store the initial value for cumulative metrics (#3425)
- `awskinesis` exporter: Refactor to allow for extended types of encoding (#3655)
- `ecsobserver` extension:
  - Add task definition, ec2, and service fetcher (#3503)
  - Add exporter to convert task to target (#3333)

### 🧰 Bug fixes 🧰

- `awsemf` exporter: Remove delta adjustment from summaries by default (#3408)
- `alibabacloudlogservice` exporter: Sanitize labels for metrics (#3454)
- `statsd` receiver: Fix StatsD drop metrics tags when using summary as observer_type for timer/histogram (#3440)
- `awsxray` exporter: Restore setting of Throttle for HTTP throttle response (#3685)
- `awsxray` receiver: Fix quick start bug (#3653)
- `metricstransform` processor: Check all data points for matching metric label values (#3435)

## v0.27.0

# 🎉 OpenTelemetry Collector Contrib v0.27.0 (Beta) 🎉

The OpenTelemetry Collector Contrib contains everything in the [opentelemetry-collector release](https://github.com/open-telemetry/opentelemetry-collector/releases/tag/v0.27.0) (be sure to check the release notes here as well!). Check out the [Getting Started Guide](https://opentelemetry.io/docs/collector/getting-started/) for deployment and configuration information.

### 🚀 New components 🚀

- `tcplog` receiver to receive logs from tcp using the [opentelemetry-log-collection](https://github.com/open-telemetry/opentelemetry-log-collection) library
- `influxdb` receiver to accept metrics data as [InfluxDB Line Protocol](https://docs.influxdata.com/influxdb/v2.0/reference/syntax/line-protocol/)

### 💡 Enhancements 💡

- `splunkhec` exporter:
  - Include the response in returned 400 errors (#3338)
  - Map summary metrics to Splunk HEC metrics (#3344)
  - Add HEC telemetry (#3260)
- `newrelic` exporter: Include dropped attributes and events counts (#3187)
- `datadog` exporter:
  - Add Fargate task ARN to container tags (#3326)
  - Improve mappings for span kind dd span type (#3368)
- `signalfx` exporter: Add info log for host metadata properties update (#3343)
- `awsprometheusremotewrite` exporter: Add SDK and system information to User-Agent header (#3317)
- `metricstransform` processor: Add filtering capabilities matching metric label values for applying changes (#3201)
- `groupbytrace` processor: Added workers for queue processing (#2902)
- `resourcedetection` processor: Add docker detector (#2775)
- `tailsampling` processor: Support regex on span attribute filtering (#3335)

### 🧰 Bug fixes 🧰

- `datadog` exporter:
  - Update Datadog attributes to tags mapping (#3292)
  - Consistent `hostname` and default metrics behavior (#3286)
- `signalfx` exporter: Handle character limits on metric names and dimensions (#3328)
- `newrelic` exporter: Fix timestamp value for cumulative metrics (#3406)

## v0.26.0

# 🎉 OpenTelemetry Collector Contrib v0.26.0 (Beta) 🎉

The OpenTelemetry Collector Contrib contains everything in the [opentelemetry-collector release](https://github.com/open-telemetry/opentelemetry-collector/releases/tag/v0.26.0) (be sure to check the release notes here as well!). Check out the [Getting Started Guide](https://opentelemetry.io/docs/collector/getting-started/) for deployment and configuration information.

### 🚀 New components 🚀

- `influxdb` exporter to support sending tracing, metrics, and logging data to [InfluxDB](https://www.influxdata.com/products/)

### 🛑 Breaking changes 🛑

- `signalfx` exporter (#3207):
  - Additional metrics excluded by default by signalfx exporter
    - system.disk.io_time
    - system.disk.operation_time
    - system.disk.weighted_io_time
    - system.network.connections
    - system.processes.count
    - system.processes.created

### 💡 Enhancements 💡

- Add default config and systemd environment file support for DEB/RPM packages (#3123)
- Log errors on receiver start/stop failures (#3208)
- `newrelic` exporter: Update API key detection logic (#3212)
- `splunkhec` exporter:
  - Mark permanent errors to avoid futile retries (#3253)
  - Add TLS certs verification (#3204)
- `datadog` exporter:
  - Add env and tag name normalization to trace payloads (#3200)
  - add `ignore_resource`s configuration option (#3245)
- `jmx` receiver: Update for latest snapshot and header support (#3283)
- `awsxray` exporter: Added support for stack trace translation for .NET language (#3280)
- `statsd` receiver: Add timing/histogram for statsD receiver as OTLP summary (#3261)

### 🧰 Bug fixes 🧰

- `awsprometheusremotewrite` exporter:
  - Remove `sending_queue` (#3186)
  - Use the correct default for aws_auth.service (#3161)
  - Identify the Amazon Prometheus region from the endpoint (#3210)
  - Don't panic in case session can't be constructed (#3221)
- `datadog` exporter: Add max tag length (#3185)
- `sapm` exporter: Fix crash when passing the signalfx access token (#3294)
- `newrelic` exporter: Update error conditions (#3322)

## v0.25.0

# 🎉 OpenTelemetry Collector Contrib v0.25.0 (Beta) 🎉

The OpenTelemetry Collector Contrib contains everything in the [opentelemetry-collector release](https://github.com/open-telemetry/opentelemetry-collector/releases/tag/v0.25.0) (be sure to check the release notes here as well!). Check out the [Getting Started Guide](https://opentelemetry.io/docs/collector/getting-started/) for deployment and configuration information.

### 🚀 New components 🚀

- `kafkametricsreceiver` new receiver component for collecting metrics about a kafka cluster - primarily lag and offset. [configuration instructions](receiver/kafkametricsreceiver/README.md)
- `file_storage` extension to read and write data to the local file system (#3087)

### 🛑 Breaking changes 🛑

- `newrelic` exporter (#3091):
  - Removal of common attributes (use opentelemetry collector resource processor to add attributes)
  - Drop support for cumulative metrics being sent to New Relic via a collector

### 💡 Enhancements 💡

- Update `opentelemetry-log-collection` to v0.17.0 for log receivers (#3017)
- `datadog` exporter:
  - Add `peer.service` priority instead of `service.name` (#2817)
  - Improve support of semantic conventions for K8s, Azure and ECS (#2623)
- Improve and batch logs translation for stanza (#2892)
- `statsd` receiver: Add timing/histogram as OTLP gauge (#2973)
- `honeycomb` exporter: Add Retry and Queue settings (#2714)
- `resourcedetection` processor:
  - Add AKS resource detector (#3035)
  - Use conventions package constants for ECS detector (#3171)
- `sumologic` exporter: Add graphite format (#2695)
- Add trace attributes to the log entry for stanza (#3018)
- `splunk_hec` exporter: Send log record name as part of the HEC log event (#3119)
- `newrelic` exporter (#3091):
  - Add support for logs
  - Performance improvements
  - Optimizations to the New Relic payload to reduce payload size
  - Metrics generated for monitoring the exporter
  - Insert Key vs License keys are auto-detected in some cases
  - Collector version information is properly extracted via the application start info parameters

### 🧰 Bug fixes 🧰

- `splunk_hec` exporter: Fix sending log payload with missing the GZIP footer (#3032)
- `awsxray` exporter: Remove propagation of error on shutdown (#2999)
- `resourcedetection` processor:
  - Correctly report DRAGONFLYBSD value (#3100)
  - Fallback to `os.Hostname` when FQDN is not available (#3099)
- `httpforwarder` extension: Do not report ErrServerClosed when shutting down the service (#3173)
- `collectd` receiver: Do not report ErrServerClosed when shutting down the service (#3178)

## v0.24.0

# 🎉 OpenTelemetry Collector Contrib v0.24.0 (Beta) 🎉

The OpenTelemetry Collector Contrib contains everything in the [opentelemetry-collector release](https://github.com/open-telemetry/opentelemetry-collector/releases/tag/v0.24.0) (be sure to check the release notes here as well!). Check out the [Getting Started Guide](https://opentelemetry.io/docs/collector/getting-started/) for deployment and configuration information.

### 🚀 New components 🚀

- `fluentbit` extension and `fluentforward` receiver moved from opentelemetry-collector

### 💡 Enhancements 💡

- Check `NO_WINDOWS_SERVICE` environment variable to force interactive mode on Windows (#2819)
- `resourcedetection `processor:
  - Add task revision to ECS resource detector (#2814)
  - Add GKE detector (#2821)
  - Add Amazon EKS detector (#2820)
  - Add `VMScaleSetName` field to Azure detector (#2890)
- `awsemf` exporter:
  - Add `parse_json_encoded_attr_values` config option to decode json-encoded strings in attribute values (#2827)
  - Add `output_destination` config option to support AWS Lambda (#2720)
- `googlecloud` exporter: Handle `cloud.availability_zone` semantic convention (#2893)
- `newrelic` exporter: Add `instrumentation.provider` to default attributes (#2900)
- Set unprivileged user to container image (#2925)
- `splunkhec` exporter: Add `max_content_length_logs` config option to send log data in payloads less than max content length (#2524)
- `k8scluster` and `kubeletstats` receiver: Replace package constants in favor of constants from conventions in core (#2996)

### 🧰 Bug fixes 🧰

- `spanmetrics` processor:
  - Rename `calls` metric to `calls_total` and set `IsMonotonic` to true (#2837)
  - Validate duplicate dimensions at start (#2844)
- `awsemf` exporter: Calculate delta instead of rate for cumulative metrics (#2512)
- `signalfx` exporter:
  - Remove more unnecessary translation rules (#2889)
  - Implement summary type (#2998)
- `awsxray` exporter: Remove translation to HTTP status from OC status (#2978)
- `awsprometheusremotewrite` exporter: Close HTTP body after RoundTrip (#2955)
- `splunkhec` exporter: Add ResourceAttributes to Splunk Event (#2843)

## v0.23.0

# 🎉 OpenTelemetry Collector Contrib v0.23.0 (Beta) 🎉

The OpenTelemetry Collector Contrib contains everything in the [opentelemetry-collector release](https://github.com/open-telemetry/opentelemetry-collector/releases/tag/v0.23.0) (be sure to check the release notes here as well!). Check out the [Getting Started Guide](https://opentelemetry.io/docs/collector/getting-started/) for deployment and configuration information.

### 🚀 New components 🚀

- `groupbyattrs` processor to group the records by provided attributes
- `dotnetdiagnostics` receiver to read metrics from .NET processes

### 🛑 Breaking changes 🛑

- `stackdriver` exporter marked as deprecated and renamed to `googlecloud`
- Change the rule expression in receiver creator for matching endpoints types from `type.port`, `type.hostport` and `type.pod` to `type == "port"`, `type == "hostport"` and `type == "pod"` (#2661)

### 💡 Enhancements 💡

- `loadbalancing` exporter: Add support for logs (#2470)
- `sumologic` exporter: Add carbon formatter (#2562)
- `awsecscontainermetrics` receiver: Add new metric for stopped container (#2383)
- `awsemf` exporter:
  - Send EMF logs in batches (#2572)
  - Add prometheus type field for CloudWatch compatibility (#2689)
- `signalfx` exporter:
  - Add resource attributes to events (#2631)
  - Add translation rule to drop dimensions (#2660)
  - Remove temporary host translation workaround (#2652)
  - Remove unnecessary default translation rules (#2672)
  - Update `exclude_metrics` option so that the default exclude rules can be overridden by setting the option to `[]` (#2737)
- `awsprometheusremotewrite` exporter: Add support for given IAM roles (#2675)
- `statsd` receiver: Change to use OpenTelemetry type instead of OpenCensus type (#2733)
- `resourcedetection` processor: Add missing entries for `cloud.infrastructure_service` (#2777)

### 🧰 Bug fixes 🧰

- `dynatrace` exporter: Serialize each datapoint into separate line (#2618)
- `splunkhec` exporter: Retain all otel attributes (#2712)
- `newrelic` exporter: Fix default metric URL (#2739)
- `googlecloud` exporter: Add host.name label if hostname is present in node (#2711)

## v0.22.0

# 🎉 OpenTelemetry Collector Contrib v0.22.0 (Beta) 🎉

The OpenTelemetry Collector Contrib contains everything in the [opentelemetry-collector release](https://github.com/open-telemetry/opentelemetry-collector/releases/tag/v0.22.0) (be sure to check the release notes here as well!). Check out the [Getting Started Guide](https://opentelemetry.io/docs/collector/getting-started/) for deployment and configuration information.

### 🚀 New components 🚀

- `filelog` receiver to tail and parse logs from files using the [opentelemetry-log-collection](https://github.com/open-telemetry/opentelemetry-log-collection) library

### 💡 Enhancements 💡

- `dynatrace` exporter: Send metrics to Dynatrace in chunks of 1000 (#2468)
- `k8s` processor: Add ability to associate metadata tags using pod UID rather than just IP (#2199)
- `signalfx` exporter:
  - Add statusCode to logging field on dimension client (#2459)
  - Add translation rules for `cpu.utilization_per_core` (#2540)
  - Updates to metadata handling (#2531)
  - Calculate extra network I/O metrics (#2553)
  - Calculate extra disk I/O metrics (#2557)
- `statsd` receiver: Add metric type label and `enable_metric_type` option (#2466)
- `sumologic` exporter: Add support for carbon2 format (#2562)
- `resourcedetection` processor: Add Azure detector (#2372)
- `k8scluster` receiver: Use OTel conventions for metadata (#2530)
- `newrelic` exporter: Multi-tenant support for sending trace data and performance enhancements (#2481)
- `stackdriver` exporter: Enable `retry_on_failure` and `sending_queue` options (#2613)
- Use standard way to convert from time.Time to proto Timestamp (#2548)

### 🧰 Bug fixes 🧰

- `signalfx` exporter:
  - Fix calculation of `network.total` metric (#2551)
  - Correctly convert dimensions on metadata updates (#2552)
- `awsxray` exporter and receiver: Fix the type of content_length (#2539)
- `resourcedetection` processor: Use values in accordance to semantic conventions for AWS (#2556)
- `awsemf` exporter: Fix concurrency issue (#2571)

## v0.21.0

# 🎉 OpenTelemetry Collector Contrib v0.21.0 (Beta) 🎉

The OpenTelemetry Collector Contrib contains everything in the [opentelemetry-collector release](https://github.com/open-telemetry/opentelemetry-collector/releases/tag/v0.21.0) (be sure to check the release notes here as well!). Check out the [Getting Started Guide](https://opentelemetry.io/docs/collector/getting-started/) for deployment and configuration information.

### 🚀 New components 🚀

- `loki` exporter to export data via HTTP to Loki

### 🛑 Breaking changes 🛑

- `signalfx` exporter: Allow periods to be sent in dimension keys (#2456). Existing users who do not want to change this functionality can set `nonalphanumeric_dimension_chars` to `_-`

### 💡 Enhancements 💡

- `awsemf` exporter:
  - Support unit customization before sending logs to AWS CloudWatch (#2318)
  - Group exported metrics by labels (#2317)
- `datadog` exporter: Add basic span events support (#2338)
- `alibabacloudlogservice` exporter: Support new metrics interface (#2280)
- `sumologic` exporter:
  - Enable metrics pipeline (#2117)
  - Add support for all types of log body (#2380)
- `signalfx` exporter: Add `nonalphanumeric_dimension_chars` config option (#2442)

### 🧰 Bug fixes 🧰

- `resourcedetection` processor: Fix resource attribute environment variable (#2378)
- `k8scluster` receiver: Fix nil pointer bug (#2450)

## v0.20.0

# 🎉 OpenTelemetry Collector Contrib v0.20.0 (Beta) 🎉

The OpenTelemetry Collector Contrib contains everything in the [opentelemetry-collector release](https://github.com/open-telemetry/opentelemetry-collector/releases/tag/v0.20.0) (be sure to check the release notes here as well!). Check out the [Getting Started Guide](https://opentelemetry.io/docs/collector/getting-started/) for deployment and configuration information.

### 🚀 New components 🚀

- `spanmetrics` processor to aggregate Request, Error and Duration (R.E.D) metrics from span data
- `awsxray` receiver to accept spans in the X-Ray Segment format
- `groupbyattrs` processor to group the records by provided attributes

### 🛑 Breaking changes 🛑

- Rename `kinesis` exporter to `awskinesis` (#2234)
- `signalfx` exporter: Remove `send_compatible_metrics` option, use `translation_rules` instead (#2267)
- `datadog` exporter: Remove default prefix from user metrics (#2308)

### 💡 Enhancements 💡

- `signalfx` exporter: Add k8s metrics to default excludes (#2167)
- `stackdriver` exporter: Reduce QPS (#2191)
- `datadog` exporter:
  - Translate otel exceptions to DataDog errors (#2195)
  - Use resource attributes for metadata and generated metrics (#2023)
- `sapm` exporter: Enable queuing by default (#1224)
- `dynatrace` exporter: Allow underscores anywhere in metric or dimension names (#2219)
- `awsecscontainermetrics` receiver: Handle stopped container's metadata (#2229)
- `awsemf` exporter: Enhance metrics batching in AWS EMF logs (#2271)
- `f5cloud` exporter: Add User-Agent header with version to requests (#2292)

### 🧰 Bug fixes 🧰

- `signalfx` exporter: Reinstate network/filesystem translation rules (#2171)

## v0.19.0

# 🎉 OpenTelemetry Collector Contrib v0.19.0 (Beta) 🎉

The OpenTelemetry Collector Contrib contains everything in the [opentelemetry-collector release](https://github.com/open-telemetry/opentelemetry-collector/releases/tag/v0.19.0) (be sure to check the release notes here as well!). Check out the [Getting Started Guide](https://opentelemetry.io/docs/collector/getting-started/) for deployment and configuration information.

### 🚀 New components 🚀

- `f5cloud` exporter to export metric, trace, and log data to F5 Cloud
- `jmx` receiver to report metrics from a target MBean server in conjunction with the [JMX Metric Gatherer](https://github.com/open-telemetry/opentelemetry-java-contrib/blob/main/contrib/jmx-metrics/README.md)

### 🛑 Breaking changes 🛑

- `signalfx` exporter: The `exclude_metrics` option now takes slice of metric filters instead of just metric names (slice of strings) (#1951)

### 💡 Enhancements 💡

- `datadog` exporter: Sanitize datadog service names (#1982)
- `awsecscontainermetrics` receiver: Add more metadata (#2011)
- `azuremonitor` exporter: Favor RPC over HTTP spans (#2006)
- `awsemf` exporter: Always use float64 as calculated rate (#2019)
- `splunkhec` receiver: Make the HEC receiver path configurable, and use `/*` by default (#2137)
- `signalfx` exporter:
  - Drop non-default metrics and add `include_metrics` option to override (#2145, #2146, #2162)
  - Rename `system.network.dropped_packets` metric to `system.network.dropped` (#2160)
  - Do not filter cloud attributes from dimensions (#2020)
- `redis` receiver: Migrate to pdata metrics #1889

### 🧰 Bug fixes 🧰

- `datadog` exporter: Ensure that version tag is added to trace stats (#2010)
- `loadbalancing` exporter: Rolling update of collector can stop the periodical check of DNS updates (#1798)
- `awsecscontainermetrics` receiver: Change the type of `exit_code` from string to int and deal with the situation when there is no data (#2147)
- `groupbytrace` processor: Make onTraceReleased asynchronous to fix processor overload (#1808)
- Handle cases where the time field of Splunk HEC events is encoded as a String (#2159)

## v0.18.0

# 🎉 OpenTelemetry Collector Contrib v0.18.0 (Beta) 🎉

The OpenTelemetry Collector Contrib contains everything in the [opentelemetry-collector release](https://github.com/open-telemetry/opentelemetry-collector/releases/tag/v0.18.0) (be sure to check the release notes here as well!). Check out the [Getting Started Guide](https://opentelemetry.io/docs/collector/getting-started/) for deployment and configuration information.

### 🚀 New components 🚀

- `sumologic` exporter to send logs and metrics data to Sumo Logic
- `dynatrace` exporter to send metrics to Dynatrace

### 💡 Enhancements 💡

- `datadog` exporter:
  - Add resource attributes to tags conversion feature (#1782)
  - Add Kubernetes conventions for hostnames (#1919)
  - Add container tags to datadog export for container infra metrics in service view (#1895)
  - Update resource naming and span naming (#1861)
  - Add environment variables support for config options (#1897)
- `awsxray` exporter: Add parsing of JavaScript stack traces (#1888)
- `elastic` exporter: Translate exception span events (#1858)
- `signalfx` exporter: Add translation rules to aggregate per core CPU metrics in default translations (#1841)
- `resourcedetection` processor: Gather tags associated with the EC2 instance and add them as resource attributes (#1899)
- `simpleprometheus` receiver: Add support for passing params to the prometheus scrape config (#1949)
- `azuremonitor` exporter: Implement Span status code specification changes - gRPC (#1960)
- `metricstransform` processor: Add grouping option ($1887)
- `alibabacloudlogservice` exporter: Use producer to send data to improve performance (#1981)

### 🧰 Bug fixes 🧰

- `datadog` exporter: Handle monotonic metrics client-side (#1805)
- `awsxray` exporter: Log error when translating span (#1809)

## v0.17.0

# 🎉 OpenTelemetry Collector Contrib v0.17.0 (Beta) 🎉

The OpenTelemetry Collector Contrib contains everything in the [opentelemetry-collector release](https://github.com/open-telemetry/opentelemetry-collector/releases/tag/v0.17.0) (be sure to check the release notes here as well!). Check out the [Getting Started Guide](https://opentelemetry.io/docs/collector/getting-started/) for deployment and configuration information.

### 💡 Enhancements 💡

- `awsemf` exporter: Add collector version to EMF exporter user agent (#1778)
- `signalfx` exporter: Add configuration for trace correlation (#1795)
- `statsd` receiver: Add support for metric aggregation (#1670)
- `datadog` exporter: Improve logging of hostname detection (#1796)

### 🧰 Bug fixes 🧰

- `resourcedetection` processor: Fix ecs detector to not use the default golang logger (#1745)
- `signalfx` receiver: Return 200 when receiver succeed (#1785)
- `datadog` exporter: Use a singleton for sublayer calculation (#1759)
- `awsxray` and `awsemf` exporters: Change the User-Agent content order (#1791)

## v0.16.0

# 🎉 OpenTelemetry Collector Contrib v0.16.0 (Beta) 🎉

The OpenTelemetry Collector Contrib contains everything in the [opentelemetry-collector release](https://github.com/open-telemetry/opentelemetry-collector/releases/tag/v0.16.0) (be sure to check the release notes here as well!). Check out the [Getting Started Guide](https://opentelemetry.io/docs/collector/getting-started/) for deployment and configuration information.

### 🛑 Breaking changes 🛑

- `honeycomb` exporter: Update to use internal data format (#1689)

### 💡 Enhancements 💡

- `newrelic` exporter: Add support for span events (#1643)
- `awsemf` exporter:
  - Add placeholder support in `log_group_name` and `log_stream_name` config (#1623, #1661)
  - Add label matching filtering rule (#1619)
- `resourcedetection` processor: Add new resource detector for AWS Elastic Beanstalk environments (#1585)
- `loadbalancing` exporter:
  - Add sort of endpoints in static resolver (#1692)
  - Allow specifying port when using DNS resolver (#1650)
- Add `batchperresourceattr` helper library that splits an incoming data based on an attribute in the resource (#1694)
- `alibabacloudlogservice` exporter:
  - Add logs exporter (#1609)
  - Change trace type from opencensus to opentelemetry (#1713)
- `datadog` exporter:
  - Improve trace exporter performance (#1706, #1707)
  - Add option to only send metadata (#1723)
- `awsxray` exporter:
  - Add parsing of Python stack traces (#1676)
  - Add collector version to user agent (#1730)

### 🧰 Bug fixes 🧰

- `loadbalancing` exporter:
  - Fix retry queue for exporters (#1687)
  - Fix `periodicallyResolve` for DNS resolver checks (#1678)
- `datadog` exporter: Fix status code handling (#1691)
- `awsxray` exporter:
  - Fix empty traces in X-Ray console (#1709)
  - Stricter requirements for adding http request url (#1729)
  - Fix status code handling for errors/faults (#1740)
- `signalfx` exporter:
  - Split incoming data requests by access token before enqueuing (#1727)
  - Disable retry on 400 and 401, retry with backoff on 429 and 503 (#1672)
- `awsecscontainermetrics` receiver: Improve error handling to fix seg fault (#1738)

## v0.15.0

# 🎉 OpenTelemetry Collector Contrib v0.15.0 (Beta) 🎉

The OpenTelemetry Collector Contrib contains everything in the [opentelemetry-collector release](https://github.com/open-telemetry/opentelemetry-collector/releases/tag/v0.15.0) (be sure to check the release notes here as well!). Check out the [Getting Started Guide](https://opentelemetry.io/docs/collector/getting-started/) for deployment and configuration information.

### 🚀 New components 🚀

- `zookeeper` receiver: Collects metrics from a Zookeeper instance using the `mntr` command
- `loadbalacing` exporter: Consistently exports spans belonging to the same trace to the same backend
- `windowsperfcounters` receiver: Captures the configured system, application, or custom performance counter data from the Windows registry using the PDH interface
- `awsprometheusremotewrite` exporter:  Sends metrics data in Prometheus TimeSeries format to a Prometheus Remote Write Backend and signs each outgoing HTTP request following the AWS Signature Version 4 signing process

### 💡 Enhancements 💡

- `awsemf` exporter:
  - Add `metric_declarations` config option for metric filtering and dimensions (#1503)
  - Add SummaryDataType and remove Min/Max from Histogram (#1584)
- `signalfxcorrelation` exporter: Add ability to translate host dimension (#1561)
- `newrelic` exporter: Use pdata instead of the OpenCensus for traces (#1587)
- `metricstransform` processor:
  - Add `combine` action for matched metrics (#1506)
  - Add `submatch_case` config option to specify case of matched label values (#1640)
- `awsecscontainermetrics` receiver: Extract cluster name from ARN (#1626)
- `elastic` exporter: Improve handling of span status if the status code is unset (#1591)

### 🧰 Bug fixes 🧰

- `awsemf` exporter: Add check for unhandled metric data types (#1493)
- `groupbytrace` processor: Make buffered channel to avoid goroutines leak (#1505)
- `stackdriver` exporter: Set `options.UserAgent` so that the OpenCensus exporter does not override the UA ($1620)

## v0.14.0

# 🎉 OpenTelemetry Collector Contrib v0.14.0 (Beta) 🎉

The OpenTelemetry Collector Contrib contains everything in the [opentelemetry-collector release](https://github.com/open-telemetry/opentelemetry-collector/releases/tag/v0.14.0) (be sure to check the release notes here as well!). Check out the [Getting Started Guide](https://opentelemetry.io/docs/collector/getting-started/) for deployment and configuration information.

### 🚀 New components 🚀

- `datadog` exporter to send metric and trace data to Datadog (#1352)
- `tailsampling` processor moved from core to contrib (#1383)

### 🛑 Breaking changes 🛑

- `jmxmetricsextension` migrated to `jmxreceiver` (#1182, #1357)
- Move signalfx correlation code out of `sapm` to `signalfxcorrelation` exporter (#1376)
- Move Splunk specific utils outside of common (#1306)
- `stackdriver` exporter:
    - Config options `metric_prefix` & `skip_create_metric_descriptor` are now nested under `metric`, see [README](https://github.com/open-telemetry/opentelemetry-collector-contrib/blob/main/exporter/stackdriverexporter/README.md).
    - Trace status codes no longer reflect gRPC codes as per spec changes: open-telemetry/opentelemetry-specification#1067
- `datadog` exporter: Remove option to change the namespace prefix (#1483)

### 💡 Enhancements 💡

- `splunkhec` receiver: Add ability to ingest metrics (#1276)
- `signalfx` receiver: Improve pipeline error handling (#1329)
- `datadog` exporter:
  - Improve hostname resolution (#1285)
  - Add flushing/export of traces and trace-related statistics (#1266)
  - Enable traces on Windows (#1340)
  - Send otel.exporter running metric (#1354)
  - Add tag normalization util method (#1373)
  - Send host metadata (#1351)
  - Support resource conventions for hostnames (#1434)
  - Add version tag extract (#1449)
- Add `batchpertrace` library to split the incoming batch into several batches, one per trace (#1257)
- `statsd` receiver:
  - Add timer support (#1335)
  - Add sample rate support for counter, transfer gauge to double and transfer counter to int only (#1361)
- `awsemf` exporter: Restructure metric translator logic (#1353)
- `resourcedetection` processor:
  - Add EC2 hostname attribute (#1324)
  - Add ECS Resource detector (#1360)
- `sapm` exporter: Add queue settings (#1390)
- `metrictransform` processor: Add metric filter option (#1447)
- `awsxray` exporter: Improve ECS attribute and origin translation (#1428)
- `resourcedetection` processor: Initial system detector (#1405)

### 🧰 Bug fixes 🧰

- Remove duplicate definition of cloud providers with core conventions (#1288)
- `kubeletstats` receiver: Handle nil references from the kubelet API (#1326)
- `awsxray` receiver:
  - Add kind type to root span to fix the empty parentID problem (#1338)
  - Fix the race condition issue (#1490)
- `awsxray` exporter:
  - Setting the tlsconfig InsecureSkipVerify using NoVerifySSL (#1350)
  - Drop invalid xray trace id (#1366)
- `elastic` exporter: Ensure span name is limited (#1371)
- `splunkhec` exporter: Don't send 'zero' timestamps to Splunk HEC (#1157)
- `stackdriver` exporter: Skip processing empty metrics slice (#1494)

## v0.13.0

# 🎉 OpenTelemetry Collector Contrib v0.13.0 (Beta) 🎉

The OpenTelemetry Collector Contrib contains everything in the [opentelemetry-collector release](https://github.com/open-telemetry/opentelemetry-collector/releases/tag/v0.13.0) (be sure to check the release notes here as well!). Check out the [Getting Started Guide](https://opentelemetry.io/docs/collector/getting-started/) for deployment and configuration information.

### 💡 Enhancements 💡

- `sapm` exporter:
  - Enable queuing by default (#1224)
  - Add SignalFx APM correlation (#1205)
  - Make span source attribute and destination dimension names configurable (#1286)
- `signalfx` exporter:
  - Pass context to the http client requests (#1225)
  - Update `disk.summary_utilization` translation rule to accommodate new labels (#1258)
- `newrelic` exporter: Add `span.kind` attribute (#1263)
- `datadog` exporter:
  - Add Datadog trace translation helpers (#1208)
  - Add API key validation (#1216)
- `splunkhec` receiver: Add the ability to ingest logs (#1268)
- `awscontainermetrics` receiver: Report `CpuUtilized` metric in percentage (#1283)
- `awsemf` exporter: Only calculate metric rate for cumulative counter and avoid SingleDimensionRollup for metrics with only one dimension (#1280)

### 🧰 Bug fixes 🧰

- Make `signalfx` exporter a metadata exporter (#1252)
- `awsecscontainermetrics` receiver: Check for empty network rate stats and set zero (#1260)
- `awsemf` exporter: Remove InstrumentationLibrary dimension in CloudWatch EMF Logs if it is undefined (#1256)
- `awsxray` receiver: Fix trace/span id transfer (#1264)
- `datadog` exporter: Remove trace support for Windows for now (#1274)
- `sapm` exporter: Correlation enabled check inversed (#1278)

## v0.12.0

# 🎉 OpenTelemetry Collector Contrib v0.12.0 (Beta) 🎉

The OpenTelemetry Collector Contrib contains everything in the [opentelemetry-collector release](https://github.com/open-telemetry/opentelemetry-collector/releases/tag/v0.12.0) (be sure to check the release notes here as well!). Check out the [Getting Started Guide](https://opentelemetry.io/docs/collector/getting-started/) for deployment and configuration information.

### 🚀 New components 🚀

- `awsemf` exporter to support exporting metrics to AWS CloudWatch (#498, #1169)
- `http_forwarder` extension that forwards HTTP requests to a specified target (#979, #1014, #1150)
- `datadog` exporter that sends metric and trace data to Datadog (#1142, #1178, #1181, #1212)
- `awsecscontainermetrics` receiver to collect metrics from Amazon ECS Task Metadata Endpoint (#1089, #1148, #1160)

### 💡 Enhancements 💡

- `signalfx` exporter:
  - Add host metadata synchronization (#1039, #1118)
  - Add `copy_dimensions` translator option (#1126)
  - Update `k8s_cluster` metric translations (#1121)
  - Add option to exclude metrics (#1156)
  - Add `avg` aggregation method (#1151)
  - Fallback to host if cloud resource id not found (#1170)
  - Add backwards compatible translation rules for the `dockerstatsreceiver` (#1201)
  - Enable queuing and retries (#1223)
- `splunkhec` exporter:
  - Add log support (#875)
  - Enable queuing and retries (#1222)
- `k8scluster` receiver: Standardize metric names (#1119)
- `awsxray` exporter:
  - Support AWS EKS attributes (#1090)
  - Store resource attributes in X-Ray segments (#1174)
- `honeycomb` exporter:
  - Add span kind to the event sent to Honeycomb (#474)
  - Add option to adjust the sample rate using an attribute on the span (#1162)
- `jmxmetrics` extension: Add subprocess manager to manage child java processes (#1028)
- `elastic` exporter: Initial metrics support (#1173)
- `k8s` processor: Rename default attr names for label/annotation extraction (#1214)
- Add common SignalFx host id extraction (#1100)
- Allow MSI upgrades (#1165)

### 🧰 Bug fixes 🧰

- `awsxray` exporter: Don't set origin to EC2 when not on AWS (#1115)

## v0.11.0

# 🎉 OpenTelemetry Collector Contrib v0.11.0 (Beta) 🎉

The OpenTelemetry Collector Contrib contains everything in the [opentelemetry-collector release](https://github.com/open-telemetry/opentelemetry-collector/releases/tag/v0.11.0) (be sure to check the release notes here as well!). Check out the [Getting Started Guide](https://opentelemetry.io/docs/collector/getting-started/) for deployment and configuration information.

### 🚀 New components 🚀
- add `dockerstats` receiver as top level component (#1081)
- add `tracegen` utility (#956)

### 💡 Enhancements 💡
- `stackdriver` exporter: Allow overriding client options via config (#1010)
- `k8scluster` receiver: Ensure informer caches are synced before initial data sync (#842)
- `elastic` exporter: Translate `deployment.environment` resource attribute to Elastic APM's semantically equivalent `service.environment` (#1022)
- `k8s` processor: Add logs support (#1051)
- `awsxray` exporter: Log response error with zap (#1050)
- `signalfx` exporter
  - Add dimensions to renamed metrics (#1041)
  - Add translation rules for `disk_ops.total` and `disk_ops.pending` metrics (#1082)
  - Add event support (#1036)
- `kubeletstats` receiver: Cache detailed PVC labels to reduce API calls (#1052)
- `signalfx` receiver: Add event support (#1035)

## v0.10.0

# 🎉 OpenTelemetry Collector Contrib v0.10.0 (Beta) 🎉

The OpenTelemetry Collector Contrib contains everything in the [opentelemetry-collector release](https://github.com/open-telemetry/opentelemetry-collector/releases/tag/v0.10.0) (be sure to check the release notes here as well!). Check out the [Getting Started Guide](https://opentelemetry.io/docs/collector/getting-started/) for deployment and configuration information.

### 🚀 New components 🚀
- add initial docker stats receiver, without sourcing in top level components (#495)
- add initial jmx metrics extension structure, without sourcing in top level components (#740)
- `routing` processor for routing spans based on HTTP headers (#907)
- `splunkhec` receiver to receive Splunk HEC metrics, traces and logs (#840)
- Add skeleton for `http_forwarder` extension that forwards HTTP requests to a specified target (#979)

### 💡 Enhancements 💡
- `stackdriver` exporter
  - Add timeout parameter (#835)
  - Add option to configurably set UserAgent string (#758)
- `signalfx` exporter
  - Reduce memory allocations for big batches processing (#871)
  - Add AWSUniqueId and gcp_id generation (#829)
  - Calculate cpu.utilization compatibility metric (#839, #974, #954)
- `metricstransform` processor: Replace `{{version}}` in label values (#876)
- `resourcedetection` processor: Logs Support (#970)
- `statsd` receiver: Add parsing for labels and gauges (#903)

### 🧰 Bug fixes 🧰
- `k8s` processor
  - Wrap metrics before sending further down the pipeline (#837)
  - Fix setting attributes on metrics passed from agent (#836)
- `awsxray` exporter: Fix "pointer to empty string" is not omitted bug (#830)
- `azuremonitor` exporter: Treat UNSPECIFIED span kind as INTERNAL (#844)
- `signalfx` exporter: Remove misleading warnings (#869)
- `newrelic` exporter: Fix panic if service name is empty (#969)
- `honeycomb` exporter: Don't emit default proc id + starttime (#972)

## v0.9.0

# 🎉 OpenTelemetry Collector Contrib v0.9.0 (Beta) 🎉

The OpenTelemetry Collector Contrib contains everything in the [opentelemetry-collector release](https://github.com/open-telemetry/opentelemetry-collector/releases/tag/v0.9.0) (be sure to check the release notes here as well!). Check out the [Getting Started Guide](https://opentelemetry.io/docs/collector/getting-started/) for deployment and configuration information.

### 🛑 Breaking changes 🛑
- Remove deprecated `lightstep` exporter (#828)

### 🚀 New components 🚀
- `statsd` receiver for ingesting StatsD messages (#566)

### 💡 Enhancements 💡
- `signalfx` exporter
   - Add disk usage translations (#760)
   - Add disk utilization translations (#782)
   - Add translation rule to drop redundant metrics (#809)
- `kubeletstats` receiver
  - Sync available volume metadata from /pods endpoint (#690)
  - Add ability to collect detailed data from PVC (#743)
- `awsxray` exporter: Translate SDK name/version into xray model (#755)
- `elastic` exporter: Translate semantic conventions to Elastic destination fields (#671)
- `stackdriver` exporter: Add point count metric (#757)
- `awsxray` receiver
  - Ported the TCP proxy from the X-Ray daemon (#774)
  - Convert to OTEL trace format (#691)

### 🧰 Bug fixes 🧰
- `kubeletstats` receiver: Do not break down metrics batch (#754)
- `host` observer: Fix issue on darwin where ports listening on all interfaces are not correctly accounted for (#582)
- `newrelic` exporter: Fix panic on missing span status (#775)

## v0.8.0

# 🎉 OpenTelemetry Collector Contrib v0.8.0 (Beta) 🎉

The OpenTelemetry Collector Contrib contains everything in the [opentelemetry-collector release](https://github.com/open-telemetry/opentelemetry-collector/releases/tag/v0.8.0) (be sure to check the release notes here as well!). Check out the [Getting Started Guide](https://opentelemetry.io/docs/collector/getting-started/) for deployment and configuration information.

### 🚀 New components 🚀

- Receivers
  - `prometheusexec` subprocess manager (##499)

### 💡 Enhancements 💡

- `signalfx` exporter
  - Add/Update metric translations (#579, #584, #639, #640, #652, #662)
  - Add support for calculate new metric translator (#644)
  - Add renaming rules for load metrics (#664)
  - Update `container.name` to `k8s.container.name` in default translation rule (#683)
  - Rename working-set and page-fault metrics (#679)
- `awsxray` exporter
  - Translate exception event into xray exception (#577)
  - Add ingestion of X-Ray segments via UDP (#502)
  - Parse Java stacktrace and populate in xray cause (#687)
- `kubeletstats` receiver
  - Add metric_groups option (#648)
  - Set datapoint timestamp in receiver (#661)
  - Change `container.name` label to `k8s.container.name` (#680)
  - Add working-set and page-fault metrics (#666)
  - Add basic support for volume metrics (#667)
- `stackdriver` trace exporter: Move to new interface and pdata (#486)
- `metricstranform` processor: Keep timeseries and points in order after aggregation (#663)
- `k8scluster` receiver: Change `container.spec.name` label to `k8s.container.name` (#681)
- Migrate receiver creator to internal data model (#701)
- Add ec2 support to `resourcedetection` processor (#587)
- Enable timeout, sending queue and retry for SAPM exporter (#707)

### 🧰 Bug fixes 🧰

- `azuremonitor` exporter: Correct HTTP status code success mapping (#588)
- `k8scluster` receiver: Fix owner reference in metadata updates (#649)
- `awsxray` exporter: Fix handling of db system (#697)

### 🚀 New components 🚀

- Skeleton for AWS ECS container metrics receiver (#463)
- `prometheus_exec` receiver (#655)

## v0.7.0

# 🎉 OpenTelemetry Collector Contrib v0.7.0 (Beta) 🎉

The OpenTelemetry Collector Contrib contains everything in the [opentelemetry-collector release](https://github.com/open-telemetry/opentelemetry-collector/releases/tag/v0.7.0) (be sure to check the release notes here as well!). Check out the [Getting Started Guide](https://opentelemetry.io/docs/collector/getting-started/) for deployment and configuration information.

### 🛑 Breaking changes 🛑

- `awsxray` receiver updated to support udp: `tcp_endpoint` config option renamed to `endpoint` (#497)
- TLS config changed for `sapmreceiver` (#488) and `signalfxreceiver` receivers (#488)

### 🚀 New components 🚀

- Exporters
  - `sentry` adds tracing exporter for [Sentry](https://sentry.io/) (#565)
- Extensions
  - `endpoints` observer: adds generic endpoint watcher (#427)
  - `host` observer: looks for listening network endpoints on host (#432)

### 💡 Enhancements 💡

- Update `honeycomb` exporter for v0.8.0 compatibility
- Extend `metricstransform` processor to be able to add a label to an existing metric (#441)
- Update `kubeletstats` metrics according to semantic conventions (#475)
- Updated `awsxray` receiver config to use udp (#497)
- Add `/pods` endpoint support in `kubeletstats` receiver to add extra labels (#569)
- Add metric translation options to `signalfx` exporter (#477, #501, #571, #573)

### 🧰 Bug fixes 🧰

- `azuremonitor` exporter: Mark spanToEnvelope errors as permanent (#500)

## v0.6.0

# 🎉 OpenTelemetry Collector Contrib v0.6.0 (Beta) 🎉

The OpenTelemetry Collector Contrib contains everything in the [opentelemetry-collector release](https://github.com/open-telemetry/opentelemetry-collector/releases/tag/v0.6.0) (be sure to check the release notes here as well!). Check out the [Getting Started Guide](https://opentelemetry.io/docs/collector/getting-started/) for deployment and configuration information.

### 🛑 Breaking changes 🛑

- Removed `jaegarlegacy` (#397) and `zipkinscribe` receivers (#410)
- `kubeletstats` receiver: Renamed `k8s.pod.namespace` pod label to `k8s.namespace.name` and `k8s.container.name` container label to `container.name`

### 🚀 New components 🚀

- Processors
  - `metricstransform` renames/aggregates within individual metrics (#376) and allow changing the data type between int and float (#402)

### 💡 Enhancements 💡

- `awsxray` exporter: Use `peer.service` as segment name when set. (#385)
- `splunk` exporter: Add trace exports support (#359, #399)
- Build and publish Windows MSI (#408) and DEB/RPM Linux packages (#405)

### 🧰 Bug fixes 🧰

- `kubeletstats` receiver:
  - Fixed NPE for newly created pods (#404)
  - Updated to latest change in the ReceiverFactoryOld interface (#401)
  - Fixed logging and self reported metrics (#357)
- `awsxray` exporter: Only convert SQL information for SQL databases. (#379)
- `resourcedetection` processor: Correctly obtain machine-type info from gce metadata (#395)
- `k8scluster` receiver: Fix container resource metrics (#416)

## v0.5.0

Released 01-07-2020

# 🎉 OpenTelemetry Collector Contrib v0.5.0 (Beta) 🎉

The OpenTelemetry Collector Contrib contains everything in the [opentelemetry-collector release](https://github.com/open-telemetry/opentelemetry-collector/releases/tag/v0.5.0) (be sure to check the release notes here as well!). Check out the [Getting Started Guide](https://opentelemetry.io/docs/collector/getting-started/) for deployment and configuration information.

### 🚀 New components 🚀

- Processors
  - `resourcedetection` to automatically detect the resource based on the configured set of detectors (#309)

### 💡 Enhancements 💡

- `kubeletstats` receiver: Support for ServiceAccount authentication (#324)
- `signalfx` exporter and receiver
  - Add SignalFx metric token passthrough and config option (#325)
  - Set default endpoint of `signalfx` receiver to `:9943` (#351)
- `awsxray` exporter: Support aws plugins EC2/ECS/Beanstalk (#343)
- `sapm` exporter and receiver: Add SAPM access token passthrough and config option (#349)
- `k8s` processor: Add metrics support (#358)
- `k8s` observer: Separate annotations from labels in discovered pods (#363)

### 🧰 Bug fixes 🧰

- `honeycomb` exporter: Remove shared use of libhoney from goroutines (#305)

## v0.4.0

Released 17-06-2020

# 🎉 OpenTelemetry Collector Contrib v0.4.0 (Beta) 🎉

The OpenTelemetry Collector Contrib contains everything in the [opentelemetry-collector release](https://github.com/open-telemetry/opentelemetry-collector/releases/tag/v0.4.0) (be sure to check the release notes here as well!). Check out the [Getting Started Guide](https://opentelemetry.io/docs/collector/getting-started/) for deployment and configuration information.

### 🛑 Breaking changes 🛑

  - `signalfx` exporter `url` parameter changed to `ingest_url` (no impact if only using `realm` setting)

### 🚀 New components 🚀

- Receivers
  - `receiver_creator` to create receivers at runtime (#145), add observer support to receiver_creator (#173), add rules support (#207), add dynamic configuration values (#235)
  - `kubeletstats` receiver (#237)
  - `prometheus_simple` receiver (#184)
  - `kubernetes-cluster` receiver (#175)
  - `redis` receiver (#138)
- Exporters
  - `alibabacloudlogservice` exporter (#259)
  - `SplunkHEC` metrics exporter (#246)
  - `elastic` APM exporter (#240)
  - `newrelic` exporter (#229)
- Extensions
  - `k8s` observer (#185)

### 💡 Enhancements 💡

- `awsxray` exporter
  - Use X-Ray convention of segment name == service name (#282)
  - Tweak xray export to improve rendering of traces and improve parity (#241)
  - Add handling for spans received with nil attributes (#212)
- `honeycomb` exporter
  - Use SendPresampled (#291)
  - Add span attributes as honeycomb event fields (#271)
  - Support resource labels in Honeycomb exporter (#20)
- `k8s` processor
  - Add support of Pod UID extraction to k8sprocessor (#219)
  - Use `k8s.pod.ip` to record resource IP instead of just `ip` (#183)
  - Support same authentication mechanism as other kubernetes components do (#307)
- `sapm` exporter: Add TLS for SAPM and SignalFx receiver (#215)
- `signalfx` exporter
  - Add metric metadata syncer to SignalFx exporter (#231)
  - Add TLS for SAPM and SignalFx receiver (#215)
- `stackdriver` exporter: Add support for resource mapping in config (#163)

### 🧰 Bug fixes 🧰

- `awsxray` exporter: Wrap bad request errors for proper handling by retry queue (#205)
- `lightstep` exporter: Ensure Lightstep exporter doesnt crash on nil node (#250)
- `sapm` exporter: Do not break Jaeger traces before sending downstream (#193)
- `k8s` processor: Ensure Jaeger spans work in passthrough mode (262)

## 🧩 Components 🧩

### Receivers

| Traces | Metrics |
|:-------:|:-------:|
| Jaeger Legacy | Carbon |
| SAPM (SignalFx APM) | Collectd |
| Zipkin Scribe | K8s Cluster |
| | Redis |
| |  SignalFx |
| | Simple Prometheus |
| | Wavefront |

### Processors

- K8s

### Exporters

| Commercial | Community |
|:------------:|:-----------:|
| Alibaba Cloud Log Service | Carbon |
| AWS X-ray | Elastic |
| Azure Monitor | Jaeger Thrift |
| Honeycomb | Kinesis |
| Lightstep |
| New Relic |
| SAPM (SignalFx APM) |
| SignalFx (Metrics) |
| Splunk HEC |
| Stackdriver (Google) |

### Extensions

- Observer
  - K8s

## v0.3.0 Beta

Released 2020-03-30

### Breaking changes

-  Make prometheus receiver config loading strict. #697
Prometheus receiver will now fail fast if the config contains unused keys in it.

### Changes and fixes

- Enable best effort serve by default of Prometheus Exporter (https://github.com/orijtech/prometheus-go-metrics-exporter/pull/6)
- Fix null pointer exception in the logging exporter #743
- Remove unnecessary condition to have at least one processor #744
- Updated Honeycomb exported to `honeycombio/opentelemetry-exporter-go v0.3.1`

### Features

Receivers / Exporters:

* AWS X-Ray
* Carbon
* CollectD
* Honeycomb
* Jaeger
* Kinesis
* LightStep
* OpenCensus
* OpenTelemetry
* SAPM
* SignalFx
* Stackdriver
* Wavefront
* Zipkin
* Zipkin Scribe


Processors:

* Attributes
* Batch
* Memory Limiter
* Queued Retry
* Resource
* Sampling
* Span
* Kubernetes

Extensions:

* Health Check
* Performance Profiler
* zPages


## v0.2.8

Released 2020-03-25

Alpha v0.2.8 of OpenTelemetry Collector Contrib.

- Implemented OTLP receiver and exporter.
- Added ability to pass config to the service programmatically (useful for custom builds).
- Improved own metrics / observability.


## v0.2.7

Released 2020-03-17

### Self-Observability
- New command-line switch to control legacy and new metrics. Users are encouraged
to experiment and migrate to the new metrics.
- Improved error handling on shutdown.


### Processors
- Fixed passthrough mode k8sprocessor.
- Added `HASH` action to attribute processor.

### Receivers and Exporters
- Added Honeycomb exporter.
- Added LightStep exporter.
- Added regular expression for Carbon receiver, allowing the metric name to be broken into proper label keys and values.
- Updated Stackdriver exporter to use a new batch API.


## v0.2.6 Alpha

Released 2020-02-18

### Self-Observability
- Updated metrics prefix to `otelcol` and expose command line argument to modify the prefix value.
- Batch dropped span now emits zero when no spans are dropped.

### Processors
- Extended Span processor to have include/exclude span logic.
- Ability to choose strict or regexp matching for include/exclude filters.

### Receivers and Exporters
- Added Carbon receiver and exporter.
- Added Wavefront receiver.


## v0.0.5 Alpha

Released 2020-01-30

- Regexp-based filtering of span names.
- Ability to extract attributes from span names and rename span.
- File exporter for debugging.
- Span processor is now enabled by default.

## v0.0.1 Alpha

Released 2020-01-11

First release of OpenTelemetry Collector Contrib.


[v0.3.0]: https://github.com/open-telemetry/opentelemetry-collector-contrib/compare/v0.2.8...v0.3.0
[v0.2.8]: https://github.com/open-telemetry/opentelemetry-collector-contrib/compare/v0.2.7...v0.2.8
[v0.2.7]: https://github.com/open-telemetry/opentelemetry-collector-contrib/compare/v0.2.6...v0.2.7
[v0.2.6]: https://github.com/open-telemetry/opentelemetry-collector-contrib/compare/v0.0.5...v0.2.6
[v0.0.5]: https://github.com/open-telemetry/opentelemetry-collector-contrib/compare/v0.0.1...v0.0.5
[v0.0.1]: https://github.com/open-telemetry/opentelemetry-collector-contrib/tree/v0.0.1<|MERGE_RESOLUTION|>--- conflicted
+++ resolved
@@ -15,11 +15,7 @@
 
 - `schemaprocessor`: Starting the initial work to allow from translating from semantic convention to another (#8371)
 - `saphanareceiver`: Added implementation of SAP HANA Metric Receiver (#8827)
-<<<<<<< HEAD
-- `expvarreceiver`: Overall structure and initial config for new `expvarreceiver` (#9141)
-=======
 - `logstransformprocessor`: Add implementation of Logs Transform Processor (#9335)
->>>>>>> 4a245c66
 
 ### 💡 Enhancements 💡
 
