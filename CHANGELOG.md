# Changelog

## Unreleased

## 💡 Enhancements 💡
<<<<<<< HEAD
- `awscloudwatchlogsexporter`: enable awscloudwatchlogsexporter which accepts and exports log data (#7297)
=======

- `tanzuobservabilityexporter`: Turn on metrics exporter (#7281)
>>>>>>> 8fc17158

## v0.43.0

## 💡 Enhancements 💡

- `coralogixexporter`: First implementation of Coralogix Exporter (#6816)
- `cloudfoundryreceiver`: Enable Cloud Foundry client (#7060)
- `elasticsearchexporter`: add elasticsearchexporter to the components exporter list (#6002)
- `elasticsearchreceiver`: Add metric metadata (#6892)
- `elasticsearchreceiver`: Use same metrics as JMX receiver for JVM metrics (#7160)
- `elasticsearchreceiver`: Implement scraping logic (#7174)
- `datadogexporter`: Add http.status_code tag to trace stats (#6889)
- `datadogexporter`: Add configuration option to use OTel span name into the Datatog resource name (#6611)
- `mongodbreceiver`: Add initial client code to the component (#7125)
- `tanzuobservabilityexporter`: Support delta histograms (#6897)
- `awscloudwatchlogsexporter`: Use cwlogs package to export logs (#7152)
- `mysqlreceiver`: Add the receiver to available components (#7078)
- `tanzuobservabilityexporter`: Documentation for the memory_limiter configuration (#7164)
- `dynatraceexporter`: Do not shut down exporter when metrics ingest module is temporarily unavailable (#7161)
- `mongodbreceiver`: Add metric metadata (#7163)
- `mongodbreceiver`: Add metric scraping (#7175)
- `postgresqlreceiver`: add the receiver to available components (#7079)
- `rabbitmqreceiver`: Add scraper logic (#7299)
- `tanzuobservability exporter`: Support summary metrics (#7121)
- `mongodbatlasreceiver`: Add retry and backoff to HTTP client (#6943)
- Use Jaeger gRPC instead of Thrift in the docker-compose example (#7243)
- `tanzuobservabilityexporter`: Support exponential histograms (#7127)
- `receiver_creator`: Log added and removed endpoint env structs (#7248)
- `prometheusreceiver`: Use the OTLP data conversion path by default. (#7282)
  - Use `--feature-gates=-receiver.prometheus.OTLPDirect` to re-enable the 
    OpenCensus conversion path.
- `extension/observers`: Correctly set image and tag on container endpoints (#7279)
- `tanzuobservabilityexporter`: Document how to enable memory_limiter (#7286)
- `hostreceiver/networkscraper`: Migrate the scraper to the mdatagen metrics builder (#7048)
- `hostmetricsreceiver`: Add MuteProcessNameError config flag to mute specific error reading process executable (#7176)
- `scrapertest`: Improve comparison logic (#7305)
- `hostmetricsreceiver`: add `cpu_average` option for load scraper to report the average cpu load (#6999)
- `scrapertest`: Add comparison option to ignore specific attributes (#6519)
- `tracegen`: Add option to pass in custom headers to export calls via command line (#7308)
- `tracegen`: Provide official container images (#7179)

## 🛑 Breaking changes 🛑

- `tanzuobservabilityexporter`: Remove status.code
- `tanzuobservabilityexporter`: Use semantic conventions for status.message (#7126) 
- `k8sattributesprocessor`: Move `kube` and `observability` packages to `internal` folder (#7159)
- `k8sattributesprocessor`: Unexport processor `Option`s (#7311)
- `zookeeperreceiver`: Refactored metrics to have correct units, types, and combined some metrics via attributes. (#7280)
- `prometheusremotewriteexporter`: `PRWExporter` struct and `NewPRWExporter()`
  function are now unexported. (#TBD)
- `newrelicexporter` marked as deprecated (#7284)

## 🚀 New components 🚀

- `rabbitmqreceiver`: Establish codebase for RabbitMQ metrics receiver (#7239)
- Add `basicauth` extension (#7167)

## 🧰 Bug fixes 🧰

- `k8sattributeprocessor`: Parse IP out of net.Addr to correctly tag k8s.pod.ip (#7077)
- `k8sattributeprocessor`: Process IP correctly for net.Addr instances that are not typed (#7133)
- `mdatagen`: Fix validation of `enabled` field in metadata.yaml (#7166)
- `elasticsearch`: Fix timestamp for each metric being startup time (#7255)
- `resourcedetection`: Log the error when checking for ec2metadata availability (#7296) 

## v0.42.0

## 💡 Enhancements 💡

- `couchbasereceiver`: Add couchbase client (#7122)
- `couchdbreceiver`: Add couchdb scraper (#7131)
- `couchdbreceiver`: Add couchdb client (#6880)
- `elasticsearchreceiver`: Implement scraper client (#7019)
- `couchdbreceiver`: Add metadata metrics (#6878)
- `prometheusremotewriteexporter`: Handling Staleness flag from OTLP (#6679)
- `prometheusexporter`: Handling Staleness flag from OTLP (#6805)
- `prometheusreceiver`: Set OTLP no-data-present flag for stale scraped metrics. (#7043)
- `mysqlreceiver`: Add Integration test (#6916)
- `datadogexporter`: Add compatibility with ECS Fargate semantic conventions (#6670)
- `k8s_observer`: discover k8s.node endpoints (#6820)
- `redisreceiver`: Add missing description fields to keyspace metrics (#6940)
- `redisreceiver`: Set start timestamp uniformly for gauge and sum metrics (#6941)
- `kafkaexporter`: Allow controlling Kafka acknowledgment behaviour  (#6301)
- `lokiexporter`: Log the first part of the http body on failed pushes to loki (#6946)
- `resourcedetectionprocessor`: add the [consul](https://www.consul.io/) detector (#6382)
- `awsemfexporter`: refactor cw_client logic into separate `cwlogs` package (#7072)

## 🛑 Breaking changes 🛑

- `memcachedreceiver`: Update metric names (#6594)
- `memcachedreceiver`: Fix some metric units and value types (#6895)
- `sapm` receiver: Use Jaeger status values instead of OpenCensus (#6682)
- `jaeger` receiver/exporter: Parse/set Jaeger status with OTel spec values (#6682)
- `awsecscontainermetricsreceiver`: remove tag from `container.image.name` (#6436)
- `k8sclusterreceiver`: remove tag from `container.image.name` (#6436)

## 🚀 New components 🚀

- `ecs_task_observer`: Discover running containers in AWS ECS tasks (#6894)
- `mongodbreceiver`: Establish codebase for MongoDB metrics receiver (#6972)
- `couchbasereceiver`: Establish codebase for Couchbase metrics receiver (#7046)
- `dbstorage`: New experimental dbstorage extension (#7061)

## 🧰 Bug fixes 🧰

- `ecstaskobserver`: Fix "Incorrect conversion between integer types" security issue (#6939)
- Fix typo in "direction" metrics attribute description (#6949)
- `zookeeperreceiver`: Fix issue where receiver could panic during shutdown (#7020)
- `prometheusreceiver`: Fix metadata fetching when metrics differ by trimmable suffixes (#6932)
- Sanitize URLs being logged (#7021)
- `prometheusreceiver`: Fix start time tracking for long scrape intervals (#7053)
- `signalfxexporter`: Don't use syscall to avoid compilation errors on some platforms (#7062)
- `tailsamplingprocessor`: Add support for new policies as composite sub-policies (#6975)

## 💡 Enhancements 💡

- `lokiexporter`: add complete log record to body (#6619)
- `k8sclusterreceiver` add `container.image.tag` attribute (#6436)
- `spanmetricproccessor`: use an LRU cache for the cached Dimensions key-value pairs (#2179)
- `skywalkingexporter`: add skywalking metrics exporter (#6528)
- `deltatorateprocessor`: add int counter support (#6982)
- `filestorageextension`: document default values (#7022)
- `redisreceiver`: Migrate the scraper to the mdatagen metrics builder (#6938)  

## v0.41.0

## 🛑 Breaking changes 🛑

- None

## 🚀 New components 🚀

- `asapauthextension` (#6627)
- `mongodbatlasreceiver` (#6367)

## 🧰 Bug fixes 🧰

- `filestorageextension`: fix panic when configured directory cannot be accessed (#6103)
- `hostmetricsreceiver`: fix set of attributes for system.cpu.time metric (#6422)
- `k8sobserver`: only record pod endpoints for running pods (#5878)
- `mongodbatlasreceiver`: fix attributes fields in metadata.yaml (#6440)
- `prometheusexecreceiver`: command line processing on Windows (#6145)
- `spanmetricsprocessor`: fix exemplars support (#6140)
-  Remap arm64 to aarch64 on rpm/deb packages (#6635)

## 💡 Enhancements 💡

- `datadogexporter`: do not use attribute localhost-like hostnames (#6477)
- `datadogexporter`: retry per network call (#6412)
- `datadogexporter`: take hostname into account for cache (#6223)
- `exporter/lokiexporter`: adding a feature for loki exporter to encode JSON for log entry (#5846)
- `googlecloudspannerreceiver`: added fallback to ADC for database connections. (#6629)
- `googlecloudspannerreceiver`: added parsing only distinct items for sample lock request label. (#6514)
- `googlecloudspannerreceiver`: added request tag label to metadata config for top query stats. (#6475)
- `googlecloudspannerreceiver`: added sample lock requests label to the top lock stats metrics. (#6466)
- `googlecloudspannerreceiver`: added transaction tag label to metadata config for top transaction stats. (#6433)
- `groupbyattrsprocessor`: added support for metrics signal (#6248)
- `hostmetricsreceiver`: ensure SchemaURL is set (#6482)
- `kubeletstatsreceiver`: add support for read-only kubelet endpoint (#6488)
- `mysqlreceiver`: enable native authentication (#6628)
- `mysqlreceiver`: remove requirement for password on MySQL (#6479)
- `receiver/prometheusreceiver`: do not add host.name to metrics from localhost/unspecified targets (#6476)
- `spanmetricsprocessor`: add setStatus operation (#5886)
- `splunkhecexporter`: remove duplication of host.name attribute (#6527)
- `tanzuobservabilityexporter`: add consumer for sum metrics. (#6385)
- Update log-collection library to v0.23.0 (#6593)

## v0.40.0

## 🛑 Breaking changes 🛑

- `tencentcloudlogserviceexporter`: change `Endpoint` to `Region` to simplify configuration (#6135)

## 🚀 New components 🚀

- Add `memcached` receiver (#5839)

## 🧰 Bug fixes 🧰

- Fix token passthrough for HEC (#5435)
- `datadogexporter`: Fix missing resource attributes default mapping when resource_attributes_as_tags: false (#6359)
- `tanzuobservabilityexporter`: Log and report missing metric values. (#5835)
- `mongodbatlasreceiver`: Fix metrics metadata (#6395)

## 💡 Enhancements 💡

- `awsprometheusremotewrite` exporter: Improve error message when failing to sign request
- `mongodbatlas`: add metrics (#5921)
- `healthcheckextension`: Add path option (#6111)
- Set unprivileged user to container image (#6380)
- `k8sclusterreceiver`: Add allocatable type of metrics (#6113)
- `observiqexporter`: Allow Dialer timeout to be configured (#5906)
- `routingprocessor`: remove broken debug log fields (#6373)
- `prometheusremotewriteexporter`: Add exemplars support (#5578) 
- `fluentforwardreceiver`: Convert attributes with nil value to AttributeValueTypeEmpty (#6630)

## v0.39.0

## 🛑 Breaking changes 🛑

- `httpdreceiver` renamed to `apachereceiver` to match industry standards (#6207)
- `tencentcloudlogserviceexporter` change `Endpoint` to `Region` to simplify configuration (#6135)

## 🚀 New components 🚀

- Add `postgresqlreceiver` config and factory (#6153)
- Add TencentCloud LogService exporter `tencentcloudlogserviceexporter` (#5722)
- Restore `jaegerthrifthttpexporter` (#5666)
- Add `skywalkingexporter` (#5690, #6114)

## 🧰 Bug fixes 🧰

- `datadogexporter`: Improve cumulative metrics reset detection using `StartTimestamp` (#6120)
- `mysqlreceiver`: Address issues in shutdown function (#6239)
- `tailsamplingprocessor`: End go routines during shutdown (#5693)
- `googlecloudexporter`: Update google cloud exporter to correctly close the metric exporter (#5990)
- `statsdreceiver`: Fix the summary point calculation (#6155)
- `datadogexporter` Correct default value for `send_count_sum_metrics` (#6130)

## 💡 Enhancements 💡

- `datadogexporter`: Increase default timeout to 15 seconds (#6131)
- `googlecloudspannerreceiver`: Added metrics cardinality handling for Google Cloud Spanner receiver (#5981, #6148, #6229)
- `mysqlreceiver`: Mysql add support for different protocols (#6138)
- `bearertokenauthextension`: Added support of Bearer Auth for HTTP Exporters (#5962)
- `awsxrayexporter`: Fallback to rpc.method for segment operation when aws.operation missing (#6231)
- `healthcheckextension`: Add new health check feature for collector pipeline (#5643)
- `datadogexporter`: Always add current hostname (#5967)
- `k8sattributesprocessor`: Add code to fetch all annotations and labels by specifying key regex (#5780)
- `datadogexporter`: Do not rely on collector to resolve envvar when possible to resolve them (#6122)
- `datadogexporter`: Add container tags to attributes package (#6086)
- `datadogexporter`: Preserve original TraceID (#6158)
- `prometheusreceiver`: Enhance prometheus receiver logger to determine errors, test real e2e usage (#5870)
- `awsxrayexporter`: Added support for AWS AppRunner origin (#6141)

## v0.38.0

## 🛑 Breaking changes 🛑

- `datadogexporter` Make distributions the default histogram export option. (#5885)
- `redisreceiver` Update Redis receiver's metric names. (#5837)
- Remove `scraperhelper` from contrib, use the core version. (#5826)

## 🚀 New components 🚀

- `googlecloudspannerreceiver` Added implementation of Google Cloud Spanner receiver. (#5727)
- `awsxrayproxy` Wire up awsxrayproxy extension. (#5747)
- `awscontainerinsightreceiver` Enable AWS Container Insight receiver. (#5960)

## 🧰 Bug fixes 🧰

- `statsdreceiver`: fix start timestamp / temporality for counters. (#5714)
- Fix security issue related to github.com/tidwall/gjson. (#5936)
- `datadogexporter` Fix cumulative histogram handling in distributions mode (#5867)
- `datadogexporter` Skip nil sketches (#5925)

## 💡 Enhancements 💡

- Extend `kafkareceiver` configuration capabilities. (#5677)
- Convert `mongodbatlas` receiver to use scraperhelper. (#5827)
- Convert `dockerstats` receiver to use scraperhelper. (#5825)
- Convert `podman` receiver to use scraperhelper. (#5822)
- Convert `redisreceiver` to use scraperhelper. (#5796)
- Convert `kubeletstats` receiver to use scraperhelper. (#5821)
- `googlecloudspannerreceiver` Migrated Google Cloud Spanner receiver to scraper approach. (#5868)
- `datadogexporter` Use a `Consumer` interface for decoupling from zorkian's package. (#5315)
- `mdatagen` - Add support for extended metric descriptions (#5688)
- `signalfxexporter` Log datapoints option. (#5689)
- `cumulativetodeltaprocessor`: Update cumulative to delta. (#5772)
- Update configuration default values in log receivers docs. (#5840)
- `fluentforwardreceiver`: support more complex fluent-bit objects. (#5676)
- `datadogexporter` Remove spammy logging. (#5856)
- `datadogexporter` Remove obsolete report_buckets config. (#5858)
- Improve performance of metric expression matcher. (#5864)
- `tanzuobservabilityexporter` Introduce metricsConsumer and gaugeMetricConsumer. (#5426)
- `awsxrayexporter` rpc.system has priority to determine aws namespace. (#5833)
- `tailsamplingprocessor` Add support for composite sampling policy to the tailsampler. (#4958)
- `kafkaexporter` Add support for AWS_MSK_IAM SASL Auth (#5763)
- Refactor the client Authenticators  for the new "ClientAuthenticator" interfaces (#5905)
- `mongodbatlasreceiver` Add client wrapper for MongoDB Atlas support (#5386)
- `redisreceiver` Update Redis config options (#5861)
- `routingprocessor`: allow routing for all signals (#5869)
- `extension/observer/docker` add ListAndWatch to observer (#5851)

## v0.37.1

## 🧰 Bug fixes 🧰

- Fixes a problem with v0.37.0 which contained dependencies on v0.36.0 components. They should have been updated to v0.37.0.

## v0.37.0

## 🚀 New components 🚀

- [`journald` receiver](https://github.com/open-telemetry/opentelemetry-collector-contrib/tree/main/receiver/journaldreceiver) to parse Journald events from systemd journal using the [opentelemetry-log-collection](https://github.com/open-telemetry/opentelemetry-log-collection) library

## 🛑 Breaking changes 🛑

- Remove squash on configtls.TLSClientSetting for splunkhecexporter (#5541)
- Remove squash on configtls.TLSClientSetting for elastic components (#5539)
- Remove squash on configtls.TLSClientSetting for observiqexporter (#5540)
- Remove squash on configtls.TLSClientSetting for AWS components (#5454)
- Move `k8sprocessor` to `k8sattributesprocessor`.
- Rename `k8s_tagger` configuration `k8sattributes`.
- filelog receiver: use empty value for `SeverityText` field instead of `"Undefined"` (#5423)
- Rename `configparser.ConfigMap` to `config.Map`
- Rename `pdata.AggregationTemporality*` to `pdata.MetricAggregationTemporality*`
- Remove deprecated `batchpertrace` package/module (#5380)

## 💡 Enhancements 💡

- `k8sattributes` processor: add container metadata enrichment (#5467, #5572)
- `resourcedetection` processor: Add an option to force using hostname instead of FQDN (#5064)
- `dockerstats` receiver: Move docker client into new shared `internal/docker` (#4702)
- `spanmetrics` processor:
  - Add exemplars to metrics (#5263)
  - Support resource attributes in metrics dimensions (#4624)
- `filter` processor:
  - Add log filtering by `regexp` type filters (#5237)
  - Add record level log filtering (#5418)
- `dynatrace` exporter: Handle non-gauge data types (#5056)
- `datadog` exporter:
  - Add support for exporting histograms as sketches (#5082)
  - Scrub sensitive information from errors (#5575)
  - Add option to send instrumentation library metadata tags with metrics (#5431)
- `podman` receiver: Add `api_version`, `ssh_key`, and `ssh_passphrase` config options (#5430)
- `signalfx` exporter:
  - Add `max_connections` config option (#5432)
  - Add dimension name to log when value > 256 chars (#5258)
  - Discourage setting of endpoint path (#4851)
- `kubeletstats` receiver: Convert to pdata instead of using OpenCensus (#5458)
- `tailsampling` processor: Add `invert_match` config option to `string_attribute` policy (#4393)
- `awsemf` exporter: Add a feature flag in UserAgent for AWS backend to monitor the adoptions (#5178)
- `splunkhec` exporter: Handle explicitly NaN and Inf values (#5581)
- `hostmetrics` receiver:
  - Collect more process states in processes scraper (#4856)
  - Add device label to paging scraper (#4854)
- `awskinesis` exporter: Extend to allow for dynamic export types (#5440)

## 🧰 Bug fixes 🧰

- `datadog` exporter:
  - Fix tags on summary and bucket metrics (#5416)
  - Fix cache key generation for cumulative metrics (#5417)
- `resourcedetection` processor: Fix failure to start collector if at least one detector returns an error (#5242)
- `prometheus` exporter: Do not record obsreport calls (#5438)
- `prometheus` receiver: Metric type fixes to match Prometheus functionality (#4865)
- `sentry` exporter: Fix sentry tracing (#4320)
- `statsd` receiver: Set quantiles for metrics (#5647)

## v0.36.0

## 🛑 Breaking changes 🛑

- `filter` processor: The configs for `logs` filter processor have been changed to be consistent with the `metrics` filter processor. (#4895)
- `splunk_hec` receiver: 
  - `source_key`, `sourcetype_key`, `host_key` and `index_key` have now moved under `hec_metadata_to_otel_attrs` (#4726)
  - `path` field on splunkhecreceiver configuration is removed: We removed the `path` attribute as any request going to the Splunk HEC receiver port should be accepted, and added the `raw_path` field to explicitly map the path accepting raw HEC data. (#4951)
- feat(dynatrace): tags is deprecated in favor of default_dimensions (#5055)

## 💡 Enhancements 💡

- `filter` processor: Add ability to `include` logs based on resource attributes in addition to excluding logs based on resource attributes for strict matching. (#4895)
- `kubelet` API: Add ability to create an empty CertPool when the system run environment is windows
- `JMX` receiver: Allow JMX receiver logging level to be configured (#4898)
- `datadog` exporter: Export histograms as in OpenMetrics Datadog check (#5065)
- `dockerstats` receiver: Set Schema URL (#5239)
- Rename memorylimiter -> memorylimiterprocessor (#5262)
- `awskinesis` exporter: Refactor AWS kinesis exporter to be synchronous  (#5248)

## v0.35.0

## 🛑 Breaking changes 🛑

- Rename configparser.Parser to configparser.ConfigMap (#5070)
- Rename TelemetryCreateSettings -> TelemetrySettings (#5169)

## 💡 Enhancements 💡

- chore: update influxdb exporter and receiver (#5058)
- chore(dynatrace): use payload limit from api constants (#5077)
- Add documentation for filelog's new force_flush_period parameter (#5066)
- Reuse the gzip reader with a sync.Pool (#5145)
- Add a trace observer when splunkhecreceiver is used for logs (#5063)
- Remove usage of deprecated pdata.AttributeValueMapToMap (#5174)
- Podman Stats Receiver: Receiver and Metrics implementation (#4577)

## 🧰 Bug fixes 🧰

- Use staleness markers generated by prometheus, rather than making our own (#5062)
- `datadogexporter` exporter: skip NaN and infinite values (#5053)

## v0.34.0

## 🚀 New components 🚀

- [`cumulativetodelta` processor](https://github.com/open-telemetry/opentelemetry-collector-contrib/tree/main/processor/cumulativetodeltaprocessor) to convert cumulative sum metrics to cumulative delta

- [`file` exporter](https://github.com/open-telemetry/opentelemetry-collector-contrib/tree/main/exporter/fileexporter) from core repository ([#3474](https://github.com/open-telemetry/opentelemetry-collector/issues/3474))
- [`jaeger` exporter](https://github.com/open-telemetry/opentelemetry-collector-contrib/tree/main/exporter/jaegerexporter) from core repository ([#3474](https://github.com/open-telemetry/opentelemetry-collector/issues/3474))
- [`kafka` exporter](https://github.com/open-telemetry/opentelemetry-collector-contrib/tree/main/exporter/kafkaexporter) from core repository ([#3474](https://github.com/open-telemetry/opentelemetry-collector/issues/3474))
- [`opencensus` exporter](https://github.com/open-telemetry/opentelemetry-collector-contrib/tree/main/exporter/opencensusexporter) from core repository ([#3474](https://github.com/open-telemetry/opentelemetry-collector/issues/3474))
- [`prometheus` exporter](https://github.com/open-telemetry/opentelemetry-collector-contrib/tree/main/exporter/prometheusexporter) from core repository ([#3474](https://github.com/open-telemetry/opentelemetry-collector/issues/3474))
- [`prometheusremotewrite` exporter](https://github.com/open-telemetry/opentelemetry-collector-contrib/tree/main/exporter/prometheusremotewriteexporter) from core repository ([#3474](https://github.com/open-telemetry/opentelemetry-collector/issues/3474))
- [`zipkin` exporter](https://github.com/open-telemetry/opentelemetry-collector-contrib/tree/main/exporter/zipkinexporter) from core repository ([#3474](https://github.com/open-telemetry/opentelemetry-collector/issues/3474))
- [`attribute` processor](https://github.com/open-telemetry/opentelemetry-collector-contrib/tree/main/processor/attributeprocessor) from core repository ([#3474](https://github.com/open-telemetry/opentelemetry-collector/issues/3474))
- [`filter` processor](https://github.com/open-telemetry/opentelemetry-collector-contrib/tree/main/processor/filterprocessor) from core repository ([#3474](https://github.com/open-telemetry/opentelemetry-collector/issues/3474))
- [`probabilisticsampler` processor](https://github.com/open-telemetry/opentelemetry-collector-contrib/tree/main/processor/probabilisticsamplerprocessor) from core repository ([#3474](https://github.com/open-telemetry/opentelemetry-collector/issues/3474))
- [`resource` processor](https://github.com/open-telemetry/opentelemetry-collector-contrib/tree/main/processor/resourceprocessor) from core repository ([#3474](https://github.com/open-telemetry/opentelemetry-collector/issues/3474))
- [`span` processor](https://github.com/open-telemetry/opentelemetry-collector-contrib/tree/main/processor/spanprocessor) from core repository ([#3474](https://github.com/open-telemetry/opentelemetry-collector/issues/3474))
- [`hostmetrics` receiver](https://github.com/open-telemetry/opentelemetry-collector-contrib/tree/main/receiver/hostmetricsreceiver) from core repository ([#3474](https://github.com/open-telemetry/opentelemetry-collector/issues/3474))
- [`jaeger` receiver](https://github.com/open-telemetry/opentelemetry-collector-contrib/tree/main/receiver/jaegerreceiver) from core repository ([#3474](https://github.com/open-telemetry/opentelemetry-collector/issues/3474))
- [`kafka` receiver](https://github.com/open-telemetry/opentelemetry-collector-contrib/tree/main/receiver/kafkareceiver) from core repository ([#3474](https://github.com/open-telemetry/opentelemetry-collector/issues/3474))
- [`opencensus` receiver](https://github.com/open-telemetry/opentelemetry-collector-contrib/tree/main/receiver/opencensusreceiver) from core repository ([#3474](https://github.com/open-telemetry/opentelemetry-collector/issues/3474))
- [`prometheus` receiver](https://github.com/open-telemetry/opentelemetry-collector-contrib/tree/main/receiver/prometheusreceiver) from core repository ([#3474](https://github.com/open-telemetry/opentelemetry-collector/issues/3474))
- [`zipkin` receiver](https://github.com/open-telemetry/opentelemetry-collector-contrib/tree/main/receiver/zipkinreceiver) from core repository ([#3474](https://github.com/open-telemetry/opentelemetry-collector/issues/3474))
- [`bearertokenauth` extension](https://github.com/open-telemetry/opentelemetry-collector-contrib/tree/main/extension/bearertokenauthextension) from core repository ([#3474](https://github.com/open-telemetry/opentelemetry-collector/issues/3474))
- [`healthcheck` extension](https://github.com/open-telemetry/opentelemetry-collector-contrib/tree/main/extension/healthcheckextension) from core repository ([#3474](https://github.com/open-telemetry/opentelemetry-collector/issues/3474))
- [`oidcauth` extension](https://github.com/open-telemetry/opentelemetry-collector-contrib/tree/main/extension/oidcauthextension) from core repository ([#3474](https://github.com/open-telemetry/opentelemetry-collector/issues/3474))
- [`pprof` extension](https://github.com/open-telemetry/opentelemetry-collector-contrib/tree/main/extension/pprofextension) from core repository ([#3474](https://github.com/open-telemetry/opentelemetry-collector/issues/3474))
- [`testbed`](https://github.com/open-telemetry/opentelemetry-collector-contrib/tree/main/testbed) from core repository ([#3474](https://github.com/open-telemetry/opentelemetry-collector/issues/3474))

## 💡 Enhancements 💡

- `tailsampling` processor: Add new policy `probabilistic` (#3876)

## v0.33.0

# 🎉 OpenTelemetry Collector Contrib v0.33.0 (Beta) 🎉

The OpenTelemetry Collector Contrib contains everything in the [opentelemetry-collector release](https://github.com/open-telemetry/opentelemetry-collector/releases/tag/v0.32.0) (be sure to check the release notes here as well!). Check out the [Getting Started Guide](https://opentelemetry.io/docs/collector/getting-started/) for deployment and configuration information.

## 🚀 New components 🚀

- [`cumulativetodelta` processor](https://github.com/open-telemetry/opentelemetry-collector-contrib/tree/main/processor/cumulativetodeltaprocessor) to convert cumulative sum metrics to cumulative delta

## 💡 Enhancements 💡

- Collector contrib has now full support for metrics proto v0.9.0.

## v0.32.0

# 🎉 OpenTelemetry Collector Contrib v0.32.0 (Beta) 🎉

This release is marked as "bad" since the metrics pipelines will produce bad data.

- See https://github.com/open-telemetry/opentelemetry-collector/issues/3824

The OpenTelemetry Collector Contrib contains everything in the [opentelemetry-collector release](https://github.com/open-telemetry/opentelemetry-collector/releases/tag/v0.32.0) (be sure to check the release notes here as well!). Check out the [Getting Started Guide](https://opentelemetry.io/docs/collector/getting-started/) for deployment and configuration information.

## 🛑 Breaking changes 🛑

- `splunk_hec` receiver/exporter: `com.splunk.source` field is mapped to `source` field in Splunk instead of `service.name` (#4596)
- `redis` receiver: Move interval runner package to `internal/interval` (#4600)
- `datadog` exporter: Export summary count and sum as monotonic counts (#4605)

## 💡 Enhancements 💡

- `logzio` exporter:
  - New implementation of an in-memory queue to store traces, data compression with gzip, and queue configuration options (#4395)
  - Make `Hclog2ZapLogger` struct and methods private for public go api review (#4431)
- `newrelic` exporter (#4392):
  - Marked unsupported metric as permanent error
  - Force the interval to be valid even if 0
- `awsxray` exporter: Add PHP stacktrace parsing support (#4454)
- `file_storage` extension: Implementation of batch storage API (#4145)
- `datadog` exporter:
  - Skip sum metrics with no aggregation temporality (#4597)
  - Export delta sums as counts (#4609)
- `elasticsearch` exporter: Add dedot support (#4579)
- `signalfx` exporter: Add process metric to translation rules (#4598)
- `splunk_hec` exporter: Add profiling logs support (#4464)
- `awsemf` exporter: Replace logGroup and logStream pattern with metric labels (#4466)

## 🧰 Bug fixes 🧰

- `awsxray` exporter: Fix the origin on ECS/EKS/EB on EC2 cases (#4391)
- `splunk_hec` exporter: Prevent re-sending logs that were successfully sent (#4467)
- `signalfx` exporter: Prefix temporary metric translations (#4394)

## v0.31.0

# 🎉 OpenTelemetry Collector Contrib v0.31.0 (Beta) 🎉

The OpenTelemetry Collector Contrib contains everything in the [opentelemetry-collector release](https://github.com/open-telemetry/opentelemetry-collector/releases/tag/v0.31.0) (be sure to check the release notes here as well!). Check out the [Getting Started Guide](https://opentelemetry.io/docs/collector/getting-started/) for deployment and configuration information.

## 🛑 Breaking changes 🛑

- `influxdb` receiver: Removed `metrics_schema` config option (#4277)

## 💡 Enhancements 💡

- Update to OTLP 0.8.0:
  - Remove use of `IntHistogram` (#4276)
  - Update exporters/receivers for `NumberDataPoint`
- Remove use of deprecated `pdata` slice `Resize()` (#4203, #4208, #4209)
- `awsemf` exporter: Added the option to have a user who is sending metrics from EKS Fargate Container Insights to reformat them to look the same as insights from ECS so that they can be ingested by CloudWatch (#4130)
- `k8scluster` receiver: Support OpenShift cluster quota metrics (#4342)
- `newrelic` exporter (#4278):
  - Requests are now retry-able via configuration option (defaults to retries enabled). Permanent errors are not retried.
  - The exporter monitoring metrics now include an untagged summary metric for ease of use.
  - Improved error logging to include URLs that fail to post messages to New Relic.
- `datadog` exporter: Upscale trace stats when global sampling rate is set (#4213)

## 🧰 Bug fixes 🧰

- `statsd` receiver: Add option to set Counter to be monotonic (#4154)
- Fix `internal/stanza` severity mappings (#4315)
- `awsxray` exporter: Fix the wrong AWS env resource setting (#4384)
- `newrelic` exporter (#4278):
  - Configuration unmarshalling did not allow timeout value to be set to 0 in the endpoint specific section.
  - Request cancellation was not propagated via context into the http request.
  - The queued retry logger is set to a zap.Nop logger as intended.

## v0.30.0

# 🎉 OpenTelemetry Collector Contrib v0.30.0 (Beta) 🎉

The OpenTelemetry Collector Contrib contains everything in the [opentelemetry-collector release](https://github.com/open-telemetry/opentelemetry-collector/releases/tag/v0.30.0) (be sure to check the release notes here as well!). Check out the [Getting Started Guide](https://opentelemetry.io/docs/collector/getting-started/) for deployment and configuration information.

## 🚀 New components 🚀
- `oauth2clientauth` extension: ported from core (#3848)
- `metrics-generation` processor: is now enabled and available (#4047) 

## 🛑 Breaking changes 🛑

- Removed `jaegerthrifthttp` exporter (#4089) 

## 💡 Enhancements 💡

- `tailsampling` processor:
  - Add new policy `status_code` (#3754)
  - Add new tail sampling processor policy: status_code (#3754)
- `awscontainerinsights` receiver:
  - Integrate components and fix bugs for EKS Container Insights (#3846) 
  - Add Cgroup to collect ECS instance metrics for container insights receiver #3875
- `spanmetrics` processor: Support sub-millisecond latency buckets (#4091) 
- `sentry` exporter: Add exception event capture in sentry (#3854)

## v0.29.0

# 🎉 OpenTelemetry Collector Contrib v0.29.0 (Beta) 🎉

The OpenTelemetry Collector Contrib contains everything in the [opentelemetry-collector release](https://github.com/open-telemetry/opentelemetry-collector/releases/tag/v0.29.0) (be sure to check the release notes here as well!). Check out the [Getting Started Guide](https://opentelemetry.io/docs/collector/getting-started/) for deployment and configuration information.

## 🛑 Breaking changes 🛑

- `redis` receiver (#3808)
  - removed configuration `service_name`. Use resource processor or `resource_attributes` setting if using `receivercreator`
  - removed `type` label and set instrumentation library name to `otelcol/redis` as other receivers do

## 💡 Enhancements 💡

- `tailsampling` processor:
  - Add new policy `latency` (#3750)
  - Add new policy `status_code` (#3754)
- `splunkhec` exporter: Include `trace_id` and `span_id` if set (#3850)
- `newrelic` exporter: Update instrumentation naming in accordance with otel spec (#3733)
- `sentry` exporter: Added support for insecure connection with Sentry (#3446)
- `k8s` processor:
  - Add namespace k8s tagger (#3384)
  - Add ignored pod names as config parameter (#3520)
- `awsemf` exporter: Add support for `TaskDefinitionFamily` placeholder on log stream name (#3755)
- `loki` exporter: Add resource attributes as Loki label (#3418)

## 🧰 Bug fixes 🧰

- `datadog` exporter:
  - Ensure top level spans are computed (#3786)
  - Update `env` clobbering behavior (#3851)
- `awsxray` exporter: Fixed filtered attribute translation (#3757)
- `splunkhec` exporter: Include trace and span id if set in log record (#3850)

## v0.28.0

# 🎉 OpenTelemetry Collector Contrib v0.28.0 (Beta) 🎉

The OpenTelemetry Collector Contrib contains everything in the [opentelemetry-collector release](https://github.com/open-telemetry/opentelemetry-collector/releases/tag/v0.28.0) (be sure to check the release notes here as well!). Check out the [Getting Started Guide](https://opentelemetry.io/docs/collector/getting-started/) for deployment and configuration information.

## 🚀 New components 🚀

- `humio` exporter to export data to Humio using JSON over the HTTP [Ingest API](https://docs.humio.com/reference/api/ingest/)
- `udplog` receiver to receives logs from udp using the [opentelemetry-log-collection](https://github.com/open-telemetry/opentelemetry-log-collection) library
- `tanzuobservability` exporter to send traces to [Tanzu Observability](https://tanzu.vmware.com/observability)

## 🛑 Breaking changes 🛑

- `f5cloud` exporter (#3509):
  - Renamed the config 'auth' field to 'f5cloud_auth'. This will prevent a config field name collision when [Support for Custom Exporter Authenticators as Extensions](https://github.com/open-telemetry/opentelemetry-collector/pull/3128) is ready to be integrated.

## 💡 Enhancements 💡

- Enabled Dependabot for Github Actions (#3543)
- Change obsreport helpers for receivers to use the new pattern created in Collector (#3439,#3443,#3449,#3504,#3521,#3548)
- `datadog` exporter:
  - Add logging for unknown or unsupported metric types (#3421)
  - Add collector version tag to internal health metrics (#3394)
  - Remove sublayer stats calc and mutex (#3531)
  - Deduplicate hosts for which we send running metrics (#3539)
  - Add support for summary datatype (#3660)
  - Add datadog span operation name remapping config option (#3444)
  - Update error formatting for error spans that are not exceptions (#3701)
- `nginx` receiver: Update the nginx metrics to more closely align with the conventions (#3420)
- `elasticsearch` exporter: Init JSON encoding support (#3101)
- `jmx` receiver:
  - Allow setting system properties (#3450)
  - Update tested JMX Metric Gatherer release (#3695)
- Refactor components for the Client Authentication Extensions (#3507)
- Remove redundant conversion calls (#3688)
- `storage` extension: Add a `Close` method to Client interface (#3506)
- `splunkhec` exporter: Add `metric_type` as key which maps to the type of the metric (#3696)
- `k8s` processor: Add semantic conventions to k8s-tagger for pod metadata (#3544)
- `kubeletstats` receiver: Refactor kubelet client to internal folder (#3698)
- `newrelic` exporter (#3690):
  - Updates the log level from error to debug when New Relic rate limiting occurs
  - Updates the sanitized api key that is reported via metrics
- `filestorage` extension: Add ability to specify name (#3703)
- `awsemf` exporter: Store the initial value for cumulative metrics (#3425)
- `awskinesis` exporter: Refactor to allow for extended types of encoding (#3655)
- `ecsobserver` extension:
  - Add task definition, ec2, and service fetcher (#3503)
  - Add exporter to convert task to target (#3333)

## 🧰 Bug fixes 🧰

- `awsemf` exporter: Remove delta adjustment from summaries by default (#3408)
- `alibabacloudlogservice` exporter: Sanitize labels for metrics (#3454)
- `statsd` receiver: Fix StatsD drop metrics tags when using summary as observer_type for timer/histogram (#3440)
- `awsxray` exporter: Restore setting of Throttle for HTTP throttle response (#3685)
- `awsxray` receiver: Fix quick start bug (#3653)
- `metricstransform` processor: Check all data points for matching metric label values (#3435)

## v0.27.0

# 🎉 OpenTelemetry Collector Contrib v0.27.0 (Beta) 🎉

The OpenTelemetry Collector Contrib contains everything in the [opentelemetry-collector release](https://github.com/open-telemetry/opentelemetry-collector/releases/tag/v0.27.0) (be sure to check the release notes here as well!). Check out the [Getting Started Guide](https://opentelemetry.io/docs/collector/getting-started/) for deployment and configuration information.

## 🚀 New components 🚀

- `tcplog` receiver to receive logs from tcp using the [opentelemetry-log-collection](https://github.com/open-telemetry/opentelemetry-log-collection) library
- `influxdb` receiver to accept metrics data as [InfluxDB Line Protocol](https://docs.influxdata.com/influxdb/v2.0/reference/syntax/line-protocol/)

## 💡 Enhancements 💡

- `splunkhec` exporter:
  - Include the response in returned 400 errors (#3338)
  - Map summary metrics to Splunk HEC metrics (#3344)
  - Add HEC telemetry (#3260)
- `newrelic` exporter: Include dropped attributes and events counts (#3187)
- `datadog` exporter:
  - Add Fargate task ARN to container tags (#3326)
  - Improve mappings for span kind dd span type (#3368)
- `signalfx` exporter: Add info log for host metadata properties update (#3343)
- `awsprometheusremotewrite` exporter: Add SDK and system information to User-Agent header (#3317)
- `metricstransform` processor: Add filtering capabilities matching metric label values for applying changes (#3201)
- `groupbytrace` processor: Added workers for queue processing (#2902)
- `resourcedetection` processor: Add docker detector (#2775)
- `tailsampling` processor: Support regex on span attribute filtering (#3335)

## 🧰 Bug fixes 🧰

- `datadog` exporter:
  - Update Datadog attributes to tags mapping (#3292)
  - Consistent `hostname` and default metrics behavior (#3286)
- `signalfx` exporter: Handle character limits on metric names and dimensions (#3328)
- `newrelic` exporter: Fix timestamp value for cumulative metrics (#3406)

## v0.26.0

# 🎉 OpenTelemetry Collector Contrib v0.26.0 (Beta) 🎉

The OpenTelemetry Collector Contrib contains everything in the [opentelemetry-collector release](https://github.com/open-telemetry/opentelemetry-collector/releases/tag/v0.26.0) (be sure to check the release notes here as well!). Check out the [Getting Started Guide](https://opentelemetry.io/docs/collector/getting-started/) for deployment and configuration information.

## 🚀 New components 🚀

- `influxdb` exporter to support sending tracing, metrics, and logging data to [InfluxDB](https://www.influxdata.com/products/)

## 🛑 Breaking changes 🛑

- `signalfx` exporter (#3207):
  - Additional metrics excluded by default by signalfx exporter
    - system.disk.io_time
    - system.disk.operation_time
    - system.disk.weighted_io_time
    - system.network.connections
    - system.processes.count
    - system.processes.created

## 💡 Enhancements 💡

- Add default config and systemd environment file support for DEB/RPM packages (#3123)
- Log errors on receiver start/stop failures (#3208)
- `newrelic` exporter: Update API key detection logic (#3212)
- `splunkhec` exporter:
  - Mark permanent errors to avoid futile retries (#3253)
  - Add TLS certs verification (#3204)
- `datadog` exporter:
  - Add env and tag name normalization to trace payloads (#3200)
  - add `ignore_resource`s configuration option (#3245)
- `jmx` receiver: Update for latest snapshot and header support (#3283)
- `awsxray` exporter: Added support for stack trace translation for .NET language (#3280)
- `statsd` receiver: Add timing/histogram for statsD receiver as OTLP summary (#3261)

## 🧰 Bug fixes 🧰

- `awsprometheusremotewrite` exporter:
  - Remove `sending_queue` (#3186)
  - Use the correct default for aws_auth.service (#3161)
  - Identify the Amazon Prometheus region from the endpoint (#3210)
  - Don't panic in case session can't be constructed (#3221)
- `datadog` exporter: Add max tag length (#3185)
- `sapm` exporter: Fix crash when passing the signalfx access token (#3294)
- `newrelic` exporter: Update error conditions (#3322)

## v0.25.0

# 🎉 OpenTelemetry Collector Contrib v0.25.0 (Beta) 🎉

The OpenTelemetry Collector Contrib contains everything in the [opentelemetry-collector release](https://github.com/open-telemetry/opentelemetry-collector/releases/tag/v0.25.0) (be sure to check the release notes here as well!). Check out the [Getting Started Guide](https://opentelemetry.io/docs/collector/getting-started/) for deployment and configuration information.

## 🚀 New components 🚀

- `kafkametricsreceiver` new receiver component for collecting metrics about a kafka cluster - primarily lag and offset. [configuration instructions](receiver/kafkametricsreceiver/README.md)
- `file_storage` extension to read and write data to the local file system (#3087)

## 🛑 Breaking changes 🛑

- `newrelic` exporter (#3091):
  - Removal of common attributes (use opentelemetry collector resource processor to add attributes)
  - Drop support for cumulative metrics being sent to New Relic via a collector

## 💡 Enhancements 💡

- Update `opentelemetry-log-collection` to v0.17.0 for log receivers (#3017)
- `datadog` exporter:
  - Add `peer.service` priority instead of `service.name` (#2817)
  - Improve support of semantic conventions for K8s, Azure and ECS (#2623)
- Improve and batch logs translation for stanza (#2892)
- `statsd` receiver: Add timing/histogram as OTLP gauge (#2973)
- `honeycomb` exporter: Add Retry and Queue settings (#2714)
- `resourcedetection` processor:
  - Add AKS resource detector (#3035)
  - Use conventions package constants for ECS detector (#3171)
- `sumologic` exporter: Add graphite format (#2695)
- Add trace attributes to the log entry for stanza (#3018)
- `splunk_hec` exporter: Send log record name as part of the HEC log event (#3119)
- `newrelic` exporter (#3091):
  - Add support for logs
  - Performance improvements
  - Optimizations to the New Relic payload to reduce payload size
  - Metrics generated for monitoring the exporter
  - Insert Key vs License keys are auto-detected in some cases
  - Collector version information is properly extracted via the application start info parameters

## 🧰 Bug fixes 🧰

- `splunk_hec` exporter: Fix sending log payload with missing the GZIP footer (#3032)
- `awsxray` exporter: Remove propagation of error on shutdown (#2999)
- `resourcedetection` processor:
  - Correctly report DRAGONFLYBSD value (#3100)
  - Fallback to `os.Hostname` when FQDN is not available (#3099)
- `httpforwarder` extension: Do not report ErrServerClosed when shutting down the service (#3173)
- `collectd` receiver: Do not report ErrServerClosed when shutting down the service (#3178)

## v0.24.0

# 🎉 OpenTelemetry Collector Contrib v0.24.0 (Beta) 🎉

The OpenTelemetry Collector Contrib contains everything in the [opentelemetry-collector release](https://github.com/open-telemetry/opentelemetry-collector/releases/tag/v0.24.0) (be sure to check the release notes here as well!). Check out the [Getting Started Guide](https://opentelemetry.io/docs/collector/getting-started/) for deployment and configuration information.

## 🚀 New components 🚀

- `fluentbit` extension and `fluentforward` receiver moved from opentelemetry-collector

## 💡 Enhancements 💡

- Check `NO_WINDOWS_SERVICE` environment variable to force interactive mode on Windows (#2819)
- `resourcedetection `processor:
  - Add task revision to ECS resource detector (#2814)
  - Add GKE detector (#2821)
  - Add Amazon EKS detector (#2820)
  - Add `VMScaleSetName` field to Azure detector (#2890)
- `awsemf` exporter:
  - Add `parse_json_encoded_attr_values` config option to decode json-encoded strings in attribute values (#2827)
  - Add `output_destination` config option to support AWS Lambda (#2720)
- `googlecloud` exporter: Handle `cloud.availability_zone` semantic convention (#2893)
- `newrelic` exporter: Add `instrumentation.provider` to default attributes (#2900)
- Set unprivileged user to container image (#2925)
- `splunkhec` exporter: Add `max_content_length_logs` config option to send log data in payloads less than max content length (#2524)
- `k8scluster` and `kubeletstats` receiver: Replace package constants in favor of constants from conventions in core (#2996)

## 🧰 Bug fixes 🧰

- `spanmetrics` processor:
  - Rename `calls` metric to `calls_total` and set `IsMonotonic` to true (#2837)
  - Validate duplicate dimensions at start (#2844)
- `awsemf` exporter: Calculate delta instead of rate for cumulative metrics (#2512)
- `signalfx` exporter:
  - Remove more unnecessary translation rules (#2889)
  - Implement summary type (#2998)
- `awsxray` exporter: Remove translation to HTTP status from OC status (#2978)
- `awsprometheusremotewrite` exporter: Close HTTP body after RoundTrip (#2955)
- `splunkhec` exporter: Add ResourceAttributes to Splunk Event (#2843)

## v0.23.0

# 🎉 OpenTelemetry Collector Contrib v0.23.0 (Beta) 🎉

The OpenTelemetry Collector Contrib contains everything in the [opentelemetry-collector release](https://github.com/open-telemetry/opentelemetry-collector/releases/tag/v0.23.0) (be sure to check the release notes here as well!). Check out the [Getting Started Guide](https://opentelemetry.io/docs/collector/getting-started/) for deployment and configuration information.

## 🚀 New components 🚀

- `groupbyattrs` processor to group the records by provided attributes
- `dotnetdiagnostics` receiver to read metrics from .NET processes

## 🛑 Breaking changes 🛑

- `stackdriver` exporter marked as deprecated and renamed to `googlecloud`
- Change the rule expression in receiver creator for matching endpoints types from `type.port`, `type.hostport` and `type.pod` to `type == "port"`, `type == "hostport"` and `type == "pod"` (#2661)

## 💡 Enhancements 💡

- `loadbalancing` exporter: Add support for logs (#2470)
- `sumologic` exporter: Add carbon formatter (#2562)
- `awsecscontainermetrics` receiver: Add new metric for stopped container (#2383)
- `awsemf` exporter:
  - Send EMF logs in batches (#2572)
  - Add prometheus type field for CloudWatch compatibility (#2689)
- `signalfx` exporter:
  - Add resource attributes to events (#2631)
  - Add translation rule to drop dimensions (#2660)
  - Remove temporary host translation workaround (#2652)
  - Remove unnecessary default translation rules (#2672)
  - Update `exclude_metrics` option so that the default exclude rules can be overridden by setting the option to `[]` (#2737)
- `awsprometheusremotewrite` exporter: Add support for given IAM roles (#2675)
- `statsd` receiver: Change to use OpenTelemetry type instead of OpenCensus type (#2733)
- `resourcedetection` processor: Add missing entries for `cloud.infrastructure_service` (#2777)

## 🧰 Bug fixes 🧰

- `dynatrace` exporter: Serialize each datapoint into separate line (#2618)
- `splunkhec` exporter: Retain all otel attributes (#2712)
- `newrelic` exporter: Fix default metric URL (#2739)
- `googlecloud` exporter: Add host.name label if hostname is present in node (#2711)

## v0.22.0

# 🎉 OpenTelemetry Collector Contrib v0.22.0 (Beta) 🎉

The OpenTelemetry Collector Contrib contains everything in the [opentelemetry-collector release](https://github.com/open-telemetry/opentelemetry-collector/releases/tag/v0.22.0) (be sure to check the release notes here as well!). Check out the [Getting Started Guide](https://opentelemetry.io/docs/collector/getting-started/) for deployment and configuration information.

## 🚀 New components 🚀

- `filelog` receiver to tail and parse logs from files using the [opentelemetry-log-collection](https://github.com/open-telemetry/opentelemetry-log-collection) library

## 💡 Enhancements 💡

- `dynatrace` exporter: Send metrics to Dynatrace in chunks of 1000 (#2468)
- `k8s` processor: Add ability to associate metadata tags using pod UID rather than just IP (#2199)
- `signalfx` exporter:
  - Add statusCode to logging field on dimension client (#2459)
  - Add translation rules for `cpu.utilization_per_core` (#2540)
  - Updates to metadata handling (#2531)
  - Calculate extra network I/O metrics (#2553)
  - Calculate extra disk I/O metrics (#2557)
- `statsd` receiver: Add metric type label and `enable_metric_type` option (#2466)
- `sumologic` exporter: Add support for carbon2 format (#2562)
- `resourcedetection` processor: Add Azure detector (#2372)
- `k8scluster` receiver: Use OTel conventions for metadata (#2530)
- `newrelic` exporter: Multi-tenant support for sending trace data and performance enhancements (#2481)
- `stackdriver` exporter: Enable `retry_on_failure` and `sending_queue` options (#2613)
- Use standard way to convert from time.Time to proto Timestamp (#2548)

## 🧰 Bug fixes 🧰

- `signalfx` exporter:
  - Fix calculation of `network.total` metric (#2551)
  - Correctly convert dimensions on metadata updates (#2552)
- `awsxray` exporter and receiver: Fix the type of content_length (#2539)
- `resourcedetection` processor: Use values in accordance to semantic conventions for AWS (#2556)
- `awsemf` exporter: Fix concurrency issue (#2571)

## v0.21.0

# 🎉 OpenTelemetry Collector Contrib v0.21.0 (Beta) 🎉

The OpenTelemetry Collector Contrib contains everything in the [opentelemetry-collector release](https://github.com/open-telemetry/opentelemetry-collector/releases/tag/v0.21.0) (be sure to check the release notes here as well!). Check out the [Getting Started Guide](https://opentelemetry.io/docs/collector/getting-started/) for deployment and configuration information.

## 🚀 New components 🚀

- `loki` exporter to export data via HTTP to Loki

## 🛑 Breaking changes 🛑

- `signalfx` exporter: Allow periods to be sent in dimension keys (#2456). Existing users who do not want to change this functionality can set `nonalphanumeric_dimension_chars` to `_-`

## 💡 Enhancements 💡

- `awsemf` exporter:
  - Support unit customization before sending logs to AWS CloudWatch (#2318)
  - Group exported metrics by labels (#2317)
- `datadog` exporter: Add basic span events support (#2338)
- `alibabacloudlogservice` exporter: Support new metrics interface (#2280)
- `sumologic` exporter:
  - Enable metrics pipeline (#2117)
  - Add support for all types of log body (#2380)
- `signalfx` exporter: Add `nonalphanumeric_dimension_chars` config option (#2442)

## 🧰 Bug fixes 🧰

- `resourcedetection` processor: Fix resource attribute environment variable (#2378)
- `k8scluster` receiver: Fix nil pointer bug (#2450)

## v0.20.0

# 🎉 OpenTelemetry Collector Contrib v0.20.0 (Beta) 🎉

The OpenTelemetry Collector Contrib contains everything in the [opentelemetry-collector release](https://github.com/open-telemetry/opentelemetry-collector/releases/tag/v0.20.0) (be sure to check the release notes here as well!). Check out the [Getting Started Guide](https://opentelemetry.io/docs/collector/getting-started/) for deployment and configuration information.

## 🚀 New components 🚀

- `spanmetrics` processor to aggregate Request, Error and Duration (R.E.D) metrics from span data
- `awsxray` receiver to accept spans in the X-Ray Segment format
- `groupbyattrs` processor to group the records by provided attributes

## 🛑 Breaking changes 🛑

- Rename `kinesis` exporter to `awskinesis` (#2234)
- `signalfx` exporter: Remove `send_compatible_metrics` option, use `translation_rules` instead (#2267)
- `datadog` exporter: Remove default prefix from user metrics (#2308)

## 💡 Enhancements 💡

- `signalfx` exporter: Add k8s metrics to default excludes (#2167)
- `stackdriver` exporter: Reduce QPS (#2191)
- `datadog` exporter:
  - Translate otel exceptions to DataDog errors (#2195)
  - Use resource attributes for metadata and generated metrics (#2023)
- `sapm` exporter: Enable queuing by default (#1224)
- `dynatrace` exporter: Allow underscores anywhere in metric or dimension names (#2219)
- `awsecscontainermetrics` receiver: Handle stopped container's metadata (#2229)
- `awsemf` exporter: Enhance metrics batching in AWS EMF logs (#2271)
- `f5cloud` exporter: Add User-Agent header with version to requests (#2292)

## 🧰 Bug fixes 🧰

- `signalfx` exporter: Reinstate network/filesystem translation rules (#2171)

## v0.19.0

# 🎉 OpenTelemetry Collector Contrib v0.19.0 (Beta) 🎉

The OpenTelemetry Collector Contrib contains everything in the [opentelemetry-collector release](https://github.com/open-telemetry/opentelemetry-collector/releases/tag/v0.19.0) (be sure to check the release notes here as well!). Check out the [Getting Started Guide](https://opentelemetry.io/docs/collector/getting-started/) for deployment and configuration information.

## 🚀 New components 🚀

- `f5cloud` exporter to export metric, trace, and log data to F5 Cloud
- `jmx` receiver to report metrics from a target MBean server in conjunction with the [JMX Metric Gatherer](https://github.com/open-telemetry/opentelemetry-java-contrib/blob/main/contrib/jmx-metrics/README.md)

## 🛑 Breaking changes 🛑

- `signalfx` exporter: The `exclude_metrics` option now takes slice of metric filters instead of just metric names (slice of strings) (#1951)

## 💡 Enhancements 💡

- `datadog` exporter: Sanitize datadog service names (#1982)
- `awsecscontainermetrics` receiver: Add more metadata (#2011)
- `azuremonitor` exporter: Favor RPC over HTTP spans (#2006)
- `awsemf` exporter: Always use float64 as calculated rate (#2019)
- `splunkhec` receiver: Make the HEC receiver path configurable, and use `/*` by default (#2137)
- `signalfx` exporter:
  - Drop non-default metrics and add `include_metrics` option to override (#2145, #2146, #2162)
  - Rename `system.network.dropped_packets` metric to `system.network.dropped` (#2160)
  - Do not filter cloud attributes from dimensions (#2020)
- `redis` receiver: Migrate to pdata metrics #1889

## 🧰 Bug fixes 🧰

- `datadog` exporter: Ensure that version tag is added to trace stats (#2010)
- `loadbalancing` exporter: Rolling update of collector can stop the periodical check of DNS updates (#1798)
- `awsecscontainermetrics` receiver: Change the type of `exit_code` from string to int and deal with the situation when there is no data (#2147)
- `groupbytrace` processor: Make onTraceReleased asynchronous to fix processor overload (#1808)
- Handle cases where the time field of Splunk HEC events is encoded as a String (#2159)

## v0.18.0

# 🎉 OpenTelemetry Collector Contrib v0.18.0 (Beta) 🎉

The OpenTelemetry Collector Contrib contains everything in the [opentelemetry-collector release](https://github.com/open-telemetry/opentelemetry-collector/releases/tag/v0.18.0) (be sure to check the release notes here as well!). Check out the [Getting Started Guide](https://opentelemetry.io/docs/collector/getting-started/) for deployment and configuration information.

## 🚀 New components 🚀

- `sumologic` exporter to send logs and metrics data to Sumo Logic
- `dynatrace` exporter to send metrics to Dynatrace

## 💡 Enhancements 💡

- `datadog` exporter:
  - Add resource attributes to tags conversion feature (#1782)
  - Add Kubernetes conventions for hostnames (#1919)
  - Add container tags to datadog export for container infra metrics in service view (#1895)
  - Update resource naming and span naming (#1861)
  - Add environment variables support for config options (#1897)
- `awsxray` exporter: Add parsing of JavaScript stack traces (#1888)
- `elastic` exporter: Translate exception span events (#1858)
- `signalfx` exporter: Add translation rules to aggregate per core CPU metrics in default translations (#1841)
- `resourcedetection` processor: Gather tags associated with the EC2 instance and add them as resource attributes (#1899)
- `simpleprometheus` receiver: Add support for passing params to the prometheus scrape config (#1949)
- `azuremonitor` exporter: Implement Span status code specification changes - gRPC (#1960)
- `metricstransform` processor: Add grouping option ($1887)
- `alibabacloudlogservice` exporter: Use producer to send data to improve performance (#1981)

## 🧰 Bug fixes 🧰

- `datadog` exporter: Handle monotonic metrics client-side (#1805)
- `awsxray` exporter: Log error when translating span (#1809)

## v0.17.0

# 🎉 OpenTelemetry Collector Contrib v0.17.0 (Beta) 🎉

The OpenTelemetry Collector Contrib contains everything in the [opentelemetry-collector release](https://github.com/open-telemetry/opentelemetry-collector/releases/tag/v0.17.0) (be sure to check the release notes here as well!). Check out the [Getting Started Guide](https://opentelemetry.io/docs/collector/getting-started/) for deployment and configuration information.

## 💡 Enhancements 💡

- `awsemf` exporter: Add collector version to EMF exporter user agent (#1778)
- `signalfx` exporter: Add configuration for trace correlation (#1795)
- `statsd` receiver: Add support for metric aggregation (#1670)
- `datadog` exporter: Improve logging of hostname detection (#1796)

## 🧰 Bug fixes 🧰

- `resourcedetection` processor: Fix ecs detector to not use the default golang logger (#1745)
- `signalfx` receiver: Return 200 when receiver succeed (#1785)
- `datadog` exporter: Use a singleton for sublayer calculation (#1759)
- `awsxray` and `awsemf` exporters: Change the User-Agent content order (#1791)

## v0.16.0

# 🎉 OpenTelemetry Collector Contrib v0.16.0 (Beta) 🎉

The OpenTelemetry Collector Contrib contains everything in the [opentelemetry-collector release](https://github.com/open-telemetry/opentelemetry-collector/releases/tag/v0.16.0) (be sure to check the release notes here as well!). Check out the [Getting Started Guide](https://opentelemetry.io/docs/collector/getting-started/) for deployment and configuration information.

## 🛑 Breaking changes 🛑

- `honeycomb` exporter: Update to use internal data format (#1689)

## 💡 Enhancements 💡

- `newrelic` exporter: Add support for span events (#1643)
- `awsemf` exporter:
  - Add placeholder support in `log_group_name` and `log_stream_name` config (#1623, #1661)
  - Add label matching filtering rule (#1619)
- `resourcedetection` processor: Add new resource detector for AWS Elastic Beanstalk environments (#1585)
- `loadbalancing` exporter:
  - Add sort of endpoints in static resolver (#1692)
  - Allow specifying port when using DNS resolver (#1650)
- Add `batchperresourceattr` helper library that splits an incoming data based on an attribute in the resource (#1694)
- `alibabacloudlogservice` exporter:
  - Add logs exporter (#1609)
  - Change trace type from opencensus to opentelemetry (#1713)
- `datadog` exporter:
  - Improve trace exporter performance (#1706, #1707)
  - Add option to only send metadata (#1723)
- `awsxray` exporter:
  - Add parsing of Python stack traces (#1676)
  - Add collector version to user agent (#1730)

## 🧰 Bug fixes 🧰

- `loadbalancing` exporter:
  - Fix retry queue for exporters (#1687)
  - Fix `periodicallyResolve` for DNS resolver checks (#1678)
- `datadog` exporter: Fix status code handling (#1691)
- `awsxray` exporter:
  - Fix empty traces in X-Ray console (#1709)
  - Stricter requirements for adding http request url (#1729)
  - Fix status code handling for errors/faults (#1740)
- `signalfx` exporter:
  - Split incoming data requests by access token before enqueuing (#1727)
  - Disable retry on 400 and 401, retry with backoff on 429 and 503 (#1672)
- `awsecscontainermetrics` receiver: Improve error handling to fix seg fault (#1738)

## v0.15.0

# 🎉 OpenTelemetry Collector Contrib v0.15.0 (Beta) 🎉

The OpenTelemetry Collector Contrib contains everything in the [opentelemetry-collector release](https://github.com/open-telemetry/opentelemetry-collector/releases/tag/v0.15.0) (be sure to check the release notes here as well!). Check out the [Getting Started Guide](https://opentelemetry.io/docs/collector/getting-started/) for deployment and configuration information.

## 🚀 New components 🚀

- `zookeeper` receiver: Collects metrics from a Zookeeper instance using the `mntr` command
- `loadbalacing` exporter: Consistently exports spans belonging to the same trace to the same backend
- `windowsperfcounters` receiver: Captures the configured system, application, or custom performance counter data from the Windows registry using the PDH interface
- `awsprometheusremotewrite` exporter:  Sends metrics data in Prometheus TimeSeries format to a Prometheus Remote Write Backend and signs each outgoing HTTP request following the AWS Signature Version 4 signing process

## 💡 Enhancements 💡

- `awsemf` exporter:
  - Add `metric_declarations` config option for metric filtering and dimensions (#1503)
  - Add SummaryDataType and remove Min/Max from Histogram (#1584)
- `signalfxcorrelation` exporter: Add ability to translate host dimension (#1561)
- `newrelic` exporter: Use pdata instead of the OpenCensus for traces (#1587)
- `metricstransform` processor:
  - Add `combine` action for matched metrics (#1506)
  - Add `submatch_case` config option to specify case of matched label values (#1640)
- `awsecscontainermetrics` receiver: Extract cluster name from ARN (#1626)
- `elastic` exporter: Improve handling of span status if the status code is unset (#1591)

## 🧰 Bug fixes 🧰

- `awsemf` exporter: Add check for unhandled metric data types (#1493)
- `groupbytrace` processor: Make buffered channel to avoid goroutines leak (#1505)
- `stackdriver` exporter: Set `options.UserAgent` so that the OpenCensus exporter does not override the UA ($1620)

## v0.14.0

# 🎉 OpenTelemetry Collector Contrib v0.14.0 (Beta) 🎉

The OpenTelemetry Collector Contrib contains everything in the [opentelemetry-collector release](https://github.com/open-telemetry/opentelemetry-collector/releases/tag/v0.14.0) (be sure to check the release notes here as well!). Check out the [Getting Started Guide](https://opentelemetry.io/docs/collector/getting-started/) for deployment and configuration information.

## 🚀 New components 🚀

- `datadog` exporter to send metric and trace data to Datadog (#1352)
- `tailsampling` processor moved from core to contrib (#1383)

## 🛑 Breaking changes 🛑

- `jmxmetricsextension` migrated to `jmxreceiver` (#1182, #1357)
- Move signalfx correlation code out of `sapm` to `signalfxcorrelation` exporter (#1376)
- Move Splunk specific utils outside of common (#1306)
- `stackdriver` exporter:
    - Config options `metric_prefix` & `skip_create_metric_descriptor` are now nested under `metric`, see [README](https://github.com/open-telemetry/opentelemetry-collector-contrib/blob/main/exporter/stackdriverexporter/README.md).
    - Trace status codes no longer reflect gRPC codes as per spec changes: open-telemetry/opentelemetry-specification#1067
- `datadog` exporter: Remove option to change the namespace prefix (#1483)

## 💡 Enhancements 💡

- `splunkhec` receiver: Add ability to ingest metrics (#1276)
- `signalfx` receiver: Improve pipeline error handling (#1329)
- `datadog` exporter:
  - Improve hostname resolution (#1285)
  - Add flushing/export of traces and trace-related statistics (#1266)
  - Enable traces on Windows (#1340)
  - Send otel.exporter running metric (#1354)
  - Add tag normalization util method (#1373)
  - Send host metadata (#1351)
  - Support resource conventions for hostnames (#1434)
  - Add version tag extract (#1449)
- Add `batchpertrace` library to split the incoming batch into several batches, one per trace (#1257)
- `statsd` receiver:
  - Add timer support (#1335)
  - Add sample rate support for counter, transfer gauge to double and transfer counter to int only (#1361)
- `awsemf` exporter: Restructure metric translator logic (#1353)
- `resourcedetection` processor:
  - Add EC2 hostname attribute (#1324)
  - Add ECS Resource detector (#1360)
- `sapm` exporter: Add queue settings (#1390)
- `metrictransform` processor: Add metric filter option (#1447)
- `awsxray` exporter: Improve ECS attribute and origin translation (#1428)
- `resourcedetection` processor: Initial system detector (#1405)

## 🧰 Bug fixes 🧰

- Remove duplicate definition of cloud providers with core conventions (#1288)
- `kubeletstats` receiver: Handle nil references from the kubelet API (#1326)
- `awsxray` receiver:
  - Add kind type to root span to fix the empty parentID problem (#1338)
  - Fix the race condition issue (#1490)
- `awsxray` exporter:
  - Setting the tlsconfig InsecureSkipVerify using NoVerifySSL (#1350)
  - Drop invalid xray trace id (#1366)
- `elastic` exporter: Ensure span name is limited (#1371)
- `splunkhec` exporter: Don't send 'zero' timestamps to Splunk HEC (#1157)
- `stackdriver` exporter: Skip processing empty metrics slice (#1494)

## v0.13.0

# 🎉 OpenTelemetry Collector Contrib v0.13.0 (Beta) 🎉

The OpenTelemetry Collector Contrib contains everything in the [opentelemetry-collector release](https://github.com/open-telemetry/opentelemetry-collector/releases/tag/v0.13.0) (be sure to check the release notes here as well!). Check out the [Getting Started Guide](https://opentelemetry.io/docs/collector/getting-started/) for deployment and configuration information.

## 💡 Enhancements 💡

- `sapm` exporter:
  - Enable queuing by default (#1224)
  - Add SignalFx APM correlation (#1205)
  - Make span source attribute and destination dimension names configurable (#1286)
- `signalfx` exporter:
  - Pass context to the http client requests (#1225)
  - Update `disk.summary_utilization` translation rule to accommodate new labels (#1258)
- `newrelic` exporter: Add `span.kind` attribute (#1263)
- `datadog` exporter:
  - Add Datadog trace translation helpers (#1208)
  - Add API key validation (#1216)
- `splunkhec` receiver: Add the ability to ingest logs (#1268)
- `awscontainermetrics` receiver: Report `CpuUtilized` metric in percentage (#1283)
- `awsemf` exporter: Only calculate metric rate for cumulative counter and avoid SingleDimensionRollup for metrics with only one dimension (#1280)

## 🧰 Bug fixes 🧰

- Make `signalfx` exporter a metadata exporter (#1252)
- `awsecscontainermetrics` receiver: Check for empty network rate stats and set zero (#1260)
- `awsemf` exporter: Remove InstrumentationLibrary dimension in CloudWatch EMF Logs if it is undefined (#1256)
- `awsxray` receiver: Fix trace/span id transfer (#1264)
- `datadog` exporter: Remove trace support for Windows for now (#1274)
- `sapm` exporter: Correlation enabled check inversed (#1278)

## v0.12.0

# 🎉 OpenTelemetry Collector Contrib v0.12.0 (Beta) 🎉

The OpenTelemetry Collector Contrib contains everything in the [opentelemetry-collector release](https://github.com/open-telemetry/opentelemetry-collector/releases/tag/v0.12.0) (be sure to check the release notes here as well!). Check out the [Getting Started Guide](https://opentelemetry.io/docs/collector/getting-started/) for deployment and configuration information.

## 🚀 New components 🚀

- `awsemf` exporter to support exporting metrics to AWS CloudWatch (#498, #1169)
- `http_forwarder` extension that forwards HTTP requests to a specified target (#979, #1014, #1150)
- `datadog` exporter that sends metric and trace data to Datadog (#1142, #1178, #1181, #1212)
- `awsecscontainermetrics` receiver to collect metrics from Amazon ECS Task Metadata Endpoint (#1089, #1148, #1160)

## 💡 Enhancements 💡

- `signalfx` exporter:
  - Add host metadata synchronization (#1039, #1118)
  - Add `copy_dimensions` translator option (#1126)
  - Update `k8s_cluster` metric translations (#1121)
  - Add option to exclude metrics (#1156)
  - Add `avg` aggregation method (#1151)
  - Fallback to host if cloud resource id not found (#1170)
  - Add backwards compatible translation rules for the `dockerstatsreceiver` (#1201)
  - Enable queuing and retries (#1223)
- `splunkhec` exporter:
  - Add log support (#875)
  - Enable queuing and retries (#1222)
- `k8scluster` receiver: Standardize metric names (#1119)
- `awsxray` exporter:
  - Support AWS EKS attributes (#1090)
  - Store resource attributes in X-Ray segments (#1174)
- `honeycomb` exporter:
  - Add span kind to the event sent to Honeycomb (#474)
  - Add option to adjust the sample rate using an attribute on the span (#1162)
- `jmxmetrics` extension: Add subprocess manager to manage child java processes (#1028)
- `elastic` exporter: Initial metrics support (#1173)
- `k8s` processor: Rename default attr names for label/annotation extraction (#1214)
- Add common SignalFx host id extraction (#1100)
- Allow MSI upgrades (#1165)

## 🧰 Bug fixes 🧰

- `awsxray` exporter: Don't set origin to EC2 when not on AWS (#1115)

## v0.11.0

# 🎉 OpenTelemetry Collector Contrib v0.11.0 (Beta) 🎉

The OpenTelemetry Collector Contrib contains everything in the [opentelemetry-collector release](https://github.com/open-telemetry/opentelemetry-collector/releases/tag/v0.11.0) (be sure to check the release notes here as well!). Check out the [Getting Started Guide](https://opentelemetry.io/docs/collector/getting-started/) for deployment and configuration information.

## 🚀 New components 🚀
- add `dockerstats` receiver as top level component (#1081)
- add `tracegen` utility (#956)

## 💡 Enhancements 💡
- `stackdriver` exporter: Allow overriding client options via config (#1010)
- `k8scluster` receiver: Ensure informer caches are synced before initial data sync (#842)
- `elastic` exporter: Translate `deployment.environment` resource attribute to Elastic APM's semantically equivalent `service.environment` (#1022)
- `k8s` processor: Add logs support (#1051)
- `awsxray` exporter: Log response error with zap (#1050)
- `signalfx` exporter
  - Add dimensions to renamed metrics (#1041)
  - Add translation rules for `disk_ops.total` and `disk_ops.pending` metrics (#1082)
  - Add event support (#1036)
- `kubeletstats` receiver: Cache detailed PVC labels to reduce API calls (#1052)
- `signalfx` receiver: Add event support (#1035)

## v0.10.0

# 🎉 OpenTelemetry Collector Contrib v0.10.0 (Beta) 🎉

The OpenTelemetry Collector Contrib contains everything in the [opentelemetry-collector release](https://github.com/open-telemetry/opentelemetry-collector/releases/tag/v0.10.0) (be sure to check the release notes here as well!). Check out the [Getting Started Guide](https://opentelemetry.io/docs/collector/getting-started/) for deployment and configuration information.

## 🚀 New components 🚀
- add initial docker stats receiver, without sourcing in top level components (#495)
- add initial jmx metrics extension structure, without sourcing in top level components (#740)
- `routing` processor for routing spans based on HTTP headers (#907)
- `splunkhec` receiver to receive Splunk HEC metrics, traces and logs (#840)
- Add skeleton for `http_forwarder` extension that forwards HTTP requests to a specified target (#979)

## 💡 Enhancements 💡
- `stackdriver` exporter
  - Add timeout parameter (#835)
  - Add option to configurably set UserAgent string (#758)
- `signalfx` exporter
  - Reduce memory allocations for big batches processing (#871)
  - Add AWSUniqueId and gcp_id generation (#829)
  - Calculate cpu.utilization compatibility metric (#839, #974, #954)
- `metricstransform` processor: Replace `{{version}}` in label values (#876)
- `resourcedetection` processor: Logs Support (#970)
- `statsd` receiver: Add parsing for labels and gauges (#903)

## 🧰 Bug fixes 🧰
- `k8s` processor
  - Wrap metrics before sending further down the pipeline (#837)
  - Fix setting attributes on metrics passed from agent (#836)
- `awsxray` exporter: Fix "pointer to empty string" is not omitted bug (#830)
- `azuremonitor` exporter: Treat UNSPECIFIED span kind as INTERNAL (#844)
- `signalfx` exporter: Remove misleading warnings (#869)
- `newrelic` exporter: Fix panic if service name is empty (#969)
- `honeycomb` exporter: Don't emit default proc id + starttime (#972)

## v0.9.0

# 🎉 OpenTelemetry Collector Contrib v0.9.0 (Beta) 🎉

The OpenTelemetry Collector Contrib contains everything in the [opentelemetry-collector release](https://github.com/open-telemetry/opentelemetry-collector/releases/tag/v0.9.0) (be sure to check the release notes here as well!). Check out the [Getting Started Guide](https://opentelemetry.io/docs/collector/getting-started/) for deployment and configuration information.

## 🛑 Breaking changes 🛑
- Remove deprecated `lightstep` exporter (#828)

## 🚀 New components 🚀
- `statsd` receiver for ingesting StatsD messages (#566)

## 💡 Enhancements 💡
- `signalfx` exporter
   - Add disk usage translations (#760)
   - Add disk utilization translations (#782)
   - Add translation rule to drop redundant metrics (#809)
- `kubeletstats` receiver
  - Sync available volume metadata from /pods endpoint (#690)
  - Add ability to collect detailed data from PVC (#743)
- `awsxray` exporter: Translate SDK name/version into xray model (#755)
- `elastic` exporter: Translate semantic conventions to Elastic destination fields (#671)
- `stackdriver` exporter: Add point count metric (#757)
- `awsxray` receiver
  - Ported the TCP proxy from the X-Ray daemon (#774)
  - Convert to OTEL trace format (#691)

## 🧰 Bug fixes 🧰
- `kubeletstats` receiver: Do not break down metrics batch (#754)
- `host` observer: Fix issue on darwin where ports listening on all interfaces are not correctly accounted for (#582)
- `newrelic` exporter: Fix panic on missing span status (#775)

## v0.8.0

# 🎉 OpenTelemetry Collector Contrib v0.8.0 (Beta) 🎉

The OpenTelemetry Collector Contrib contains everything in the [opentelemetry-collector release](https://github.com/open-telemetry/opentelemetry-collector/releases/tag/v0.8.0) (be sure to check the release notes here as well!). Check out the [Getting Started Guide](https://opentelemetry.io/docs/collector/getting-started/) for deployment and configuration information.

## 🚀 New components 🚀

- Receivers
  - `prometheusexec` subprocess manager (##499)

## 💡 Enhancements 💡

- `signalfx` exporter
  - Add/Update metric translations (#579, #584, #639, #640, #652, #662)
  - Add support for calculate new metric translator (#644)
  - Add renaming rules for load metrics (#664)
  - Update `container.name` to `k8s.container.name` in default translation rule (#683)
  - Rename working-set and page-fault metrics (#679)
- `awsxray` exporter
  - Translate exception event into xray exception (#577)
  - Add ingestion of X-Ray segments via UDP (#502)
  - Parse Java stacktrace and populate in xray cause (#687)
- `kubeletstats` receiver
  - Add metric_groups option (#648)
  - Set datapoint timestamp in receiver (#661)
  - Change `container.name` label to `k8s.container.name` (#680)
  - Add working-set and page-fault metrics (#666)
  - Add basic support for volume metrics (#667)
- `stackdriver` trace exporter: Move to new interface and pdata (#486)
- `metricstranform` processor: Keep timeseries and points in order after aggregation (#663)
- `k8scluster` receiver: Change `container.spec.name` label to `k8s.container.name` (#681)
- Migrate receiver creator to internal data model (#701)
- Add ec2 support to `resourcedetection` processor (#587)
- Enable timeout, sending queue and retry for SAPM exporter (#707)

## 🧰 Bug fixes 🧰

- `azuremonitor` exporter: Correct HTTP status code success mapping (#588)
- `k8scluster` receiver: Fix owner reference in metadata updates (#649)
- `awsxray` exporter: Fix handling of db system (#697)

## 🚀 New components 🚀

- Skeleton for AWS ECS container metrics receiver (#463)
- `prometheus_exec` receiver (#655)

## v0.7.0

# 🎉 OpenTelemetry Collector Contrib v0.7.0 (Beta) 🎉

The OpenTelemetry Collector Contrib contains everything in the [opentelemetry-collector release](https://github.com/open-telemetry/opentelemetry-collector/releases/tag/v0.7.0) (be sure to check the release notes here as well!). Check out the [Getting Started Guide](https://opentelemetry.io/docs/collector/getting-started/) for deployment and configuration information.

## 🛑 Breaking changes 🛑

- `awsxray` receiver updated to support udp: `tcp_endpoint` config option renamed to `endpoint` (#497)
- TLS config changed for `sapmreceiver` (#488) and `signalfxreceiver` receivers (#488)

## 🚀 New components 🚀

- Exporters
  - `sentry` adds tracing exporter for [Sentry](https://sentry.io/) (#565)
- Extensions
  - `endpoints` observer: adds generic endpoint watcher (#427)
  - `host` observer: looks for listening network endpoints on host (#432)

## 💡 Enhancements 💡

- Update `honeycomb` exporter for v0.8.0 compatibility
- Extend `metricstransform` processor to be able to add a label to an existing metric (#441)
- Update `kubeletstats` metrics according to semantic conventions (#475)
- Updated `awsxray` receiver config to use udp (#497)
- Add `/pods` endpoint support in `kubeletstats` receiver to add extra labels (#569)
- Add metric translation options to `signalfx` exporter (#477, #501, #571, #573)

## 🧰 Bug fixes 🧰

- `azuremonitor` exporter: Mark spanToEnvelope errors as permanent (#500)

## v0.6.0

# 🎉 OpenTelemetry Collector Contrib v0.6.0 (Beta) 🎉

The OpenTelemetry Collector Contrib contains everything in the [opentelemetry-collector release](https://github.com/open-telemetry/opentelemetry-collector/releases/tag/v0.6.0) (be sure to check the release notes here as well!). Check out the [Getting Started Guide](https://opentelemetry.io/docs/collector/getting-started/) for deployment and configuration information.

## 🛑 Breaking changes 🛑

- Removed `jaegarlegacy` (#397) and `zipkinscribe` receivers (#410)
- `kubeletstats` receiver: Renamed `k8s.pod.namespace` pod label to `k8s.namespace.name` and `k8s.container.name` container label to `container.name`

## 🚀 New components 🚀

- Processors
  - `metricstransform` renames/aggregates within individual metrics (#376) and allow changing the data type between int and float (#402)

## 💡 Enhancements 💡

- `awsxray` exporter: Use `peer.service` as segment name when set. (#385)
- `splunk` exporter: Add trace exports support (#359, #399)
- Build and publish Windows MSI (#408) and DEB/RPM Linux packages (#405)

## 🧰 Bug fixes 🧰

- `kubeletstats` receiver:
  - Fixed NPE for newly created pods (#404)
  - Updated to latest change in the ReceiverFactoryOld interface (#401)
  - Fixed logging and self reported metrics (#357)
- `awsxray` exporter: Only convert SQL information for SQL databases. (#379)
- `resourcedetection` processor: Correctly obtain machine-type info from gce metadata (#395)
- `k8scluster` receiver: Fix container resource metrics (#416)

## v0.5.0

Released 01-07-2020

# 🎉 OpenTelemetry Collector Contrib v0.5.0 (Beta) 🎉

The OpenTelemetry Collector Contrib contains everything in the [opentelemetry-collector release](https://github.com/open-telemetry/opentelemetry-collector/releases/tag/v0.5.0) (be sure to check the release notes here as well!). Check out the [Getting Started Guide](https://opentelemetry.io/docs/collector/getting-started/) for deployment and configuration information.

## 🚀 New components 🚀

- Processors
  - `resourcedetection` to automatically detect the resource based on the configured set of detectors (#309)

## 💡 Enhancements 💡

- `kubeletstats` receiver: Support for ServiceAccount authentication (#324)
- `signalfx` exporter and receiver
  - Add SignalFx metric token passthrough and config option (#325)
  - Set default endpoint of `signalfx` receiver to `:9943` (#351)
- `awsxray` exporter: Support aws plugins EC2/ECS/Beanstalk (#343)
- `sapm` exporter and receiver: Add SAPM access token passthrough and config option (#349)
- `k8s` processor: Add metrics support (#358)
- `k8s` observer: Separate annotations from labels in discovered pods (#363)

## 🧰 Bug fixes 🧰

- `honeycomb` exporter: Remove shared use of libhoney from goroutines (#305)

## v0.4.0

Released 17-06-2020

# 🎉 OpenTelemetry Collector Contrib v0.4.0 (Beta) 🎉

The OpenTelemetry Collector Contrib contains everything in the [opentelemetry-collector release](https://github.com/open-telemetry/opentelemetry-collector/releases/tag/v0.4.0) (be sure to check the release notes here as well!). Check out the [Getting Started Guide](https://opentelemetry.io/docs/collector/getting-started/) for deployment and configuration information.

## 🛑 Breaking changes 🛑

  - `signalfx` exporter `url` parameter changed to `ingest_url` (no impact if only using `realm` setting)

## 🚀 New components 🚀

- Receivers
  - `receiver_creator` to create receivers at runtime (#145), add observer support to receiver_creator (#173), add rules support (#207), add dynamic configuration values (#235) 
  - `kubeletstats` receiver (#237) 
  - `prometheus_simple` receiver (#184) 
  - `kubernetes-cluster` receiver (#175) 
  - `redis` receiver (#138)
- Exporters
  - `alibabacloudlogservice` exporter (#259) 
  - `SplunkHEC` metrics exporter (#246)
  - `elastic` APM exporter (#240)
  - `newrelic` exporter (#229) 
- Extensions
  - `k8s` observer (#185) 

## 💡 Enhancements 💡

- `awsxray` exporter
  - Use X-Ray convention of segment name == service name (#282)
  - Tweak xray export to improve rendering of traces and improve parity (#241)
  - Add handling for spans received with nil attributes (#212)
- `honeycomb` exporter
  - Use SendPresampled (#291)
  - Add span attributes as honeycomb event fields (#271)
  - Support resource labels in Honeycomb exporter (#20)
- `k8s` processor
  - Add support of Pod UID extraction to k8sprocessor (#219)
  - Use `k8s.pod.ip` to record resource IP instead of just `ip` (#183)
  - Support same authentication mechanism as other kubernetes components do (#307)
- `sapm` exporter: Add TLS for SAPM and SignalFx receiver (#215)
- `signalfx` exporter
  - Add metric metadata syncer to SignalFx exporter (#231)
  - Add TLS for SAPM and SignalFx receiver (#215)
- `stackdriver` exporter: Add support for resource mapping in config (#163)

## 🧰 Bug fixes 🧰

- `awsxray` exporter: Wrap bad request errors for proper handling by retry queue (#205)
- `lightstep` exporter: Ensure Lightstep exporter doesnt crash on nil node (#250)
- `sapm` exporter: Do not break Jaeger traces before sending downstream (#193)
- `k8s` processor: Ensure Jaeger spans work in passthrough mode (262)

## 🧩 Components 🧩

### Receivers

| Traces | Metrics |
|:-------:|:-------:|
| Jaeger Legacy | Carbon |
| SAPM (SignalFx APM) | Collectd | 
| Zipkin Scribe | K8s Cluster |
| | Redis |
| |  SignalFx | 
| | Simple Prometheus |
| | Wavefront |

### Processors

- K8s

### Exporters

| Commercial | Community |
|:------------:|:-----------:|
| Alibaba Cloud Log Service | Carbon |
| AWS X-ray | Elastic |
| Azure Monitor | Jaeger Thrift |
| Honeycomb | Kinesis |
| Lightstep |
| New Relic |
| SAPM (SignalFx APM) | 
| SignalFx (Metrics) |
| Splunk HEC |
| Stackdriver (Google) |

### Extensions

- Observer
  - K8s

## v0.3.0 Beta

Released 2020-03-30

### Breaking changes

-  Make prometheus receiver config loading strict. #697 
Prometheus receiver will now fail fast if the config contains unused keys in it.

### Changes and fixes

- Enable best effort serve by default of Prometheus Exporter (https://github.com/orijtech/prometheus-go-metrics-exporter/pull/6)
- Fix null pointer exception in the logging exporter #743 
- Remove unnecessary condition to have at least one processor #744 
- Updated Honeycomb exported to `honeycombio/opentelemetry-exporter-go v0.3.1`

### Features

Receivers / Exporters:

* AWS X-Ray
* Carbon
* CollectD
* Honeycomb
* Jaeger
* Kinesis
* LightStep
* OpenCensus
* OpenTelemetry
* SAPM
* SignalFx
* Stackdriver
* Wavefront
* Zipkin
* Zipkin Scribe


Processors:

* Attributes
* Batch
* Memory Limiter
* Queued Retry
* Resource
* Sampling
* Span
* Kubernetes

Extensions:

* Health Check
* Performance Profiler
* zPages


## v0.2.8

Released 2020-03-25

Alpha v0.2.8 of OpenTelemetry Collector Contrib.

- Implemented OTLP receiver and exporter.
- Added ability to pass config to the service programmatically (useful for custom builds).
- Improved own metrics / observability.


## v0.2.7

Released 2020-03-17

### Self-Observability
- New command-line switch to control legacy and new metrics. Users are encouraged
to experiment and migrate to the new metrics.
- Improved error handling on shutdown.


### Processors
- Fixed passthrough mode k8sprocessor.
- Added `HASH` action to attribute processor.

### Receivers and Exporters
- Added Honeycomb exporter.
- Added LightStep exporter.
- Added regular expression for Carbon receiver, allowing the metric name to be broken into proper label keys and values.
- Updated Stackdriver exporter to use a new batch API.


## v0.2.6 Alpha

Released 2020-02-18

### Self-Observability
- Updated metrics prefix to `otelcol` and expose command line argument to modify the prefix value.
- Batch dropped span now emits zero when no spans are dropped.

### Processors
- Extended Span processor to have include/exclude span logic.
- Ability to choose strict or regexp matching for include/exclude filters.

### Receivers and Exporters
- Added Carbon receiver and exporter.
- Added Wavefront receiver.


## v0.0.5 Alpha

Released 2020-01-30

- Regexp-based filtering of span names.
- Ability to extract attributes from span names and rename span.
- File exporter for debugging.
- Span processor is now enabled by default.

## v0.0.1 Alpha

Released 2020-01-11

First release of OpenTelemetry Collector Contrib.


[v0.3.0]: https://github.com/open-telemetry/opentelemetry-collector-contrib/compare/v0.2.8...v0.3.0
[v0.2.8]: https://github.com/open-telemetry/opentelemetry-collector-contrib/compare/v0.2.7...v0.2.8
[v0.2.7]: https://github.com/open-telemetry/opentelemetry-collector-contrib/compare/v0.2.6...v0.2.7
[v0.2.6]: https://github.com/open-telemetry/opentelemetry-collector-contrib/compare/v0.0.5...v0.2.6
[v0.0.5]: https://github.com/open-telemetry/opentelemetry-collector-contrib/compare/v0.0.1...v0.0.5
[v0.0.1]: https://github.com/open-telemetry/opentelemetry-collector-contrib/tree/v0.0.1<|MERGE_RESOLUTION|>--- conflicted
+++ resolved
@@ -3,12 +3,9 @@
 ## Unreleased
 
 ## 💡 Enhancements 💡
-<<<<<<< HEAD
+
+- `tanzuobservabilityexporter`: Turn on metrics exporter (#7281)
 - `awscloudwatchlogsexporter`: enable awscloudwatchlogsexporter which accepts and exports log data (#7297)
-=======
-
-- `tanzuobservabilityexporter`: Turn on metrics exporter (#7281)
->>>>>>> 8fc17158
 
 ## v0.43.0
 
