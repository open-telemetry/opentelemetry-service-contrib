--- conflicted
+++ resolved
@@ -52,11 +52,8 @@
 - `tanzuobservabilityexporter`: Make metrics stanza in config be optional (#9098)
 - `filelogreceiver`: Update Kubernetes examples to fix native OTel logs collection issue where 0 length logs cause errors (#9754)
 - `logstransformprocessor`: Resolve node ordering to fix intermittent failures (#9761)
-<<<<<<< HEAD
 - `awsinsightreceiver`: Migrate from `ConfigMapsResourceLock` to `ConfigMapsLeasesResourceLock` as per https://github.com/kubernetes/client-go/commit/276ea3ed979947d7cdd4b3d708862245ddcd8883 (#9885)
-=======
 - `filelog`, `journald`, `syslog`, `tcplog`, `udplog`: Add support for []string type for converting log record entries (#9887)
->>>>>>> 10b308ed
 
 ## v0.50.0
 
