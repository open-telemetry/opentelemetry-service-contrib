# Changelog

## Unreleased

## 🛑 Breaking changes 🛑

- `k8sclusterreceiver`: The `receiver.k8sclusterreceiver.reportCpuMetricsAsDouble` feature gate has been removed (#10838)
  - If users were disabling this feature gate, they may have to update
    monitoring for a few Kubernetes cpu metrics. For more details see [feature-gate-configurations](https://github.com/open-telemetry/opentelemetry-collector-contrib/tree/v0.54.0/receiver/k8sclusterreceiver#feature-gate-configurations).
- `prometheusexporter`: Automatically rename metrics with units to follow Prometheus naming convention (#8950)

### 🚩 Deprecations 🚩

- `logzioexporter`: Announcing `custom_endpoint`, `drain_interval`, `queue_capacity`, `queue_max_length` configuration options will be deprecated in upcoming releases (#10821)

### 🚀 New components 🚀

### 💡 Enhancements 💡

- `logzioexporter`: Add support for logs pipeline and support for exporterhelper (#10821)
- `flinkmetricsreceiver`: add attribute values to metadata #11520
- `prometheusreceiver`: Add `target_info` labels to resource attributes. (#11034)
- `saphanareceiver`: Fix component memory query, add better error handling (#11507)
- `sapmexporter`: Add config option to log responses from Splunk APM. (#11425)
<<<<<<< HEAD
- `internal/scrapertest` Add sortation functions for scrapertest (#10837)
=======
- `filterprocessor`: Add ability to filter `Spans` (#6341)
- `tracegen`: support add additional resource attributes. (#11145)
>>>>>>> ac4fe550

### 🧰 Bug fixes 🧰

- `redactionprocessor`: respect allow_all_keys configuration (#11542)
- `filestorageextension`: Copy values returned by Get (#11776)

### Unmaintained components

- `aerospikereceiver`: Fix issue where namespaces would not be collected (#11465)
- `signalfxreceiver`: Fix issue where component instance use in multiple pipelines leads to start failures (#11513)
- `splunkhecreceiver`: Fix issue where component instance use in multiple pipelines leads to start failures (#11517)

### 🧰 Bug fixes 🧰

- `sapmreceiver`: Fix issue where component instance use in multiple pipelines leads to start failures (#11518)

## v0.54.0

## 🛑 Breaking changes 🛑

- `transformprocessor`: `metric.is_monotonic` is now accessed via a bool literal instead of a string. (#10473)
- `vcenterreceiver`: Changed the attribute `effective` on `vcenter.cluster.host.count` as it will now be reported as a bool rather than a string (#10914)

### 🚩 Deprecations 🚩

- `datadogexporter`: Deprecate `instrumentation_library_metadata_as_tags` (#11135)
- `datadogexporter`: Deprecate `Sanitize` method of `Config` struct (#8829)
- `observiqexporter`: Deprecate the observiq exporter (#10977)
- `honeycombexporter`: Deprecate honeycomb exporter (#10318)

### 🚀 New components 🚀

- `expvarreceiver`: Include `expvarreceiver` in components (#10847)
- `googlemanagedprometheusexporter` Add the Google Managed Service for Prometheus exporter. (#10840)
- `sqlqueryreceiver`: Add core functionality to SQL query receiver (#10867)
- `googlemanagedprometheusexporter` The Google Managed Service for Prometheus exporter is alpha. (#10925)

### 💡 Enhancements 💡

- `tailsamplingprocessor`: Add trace_state policy (#10852)
- `mongodbatlasreceiver` Add support for receiving alerts (#10854)
- `cmd/mdatagen`: Allow attribute values of any types (#9245)
- `metricstransformprocessor`: Migrate the processor from OC to pdata (#10817)
  - This behavior can be reverted by disabling the `processor.metricstransformprocessor.UseOTLPDataModel` feature gate.
- `transformprocessor`: Add byte slice literal to the grammar.  Add new SpanID and TraceID functions that take a byte slice and return a Span/Trace ID. (#10487)
- `transformprocessor`: Add Summary transform functions. (#11041)
- `transformprocessor`: Add nil literal to the grammar. (#11150)
- `transformprocessor`: Add IsMatch factory function.  This function allows regex matching in conditions (#10903)
- `elasticsearchreceiver`: Add integration test for elasticsearch receiver (#10165)
- `tailsamplingprocessor`: New sampler added that allows to sample based on minimum number of spans
- `datadogexporter`: Some config validation and unmarshaling steps are now done on `Validate` and `Unmarshal` instead of `Sanitize` (#8829)
- `datadogexporter`: Add `exporter.datadog.hostname.preview` feature flag and related warnings (#10926)
- `datadogexporter`: Add `instrumentation_scope_metadata_as_tags` instead of `instrumentation_library_metadata_as_tags` in favor of https://github.com/open-telemetry/opentelemetry-proto/releases/tag/v0.15.0 (#11135)
- `examples`: Add an example for scraping Couchbase metrics (#10894)
- `filestorageextension`: Add background compaction capability (#9327)
- `googlecloudpubsubreceiver`: Added new `Endpoint` and `Insecure` connection configuration options. (#10845)
- `dynatraceexporter`: Provide better estimated summaries for partial histograms. (#11044)
- `mongodbreceiver`: Add integration test for mongodb receiver (#10864)
- `mezmoexporter`: add logging for HTTP errors (#10875)
- `googlecloudexporter`: Support writing to multiple GCP projects by setting the `gcp.project.id` resource attribute, and support service account impersonation (#11051)
- `k8sattributeprocessor`: Add debug logs to help identify missing attributes (#11060)
- `transformprocessor`: `replace_pattern` and `replace_all_patterns` use regex for pattern matching and replacing text in attributes/metrics. (#11118)
- `jmxreceiver`: Add latest releases of jmx metrics gatherer & wildfly jar to supported jars hash list (#11134)
- `rabbitmqreceiver`: Add integration test for rabbitmq receiver (#10865)
- `transformprocessor`: Allow using trace_state with key-value struct (#11029)
- `prometheusexporter` : Added a feature to prometheusexporter to export exemplars along with histogram metrics.
- `cmd/tracegen`: support add additional resource attributes. (#11145)

### 🧰 Bug fixes 🧰

- `kubletetstatsreceiver`: Bring back `k8s.container.name` attribute (#10848)
- `transformprocessor`: Fix issue where some metric fields were not working correctly in conditions. (#10473)
- `transformprocessor`: Fix issue where some trace fields were not working correctly in conditions. (#10471)
- `transformprocessor`: Fix issue where some log fields were not working correctly in conditions. (#10903)
- `pkg/stanza`: Skip building fingerprint in case of configuration change (#10485)
- `windowseventlogreceiver`: Fixed example config in readme (#10971)
- `pkg/stanza`: Fix access to atomic variable without using atomic package (#11023)
- `exporter/awsemfexporter:`: Fix dead links in README.md. (#11027)
- `googlecloudexporter`: Fix (self-obs) point_count metric calculation, concurrent map write panic, and dropped log attributes (#11051)
- `signalfxexporter`: Event Type is a required field, if not set, set it to `unknown` to prevent signalfx ingest from dropping it (#11121)
- `prometheusreceiver`: validate that combined metric points (e.g. histograms) have the same timestamp (#9385)
- `splunkhecexporter`: Fix flaky test when exporting traces (#11418)
- `mongodbatlasexporter`: Fix mongodbatlas.system.memory.usage.max not being reported (#11126)
- `receiver/awsxrayreceiver`: Fix null span exception fields causing null pointer exception (#11431)
- `pkg/stanza`: use ObservedTimestamp to decide if flush log for recombine operator (#11433)

## v0.53.0

### 🛑 Breaking changes 🛑

- `jmxreceiver`: Remove properties & groovyscript parameters from JMX Receiver. Add ResourceAttributes & LogLevel parameter to supply some of the removed functionality with reduced attack surface (#9685)
- `resourcedetectionprocessor`: 'gke' and 'gce' resource detectors are replaced with a single 'gcp' detector (#10347)
- `pkg/stanza`: Removed reference to deprecated `ClusterName` (#10426)
- `couchbasereceiver`: Fully removed unimplemented Couchbase receiver (#10482)
- `hostmetricsreciever`: Fix Load Scraper to normalize 1m, 5m, and 15m averages independently (#8267)

### 🚩 Deprecations 🚩


### 🚀 New components 🚀

- `flinkmetricsreceiver`: Add implementation of Flink Metric Receiver (#10121)
- `windowseventlogreceiver` Added implementation of Windows Event Log Receiver (#9228)
- `vcenterreceiver`: Add metrics receiver for new vcenterreceiver component (#9224)
- `googlecloudpubsubreceiver` Activate the Google Cloud Pubsub receiver. (#10580)
- `googlecloudpubsubexporter` Activate the Google Cloud Pubsub exporter. (#10580)
- `aerospikereceiver`: Add implementation of Aerospike Metric Receiver. (#9961)

### 💡 Enhancements 💡

- `awsemfexporter`: Add min and max support for histograms (#10577)
- `tailsamplingprocessor`: Add support for string invert matching to `and` policy (#9553)
- `mezemoexporter`: Add user agent string to outgoing HTTP requests (#10470)
- `prometheusreceiver`: Improve performance of metrics builder (#10546)
- `transformprocessor`: Add functions for conversion of scalar metric types (`gauge_to_sum` and `sum_to_gauge`) (#10255)
- `dynatraceexporter`: Use min and max when provided in a data point for histograms (#10815)
- `dynatraceexporter`: Truncate unmarshalable responses to avoid long log lines (#10568)
- `scrapertest`: Add `IgnoreResourceAttributeValue` option to metric comparison (#10828)

### 🧰 Bug fixes 🧰

- `transformprocessor`: Fix issue where incorrect error was returned if a bad path was passed to a function (#10141)
- `tanzuobservabilityexporter`: Improve how negative values in exponential histograms are handled. (#10135)
- `dynatraceexporter`: Ensure min is always less than or equal to mean and max is always greater or equal to mean for histogram estimation. (#10257)
- `resourcedetectionprocessor`: GCP resource detector now properly detects zone/region on GKE (#10347)
- `resourcedetectionprocessor`: GCP resource detector no longer fails to detect resource when using workload identity (#10486)
- `tailsamplingprocessor`: Fix composite sampler with inverse policy
- `awsprometheusremotewriteexporter`: Fix signing of empty request bodies. (#10578)
- `sigv4authextension`: Fix signing of empty request bodies. (#10578)
- `prometheusexporter`: Converting monotonic Delta to Cumulative sums (#9919)
- `statsdreceiver`: Update the lastIntervalTime for Counter metrics (#9919)
- `resourcedetectionprocessor`: GCP resource detector now correctly detects region on Google App Engine standard (#10814)
- `apachereceiver`: Update units to follow semconv (#10587)

## v0.52.0

### 🛑 Breaking changes 🛑

- `jmxreceiver`: Hash the jars provided to JMX Receiver and only allow if they match an approved list (#9687)
- `jmxreceiver`: Remove properties & groovyscript parameters from JMX Receiver. Add ResourceAttributes & LogLevel parameter to supply some of the removed functionality with reduced attack surface (#9685)

### 🚀 New components 🚀

- `aerospikereceiver`: Add implementation of Aerospike Metrics Receiver (#9961)
- `bigipreceiver`: Add implementation of F5 Big-IP Metric Receiver (#9680)
- `expvarreceiver`: Initial work for a receiver designed to scrape `memstats` from Golang applications. (#9747)
- `mezmoexporter`: Add implementation of Mezmo Log exporter (#9743)
- `nsxtreceiver`: Added implementation of NSX-T Metric Receiver (#9568)
- `expvarreceiver`: Add implementation of new receiver. (#10183)
- `telemetrygen`: Started implementing an upgraded version of `tracegen` generating traces and metrics (#9597)

### 💡 Enhancements 💡

- `transformprocessor`: Add transformation of metrics (#10100)
- `transformprocessor`: Include transform processor in components (#10134)
- `kubeletstatsreceiver`: Update receiver to use new Metrics Builder. All emitted metrics remain the same. (#9744)
- `transformprocessor`: Add new `replace_match` and `replace_all_matches` functions (#10132)
- `resourcedetectionprocessor`: Add "cname" and "lookup" hostname sources
- `jmxreceiver`: Communicate with JMX metrics gatherer subprocess via properties file (#9685)
- `pkg/stanza`: make multiline tests more like integration tests #10353 

### 🧰 Bug fixes 🧰

- `datadogexporter`: add error checks for datadog exporter (#9964)
- `datadogexporter`: Fix host aliases not being properly sent to the Datadog backend (#9748)
- `groupbyattrsprocessor`: copied aggregationtemporality when grouping metrics. (#9088)
- `jaeger`: Update OTLP-Jaeger translation of span events according to the OTel Spec: use `event` log field instead
  of `message` to represent OTel Span Event Name (#10273)
- `mongodbreceiver`: Fix issue where receiver startup could hang (#10111)
- `transformprocessor`: Fix issue where metric.aggregation_temporality and metric.is_monotic were not actually gettable or settable (#10197)
- `signalfxexporter`: Emit prometheus compatible histogram/summary to signalfx #10299
  - This behavior can be reverted using the `exporter.signalfxexporter.PrometheusCompatible` featuregate.
- `podmanreceiver`: Container Stats Error structure (#9397)
- `pkg/stanza`: pipeline.Operators() will return a consistently ordered list of operators whenever possible (#9761)
- `tanzuobservabilityexporter`: add  error checks for tanzuobservability exporter (#10188)

## v0.51.0

### 🛑 Breaking changes 🛑

- `datadogexporter`: Replace HistogramMode defined as string with enum. (#9589)
- `pkg/translator/signalfx`: Change signalfx translator to expose To/From translator structs. (#9740)
- `transformprocessor`: Add parameter validation to `truncate_all` and `limit` functions.  The `limit` parameter can no longer be negative. (#9783)
- `newrelicexporter` deleted. Use New Relic [native OTLP ingest](https://docs.newrelic.com/docs/more-integrations/open-source-telemetry-integrations/opentelemetry/opentelemetry-setup/) instead. (#9894)
- `k8sclusterreceiver`: Removing `ClusterName` as per https://github.com/kubernetes/apimachinery/commit/430b920312ca0fa10eca95967764ff08f34083a3. (#9885)

### 🚩 Deprecations 🚩

- `exporter/azuremonitor`: Deprecate use of LogRecord.Name as the log envelope category name. There is no replacement. (#9258)
- `processor/k8sattributes`: Deprecate use of k8s.cluster.name metadata parameter (obsolete) (#9968)

### 🚀 New components 🚀

- `schemaprocessor`: Starting the initial work to allow from translating from semantic convention to another (#8371)
- `saphanareceiver`: Added implementation of SAP HANA Metric Receiver (#8827)
- `logstransformprocessor`: Add implementation of Logs Transform Processor (#9335)

### 💡 Enhancements 💡

- `cmd/mdatagen`: Replace enum attributes values with typed constants (#9683)
- `elasticsearchreceiver`: Update metrics scope name from `otelcol/elasticsearch`
  to `otelcol/elasticsearchreceiver` (#9757)
- `k8sclusterreceiver`: Validate that k8s API supports a resource before setting up a watcher for it (#9523)
- `internal/stanza`: Add support for `remove` operator (#9524)
- `k8sattributesprocessor`: Support regex capture groups in tag_name (#9525)
- `mongoreceiver`: Update metrics scope name from `otelcol/mongodb` to `otelcol/mongodbreceiver` (#9759)
- `transformprocessor`: Add new `truncation` function to allow truncating string values in maps such as `attributes` or `resource.attributes` (#9546)
- `datadogexporter`: Add `api.fail_on_invalid_key` to fail fast if api key is invalid (#9426)
- `transformprocessor`: Add support for functions to validate parameters (#9563)
- `googlecloudexporter`: Add GCP cloud logging exporter (#9679)
- `transformprocessor`: Add new `limit` function to allow limiting the number of items in a map, such as the number of attributes in `attributes` or `resource.attributes` (#9552)
- `processor/attributes`: Support attributes set by server authenticator (#9420)
- `datadogexporter`: Experimental support for Exponential Histograms with delta aggregation temporality (#8350)
- `prometheusreceiver`: Support OpenMetrics Info and Stateset metrics (#9378)

### 🧰 Bug fixes 🧰

- `k8sclusterreceiver`: Fix the receiver to work with 1.19 and 1.20 k8s API versions (#9523)
- `azuremonitorexporter`: Fix log exporter bug related to incorrectly mapping SpanId (#9579)
- `mysqlreceiver`: Fix attribute values mismatch with its definition (#9688)
- `opencensusreceiver`: Do not report fatal error if err is server closed (#9559).
- `sqlserverreceiver`: Fix the receiver to have integer types on metrics where applicable (#9601)
- `prometheusreceiver`: Fix the memory issue introduced in the 0.49.0 release (#9718)
- `couchdbreceiver`: Fix issue where the receiver would not respect custom metric settings (#9598)
- `nginxreceiver`: Include nginxreceiver in components (#9572)
- `pkg/translator/prometheusremotewrite`: Fix data race when used with other exporters (#9736)
- `examples/demo`: fix baggage not work in trace demo app. (#9418)
- `prometheusreceiver`: Handle the condition where `up` metric value is NaN (#9253)
- `tanzuobservabilityexporter`: Make metrics stanza in config be optional (#9098)
- `filelogreceiver`: Update Kubernetes examples to fix native OTel logs collection issue where 0 length logs cause errors (#9754)
- `logstransformprocessor`: Resolve node ordering to fix intermittent failures (#9761)
- `awsinsightreceiver`: Migrate from `ConfigMapsResourceLock` to `ConfigMapsLeasesResourceLock` as per https://github.com/kubernetes/client-go/commit/276ea3ed979947d7cdd4b3d708862245ddcd8883 (#9885)
- `filelog`, `journald`, `syslog`, `tcplog`, `udplog`: Add support for []string type for converting log record entries (#9887)

## v0.50.0

### 🛑 Breaking changes 🛑

- `stackdriverexporter`: Remove the stackdriver exporter in favor of the identical googlecloud exporter (#9274)
- `filelog`, `journald`, `syslog`, `tcplog`, `udplog`: Remove `preserve_to` field from sub-parsers (#9331)
- `kafkametricsreceiver`: instrumentation name updated from `otelcol/kafkametrics` to `otelcol/kafkametricsreceiver` (#9406)
- `kubeletstatsreceiver`: instrumentation name updated from `kubeletstats` to `otelcol/kubeletstatsreceiver` (#9400)
- `datadogexporter`: Remove `GetHostTags` method from `TagsConfig` struct (#9423)
- `googlecloudexporter`: Graduate the `exporter.googlecloud.OTLPDirect` feature-gate to Beta.  This includes changes to the configuration structure, and many changes to default behavior. (#9471)

### 🚩 Deprecations 🚩

- `cumulativetodeltaprocessor`: Deprecated `metrics` configuration option in favor of `include` and `exclude` (#8952)
- `datadogexporter`: Deprecate `metrics::report_quantiles` in favor of `metrics::summaries::mode` (#8846)
- `datadogexporter`: Deprecate `traces.sample_rate` setting. It was never used anywhere. (#9771)

### 🚀 New components 🚀

- `iisreceiver`: Add implementation of IIS Metric Receiver (#8832)
- `sqlserverreceiver`: Add implementation of SQL Server Metric Receiver (#8398)
- `activedirectorydsreceiver`: Add implementation of Active Directory Domain Services metric receiver (#9359)
- `sqlqueryreceiver`: Add readme, factory, and config to initial implementation of SQL receiver (#9408)

### 💡 Enhancements 💡

- `pkg/translator/prometheusremotewrite`: Allow to disable sanitize metric labels (#8270)
- `basicauthextension`: Implement `configauth.ClientAuthenticator` so that the extension can also be used as HTTP client basic authenticator.(#8847)
- `azuremonitorexporter`, `lokiexporter`, `observiqexporter`: Update timestamp processing logic (#9130)
- `cumulativetodeltaprocessor`: add new include/exclude configuration options with regex support (#8952)
- `datadogexporter`: Update deprecation messages to reflect new deprecation plan (#9422)
- `cmd/mdatagen`: Update generated functions to have simple parse function to handle string parsing consistently and limit code duplication across receivers (#7574)
- `attributesprocessor`: Support filter by severity (#9132)
- `transformprocessor`: Add transformation of logs (#9368)
- `datadogexporter`: Add `metrics::summaries::mode` to specify export mode for summaries (#8846)
- `prometheusreceiver`: Add resource attributes for kubernetes resource discovery labels (#9416)

### 🧰 Bug fixes 🧰

- `fluentforwardreceiver`: Release port on shutdown (#9111)
- `prometheusexporter`: Prometheus fails to generate logs when prometheus exporter produced a check exception occurs. (#8949)
- `resourcedetectionprocessor`: Wire docker detector (#9372)
- `kafkametricsreceiver`: The kafkametricsreceiver was changed to connect to kafka during scrape, rather than startup. If kafka is unavailable the receiver will attempt to connect during subsequent scrapes until succcessful (#8817).
- `datadogexporter`: Update Kubernetes example manifest to new executable name. (#9425).
- `riakreceiver`: Fix issue where user configured metric settings were ignored. (#9561)
- `sqlserverreceiver`: Update `sqlserver.transaction_log.growth.count` and `sqlserver.transaction_log.shrink.count` to be monotonic sums. (#9522)

## v0.49.0

### ⚠️ Warning  ⚠️

This release contains an issue in
[Prometheus receiver](https://github.com/open-telemetry/opentelemetry-collector-contrib/tree/main/receiver/prometheusreceiver)
causing 30% memory consumption increase when there is a lot of target churn. The issue is currently being
investigated and will be fixed in one of the new releases. More details:
https://github.com/open-telemetry/opentelemetry-collector-contrib/issues/9278.

### 🛑 Breaking changes 🛑

- `filelogreceiver`, `journaldreceiver`, `syslogreceiver`, `tcplogreceiver`, `udplogreceiver`:
  - Updated data model to align with stable logs data model, which includes various breaking changes. (#9139, #8835)
    - A detailed [Upgrade Guide](https://github.com/open-telemetry/opentelemetry-log-collection/releases/tag/v0.28.0) is available in the log-collection v0.29.0 release notes.
- `datadogexporter`: Remove `OnlyMetadata` method from `Config` struct (#8980)
- `datadogexporter`: Remove `GetCensoredKey` method from `APIConfig` struct (#8980)
- `mongodbatlasreceiver`: Updated to uses newer metric builder which changed some metric and resource attributes (#9093)
- `dynatraceexporter`: Make `serialization` package `/internal` (#9097)
- `attributesprocessor`: Remove log names from filters (#9131)
- `k8sclusterreceiver`: The `receiver.k8sclusterreceiver.reportCpuMetricsAsDouble` feature gate is now enabled by default (#9367)
  - Users may have to update monitoring for a few Kubernetes cpu metrics, for
    more details see [feature-gate-configurations](https://github.com/open-telemetry/opentelemetry-collector-contrib/tree/v0.54.0/receiver/k8sclusterreceiver#feature-gate-configurations).

### 🚩 Deprecations 🚩

- `datadogexporter`: Deprecate `service` setting in favor of `service.name` semantic convention (#8784)
- `datadogexporter`: Deprecate `version` setting in favor of `service.version` semantic convention (#8784)
- `datadogexporter`: Deprecate `env` setting in favor of `deployment.environment` semantic convention (#9017)
- `datadogexporter`: Deprecate `GetHostTags` method from `TagsConfig` struct (#8975)
- `datadogexporter`: Deprecate `tags` setting in favor of `host_metadata::tags` (#9100)
- `datadogexporter`: Deprecate `send_metadata` setting in favor of `host_metadata::enabled` (#9100)
- `datadogexporter`: Deprecate `use_resource_metadata` setting in favor of `host_metadata::hostname_source` (#9100)
- `prometheusexecreceiver`: Deprecate prom_exec receiver (#9058)
- `fluentbitextension`: Deprecate Fluentbit extension (#9062)

### 🚀 New components 🚀

- `riakreceiver`: Riak Metric Receiver (#8548)

### 💡 Enhancements 💡
- `splunkhecexporter`: Add support for batching traces (#8995)
- `hostmetricsreceiver`: Migrate Processes scraper to the Metrics builder (#8855)
- `tanzuobservabilityexporter`: Use resourcetotelemetry helper (#8338)
- Add `make crosslink` target to ensure replace statements are included in `go.mod` for all transitive dependencies within repository (#8822)
- `filestorageextension`: Change bbolt DB settings for better performance (#9004)
- `jaegerremotesamplingextension`: Add local and remote sampling stores (#8818)
- `attributesprocessor`: Add support to filter on log body (#8996)
- `prometheusremotewriteexporter`: Translate resource attributes to the target info metric (#8493)
- `prometheusexporter`: Add `job` and `instance` labels to metrics so they can be scraped with `honor_labels: true` (#9115)
- `podmanreceiver`: Add API timeout configuration option (#9014)
- `cmd/mdatagen`: Add `sem_conv_version` field to metadata.yaml that is used to set metrics SchemaURL (#9010)
- `splunkheceporter`: Add an option to disable log or profiling data (#9065)
- `windowsperfcountersreceiver`: Move code into separate package for use in other windowsperfcounter receivers (#9108)
- `datadogexporter`: Add `host_metadata` configuration section to configure host metadata export (#9100)
- `cmd/mdatagen`: Update documentation generated for attributes to list enumerated values and show the "value" that will be visible on metrics when it is different from the attribute key in metadata.yaml (#8983)
- `routingprocessor`: add option to drop resource attribute used for routing (#8990)

### 🧰 Bug fixes 🧰

- `filestorageextension`: use correct bbolt options for compaction (#9134)
- `hostmetricsreceiver`: Use cpu times for time delta in cpu.utilization calculation (#8857)
- `dynatraceexporter`: Remove overly verbose stacktrace from certain logs (#8989)
- `googlecloudexporter`: fix the `exporter.googlecloud.OTLPDirect` fature-gate, which was not applied when the flag was provided (#9116)
- `signalfxexporter`: Fix bug to enable timeouts for correlating traces and metrics (#9101)
- `windowsperfcountersreceiver`: fix exported values being integers instead of doubles (#9138)
- `prometheusreceiver`: Fix issues with relabelling the `job` and `instance` labels. (#8780)
- `dynatraceexporter`: Continue processing data points after a serialization error. (#9330)

## v0.48.0

### 💡 Enhancements 💡

- `k8seventsreceiver`: Add Api_version and resource_version (#8539)
- `datadogexporter`: Add `metrics::sums::cumulative_monotonic_mode` to specify export mode for cumulative monotonic sums (#8490)
- `dynatraceexporter`: add multi-instance deployment note to README.md (#8848)
- `resourcedetectionprocessor`: Add attribute allowlist (#8547)
- `datadogexporter`:  Metrics payload data and Sketches payload data will be logged if collector is started in debug mode (#8929)
- `cmd/mdatagen`: Add resource attributes definition to metadata.yaml and move `pdata.Metrics` creation to the
  generated code (#8555)

### 🛑 Breaking changes 🛑

- `windowsperfcountersreceiver`: Added metrics configuration (#8376)
- `lokiexporter`: Remove deprecated LogRecord.name field (#8951)
- `splunkhecexporter`: Remove deprecated LogRecord.name field (#8951)

### 🚩 Deprecations 🚩

- `datadogexporter`: Deprecate `OnlyMetadata` method from `Config` struct (#8359)
- `datadogexporter`: Deprecate `GetCensoredKey` method from `APIConfig` struct (#8830)
- `datadogexporter`: Deprecate `metrics::send_monotonic_counter` in favor of `metrics::sums::cumulative_monotonic_mode` (#8490)

### 🚀 New components 🚀

- `sigv4authextension`: Enable component (#8518)

## v0.47.0

### 💡 Enhancements 💡

- `googlecloudexporter`: Add Validate method in config (#8559)
- `attributesprocessor`: Add convert action (#7930)
- `attributesprocessor`: Add metric support (#8111)
- `prometheusremotewriteexporter`: Write-Ahead Log support enabled (#7304)
- `hostreceiver/filesystemscraper`: Add filesystem utilization (#8027)
- `hostreceiver/pagingscraper`: Add paging.utilization (#6221)
- `googlecloudexporter`: [Alpha] Translate metrics directly from OTLP to gcm using the `exporter.googlecloud.OTLPDirect` feature-gate (#7177)
- `simpleprometheusreceiver`: Add support for static labels (#7908)
- `spanmetricsprocessor`: Dropping the condition to replace _ with key_ as __ label is reserved and _ is not (#8057)
- `podmanreceiver`: Add container.runtime attribute to container metrics (#8262)
- `dockerstatsreceiver`: Add container.runtime attribute to container metrics (#8261)
- `tanzuobservabilityexporter`: instrumentation Library and Dropped Counts to Span Tags (#8120)
- `clickhouseexporter`: Implement consume log logic. (#9705)
- `influxdbexporter`: Add support for cumulative, non-monotonic metrics. (#8348)
- `oauth2clientauthextension`: Add support for EndpointParams (#7307)
- Add `NewMetricData` function to `MetricsBuilder` to consistently set instrumentation library name (#8255)
- `googlecloudpubsubreceiver` Added implementation of Google Cloud Pubsub receiver. (#8391)
- `googlecloudpubsubexporter` Added implementation of Google Cloud Pubsub exporter. (#8391)
- `coralogixexporter` Allow exporter timeout to be configured (#7957)
- `prometheusremotewriteexporter` support adding trace id and span id attached to exemplars (#8380)
- `influxdbexporter`: accept histogram metric missing infinity bucket. (#8462)
- `skywalkingreceiver`: Added implementation of Skywalking receiver. (#8549)
- `prometheusreceiver`: Fix staleness bug for histograms and summaries (#8561)

### 🛑 Breaking changes 🛑

- `mongodbatlasreceiver`: rename mislabeled attribute `memory_state` to correct `disk_status` on partition disk metrics (#7747)
- `mongodbatlasreceiver`: Correctly set initial lookback for querying mongodb atlas api (#8246)
- `nginxreceiver`: instrumentation name updated from `otelcol/nginx` to `otelcol/nginxreceiver` (#8255)
- `postgresqlreceiver`: instrumentation name updated from `otelcol/postgresql` to `otelcol/postgresqlreceiver` (#8255)
- `redisreceiver`: instrumentation name updated from `otelcol/redis` to `otelcol/redisreceiver` (#8255)
- `apachereceiver`: instrumentation name updated from `otelcol/apache` to `otelcol/apachereceiver` ()
- `couchdbreceiver`: instrumentation name updated from `otelcol/couchdb` to `otelcol/couchdbreceiver` (#8366)
- `prometheusreceiver` Change resource attributes on metrics: `instance` -> `service.instance.id`, `host.name` -> `net.host.name`,  `port` -> `net.host.port`, `scheme` -> `http.scheme`, `job` removed (#8266)
- `prometheusremotewriteexporter` Use `service.*` resource attributes instead of `job` and `instance` resource attributes when adding job and instance labels to metrics (#8266)
- `mysqlreceiver`: instrumentation name updated from `otel/mysql` to `otelcol/mysqlreceiver` (#8387)
- `zookeeperreceiver`: instrumentation name updated from `otelcol/zookeeper` to `otelcol/zookeeperreceiver` (#8389)
- `coralogixexporter`: Create dynamic subsystem name (#7957)
  - Deprecate configuration changed. Dynamic subsystem name from traces service name property.
- `rabbitmqreceiver`: instrumentation name updated from `otelcol/rabbitmq` to `otelcol/rabbitmqreceiver` (#8400)

### 🧰 Bug fixes 🧰

- `zipkinexporter`: Set "error" tag value when status is set to error (#8187)
- `prometheusremotewriteexporter`: Correctly handle metric labels which collide after sanitization (#8378)
- `prometheusremotewriteexporter`: Drop labels when exemplar attributes exceed the max number of characters (#8379)
- `k8sclusterreceiver`: Add support to enable k8s node and container cpu metrics to be reported as double values (#8245)
  - Use "--feature-gates=receiver.k8sclusterreceiver.reportCpuMetricsAsDouble" to enable reporting node and container
    cpu metrics as a double values.
- `tanzuobservabilityexporter`: Fix a typo in Instrumentation Library name and version tags (#8384)
- `logreceivers`: Fix an issue where receiver would sometimes fail to build using Go 1.18 (#8521)
- `awsxrayreceiver`: Add defaults for optional stack frame parameters (#8790)

### 🚩 Deprecations 🚩

- `datadogexporter`: Deprecate automatic environment variable detection (#8397)

### 🚀 New components 🚀
- `sigv4authextension`: New Component: Sigv4 Authenticator Extension (#8263)

## v0.46.0

### 💡 Enhancements 💡

- `internal/stanza`: Export metrics from Stanza receivers (#8025)
- `hostreceiver/pagingscraper`: Migrate the scraper to the mdatagen metrics builder (#7139)
- Do not drop zero trace/span id spans in the jaeger conversion (#7946)
- Upgrade to use semantic conventions 1.6.1 (#7926)
- `dynatraceexporter`: Validate QueueSettings and perform config validation in Validate() instead (#8020)
- `sapmexporter`: Add validation for `sending_queue` setting (#8023)
- `signalfxexporter`: Add validation for `sending_queue` setting (#8026)
- `internal/stanza`: Add support for arbitrary attribute types (#8081)
- `resourcedetectionprocessor`: Add confighttp.HTTPClientSettings To Resource Detection Config Fixes (#7397)
- `hostmetricsreceiver`: Add cpu.utilization metrics to cpu scrapper (#7130)
- `honeycombexporter`: Add validation for `sending_queue` setting (#8113)
- `routingprocessor`: Expand error handling on failure to build exporters (#8125)
- `skywalkingreceiver`: Add new skywalking receiver component folder and structure (#8107)
- `groupbyattrsprocesor`: Allow empty keys, which allows to use the processor for compaction (#7793)
- `datadogexporter`: Add rbac to example k8s manifest file (#8186)
- `splunkhecexporter`: Add validation for `sending_queue` setting (#8256)

### 🛑 Breaking changes 🛑

- Remove deprecated functions from jaeger translator (#8032)
- `internal/stanza`: Remove `write_to` setting from input operators (#8081)
- `mongodbatlasreceiver`: rename `mongodb.atlas.*` attributes to `mongodb_atlas.*` adhering to naming guidelines. Adding 3 new attributes (#7960)

### 🧰 Bug fixes 🧰

- `prometheusreceiver`: Fix segfault that can occur after receiving stale metrics (#8056)
- `filelogreceiver`: Fix issue where logs could occasionally be duplicated (#8123)
- `prometheusremotewriteexporter`: Fix empty non-string resource attributes (#8116)

### 🚀 New components 🚀

## v0.45.1

### 💡 Enhancements 💡

- `sumologicexporter`: Move validation to Config (#7936)
- `elasticsearchexporter`: Fix crash with batch processor (#7953).
- `splunkhecexporter`: Batch metrics payloads (#7760)
- `tanzuobservabilityexporter`: Add internal SDK metric tag (#7826)
- `hostreceiver/processscraper`: Migrate the scraper to the mdatagen metrics builder (#7287)

### 🧰 Bug fixes 🧰

- `awsprometheusremotewriteexporter`: fix dependencies issue (#7963)

### 🚀 New components 🚀

- `awsfirehose` receiver: Add AWS Kinesis Data Firehose Receiver (#7918)

## v0.45.0

### 💡 Enhancements 💡

- `hostreceiver/filesystemscraper`: Migrate the scraper to the mdatagen metrics builder (#7772)
- `hostreceiver/memoryscraper`: Migrate the scraper to the mdatagen metrics builder (#7312)
- `lokiexporter`: Use record attributes as log labels (#7569)
- `routingprocessor`: Do not err on failure to build exporters (#7423)
- `apachereceiver`: Update to mdatagen v2 (#7573)
- `datadogexporter`: Don't send host metadata if hostname is empty (#7426)
- `datadogexporter`: Add insecure_skip_verify flag to configuration (#7422)
- `coralogixexporter`: Update readme (#7785)
- `awscloudwatchlogsexporter`: Remove name from aws cloudwatch logs exporter (#7554)
- `tanzuobservabilityexporter`: Update OTel Collector's Exporter to match WF Proxy Handling of source (#7929)
- `hostreceiver/memoryscraper`: Add memory.utilization (#6221)
- `awskinesisexporter`: Add Queue Config Validation AWS Kinesis Exporter (#7835)
- `elasticsearchexporter`: Remove usage of deprecated LogRecord.Name field (#7829).
- `loadbalancingexporter`: Allow non-exist hostname on startup (#7935)
- `datadogexporter`: Use exact sum, count and average on Datadog distributions (#7830)
- `storage/filestorage`: add optional compaction to filestorage (#7768)
- `tanzuobservabilityexporter`: Add attributes from the Resource to the resulting WF metric tags & set `source` value in WF metric (#8101)

### 🛑 Breaking changes 🛑

- Use go mod compat, drops support for reproducibility with go 1.16 (#7915)
- `apachereceiver`: Update instrumentation library name from `otel/apache` to `otelcol/apache` (#7754)
- `pkg/translator/prometheusremotewrite`: Cleanup prw translator public functions (#7776)
- `prometheusreceiver`: The OpenCensus-based metric conversion pipeline has
  been removed.
  - The `receiver.prometheus.OTLPDirect` feature gate has been removed as
    the direct pipeline is the only remaining pipeline.
- `translator/jaeger`: Cleanup jaeger translator function names (#7775)
  - Deprecate old funcs with Internal word.
- `mysqlreceiver`: Update data model and names for several metrics (#7924)
  - Change all metrics to Int values
  - Remove `mysql.buffer_pool_pages`. Replace with:
    - `mysql.buffer_pool.pages`
    - `mysql.buffer_pool.data_pages`
    - `mysql.buffer_pool.page_flushes`
  - Remove `mysql.buffer_pool_size`. Replace with:
    - `mysql.buffer_pool.limit`
    - `mysql.buffer_pool.usage`
  - Rename `mysql.buffer_pool_operations` to `mysql.buffer_pool.operations`

### 🚩 Deprecations 🚩

- Deprecated log_names setting from filter processor. (#7552)

### 🧰 Bug fixes 🧰

 - `tailsamplingprocessor`: "And" policy only works as a sub policy under a composite policy (#7590)
 - `prometheusreceiver`: Correctly map description and units when converting
  Prometheus metadata directly to pdata. (#7748)
 - `sumologicexporter`: fix exporter panics on malformed histogram (#7548)
- `awsecscontainermetrics`: CPU Reserved is now 1024/vCPU for ECS Container Insights (#6734)

### 🚀 New components 🚀

- `clickhouse` exporter: Add ClickHouse Exporter (#6907)
- `pkg/translator/signalfx`: Extract signalfx to metrics conversion in a separate package (#7778)
  - Extract FromMetrics to SignalFx translator package (#7823)

## v0.44.0

### 💡 Enhancements 💡

- `kafkaexporter`: Add compression and flush max messages options.
- `dynatraceexporter`: Write error logs using plugin logger (#7360)
- `dynatraceexporter`: Fix docs for TLS settings (#7568)
- `tanzuobservabilityexporter`: Turn on metrics exporter (#7281)
- `attributesprocessor` `resourceprocessor`: Add `from_context` value source
- `resourcedetectionprocessor`: check cluster config to verify resource is on aws for eks resources (#7186)
- `awscloudwatchlogsexporter`: enable awscloudwatchlogsexporter which accepts and exports log data (#7297)
- `translator/prometheusremotewrite`: add a new module to help translate data from OTLP to Prometheus Remote Write (#7240)
- `azuremonitorexporter`: In addition to traces, export logs to Azure Application Insights (#7403)
- `jmxreceiver`: Added `additional_jars` configuration option to launch JMX Metric Gatherer JAR with extended `CLASSPATH` (#7378)
- `awscontainerinsightreceiver`: add full pod name when configured to AWS Container Insights Receiver (#7415)
- `hostreceiver/loadscraper`: Migrate the scraper to the mdatagen metrics builder (#7288)
- `awsecscontainermetricsreceiver`: Rename attributes to follow semantic conventions (#7425)
- `datadogexporter`: Always map conventional attributes to tags (#7185)
- `mysqlreceiver`: Add golden files for integration test (#7303)
- `nginxreceiver`: Standardize integration test (#7515)
- `mysqlreceiver`: Update to use mdatagen v2 (#7507)
- `postgresqlreceiver`: Add integration tests (#7501)
- `apachereceiver`: Add integration test (#7517)
- `mysqlreceiver`: Use scrapererror to report errors (#7513)
- `postgresreceiver`: Update to mdatagen v2 (#7503)
- `nginxreceiver`: Update to mdatagen v2 (#7549)
- `datadogexporter`: Fix traces exporter's initialization log (#7564)
- `tailsamplingprocessor`: Add And sampling policy (#6910)
- `coralogixexporter`: Add Coralogix Exporter (#7383)
- `prometheusexecreceiver`: Add default value for `scrape_timeout` option (#7587)

### 🛑 Breaking changes 🛑

- `resourcedetectionprocessor`: Update `os.type` attribute values according to semantic conventions (#7544)
- `awsprometheusremotewriteexporter`: Deprecation notice; may be removed after v0.49.0
  - Switch to using the `prometheusremotewriteexporter` + `sigv4authextension` instead

### 🧰 Bug fixes 🧰

- `resourcedetectionprocessor`: fix `meta` allow list excluding keys with nil values (#7424)
- `postgresqlreceiver`: Fix issue where empty metrics could be returned after failed connection (#7502)
- `resourcetotelemetry`: Ensure resource attributes are added to summary
  and exponential histogram data points. (#7523)

### 🚩 Deprecations 🚩

- Deprecated otel_to_hec_fields.name setting from splunkhec exporter. (#7560)

## v0.43.0

### 💡 Enhancements 💡

- `coralogixexporter`: First implementation of Coralogix Exporter (#6816)
- `cloudfoundryreceiver`: Enable Cloud Foundry client (#7060)
- `elasticsearchexporter`: add elasticsearchexporter to the components exporter list (#6002)
- `elasticsearchreceiver`: Add metric metadata (#6892)
- `elasticsearchreceiver`: Use same metrics as JMX receiver for JVM metrics (#7160)
- `elasticsearchreceiver`: Implement scraping logic (#7174)
- `datadogexporter`: Add http.status_code tag to trace stats (#6889)
- `datadogexporter`: Add configuration option to use OTel span name into the Datatog resource name (#6611)
- `mongodbreceiver`: Add initial client code to the component (#7125)
- `tanzuobservabilityexporter`: Support delta histograms (#6897)
- `awscloudwatchlogsexporter`: Use cwlogs package to export logs (#7152)
- `mysqlreceiver`: Add the receiver to available components (#7078)
- `tanzuobservabilityexporter`: Documentation for the memory_limiter configuration (#7164)
- `dynatraceexporter`: Do not shut down exporter when metrics ingest module is temporarily unavailable (#7161)
- `mongodbreceiver`: Add metric metadata (#7163)
- `mongodbreceiver`: Add metric scraping (#7175)
- `postgresqlreceiver`: add the receiver to available components (#7079)
- `rabbitmqreceiver`: Add scraper logic (#7299)
- `tanzuobservability exporter`: Support summary metrics (#7121)
- `mongodbatlasreceiver`: Add retry and backoff to HTTP client (#6943)
- Use Jaeger gRPC instead of Thrift in the docker-compose example (#7243)
- `tanzuobservabilityexporter`: Support exponential histograms (#7127)
- `receiver_creator`: Log added and removed endpoint env structs (#7248)
- `prometheusreceiver`: Use the OTLP data conversion path by default. (#7282)
  - Use `--feature-gates=-receiver.prometheus.OTLPDirect` to re-enable the
    OpenCensus conversion path.
- `extension/observers`: Correctly set image and tag on container endpoints (#7279)
- `tanzuobservabilityexporter`: Document how to enable memory_limiter (#7286)
- `hostreceiver/networkscraper`: Migrate the scraper to the mdatagen metrics builder (#7048)
- `hostmetricsreceiver`: Add MuteProcessNameError config flag to mute specific error reading process executable (#7176)
- `scrapertest`: Improve comparison logic (#7305)
- `hostmetricsreceiver`: add `cpu_average` option for load scraper to report the average cpu load (#6999)
- `scrapertest`: Add comparison option to ignore specific attributes (#6519)
- `tracegen`: Add option to pass in custom headers to export calls via command line (#7308)
- `tracegen`: Provide official container images (#7179)
- `scrapertest`: Add comparison function for pdata.Metrics (#7400)
- `prometheusremotewriteexporter` : Dropping the condition to replace _ with key_ as __ label is reserved and _ is not (#7112)

### 🛑 Breaking changes 🛑

- `tanzuobservabilityexporter`: Remove status.code
- `tanzuobservabilityexporter`: Use semantic conventions for status.message (#7126)
- `k8sattributesprocessor`: Move `kube` and `observability` packages to `internal` folder (#7159)
- `k8sattributesprocessor`: Unexport processor `Option`s (#7311)
- `zookeeperreceiver`: Refactored metrics to have correct units, types, and combined some metrics via attributes. (#7280)
- `prometheusremotewriteexporter`: `PRWExporter` struct and `NewPRWExporter()`
  function are now unexported. (#TBD)
- `newrelicexporter` marked as deprecated (#7284)

### 🚀 New components 🚀

- `rabbitmqreceiver`: Establish codebase for RabbitMQ metrics receiver (#7239)
- Add `basicauth` extension (#7167)
- `k8seventsreceiver`: Implement core logic (#6885)

### 🧰 Bug fixes 🧰

- `k8sattributeprocessor`: Parse IP out of net.Addr to correctly tag k8s.pod.ip (#7077)
- `k8sattributeprocessor`: Process IP correctly for net.Addr instances that are not typed (#7133)
- `mdatagen`: Fix validation of `enabled` field in metadata.yaml (#7166)
- `elasticsearch`: Fix timestamp for each metric being startup time (#7255)
- `prometheusremotewriteexporter`: Fix index out of range panic caused by expiring metrics (#7149)
- `resourcedetection`: Log the error when checking for ec2metadata availability (#7296)

## v0.42.0

### 💡 Enhancements 💡

- `couchbasereceiver`: Add couchbase client (#7122)
- `couchdbreceiver`: Add couchdb scraper (#7131)
- `couchdbreceiver`: Add couchdb client (#6880)
- `elasticsearchreceiver`: Implement scraper client (#7019)
- `couchdbreceiver`: Add metadata metrics (#6878)
- `prometheusremotewriteexporter`: Handling Staleness flag from OTLP (#6679)
- `prometheusexporter`: Handling Staleness flag from OTLP (#6805)
- `prometheusreceiver`: Set OTLP no-data-present flag for stale scraped metrics. (#7043)
- `mysqlreceiver`: Add Integration test (#6916)
- `datadogexporter`: Add compatibility with ECS Fargate semantic conventions (#6670)
- `k8s_observer`: discover k8s.node endpoints (#6820)
- `redisreceiver`: Add missing description fields to keyspace metrics (#6940)
- `redisreceiver`: Set start timestamp uniformly for gauge and sum metrics (#6941)
- `kafkaexporter`: Allow controlling Kafka acknowledgment behaviour  (#6301)
- `lokiexporter`: Log the first part of the http body on failed pushes to loki (#6946)
- `resourcedetectionprocessor`: add the [consul](https://www.consul.io/) detector (#6382)
- `awsemfexporter`: refactor cw_client logic into separate `cwlogs` package (#7072)
- `prometheusexporter`: Dropping the condition to replace _ with key_ as __ label is reserved and _ is not (#7506)

### 🛑 Breaking changes 🛑

- `memcachedreceiver`: Update metric names (#6594)
- `memcachedreceiver`: Fix some metric units and value types (#6895)
- `sapm` receiver: Use Jaeger status values instead of OpenCensus (#6682)
- `jaeger` receiver/exporter: Parse/set Jaeger status with OTel spec values (#6682)
- `awsecscontainermetricsreceiver`: remove tag from `container.image.name` (#6436)
- `k8sclusterreceiver`: remove tag from `container.image.name` (#6436)

### 🚀 New components 🚀

- `ecs_task_observer`: Discover running containers in AWS ECS tasks (#6894)
- `mongodbreceiver`: Establish codebase for MongoDB metrics receiver (#6972)
- `couchbasereceiver`: Establish codebase for Couchbase metrics receiver (#7046)
- `dbstorage`: New experimental dbstorage extension (#7061)
- `redactionprocessor`: Remove sensitive data from traces (#6495)

### 🧰 Bug fixes 🧰

- `ecstaskobserver`: Fix "Incorrect conversion between integer types" security issue (#6939)
- Fix typo in "direction" metrics attribute description (#6949)
- `zookeeperreceiver`: Fix issue where receiver could panic during shutdown (#7020)
- `prometheusreceiver`: Fix metadata fetching when metrics differ by trimmable suffixes (#6932)
- Sanitize URLs being logged (#7021)
- `prometheusreceiver`: Fix start time tracking for long scrape intervals (#7053)
- `signalfxexporter`: Don't use syscall to avoid compilation errors on some platforms (#7062)
- `tailsamplingprocessor`: Add support for new policies as composite sub-policies (#6975)

### 💡 Enhancements 💡

- `lokiexporter`: add complete log record to body (#6619)
- `k8sclusterreceiver` add `container.image.tag` attribute (#6436)
- `spanmetricproccessor`: use an LRU cache for the cached Dimensions key-value pairs (#2179)
- `skywalkingexporter`: add skywalking metrics exporter (#6528)
- `deltatorateprocessor`: add int counter support (#6982)
- `filestorageextension`: document default values (#7022)
- `redisreceiver`: Migrate the scraper to the mdatagen metrics builder (#6938)

## v0.41.0

### 🛑 Breaking changes 🛑

- None

### 🚀 New components 🚀

- `asapauthextension` (#6627)
- `mongodbatlasreceiver` (#6367)

### 🧰 Bug fixes 🧰

- `filestorageextension`: fix panic when configured directory cannot be accessed (#6103)
- `hostmetricsreceiver`: fix set of attributes for system.cpu.time metric (#6422)
- `k8sobserver`: only record pod endpoints for running pods (#5878)
- `mongodbatlasreceiver`: fix attributes fields in metadata.yaml (#6440)
- `prometheusexecreceiver`: command line processing on Windows (#6145)
- `spanmetricsprocessor`: fix exemplars support (#6140)
-  Remap arm64 to aarch64 on rpm/deb packages (#6635)

### 💡 Enhancements 💡

- `datadogexporter`: do not use attribute localhost-like hostnames (#6477)
- `datadogexporter`: retry per network call (#6412)
- `datadogexporter`: take hostname into account for cache (#6223)
- `exporter/lokiexporter`: adding a feature for loki exporter to encode JSON for log entry (#5846)
- `googlecloudspannerreceiver`: added fallback to ADC for database connections. (#6629)
- `googlecloudspannerreceiver`: added parsing only distinct items for sample lock request label. (#6514)
- `googlecloudspannerreceiver`: added request tag label to metadata config for top query stats. (#6475)
- `googlecloudspannerreceiver`: added sample lock requests label to the top lock stats metrics. (#6466)
- `googlecloudspannerreceiver`: added transaction tag label to metadata config for top transaction stats. (#6433)
- `groupbyattrsprocessor`: added support for metrics signal (#6248)
- `hostmetricsreceiver`: ensure SchemaURL is set (#6482)
- `kubeletstatsreceiver`: add support for read-only kubelet endpoint (#6488)
- `mysqlreceiver`: enable native authentication (#6628)
- `mysqlreceiver`: remove requirement for password on MySQL (#6479)
- `receiver/prometheusreceiver`: do not add host.name to metrics from localhost/unspecified targets (#6476)
- `spanmetricsprocessor`: add setStatus operation (#5886)
- `splunkhecexporter`: remove duplication of host.name attribute (#6527)
- `tanzuobservabilityexporter`: add consumer for sum metrics. (#6385)
- Update log-collection library to v0.23.0 (#6593)

## v0.40.0

### 🛑 Breaking changes 🛑

- `tencentcloudlogserviceexporter`: change `Endpoint` to `Region` to simplify configuration (#6135)

### 🚀 New components 🚀

- Add `memcached` receiver (#5839)

### 🧰 Bug fixes 🧰

- Fix token passthrough for HEC (#5435)
- `datadogexporter`: Fix missing resource attributes default mapping when resource_attributes_as_tags: false (#6359)
- `tanzuobservabilityexporter`: Log and report missing metric values. (#5835)
- `mongodbatlasreceiver`: Fix metrics metadata (#6395)

### 💡 Enhancements 💡

- `awsprometheusremotewrite` exporter: Improve error message when failing to sign request
- `mongodbatlas`: add metrics (#5921)
- `healthcheckextension`: Add path option (#6111)
- Set unprivileged user to container image (#6380)
- `k8sclusterreceiver`: Add allocatable type of metrics (#6113)
- `observiqexporter`: Allow Dialer timeout to be configured (#5906)
- `routingprocessor`: remove broken debug log fields (#6373)
- `prometheusremotewriteexporter`: Add exemplars support (#5578)
- `fluentforwardreceiver`: Convert attributes with nil value to AttributeValueTypeEmpty (#6630)

## v0.39.0

### 🛑 Breaking changes 🛑

- `httpdreceiver` renamed to `apachereceiver` to match industry standards (#6207)
- `tencentcloudlogserviceexporter` change `Endpoint` to `Region` to simplify configuration (#6135)

### 🚀 New components 🚀

- Add `postgresqlreceiver` config and factory (#6153)
- Add TencentCloud LogService exporter `tencentcloudlogserviceexporter` (#5722)
- Restore `jaegerthrifthttpexporter` (#5666)
- Add `skywalkingexporter` (#5690, #6114)

### 🧰 Bug fixes 🧰

- `datadogexporter`: Improve cumulative metrics reset detection using `StartTimestamp` (#6120)
- `mysqlreceiver`: Address issues in shutdown function (#6239)
- `tailsamplingprocessor`: End go routines during shutdown (#5693)
- `googlecloudexporter`: Update google cloud exporter to correctly close the metric exporter (#5990)
- `statsdreceiver`: Fix the summary point calculation (#6155)
- `datadogexporter` Correct default value for `send_count_sum_metrics` (#6130)

### 💡 Enhancements 💡

- `datadogexporter`: Increase default timeout to 15 seconds (#6131)
- `googlecloudspannerreceiver`: Added metrics cardinality handling for Google Cloud Spanner receiver (#5981, #6148, #6229)
- `mysqlreceiver`: Mysql add support for different protocols (#6138)
- `bearertokenauthextension`: Added support of Bearer Auth for HTTP Exporters (#5962)
- `awsxrayexporter`: Fallback to rpc.method for segment operation when aws.operation missing (#6231)
- `healthcheckextension`: Add new health check feature for collector pipeline (#5643)
- `datadogexporter`: Always add current hostname (#5967)
- `k8sattributesprocessor`: Add code to fetch all annotations and labels by specifying key regex (#5780)
- `datadogexporter`: Do not rely on collector to resolve envvar when possible to resolve them (#6122)
- `datadogexporter`: Add container tags to attributes package (#6086)
- `datadogexporter`: Preserve original TraceID (#6158)
- `prometheusreceiver`: Enhance prometheus receiver logger to determine errors, test real e2e usage (#5870)
- `awsxrayexporter`: Added support for AWS AppRunner origin (#6141)

## v0.38.0

### 🛑 Breaking changes 🛑

- `datadogexporter` Make distributions the default histogram export option. (#5885)
- `redisreceiver` Update Redis receiver's metric names. (#5837)
- Remove `scraperhelper` from contrib, use the core version. (#5826)

### 🚀 New components 🚀

- `googlecloudspannerreceiver` Added implementation of Google Cloud Spanner receiver. (#5727)
- `awsxrayproxy` Wire up awsxrayproxy extension. (#5747)
- `awscontainerinsightreceiver` Enable AWS Container Insight receiver. (#5960)

### 🧰 Bug fixes 🧰

- `statsdreceiver`: fix start timestamp / temporality for counters. (#5714)
- Fix security issue related to github.com/tidwall/gjson. (#5936)
- `datadogexporter` Fix cumulative histogram handling in distributions mode (#5867)
- `datadogexporter` Skip nil sketches (#5925)

### 💡 Enhancements 💡

- Extend `kafkareceiver` configuration capabilities. (#5677)
- Convert `mongodbatlas` receiver to use scraperhelper. (#5827)
- Convert `dockerstats` receiver to use scraperhelper. (#5825)
- Convert `podman` receiver to use scraperhelper. (#5822)
- Convert `redisreceiver` to use scraperhelper. (#5796)
- Convert `kubeletstats` receiver to use scraperhelper. (#5821)
- `googlecloudspannerreceiver` Migrated Google Cloud Spanner receiver to scraper approach. (#5868)
- `datadogexporter` Use a `Consumer` interface for decoupling from zorkian's package. (#5315)
- `mdatagen` - Add support for extended metric descriptions (#5688)
- `signalfxexporter` Log datapoints option. (#5689)
- `cumulativetodeltaprocessor`: Update cumulative to delta. (#5772)
- Update configuration default values in log receivers docs. (#5840)
- `fluentforwardreceiver`: support more complex fluent-bit objects. (#5676)
- `datadogexporter` Remove spammy logging. (#5856)
- `datadogexporter` Remove obsolete report_buckets config. (#5858)
- Improve performance of metric expression matcher. (#5864)
- `tanzuobservabilityexporter` Introduce metricsConsumer and gaugeMetricConsumer. (#5426)
- `awsxrayexporter` rpc.system has priority to determine aws namespace. (#5833)
- `tailsamplingprocessor` Add support for composite sampling policy to the tailsampler. (#4958)
- `kafkaexporter` Add support for AWS_MSK_IAM SASL Auth (#5763)
- Refactor the client Authenticators  for the new "ClientAuthenticator" interfaces (#5905)
- `mongodbatlasreceiver` Add client wrapper for MongoDB Atlas support (#5386)
- `redisreceiver` Update Redis config options (#5861)
- `routingprocessor`: allow routing for all signals (#5869)
- `extension/observer/docker` add ListAndWatch to observer (#5851)

## v0.37.1

### 🧰 Bug fixes 🧰

- Fixes a problem with v0.37.0 which contained dependencies on v0.36.0 components. They should have been updated to v0.37.0.

## v0.37.0

### 🚀 New components 🚀

- [`journald` receiver](https://github.com/open-telemetry/opentelemetry-collector-contrib/tree/main/receiver/journaldreceiver) to parse Journald events from systemd journal using the [opentelemetry-log-collection](https://github.com/open-telemetry/opentelemetry-log-collection) library

### 🛑 Breaking changes 🛑

- Remove squash on configtls.TLSClientSetting for splunkhecexporter (#5541)
- Remove squash on configtls.TLSClientSetting for elastic components (#5539)
- Remove squash on configtls.TLSClientSetting for observiqexporter (#5540)
- Remove squash on configtls.TLSClientSetting for AWS components (#5454)
- Move `k8sprocessor` to `k8sattributesprocessor`.
- Rename `k8s_tagger` configuration `k8sattributes`.
- filelog receiver: use empty value for `SeverityText` field instead of `"Undefined"` (#5423)
- Rename `configparser.ConfigMap` to `config.Map`
- Rename `pdata.AggregationTemporality*` to `pdata.MetricAggregationTemporality*`
- Remove deprecated `batchpertrace` package/module (#5380)

### 💡 Enhancements 💡

- `k8sattributes` processor: add container metadata enrichment (#5467, #5572)
- `resourcedetection` processor: Add an option to force using hostname instead of FQDN (#5064)
- `dockerstats` receiver: Move docker client into new shared `internal/docker` (#4702)
- `spanmetrics` processor:
  - Add exemplars to metrics (#5263)
  - Support resource attributes in metrics dimensions (#4624)
- `filter` processor:
  - Add log filtering by `regexp` type filters (#5237)
  - Add record level log filtering (#5418)
- `dynatrace` exporter: Handle non-gauge data types (#5056)
- `datadog` exporter:
  - Add support for exporting histograms as sketches (#5082)
  - Scrub sensitive information from errors (#5575)
  - Add option to send instrumentation library metadata tags with metrics (#5431)
- `podman` receiver: Add `api_version`, `ssh_key`, and `ssh_passphrase` config options (#5430)
- `signalfx` exporter:
  - Add `max_connections` config option (#5432)
  - Add dimension name to log when value > 256 chars (#5258)
  - Discourage setting of endpoint path (#4851)
- `kubeletstats` receiver: Convert to pdata instead of using OpenCensus (#5458)
- `tailsampling` processor: Add `invert_match` config option to `string_attribute` policy (#4393)
- `awsemf` exporter: Add a feature flag in UserAgent for AWS backend to monitor the adoptions (#5178)
- `splunkhec` exporter: Handle explicitly NaN and Inf values (#5581)
- `hostmetrics` receiver:
  - Collect more process states in processes scraper (#4856)
  - Add device label to paging scraper (#4854)
- `awskinesis` exporter: Extend to allow for dynamic export types (#5440)

### 🧰 Bug fixes 🧰

- `datadog` exporter:
  - Fix tags on summary and bucket metrics (#5416)
  - Fix cache key generation for cumulative metrics (#5417)
- `resourcedetection` processor: Fix failure to start collector if at least one detector returns an error (#5242)
- `prometheus` exporter: Do not record obsreport calls (#5438)
- `prometheus` receiver: Metric type fixes to match Prometheus functionality (#4865)
- `sentry` exporter: Fix sentry tracing (#4320)
- `statsd` receiver: Set quantiles for metrics (#5647)

## v0.36.0

### 🛑 Breaking changes 🛑

- `filter` processor: The configs for `logs` filter processor have been changed to be consistent with the `metrics` filter processor. (#4895)
- `splunk_hec` receiver:
  - `source_key`, `sourcetype_key`, `host_key` and `index_key` have now moved under `hec_metadata_to_otel_attrs` (#4726)
  - `path` field on splunkhecreceiver configuration is removed: We removed the `path` attribute as any request going to the Splunk HEC receiver port should be accepted, and added the `raw_path` field to explicitly map the path accepting raw HEC data. (#4951)
- feat(dynatrace): tags is deprecated in favor of default_dimensions (#5055)

### 💡 Enhancements 💡

- `filter` processor: Add ability to `include` logs based on resource attributes in addition to excluding logs based on resource attributes for strict matching. (#4895)
- `kubelet` API: Add ability to create an empty CertPool when the system run environment is windows
- `JMX` receiver: Allow JMX receiver logging level to be configured (#4898)
- `datadog` exporter: Export histograms as in OpenMetrics Datadog check (#5065)
- `dockerstats` receiver: Set Schema URL (#5239)
- Rename memorylimiter -> memorylimiterprocessor (#5262)
- `awskinesis` exporter: Refactor AWS kinesis exporter to be synchronous  (#5248)

## v0.35.0

### 🛑 Breaking changes 🛑

- Rename configparser.Parser to configparser.ConfigMap (#5070)
- Rename TelemetryCreateSettings -> TelemetrySettings (#5169)

### 💡 Enhancements 💡

- chore: update influxdb exporter and receiver (#5058)
- chore(dynatrace): use payload limit from api constants (#5077)
- Add documentation for filelog's new force_flush_period parameter (#5066)
- Reuse the gzip reader with a sync.Pool (#5145)
- Add a trace observer when splunkhecreceiver is used for logs (#5063)
- Remove usage of deprecated pdata.AttributeValueMapToMap (#5174)
- Podman Stats Receiver: Receiver and Metrics implementation (#4577)

### 🧰 Bug fixes 🧰

- Use staleness markers generated by prometheus, rather than making our own (#5062)
- `datadogexporter` exporter: skip NaN and infinite values (#5053)

## v0.34.0

### 🚀 New components 🚀

- [`cumulativetodelta` processor](https://github.com/open-telemetry/opentelemetry-collector-contrib/tree/main/processor/cumulativetodeltaprocessor) to convert cumulative sum metrics to cumulative delta

- [`file` exporter](https://github.com/open-telemetry/opentelemetry-collector-contrib/tree/main/exporter/fileexporter) from core repository ([#3474](https://github.com/open-telemetry/opentelemetry-collector/issues/3474))
- [`jaeger` exporter](https://github.com/open-telemetry/opentelemetry-collector-contrib/tree/main/exporter/jaegerexporter) from core repository ([#3474](https://github.com/open-telemetry/opentelemetry-collector/issues/3474))
- [`kafka` exporter](https://github.com/open-telemetry/opentelemetry-collector-contrib/tree/main/exporter/kafkaexporter) from core repository ([#3474](https://github.com/open-telemetry/opentelemetry-collector/issues/3474))
- [`opencensus` exporter](https://github.com/open-telemetry/opentelemetry-collector-contrib/tree/main/exporter/opencensusexporter) from core repository ([#3474](https://github.com/open-telemetry/opentelemetry-collector/issues/3474))
- [`prometheus` exporter](https://github.com/open-telemetry/opentelemetry-collector-contrib/tree/main/exporter/prometheusexporter) from core repository ([#3474](https://github.com/open-telemetry/opentelemetry-collector/issues/3474))
- [`prometheusremotewrite` exporter](https://github.com/open-telemetry/opentelemetry-collector-contrib/tree/main/exporter/prometheusremotewriteexporter) from core repository ([#3474](https://github.com/open-telemetry/opentelemetry-collector/issues/3474))
- [`zipkin` exporter](https://github.com/open-telemetry/opentelemetry-collector-contrib/tree/main/exporter/zipkinexporter) from core repository ([#3474](https://github.com/open-telemetry/opentelemetry-collector/issues/3474))
- [`attribute` processor](https://github.com/open-telemetry/opentelemetry-collector-contrib/tree/main/processor/attributesprocessor) from core repository ([#3474](https://github.com/open-telemetry/opentelemetry-collector/issues/3474))
- [`filter` processor](https://github.com/open-telemetry/opentelemetry-collector-contrib/tree/main/processor/filterprocessor) from core repository ([#3474](https://github.com/open-telemetry/opentelemetry-collector/issues/3474))
- [`probabilisticsampler` processor](https://github.com/open-telemetry/opentelemetry-collector-contrib/tree/main/processor/probabilisticsamplerprocessor) from core repository ([#3474](https://github.com/open-telemetry/opentelemetry-collector/issues/3474))
- [`resource` processor](https://github.com/open-telemetry/opentelemetry-collector-contrib/tree/main/processor/resourceprocessor) from core repository ([#3474](https://github.com/open-telemetry/opentelemetry-collector/issues/3474))
- [`span` processor](https://github.com/open-telemetry/opentelemetry-collector-contrib/tree/main/processor/spanprocessor) from core repository ([#3474](https://github.com/open-telemetry/opentelemetry-collector/issues/3474))
- [`hostmetrics` receiver](https://github.com/open-telemetry/opentelemetry-collector-contrib/tree/main/receiver/hostmetricsreceiver) from core repository ([#3474](https://github.com/open-telemetry/opentelemetry-collector/issues/3474))
- [`jaeger` receiver](https://github.com/open-telemetry/opentelemetry-collector-contrib/tree/main/receiver/jaegerreceiver) from core repository ([#3474](https://github.com/open-telemetry/opentelemetry-collector/issues/3474))
- [`kafka` receiver](https://github.com/open-telemetry/opentelemetry-collector-contrib/tree/main/receiver/kafkareceiver) from core repository ([#3474](https://github.com/open-telemetry/opentelemetry-collector/issues/3474))
- [`opencensus` receiver](https://github.com/open-telemetry/opentelemetry-collector-contrib/tree/main/receiver/opencensusreceiver) from core repository ([#3474](https://github.com/open-telemetry/opentelemetry-collector/issues/3474))
- [`prometheus` receiver](https://github.com/open-telemetry/opentelemetry-collector-contrib/tree/main/receiver/prometheusreceiver) from core repository ([#3474](https://github.com/open-telemetry/opentelemetry-collector/issues/3474))
- [`zipkin` receiver](https://github.com/open-telemetry/opentelemetry-collector-contrib/tree/main/receiver/zipkinreceiver) from core repository ([#3474](https://github.com/open-telemetry/opentelemetry-collector/issues/3474))
- [`bearertokenauth` extension](https://github.com/open-telemetry/opentelemetry-collector-contrib/tree/main/extension/bearertokenauthextension) from core repository ([#3474](https://github.com/open-telemetry/opentelemetry-collector/issues/3474))
- [`healthcheck` extension](https://github.com/open-telemetry/opentelemetry-collector-contrib/tree/main/extension/healthcheckextension) from core repository ([#3474](https://github.com/open-telemetry/opentelemetry-collector/issues/3474))
- [`oidcauth` extension](https://github.com/open-telemetry/opentelemetry-collector-contrib/tree/main/extension/oidcauthextension) from core repository ([#3474](https://github.com/open-telemetry/opentelemetry-collector/issues/3474))
- [`pprof` extension](https://github.com/open-telemetry/opentelemetry-collector-contrib/tree/main/extension/pprofextension) from core repository ([#3474](https://github.com/open-telemetry/opentelemetry-collector/issues/3474))
- [`testbed`](https://github.com/open-telemetry/opentelemetry-collector-contrib/tree/main/testbed) from core repository ([#3474](https://github.com/open-telemetry/opentelemetry-collector/issues/3474))

### 💡 Enhancements 💡

- `tailsampling` processor: Add new policy `probabilistic` (#3876)

## v0.33.0

# 🎉 OpenTelemetry Collector Contrib v0.33.0 (Beta) 🎉

The OpenTelemetry Collector Contrib contains everything in the [opentelemetry-collector release](https://github.com/open-telemetry/opentelemetry-collector/releases/tag/v0.32.0) (be sure to check the release notes here as well!). Check out the [Getting Started Guide](https://opentelemetry.io/docs/collector/getting-started/) for deployment and configuration information.

### 🚀 New components 🚀

- [`cumulativetodelta` processor](https://github.com/open-telemetry/opentelemetry-collector-contrib/tree/main/processor/cumulativetodeltaprocessor) to convert cumulative sum metrics to cumulative delta

### 💡 Enhancements 💡

- Collector contrib has now full support for metrics proto v0.9.0.

## v0.32.0

# 🎉 OpenTelemetry Collector Contrib v0.32.0 (Beta) 🎉

This release is marked as "bad" since the metrics pipelines will produce bad data.

- See https://github.com/open-telemetry/opentelemetry-collector/issues/3824

The OpenTelemetry Collector Contrib contains everything in the [opentelemetry-collector release](https://github.com/open-telemetry/opentelemetry-collector/releases/tag/v0.32.0) (be sure to check the release notes here as well!). Check out the [Getting Started Guide](https://opentelemetry.io/docs/collector/getting-started/) for deployment and configuration information.

### 🛑 Breaking changes 🛑

- `splunk_hec` receiver/exporter: `com.splunk.source` field is mapped to `source` field in Splunk instead of `service.name` (#4596)
- `redis` receiver: Move interval runner package to `internal/interval` (#4600)
- `datadog` exporter: Export summary count and sum as monotonic counts (#4605)

### 💡 Enhancements 💡

- `logzio` exporter:
  - New implementation of an in-memory queue to store traces, data compression with gzip, and queue configuration options (#4395)
  - Make `Hclog2ZapLogger` struct and methods private for public go api review (#4431)
- `newrelic` exporter (#4392):
  - Marked unsupported metric as permanent error
  - Force the interval to be valid even if 0
- `awsxray` exporter: Add PHP stacktrace parsing support (#4454)
- `file_storage` extension: Implementation of batch storage API (#4145)
- `datadog` exporter:
  - Skip sum metrics with no aggregation temporality (#4597)
  - Export delta sums as counts (#4609)
- `elasticsearch` exporter: Add dedot support (#4579)
- `signalfx` exporter: Add process metric to translation rules (#4598)
- `splunk_hec` exporter: Add profiling logs support (#4464)
- `awsemf` exporter: Replace logGroup and logStream pattern with metric labels (#4466)

### 🧰 Bug fixes 🧰

- `awsxray` exporter: Fix the origin on ECS/EKS/EB on EC2 cases (#4391)
- `splunk_hec` exporter: Prevent re-sending logs that were successfully sent (#4467)
- `signalfx` exporter: Prefix temporary metric translations (#4394)

## v0.31.0

# 🎉 OpenTelemetry Collector Contrib v0.31.0 (Beta) 🎉

The OpenTelemetry Collector Contrib contains everything in the [opentelemetry-collector release](https://github.com/open-telemetry/opentelemetry-collector/releases/tag/v0.31.0) (be sure to check the release notes here as well!). Check out the [Getting Started Guide](https://opentelemetry.io/docs/collector/getting-started/) for deployment and configuration information.

### 🛑 Breaking changes 🛑

- `influxdb` receiver: Removed `metrics_schema` config option (#4277)

### 💡 Enhancements 💡

- Update to OTLP 0.8.0:
  - Remove use of `IntHistogram` (#4276)
  - Update exporters/receivers for `NumberDataPoint`
- Remove use of deprecated `pdata` slice `Resize()` (#4203, #4208, #4209)
- `awsemf` exporter: Added the option to have a user who is sending metrics from EKS Fargate Container Insights to reformat them to look the same as insights from ECS so that they can be ingested by CloudWatch (#4130)
- `k8scluster` receiver: Support OpenShift cluster quota metrics (#4342)
- `newrelic` exporter (#4278):
  - Requests are now retry-able via configuration option (defaults to retries enabled). Permanent errors are not retried.
  - The exporter monitoring metrics now include an untagged summary metric for ease of use.
  - Improved error logging to include URLs that fail to post messages to New Relic.
- `datadog` exporter: Upscale trace stats when global sampling rate is set (#4213)

### 🧰 Bug fixes 🧰

- `statsd` receiver: Add option to set Counter to be monotonic (#4154)
- Fix `internal/stanza` severity mappings (#4315)
- `awsxray` exporter: Fix the wrong AWS env resource setting (#4384)
- `newrelic` exporter (#4278):
  - Configuration unmarshalling did not allow timeout value to be set to 0 in the endpoint specific section.
  - Request cancellation was not propagated via context into the http request.
  - The queued retry logger is set to a zap.Nop logger as intended.

## v0.30.0

# 🎉 OpenTelemetry Collector Contrib v0.30.0 (Beta) 🎉

The OpenTelemetry Collector Contrib contains everything in the [opentelemetry-collector release](https://github.com/open-telemetry/opentelemetry-collector/releases/tag/v0.30.0) (be sure to check the release notes here as well!). Check out the [Getting Started Guide](https://opentelemetry.io/docs/collector/getting-started/) for deployment and configuration information.

### 🚀 New components 🚀
- `oauth2clientauth` extension: ported from core (#3848)
- `metrics-generation` processor: is now enabled and available (#4047)

### 🛑 Breaking changes 🛑

- Removed `jaegerthrifthttp` exporter (#4089)

### 💡 Enhancements 💡

- `tailsampling` processor:
  - Add new policy `status_code` (#3754)
  - Add new tail sampling processor policy: status_code (#3754)
- `awscontainerinsights` receiver:
  - Integrate components and fix bugs for EKS Container Insights (#3846)
  - Add Cgroup to collect ECS instance metrics for container insights receiver #3875
- `spanmetrics` processor: Support sub-millisecond latency buckets (#4091)
- `sentry` exporter: Add exception event capture in sentry (#3854)

## v0.29.0

# 🎉 OpenTelemetry Collector Contrib v0.29.0 (Beta) 🎉

The OpenTelemetry Collector Contrib contains everything in the [opentelemetry-collector release](https://github.com/open-telemetry/opentelemetry-collector/releases/tag/v0.29.0) (be sure to check the release notes here as well!). Check out the [Getting Started Guide](https://opentelemetry.io/docs/collector/getting-started/) for deployment and configuration information.

### 🛑 Breaking changes 🛑

- `redis` receiver (#3808)
  - removed configuration `service_name`. Use resource processor or `resource_attributes` setting if using `receivercreator`
  - removed `type` label and set instrumentation library name to `otelcol/redis` as other receivers do

### 💡 Enhancements 💡

- `tailsampling` processor:
  - Add new policy `latency` (#3750)
  - Add new policy `status_code` (#3754)
- `splunkhec` exporter: Include `trace_id` and `span_id` if set (#3850)
- `newrelic` exporter: Update instrumentation naming in accordance with otel spec (#3733)
- `sentry` exporter: Added support for insecure connection with Sentry (#3446)
- `k8s` processor:
  - Add namespace k8s tagger (#3384)
  - Add ignored pod names as config parameter (#3520)
- `awsemf` exporter: Add support for `TaskDefinitionFamily` placeholder on log stream name (#3755)
- `loki` exporter: Add resource attributes as Loki label (#3418)

### 🧰 Bug fixes 🧰

- `datadog` exporter:
  - Ensure top level spans are computed (#3786)
  - Update `env` clobbering behavior (#3851)
- `awsxray` exporter: Fixed filtered attribute translation (#3757)
- `splunkhec` exporter: Include trace and span id if set in log record (#3850)

## v0.28.0

# 🎉 OpenTelemetry Collector Contrib v0.28.0 (Beta) 🎉

The OpenTelemetry Collector Contrib contains everything in the [opentelemetry-collector release](https://github.com/open-telemetry/opentelemetry-collector/releases/tag/v0.28.0) (be sure to check the release notes here as well!). Check out the [Getting Started Guide](https://opentelemetry.io/docs/collector/getting-started/) for deployment and configuration information.

### 🚀 New components 🚀

- `humio` exporter to export data to Humio using JSON over the HTTP [Ingest API](https://docs.humio.com/reference/api/ingest/)
- `udplog` receiver to receives logs from udp using the [opentelemetry-log-collection](https://github.com/open-telemetry/opentelemetry-log-collection) library
- `tanzuobservability` exporter to send traces to [Tanzu Observability](https://tanzu.vmware.com/observability)

### 🛑 Breaking changes 🛑

- `f5cloud` exporter (#3509):
  - Renamed the config 'auth' field to 'f5cloud_auth'. This will prevent a config field name collision when [Support for Custom Exporter Authenticators as Extensions](https://github.com/open-telemetry/opentelemetry-collector/pull/3128) is ready to be integrated.

### 💡 Enhancements 💡

- Enabled Dependabot for Github Actions (#3543)
- Change obsreport helpers for receivers to use the new pattern created in Collector (#3439,#3443,#3449,#3504,#3521,#3548)
- `datadog` exporter:
  - Add logging for unknown or unsupported metric types (#3421)
  - Add collector version tag to internal health metrics (#3394)
  - Remove sublayer stats calc and mutex (#3531)
  - Deduplicate hosts for which we send running metrics (#3539)
  - Add support for summary datatype (#3660)
  - Add datadog span operation name remapping config option (#3444)
  - Update error formatting for error spans that are not exceptions (#3701)
- `nginx` receiver: Update the nginx metrics to more closely align with the conventions (#3420)
- `elasticsearch` exporter: Init JSON encoding support (#3101)
- `jmx` receiver:
  - Allow setting system properties (#3450)
  - Update tested JMX Metric Gatherer release (#3695)
- Refactor components for the Client Authentication Extensions (#3507)
- Remove redundant conversion calls (#3688)
- `storage` extension: Add a `Close` method to Client interface (#3506)
- `splunkhec` exporter: Add `metric_type` as key which maps to the type of the metric (#3696)
- `k8s` processor: Add semantic conventions to k8s-tagger for pod metadata (#3544)
- `kubeletstats` receiver: Refactor kubelet client to internal folder (#3698)
- `newrelic` exporter (#3690):
  - Updates the log level from error to debug when New Relic rate limiting occurs
  - Updates the sanitized api key that is reported via metrics
- `filestorage` extension: Add ability to specify name (#3703)
- `awsemf` exporter: Store the initial value for cumulative metrics (#3425)
- `awskinesis` exporter: Refactor to allow for extended types of encoding (#3655)
- `ecsobserver` extension:
  - Add task definition, ec2, and service fetcher (#3503)
  - Add exporter to convert task to target (#3333)

### 🧰 Bug fixes 🧰

- `awsemf` exporter: Remove delta adjustment from summaries by default (#3408)
- `alibabacloudlogservice` exporter: Sanitize labels for metrics (#3454)
- `statsd` receiver: Fix StatsD drop metrics tags when using summary as observer_type for timer/histogram (#3440)
- `awsxray` exporter: Restore setting of Throttle for HTTP throttle response (#3685)
- `awsxray` receiver: Fix quick start bug (#3653)
- `metricstransform` processor: Check all data points for matching metric label values (#3435)

## v0.27.0

# 🎉 OpenTelemetry Collector Contrib v0.27.0 (Beta) 🎉

The OpenTelemetry Collector Contrib contains everything in the [opentelemetry-collector release](https://github.com/open-telemetry/opentelemetry-collector/releases/tag/v0.27.0) (be sure to check the release notes here as well!). Check out the [Getting Started Guide](https://opentelemetry.io/docs/collector/getting-started/) for deployment and configuration information.

### 🚀 New components 🚀

- `tcplog` receiver to receive logs from tcp using the [opentelemetry-log-collection](https://github.com/open-telemetry/opentelemetry-log-collection) library
- `influxdb` receiver to accept metrics data as [InfluxDB Line Protocol](https://docs.influxdata.com/influxdb/v2.0/reference/syntax/line-protocol/)

### 💡 Enhancements 💡

- `splunkhec` exporter:
  - Include the response in returned 400 errors (#3338)
  - Map summary metrics to Splunk HEC metrics (#3344)
  - Add HEC telemetry (#3260)
- `newrelic` exporter: Include dropped attributes and events counts (#3187)
- `datadog` exporter:
  - Add Fargate task ARN to container tags (#3326)
  - Improve mappings for span kind dd span type (#3368)
- `signalfx` exporter: Add info log for host metadata properties update (#3343)
- `awsprometheusremotewrite` exporter: Add SDK and system information to User-Agent header (#3317)
- `metricstransform` processor: Add filtering capabilities matching metric label values for applying changes (#3201)
- `groupbytrace` processor: Added workers for queue processing (#2902)
- `resourcedetection` processor: Add docker detector (#2775)
- `tailsampling` processor: Support regex on span attribute filtering (#3335)

### 🧰 Bug fixes 🧰

- `datadog` exporter:
  - Update Datadog attributes to tags mapping (#3292)
  - Consistent `hostname` and default metrics behavior (#3286)
- `signalfx` exporter: Handle character limits on metric names and dimensions (#3328)
- `newrelic` exporter: Fix timestamp value for cumulative metrics (#3406)

## v0.26.0

# 🎉 OpenTelemetry Collector Contrib v0.26.0 (Beta) 🎉

The OpenTelemetry Collector Contrib contains everything in the [opentelemetry-collector release](https://github.com/open-telemetry/opentelemetry-collector/releases/tag/v0.26.0) (be sure to check the release notes here as well!). Check out the [Getting Started Guide](https://opentelemetry.io/docs/collector/getting-started/) for deployment and configuration information.

### 🚀 New components 🚀

- `influxdb` exporter to support sending tracing, metrics, and logging data to [InfluxDB](https://www.influxdata.com/products/)

### 🛑 Breaking changes 🛑

- `signalfx` exporter (#3207):
  - Additional metrics excluded by default by signalfx exporter
    - system.disk.io_time
    - system.disk.operation_time
    - system.disk.weighted_io_time
    - system.network.connections
    - system.processes.count
    - system.processes.created

### 💡 Enhancements 💡

- Add default config and systemd environment file support for DEB/RPM packages (#3123)
- Log errors on receiver start/stop failures (#3208)
- `newrelic` exporter: Update API key detection logic (#3212)
- `splunkhec` exporter:
  - Mark permanent errors to avoid futile retries (#3253)
  - Add TLS certs verification (#3204)
- `datadog` exporter:
  - Add env and tag name normalization to trace payloads (#3200)
  - add `ignore_resource`s configuration option (#3245)
- `jmx` receiver: Update for latest snapshot and header support (#3283)
- `awsxray` exporter: Added support for stack trace translation for .NET language (#3280)
- `statsd` receiver: Add timing/histogram for statsD receiver as OTLP summary (#3261)

### 🧰 Bug fixes 🧰

- `awsprometheusremotewrite` exporter:
  - Remove `sending_queue` (#3186)
  - Use the correct default for aws_auth.service (#3161)
  - Identify the Amazon Prometheus region from the endpoint (#3210)
  - Don't panic in case session can't be constructed (#3221)
- `datadog` exporter: Add max tag length (#3185)
- `sapm` exporter: Fix crash when passing the signalfx access token (#3294)
- `newrelic` exporter: Update error conditions (#3322)

## v0.25.0

# 🎉 OpenTelemetry Collector Contrib v0.25.0 (Beta) 🎉

The OpenTelemetry Collector Contrib contains everything in the [opentelemetry-collector release](https://github.com/open-telemetry/opentelemetry-collector/releases/tag/v0.25.0) (be sure to check the release notes here as well!). Check out the [Getting Started Guide](https://opentelemetry.io/docs/collector/getting-started/) for deployment and configuration information.

### 🚀 New components 🚀

- `kafkametricsreceiver` new receiver component for collecting metrics about a kafka cluster - primarily lag and offset. [configuration instructions](receiver/kafkametricsreceiver/README.md)
- `file_storage` extension to read and write data to the local file system (#3087)

### 🛑 Breaking changes 🛑

- `newrelic` exporter (#3091):
  - Removal of common attributes (use opentelemetry collector resource processor to add attributes)
  - Drop support for cumulative metrics being sent to New Relic via a collector

### 💡 Enhancements 💡

- Update `opentelemetry-log-collection` to v0.17.0 for log receivers (#3017)
- `datadog` exporter:
  - Add `peer.service` priority instead of `service.name` (#2817)
  - Improve support of semantic conventions for K8s, Azure and ECS (#2623)
- Improve and batch logs translation for stanza (#2892)
- `statsd` receiver: Add timing/histogram as OTLP gauge (#2973)
- `honeycomb` exporter: Add Retry and Queue settings (#2714)
- `resourcedetection` processor:
  - Add AKS resource detector (#3035)
  - Use conventions package constants for ECS detector (#3171)
- `sumologic` exporter: Add graphite format (#2695)
- Add trace attributes to the log entry for stanza (#3018)
- `splunk_hec` exporter: Send log record name as part of the HEC log event (#3119)
- `newrelic` exporter (#3091):
  - Add support for logs
  - Performance improvements
  - Optimizations to the New Relic payload to reduce payload size
  - Metrics generated for monitoring the exporter
  - Insert Key vs License keys are auto-detected in some cases
  - Collector version information is properly extracted via the application start info parameters

### 🧰 Bug fixes 🧰

- `splunk_hec` exporter: Fix sending log payload with missing the GZIP footer (#3032)
- `awsxray` exporter: Remove propagation of error on shutdown (#2999)
- `resourcedetection` processor:
  - Correctly report DRAGONFLYBSD value (#3100)
  - Fallback to `os.Hostname` when FQDN is not available (#3099)
- `httpforwarder` extension: Do not report ErrServerClosed when shutting down the service (#3173)
- `collectd` receiver: Do not report ErrServerClosed when shutting down the service (#3178)

## v0.24.0

# 🎉 OpenTelemetry Collector Contrib v0.24.0 (Beta) 🎉

The OpenTelemetry Collector Contrib contains everything in the [opentelemetry-collector release](https://github.com/open-telemetry/opentelemetry-collector/releases/tag/v0.24.0) (be sure to check the release notes here as well!). Check out the [Getting Started Guide](https://opentelemetry.io/docs/collector/getting-started/) for deployment and configuration information.

### 🚀 New components 🚀

- `fluentbit` extension and `fluentforward` receiver moved from opentelemetry-collector

### 💡 Enhancements 💡

- Check `NO_WINDOWS_SERVICE` environment variable to force interactive mode on Windows (#2819)
- `resourcedetection `processor:
  - Add task revision to ECS resource detector (#2814)
  - Add GKE detector (#2821)
  - Add Amazon EKS detector (#2820)
  - Add `VMScaleSetName` field to Azure detector (#2890)
- `awsemf` exporter:
  - Add `parse_json_encoded_attr_values` config option to decode json-encoded strings in attribute values (#2827)
  - Add `output_destination` config option to support AWS Lambda (#2720)
- `googlecloud` exporter: Handle `cloud.availability_zone` semantic convention (#2893)
- `newrelic` exporter: Add `instrumentation.provider` to default attributes (#2900)
- Set unprivileged user to container image (#2925)
- `splunkhec` exporter: Add `max_content_length_logs` config option to send log data in payloads less than max content length (#2524)
- `k8scluster` and `kubeletstats` receiver: Replace package constants in favor of constants from conventions in core (#2996)

### 🧰 Bug fixes 🧰

- `spanmetrics` processor:
  - Rename `calls` metric to `calls_total` and set `IsMonotonic` to true (#2837)
  - Validate duplicate dimensions at start (#2844)
- `awsemf` exporter: Calculate delta instead of rate for cumulative metrics (#2512)
- `signalfx` exporter:
  - Remove more unnecessary translation rules (#2889)
  - Implement summary type (#2998)
- `awsxray` exporter: Remove translation to HTTP status from OC status (#2978)
- `awsprometheusremotewrite` exporter: Close HTTP body after RoundTrip (#2955)
- `splunkhec` exporter: Add ResourceAttributes to Splunk Event (#2843)

## v0.23.0

# 🎉 OpenTelemetry Collector Contrib v0.23.0 (Beta) 🎉

The OpenTelemetry Collector Contrib contains everything in the [opentelemetry-collector release](https://github.com/open-telemetry/opentelemetry-collector/releases/tag/v0.23.0) (be sure to check the release notes here as well!). Check out the [Getting Started Guide](https://opentelemetry.io/docs/collector/getting-started/) for deployment and configuration information.

### 🚀 New components 🚀

- `groupbyattrs` processor to group the records by provided attributes
- `dotnetdiagnostics` receiver to read metrics from .NET processes

### 🛑 Breaking changes 🛑

- `stackdriver` exporter marked as deprecated and renamed to `googlecloud`
- Change the rule expression in receiver creator for matching endpoints types from `type.port`, `type.hostport` and `type.pod` to `type == "port"`, `type == "hostport"` and `type == "pod"` (#2661)

### 💡 Enhancements 💡

- `loadbalancing` exporter: Add support for logs (#2470)
- `sumologic` exporter: Add carbon formatter (#2562)
- `awsecscontainermetrics` receiver: Add new metric for stopped container (#2383)
- `awsemf` exporter:
  - Send EMF logs in batches (#2572)
  - Add prometheus type field for CloudWatch compatibility (#2689)
- `signalfx` exporter:
  - Add resource attributes to events (#2631)
  - Add translation rule to drop dimensions (#2660)
  - Remove temporary host translation workaround (#2652)
  - Remove unnecessary default translation rules (#2672)
  - Update `exclude_metrics` option so that the default exclude rules can be overridden by setting the option to `[]` (#2737)
- `awsprometheusremotewrite` exporter: Add support for given IAM roles (#2675)
- `statsd` receiver: Change to use OpenTelemetry type instead of OpenCensus type (#2733)
- `resourcedetection` processor: Add missing entries for `cloud.infrastructure_service` (#2777)

### 🧰 Bug fixes 🧰

- `dynatrace` exporter: Serialize each datapoint into separate line (#2618)
- `splunkhec` exporter: Retain all otel attributes (#2712)
- `newrelic` exporter: Fix default metric URL (#2739)
- `googlecloud` exporter: Add host.name label if hostname is present in node (#2711)

## v0.22.0

# 🎉 OpenTelemetry Collector Contrib v0.22.0 (Beta) 🎉

The OpenTelemetry Collector Contrib contains everything in the [opentelemetry-collector release](https://github.com/open-telemetry/opentelemetry-collector/releases/tag/v0.22.0) (be sure to check the release notes here as well!). Check out the [Getting Started Guide](https://opentelemetry.io/docs/collector/getting-started/) for deployment and configuration information.

### 🚀 New components 🚀

- `filelog` receiver to tail and parse logs from files using the [opentelemetry-log-collection](https://github.com/open-telemetry/opentelemetry-log-collection) library

### 💡 Enhancements 💡

- `dynatrace` exporter: Send metrics to Dynatrace in chunks of 1000 (#2468)
- `k8s` processor: Add ability to associate metadata tags using pod UID rather than just IP (#2199)
- `signalfx` exporter:
  - Add statusCode to logging field on dimension client (#2459)
  - Add translation rules for `cpu.utilization_per_core` (#2540)
  - Updates to metadata handling (#2531)
  - Calculate extra network I/O metrics (#2553)
  - Calculate extra disk I/O metrics (#2557)
- `statsd` receiver: Add metric type label and `enable_metric_type` option (#2466)
- `sumologic` exporter: Add support for carbon2 format (#2562)
- `resourcedetection` processor: Add Azure detector (#2372)
- `k8scluster` receiver: Use OTel conventions for metadata (#2530)
- `newrelic` exporter: Multi-tenant support for sending trace data and performance enhancements (#2481)
- `stackdriver` exporter: Enable `retry_on_failure` and `sending_queue` options (#2613)
- Use standard way to convert from time.Time to proto Timestamp (#2548)

### 🧰 Bug fixes 🧰

- `signalfx` exporter:
  - Fix calculation of `network.total` metric (#2551)
  - Correctly convert dimensions on metadata updates (#2552)
- `awsxray` exporter and receiver: Fix the type of content_length (#2539)
- `resourcedetection` processor: Use values in accordance to semantic conventions for AWS (#2556)
- `awsemf` exporter: Fix concurrency issue (#2571)

## v0.21.0

# 🎉 OpenTelemetry Collector Contrib v0.21.0 (Beta) 🎉

The OpenTelemetry Collector Contrib contains everything in the [opentelemetry-collector release](https://github.com/open-telemetry/opentelemetry-collector/releases/tag/v0.21.0) (be sure to check the release notes here as well!). Check out the [Getting Started Guide](https://opentelemetry.io/docs/collector/getting-started/) for deployment and configuration information.

### 🚀 New components 🚀

- `loki` exporter to export data via HTTP to Loki

### 🛑 Breaking changes 🛑

- `signalfx` exporter: Allow periods to be sent in dimension keys (#2456). Existing users who do not want to change this functionality can set `nonalphanumeric_dimension_chars` to `_-`

### 💡 Enhancements 💡

- `awsemf` exporter:
  - Support unit customization before sending logs to AWS CloudWatch (#2318)
  - Group exported metrics by labels (#2317)
- `datadog` exporter: Add basic span events support (#2338)
- `alibabacloudlogservice` exporter: Support new metrics interface (#2280)
- `sumologic` exporter:
  - Enable metrics pipeline (#2117)
  - Add support for all types of log body (#2380)
- `signalfx` exporter: Add `nonalphanumeric_dimension_chars` config option (#2442)

### 🧰 Bug fixes 🧰

- `resourcedetection` processor: Fix resource attribute environment variable (#2378)
- `k8scluster` receiver: Fix nil pointer bug (#2450)

## v0.20.0

# 🎉 OpenTelemetry Collector Contrib v0.20.0 (Beta) 🎉

The OpenTelemetry Collector Contrib contains everything in the [opentelemetry-collector release](https://github.com/open-telemetry/opentelemetry-collector/releases/tag/v0.20.0) (be sure to check the release notes here as well!). Check out the [Getting Started Guide](https://opentelemetry.io/docs/collector/getting-started/) for deployment and configuration information.

### 🚀 New components 🚀

- `spanmetrics` processor to aggregate Request, Error and Duration (R.E.D) metrics from span data
- `awsxray` receiver to accept spans in the X-Ray Segment format
- `groupbyattrs` processor to group the records by provided attributes

### 🛑 Breaking changes 🛑

- Rename `kinesis` exporter to `awskinesis` (#2234)
- `signalfx` exporter: Remove `send_compatible_metrics` option, use `translation_rules` instead (#2267)
- `datadog` exporter: Remove default prefix from user metrics (#2308)

### 💡 Enhancements 💡

- `signalfx` exporter: Add k8s metrics to default excludes (#2167)
- `stackdriver` exporter: Reduce QPS (#2191)
- `datadog` exporter:
  - Translate otel exceptions to DataDog errors (#2195)
  - Use resource attributes for metadata and generated metrics (#2023)
- `sapm` exporter: Enable queuing by default (#1224)
- `dynatrace` exporter: Allow underscores anywhere in metric or dimension names (#2219)
- `awsecscontainermetrics` receiver: Handle stopped container's metadata (#2229)
- `awsemf` exporter: Enhance metrics batching in AWS EMF logs (#2271)
- `f5cloud` exporter: Add User-Agent header with version to requests (#2292)

### 🧰 Bug fixes 🧰

- `signalfx` exporter: Reinstate network/filesystem translation rules (#2171)

## v0.19.0

# 🎉 OpenTelemetry Collector Contrib v0.19.0 (Beta) 🎉

The OpenTelemetry Collector Contrib contains everything in the [opentelemetry-collector release](https://github.com/open-telemetry/opentelemetry-collector/releases/tag/v0.19.0) (be sure to check the release notes here as well!). Check out the [Getting Started Guide](https://opentelemetry.io/docs/collector/getting-started/) for deployment and configuration information.

### 🚀 New components 🚀

- `f5cloud` exporter to export metric, trace, and log data to F5 Cloud
- `jmx` receiver to report metrics from a target MBean server in conjunction with the [JMX Metric Gatherer](https://github.com/open-telemetry/opentelemetry-java-contrib/blob/v1.0.0-alpha/contrib/jmx-metrics/README.md)

### 🛑 Breaking changes 🛑

- `signalfx` exporter: The `exclude_metrics` option now takes slice of metric filters instead of just metric names (slice of strings) (#1951)

### 💡 Enhancements 💡

- `datadog` exporter: Sanitize datadog service names (#1982)
- `awsecscontainermetrics` receiver: Add more metadata (#2011)
- `azuremonitor` exporter: Favor RPC over HTTP spans (#2006)
- `awsemf` exporter: Always use float64 as calculated rate (#2019)
- `splunkhec` receiver: Make the HEC receiver path configurable, and use `/*` by default (#2137)
- `signalfx` exporter:
  - Drop non-default metrics and add `include_metrics` option to override (#2145, #2146, #2162)
  - Rename `system.network.dropped_packets` metric to `system.network.dropped` (#2160)
  - Do not filter cloud attributes from dimensions (#2020)
- `redis` receiver: Migrate to pdata metrics #1889

### 🧰 Bug fixes 🧰

- `datadog` exporter: Ensure that version tag is added to trace stats (#2010)
- `loadbalancing` exporter: Rolling update of collector can stop the periodical check of DNS updates (#1798)
- `awsecscontainermetrics` receiver: Change the type of `exit_code` from string to int and deal with the situation when there is no data (#2147)
- `groupbytrace` processor: Make onTraceReleased asynchronous to fix processor overload (#1808)
- Handle cases where the time field of Splunk HEC events is encoded as a String (#2159)

## v0.18.0

# 🎉 OpenTelemetry Collector Contrib v0.18.0 (Beta) 🎉

The OpenTelemetry Collector Contrib contains everything in the [opentelemetry-collector release](https://github.com/open-telemetry/opentelemetry-collector/releases/tag/v0.18.0) (be sure to check the release notes here as well!). Check out the [Getting Started Guide](https://opentelemetry.io/docs/collector/getting-started/) for deployment and configuration information.

### 🚀 New components 🚀

- `sumologic` exporter to send logs and metrics data to Sumo Logic
- `dynatrace` exporter to send metrics to Dynatrace

### 💡 Enhancements 💡

- `datadog` exporter:
  - Add resource attributes to tags conversion feature (#1782)
  - Add Kubernetes conventions for hostnames (#1919)
  - Add container tags to datadog export for container infra metrics in service view (#1895)
  - Update resource naming and span naming (#1861)
  - Add environment variables support for config options (#1897)
- `awsxray` exporter: Add parsing of JavaScript stack traces (#1888)
- `elastic` exporter: Translate exception span events (#1858)
- `signalfx` exporter: Add translation rules to aggregate per core CPU metrics in default translations (#1841)
- `resourcedetection` processor: Gather tags associated with the EC2 instance and add them as resource attributes (#1899)
- `simpleprometheus` receiver: Add support for passing params to the prometheus scrape config (#1949)
- `azuremonitor` exporter: Implement Span status code specification changes - gRPC (#1960)
- `metricstransform` processor: Add grouping option ($1887)
- `alibabacloudlogservice` exporter: Use producer to send data to improve performance (#1981)

### 🧰 Bug fixes 🧰

- `datadog` exporter: Handle monotonic metrics client-side (#1805)
- `awsxray` exporter: Log error when translating span (#1809)

## v0.17.0

# 🎉 OpenTelemetry Collector Contrib v0.17.0 (Beta) 🎉

The OpenTelemetry Collector Contrib contains everything in the [opentelemetry-collector release](https://github.com/open-telemetry/opentelemetry-collector/releases/tag/v0.17.0) (be sure to check the release notes here as well!). Check out the [Getting Started Guide](https://opentelemetry.io/docs/collector/getting-started/) for deployment and configuration information.

### 💡 Enhancements 💡

- `awsemf` exporter: Add collector version to EMF exporter user agent (#1778)
- `signalfx` exporter: Add configuration for trace correlation (#1795)
- `statsd` receiver: Add support for metric aggregation (#1670)
- `datadog` exporter: Improve logging of hostname detection (#1796)

### 🧰 Bug fixes 🧰

- `resourcedetection` processor: Fix ecs detector to not use the default golang logger (#1745)
- `signalfx` receiver: Return 200 when receiver succeed (#1785)
- `datadog` exporter: Use a singleton for sublayer calculation (#1759)
- `awsxray` and `awsemf` exporters: Change the User-Agent content order (#1791)

## v0.16.0

# 🎉 OpenTelemetry Collector Contrib v0.16.0 (Beta) 🎉

The OpenTelemetry Collector Contrib contains everything in the [opentelemetry-collector release](https://github.com/open-telemetry/opentelemetry-collector/releases/tag/v0.16.0) (be sure to check the release notes here as well!). Check out the [Getting Started Guide](https://opentelemetry.io/docs/collector/getting-started/) for deployment and configuration information.

### 🛑 Breaking changes 🛑

- `honeycomb` exporter: Update to use internal data format (#1689)

### 💡 Enhancements 💡

- `newrelic` exporter: Add support for span events (#1643)
- `awsemf` exporter:
  - Add placeholder support in `log_group_name` and `log_stream_name` config (#1623, #1661)
  - Add label matching filtering rule (#1619)
- `resourcedetection` processor: Add new resource detector for AWS Elastic Beanstalk environments (#1585)
- `loadbalancing` exporter:
  - Add sort of endpoints in static resolver (#1692)
  - Allow specifying port when using DNS resolver (#1650)
- Add `batchperresourceattr` helper library that splits an incoming data based on an attribute in the resource (#1694)
- `alibabacloudlogservice` exporter:
  - Add logs exporter (#1609)
  - Change trace type from opencensus to opentelemetry (#1713)
- `datadog` exporter:
  - Improve trace exporter performance (#1706, #1707)
  - Add option to only send metadata (#1723)
- `awsxray` exporter:
  - Add parsing of Python stack traces (#1676)
  - Add collector version to user agent (#1730)

### 🧰 Bug fixes 🧰

- `loadbalancing` exporter:
  - Fix retry queue for exporters (#1687)
  - Fix `periodicallyResolve` for DNS resolver checks (#1678)
- `datadog` exporter: Fix status code handling (#1691)
- `awsxray` exporter:
  - Fix empty traces in X-Ray console (#1709)
  - Stricter requirements for adding http request url (#1729)
  - Fix status code handling for errors/faults (#1740)
- `signalfx` exporter:
  - Split incoming data requests by access token before enqueuing (#1727)
  - Disable retry on 400 and 401, retry with backoff on 429 and 503 (#1672)
- `awsecscontainermetrics` receiver: Improve error handling to fix seg fault (#1738)

## v0.15.0

# 🎉 OpenTelemetry Collector Contrib v0.15.0 (Beta) 🎉

The OpenTelemetry Collector Contrib contains everything in the [opentelemetry-collector release](https://github.com/open-telemetry/opentelemetry-collector/releases/tag/v0.15.0) (be sure to check the release notes here as well!). Check out the [Getting Started Guide](https://opentelemetry.io/docs/collector/getting-started/) for deployment and configuration information.

### 🚀 New components 🚀

- `zookeeper` receiver: Collects metrics from a Zookeeper instance using the `mntr` command
- `loadbalacing` exporter: Consistently exports spans belonging to the same trace to the same backend
- `windowsperfcounters` receiver: Captures the configured system, application, or custom performance counter data from the Windows registry using the PDH interface
- `awsprometheusremotewrite` exporter:  Sends metrics data in Prometheus TimeSeries format to a Prometheus Remote Write Backend and signs each outgoing HTTP request following the AWS Signature Version 4 signing process

### 💡 Enhancements 💡

- `awsemf` exporter:
  - Add `metric_declarations` config option for metric filtering and dimensions (#1503)
  - Add SummaryDataType and remove Min/Max from Histogram (#1584)
- `signalfxcorrelation` exporter: Add ability to translate host dimension (#1561)
- `newrelic` exporter: Use pdata instead of the OpenCensus for traces (#1587)
- `metricstransform` processor:
  - Add `combine` action for matched metrics (#1506)
  - Add `submatch_case` config option to specify case of matched label values (#1640)
- `awsecscontainermetrics` receiver: Extract cluster name from ARN (#1626)
- `elastic` exporter: Improve handling of span status if the status code is unset (#1591)

### 🧰 Bug fixes 🧰

- `awsemf` exporter: Add check for unhandled metric data types (#1493)
- `groupbytrace` processor: Make buffered channel to avoid goroutines leak (#1505)
- `stackdriver` exporter: Set `options.UserAgent` so that the OpenCensus exporter does not override the UA ($1620)

## v0.14.0

# 🎉 OpenTelemetry Collector Contrib v0.14.0 (Beta) 🎉

The OpenTelemetry Collector Contrib contains everything in the [opentelemetry-collector release](https://github.com/open-telemetry/opentelemetry-collector/releases/tag/v0.14.0) (be sure to check the release notes here as well!). Check out the [Getting Started Guide](https://opentelemetry.io/docs/collector/getting-started/) for deployment and configuration information.

### 🚀 New components 🚀

- `datadog` exporter to send metric and trace data to Datadog (#1352)
- `tailsampling` processor moved from core to contrib (#1383)

### 🛑 Breaking changes 🛑

- `jmxmetricsextension` migrated to `jmxreceiver` (#1182, #1357)
- Move signalfx correlation code out of `sapm` to `signalfxcorrelation` exporter (#1376)
- Move Splunk specific utils outside of common (#1306)
- `stackdriver` exporter:
    - Config options `metric_prefix` & `skip_create_metric_descriptor` are now nested under `metric`, see [README](https://github.com/open-telemetry/opentelemetry-collector-contrib/blob/v0.14.0/exporter/stackdriverexporter/README.md).
    - Trace status codes no longer reflect gRPC codes as per spec changes: open-telemetry/opentelemetry-specification#1067
- `datadog` exporter: Remove option to change the namespace prefix (#1483)

### 💡 Enhancements 💡

- `splunkhec` receiver: Add ability to ingest metrics (#1276)
- `signalfx` receiver: Improve pipeline error handling (#1329)
- `datadog` exporter:
  - Improve hostname resolution (#1285)
  - Add flushing/export of traces and trace-related statistics (#1266)
  - Enable traces on Windows (#1340)
  - Send otel.exporter running metric (#1354)
  - Add tag normalization util method (#1373)
  - Send host metadata (#1351)
  - Support resource conventions for hostnames (#1434)
  - Add version tag extract (#1449)
- Add `batchpertrace` library to split the incoming batch into several batches, one per trace (#1257)
- `statsd` receiver:
  - Add timer support (#1335)
  - Add sample rate support for counter, transfer gauge to double and transfer counter to int only (#1361)
- `awsemf` exporter: Restructure metric translator logic (#1353)
- `resourcedetection` processor:
  - Add EC2 hostname attribute (#1324)
  - Add ECS Resource detector (#1360)
- `sapm` exporter: Add queue settings (#1390)
- `metrictransform` processor: Add metric filter option (#1447)
- `awsxray` exporter: Improve ECS attribute and origin translation (#1428)
- `resourcedetection` processor: Initial system detector (#1405)

### 🧰 Bug fixes 🧰

- Remove duplicate definition of cloud providers with core conventions (#1288)
- `kubeletstats` receiver: Handle nil references from the kubelet API (#1326)
- `awsxray` receiver:
  - Add kind type to root span to fix the empty parentID problem (#1338)
  - Fix the race condition issue (#1490)
- `awsxray` exporter:
  - Setting the tlsconfig InsecureSkipVerify using NoVerifySSL (#1350)
  - Drop invalid xray trace id (#1366)
- `elastic` exporter: Ensure span name is limited (#1371)
- `splunkhec` exporter: Don't send 'zero' timestamps to Splunk HEC (#1157)
- `stackdriver` exporter: Skip processing empty metrics slice (#1494)

## v0.13.0

# 🎉 OpenTelemetry Collector Contrib v0.13.0 (Beta) 🎉

The OpenTelemetry Collector Contrib contains everything in the [opentelemetry-collector release](https://github.com/open-telemetry/opentelemetry-collector/releases/tag/v0.13.0) (be sure to check the release notes here as well!). Check out the [Getting Started Guide](https://opentelemetry.io/docs/collector/getting-started/) for deployment and configuration information.

### 💡 Enhancements 💡

- `sapm` exporter:
  - Enable queuing by default (#1224)
  - Add SignalFx APM correlation (#1205)
  - Make span source attribute and destination dimension names configurable (#1286)
- `signalfx` exporter:
  - Pass context to the http client requests (#1225)
  - Update `disk.summary_utilization` translation rule to accommodate new labels (#1258)
- `newrelic` exporter: Add `span.kind` attribute (#1263)
- `datadog` exporter:
  - Add Datadog trace translation helpers (#1208)
  - Add API key validation (#1216)
- `splunkhec` receiver: Add the ability to ingest logs (#1268)
- `awscontainermetrics` receiver: Report `CpuUtilized` metric in percentage (#1283)
- `awsemf` exporter: Only calculate metric rate for cumulative counter and avoid SingleDimensionRollup for metrics with only one dimension (#1280)

### 🧰 Bug fixes 🧰

- Make `signalfx` exporter a metadata exporter (#1252)
- `awsecscontainermetrics` receiver: Check for empty network rate stats and set zero (#1260)
- `awsemf` exporter: Remove InstrumentationLibrary dimension in CloudWatch EMF Logs if it is undefined (#1256)
- `awsxray` receiver: Fix trace/span id transfer (#1264)
- `datadog` exporter: Remove trace support for Windows for now (#1274)
- `sapm` exporter: Correlation enabled check inversed (#1278)

## v0.12.0

# 🎉 OpenTelemetry Collector Contrib v0.12.0 (Beta) 🎉

The OpenTelemetry Collector Contrib contains everything in the [opentelemetry-collector release](https://github.com/open-telemetry/opentelemetry-collector/releases/tag/v0.12.0) (be sure to check the release notes here as well!). Check out the [Getting Started Guide](https://opentelemetry.io/docs/collector/getting-started/) for deployment and configuration information.

### 🚀 New components 🚀

- `awsemf` exporter to support exporting metrics to AWS CloudWatch (#498, #1169)
- `http_forwarder` extension that forwards HTTP requests to a specified target (#979, #1014, #1150)
- `datadog` exporter that sends metric and trace data to Datadog (#1142, #1178, #1181, #1212)
- `awsecscontainermetrics` receiver to collect metrics from Amazon ECS Task Metadata Endpoint (#1089, #1148, #1160)

### 💡 Enhancements 💡

- `signalfx` exporter:
  - Add host metadata synchronization (#1039, #1118)
  - Add `copy_dimensions` translator option (#1126)
  - Update `k8s_cluster` metric translations (#1121)
  - Add option to exclude metrics (#1156)
  - Add `avg` aggregation method (#1151)
  - Fallback to host if cloud resource id not found (#1170)
  - Add backwards compatible translation rules for the `dockerstatsreceiver` (#1201)
  - Enable queuing and retries (#1223)
- `splunkhec` exporter:
  - Add log support (#875)
  - Enable queuing and retries (#1222)
- `k8scluster` receiver: Standardize metric names (#1119)
- `awsxray` exporter:
  - Support AWS EKS attributes (#1090)
  - Store resource attributes in X-Ray segments (#1174)
- `honeycomb` exporter:
  - Add span kind to the event sent to Honeycomb (#474)
  - Add option to adjust the sample rate using an attribute on the span (#1162)
- `jmxmetrics` extension: Add subprocess manager to manage child java processes (#1028)
- `elastic` exporter: Initial metrics support (#1173)
- `k8s` processor: Rename default attr names for label/annotation extraction (#1214)
- Add common SignalFx host id extraction (#1100)
- Allow MSI upgrades (#1165)

### 🧰 Bug fixes 🧰

- `awsxray` exporter: Don't set origin to EC2 when not on AWS (#1115)

## v0.11.0

# 🎉 OpenTelemetry Collector Contrib v0.11.0 (Beta) 🎉

The OpenTelemetry Collector Contrib contains everything in the [opentelemetry-collector release](https://github.com/open-telemetry/opentelemetry-collector/releases/tag/v0.11.0) (be sure to check the release notes here as well!). Check out the [Getting Started Guide](https://opentelemetry.io/docs/collector/getting-started/) for deployment and configuration information.

### 🚀 New components 🚀
- add `dockerstats` receiver as top level component (#1081)
- add `tracegen` utility (#956)

### 💡 Enhancements 💡
- `stackdriver` exporter: Allow overriding client options via config (#1010)
- `k8scluster` receiver: Ensure informer caches are synced before initial data sync (#842)
- `elastic` exporter: Translate `deployment.environment` resource attribute to Elastic APM's semantically equivalent `service.environment` (#1022)
- `k8s` processor: Add logs support (#1051)
- `awsxray` exporter: Log response error with zap (#1050)
- `signalfx` exporter
  - Add dimensions to renamed metrics (#1041)
  - Add translation rules for `disk_ops.total` and `disk_ops.pending` metrics (#1082)
  - Add event support (#1036)
- `kubeletstats` receiver: Cache detailed PVC labels to reduce API calls (#1052)
- `signalfx` receiver: Add event support (#1035)

## v0.10.0

# 🎉 OpenTelemetry Collector Contrib v0.10.0 (Beta) 🎉

The OpenTelemetry Collector Contrib contains everything in the [opentelemetry-collector release](https://github.com/open-telemetry/opentelemetry-collector/releases/tag/v0.10.0) (be sure to check the release notes here as well!). Check out the [Getting Started Guide](https://opentelemetry.io/docs/collector/getting-started/) for deployment and configuration information.

### 🚀 New components 🚀
- add initial docker stats receiver, without sourcing in top level components (#495)
- add initial jmx metrics extension structure, without sourcing in top level components (#740)
- `routing` processor for routing spans based on HTTP headers (#907)
- `splunkhec` receiver to receive Splunk HEC metrics, traces and logs (#840)
- Add skeleton for `http_forwarder` extension that forwards HTTP requests to a specified target (#979)

### 💡 Enhancements 💡
- `stackdriver` exporter
  - Add timeout parameter (#835)
  - Add option to configurably set UserAgent string (#758)
- `signalfx` exporter
  - Reduce memory allocations for big batches processing (#871)
  - Add AWSUniqueId and gcp_id generation (#829)
  - Calculate cpu.utilization compatibility metric (#839, #974, #954)
- `metricstransform` processor: Replace `{{version}}` in label values (#876)
- `resourcedetection` processor: Logs Support (#970)
- `statsd` receiver: Add parsing for labels and gauges (#903)

### 🧰 Bug fixes 🧰
- `k8s` processor
  - Wrap metrics before sending further down the pipeline (#837)
  - Fix setting attributes on metrics passed from agent (#836)
- `awsxray` exporter: Fix "pointer to empty string" is not omitted bug (#830)
- `azuremonitor` exporter: Treat UNSPECIFIED span kind as INTERNAL (#844)
- `signalfx` exporter: Remove misleading warnings (#869)
- `newrelic` exporter: Fix panic if service name is empty (#969)
- `honeycomb` exporter: Don't emit default proc id + starttime (#972)

## v0.9.0

# 🎉 OpenTelemetry Collector Contrib v0.9.0 (Beta) 🎉

The OpenTelemetry Collector Contrib contains everything in the [opentelemetry-collector release](https://github.com/open-telemetry/opentelemetry-collector/releases/tag/v0.9.0) (be sure to check the release notes here as well!). Check out the [Getting Started Guide](https://opentelemetry.io/docs/collector/getting-started/) for deployment and configuration information.

### 🛑 Breaking changes 🛑
- Remove deprecated `lightstep` exporter (#828)

### 🚀 New components 🚀
- `statsd` receiver for ingesting StatsD messages (#566)

### 💡 Enhancements 💡
- `signalfx` exporter
   - Add disk usage translations (#760)
   - Add disk utilization translations (#782)
   - Add translation rule to drop redundant metrics (#809)
- `kubeletstats` receiver
  - Sync available volume metadata from /pods endpoint (#690)
  - Add ability to collect detailed data from PVC (#743)
- `awsxray` exporter: Translate SDK name/version into xray model (#755)
- `elastic` exporter: Translate semantic conventions to Elastic destination fields (#671)
- `stackdriver` exporter: Add point count metric (#757)
- `awsxray` receiver
  - Ported the TCP proxy from the X-Ray daemon (#774)
  - Convert to OTEL trace format (#691)

### 🧰 Bug fixes 🧰
- `kubeletstats` receiver: Do not break down metrics batch (#754)
- `host` observer: Fix issue on darwin where ports listening on all interfaces are not correctly accounted for (#582)
- `newrelic` exporter: Fix panic on missing span status (#775)

## v0.8.0

# 🎉 OpenTelemetry Collector Contrib v0.8.0 (Beta) 🎉

The OpenTelemetry Collector Contrib contains everything in the [opentelemetry-collector release](https://github.com/open-telemetry/opentelemetry-collector/releases/tag/v0.8.0) (be sure to check the release notes here as well!). Check out the [Getting Started Guide](https://opentelemetry.io/docs/collector/getting-started/) for deployment and configuration information.

### 🚀 New components 🚀

- Receivers
  - `prometheusexec` subprocess manager (##499)

### 💡 Enhancements 💡

- `signalfx` exporter
  - Add/Update metric translations (#579, #584, #639, #640, #652, #662)
  - Add support for calculate new metric translator (#644)
  - Add renaming rules for load metrics (#664)
  - Update `container.name` to `k8s.container.name` in default translation rule (#683)
  - Rename working-set and page-fault metrics (#679)
- `awsxray` exporter
  - Translate exception event into xray exception (#577)
  - Add ingestion of X-Ray segments via UDP (#502)
  - Parse Java stacktrace and populate in xray cause (#687)
- `kubeletstats` receiver
  - Add metric_groups option (#648)
  - Set datapoint timestamp in receiver (#661)
  - Change `container.name` label to `k8s.container.name` (#680)
  - Add working-set and page-fault metrics (#666)
  - Add basic support for volume metrics (#667)
- `stackdriver` trace exporter: Move to new interface and pdata (#486)
- `metricstranform` processor: Keep timeseries and points in order after aggregation (#663)
- `k8scluster` receiver: Change `container.spec.name` label to `k8s.container.name` (#681)
- Migrate receiver creator to internal data model (#701)
- Add ec2 support to `resourcedetection` processor (#587)
- Enable timeout, sending queue and retry for SAPM exporter (#707)

### 🧰 Bug fixes 🧰

- `azuremonitor` exporter: Correct HTTP status code success mapping (#588)
- `k8scluster` receiver: Fix owner reference in metadata updates (#649)
- `awsxray` exporter: Fix handling of db system (#697)

### 🚀 New components 🚀

- Skeleton for AWS ECS container metrics receiver (#463)
- `prometheus_exec` receiver (#655)

## v0.7.0

# 🎉 OpenTelemetry Collector Contrib v0.7.0 (Beta) 🎉

The OpenTelemetry Collector Contrib contains everything in the [opentelemetry-collector release](https://github.com/open-telemetry/opentelemetry-collector/releases/tag/v0.7.0) (be sure to check the release notes here as well!). Check out the [Getting Started Guide](https://opentelemetry.io/docs/collector/getting-started/) for deployment and configuration information.

### 🛑 Breaking changes 🛑

- `awsxray` receiver updated to support udp: `tcp_endpoint` config option renamed to `endpoint` (#497)
- TLS config changed for `sapmreceiver` (#488) and `signalfxreceiver` receivers (#488)

### 🚀 New components 🚀

- Exporters
  - `sentry` adds tracing exporter for [Sentry](https://sentry.io/) (#565)
- Extensions
  - `endpoints` observer: adds generic endpoint watcher (#427)
  - `host` observer: looks for listening network endpoints on host (#432)

### 💡 Enhancements 💡

- Update `honeycomb` exporter for v0.8.0 compatibility
- Extend `metricstransform` processor to be able to add a label to an existing metric (#441)
- Update `kubeletstats` metrics according to semantic conventions (#475)
- Updated `awsxray` receiver config to use udp (#497)
- Add `/pods` endpoint support in `kubeletstats` receiver to add extra labels (#569)
- Add metric translation options to `signalfx` exporter (#477, #501, #571, #573)

### 🧰 Bug fixes 🧰

- `azuremonitor` exporter: Mark spanToEnvelope errors as permanent (#500)

## v0.6.0

# 🎉 OpenTelemetry Collector Contrib v0.6.0 (Beta) 🎉

The OpenTelemetry Collector Contrib contains everything in the [opentelemetry-collector release](https://github.com/open-telemetry/opentelemetry-collector/releases/tag/v0.6.0) (be sure to check the release notes here as well!). Check out the [Getting Started Guide](https://opentelemetry.io/docs/collector/getting-started/) for deployment and configuration information.

### 🛑 Breaking changes 🛑

- Removed `jaegarlegacy` (#397) and `zipkinscribe` receivers (#410)
- `kubeletstats` receiver: Renamed `k8s.pod.namespace` pod label to `k8s.namespace.name` and `k8s.container.name` container label to `container.name`

### 🚀 New components 🚀

- Processors
  - `metricstransform` renames/aggregates within individual metrics (#376) and allow changing the data type between int and float (#402)

### 💡 Enhancements 💡

- `awsxray` exporter: Use `peer.service` as segment name when set. (#385)
- `splunk` exporter: Add trace exports support (#359, #399)
- Build and publish Windows MSI (#408) and DEB/RPM Linux packages (#405)

### 🧰 Bug fixes 🧰

- `kubeletstats` receiver:
  - Fixed NPE for newly created pods (#404)
  - Updated to latest change in the ReceiverFactoryOld interface (#401)
  - Fixed logging and self reported metrics (#357)
- `awsxray` exporter: Only convert SQL information for SQL databases. (#379)
- `resourcedetection` processor: Correctly obtain machine-type info from gce metadata (#395)
- `k8scluster` receiver: Fix container resource metrics (#416)

## v0.5.0

Released 01-07-2020

# 🎉 OpenTelemetry Collector Contrib v0.5.0 (Beta) 🎉

The OpenTelemetry Collector Contrib contains everything in the [opentelemetry-collector release](https://github.com/open-telemetry/opentelemetry-collector/releases/tag/v0.5.0) (be sure to check the release notes here as well!). Check out the [Getting Started Guide](https://opentelemetry.io/docs/collector/getting-started/) for deployment and configuration information.

### 🚀 New components 🚀

- Processors
  - `resourcedetection` to automatically detect the resource based on the configured set of detectors (#309)

### 💡 Enhancements 💡

- `kubeletstats` receiver: Support for ServiceAccount authentication (#324)
- `signalfx` exporter and receiver
  - Add SignalFx metric token passthrough and config option (#325)
  - Set default endpoint of `signalfx` receiver to `:9943` (#351)
- `awsxray` exporter: Support aws plugins EC2/ECS/Beanstalk (#343)
- `sapm` exporter and receiver: Add SAPM access token passthrough and config option (#349)
- `k8s` processor: Add metrics support (#358)
- `k8s` observer: Separate annotations from labels in discovered pods (#363)

### 🧰 Bug fixes 🧰

- `honeycomb` exporter: Remove shared use of libhoney from goroutines (#305)

## v0.4.0

Released 17-06-2020

# 🎉 OpenTelemetry Collector Contrib v0.4.0 (Beta) 🎉

The OpenTelemetry Collector Contrib contains everything in the [opentelemetry-collector release](https://github.com/open-telemetry/opentelemetry-collector/releases/tag/v0.4.0) (be sure to check the release notes here as well!). Check out the [Getting Started Guide](https://opentelemetry.io/docs/collector/getting-started/) for deployment and configuration information.

### 🛑 Breaking changes 🛑

  - `signalfx` exporter `url` parameter changed to `ingest_url` (no impact if only using `realm` setting)

### 🚀 New components 🚀

- Receivers
  - `receiver_creator` to create receivers at runtime (#145), add observer support to receiver_creator (#173), add rules support (#207), add dynamic configuration values (#235)
  - `kubeletstats` receiver (#237)
  - `prometheus_simple` receiver (#184)
  - `kubernetes-cluster` receiver (#175)
  - `redis` receiver (#138)
- Exporters
  - `alibabacloudlogservice` exporter (#259)
  - `SplunkHEC` metrics exporter (#246)
  - `elastic` APM exporter (#240)
  - `newrelic` exporter (#229)
- Extensions
  - `k8s` observer (#185)

### 💡 Enhancements 💡

- `awsxray` exporter
  - Use X-Ray convention of segment name == service name (#282)
  - Tweak xray export to improve rendering of traces and improve parity (#241)
  - Add handling for spans received with nil attributes (#212)
- `honeycomb` exporter
  - Use SendPresampled (#291)
  - Add span attributes as honeycomb event fields (#271)
  - Support resource labels in Honeycomb exporter (#20)
- `k8s` processor
  - Add support of Pod UID extraction to k8sprocessor (#219)
  - Use `k8s.pod.ip` to record resource IP instead of just `ip` (#183)
  - Support same authentication mechanism as other kubernetes components do (#307)
- `sapm` exporter: Add TLS for SAPM and SignalFx receiver (#215)
- `signalfx` exporter
  - Add metric metadata syncer to SignalFx exporter (#231)
  - Add TLS for SAPM and SignalFx receiver (#215)
- `stackdriver` exporter: Add support for resource mapping in config (#163)

### 🧰 Bug fixes 🧰

- `awsxray` exporter: Wrap bad request errors for proper handling by retry queue (#205)
- `lightstep` exporter: Ensure Lightstep exporter doesnt crash on nil node (#250)
- `sapm` exporter: Do not break Jaeger traces before sending downstream (#193)
- `k8s` processor: Ensure Jaeger spans work in passthrough mode (262)

## 🧩 Components 🧩

### Receivers

|       Traces        |      Metrics      |
| :-----------------: | :---------------: |
|    Jaeger Legacy    |      Carbon       |
| SAPM (SignalFx APM) |     Collectd      |
|    Zipkin Scribe    |    K8s Cluster    |
|                     |       Redis       |
|                     |     SignalFx      |
|                     | Simple Prometheus |
|                     |     Wavefront     |

### Processors

- K8s

### Exporters

|        Commercial         |   Community   |
| :-----------------------: | :-----------: |
| Alibaba Cloud Log Service |    Carbon     |
|         AWS X-ray         |    Elastic    |
|       Azure Monitor       | Jaeger Thrift |
|         Honeycomb         |    Kinesis    |
|         Lightstep         |
|         New Relic         |
|    SAPM (SignalFx APM)    |
|    SignalFx (Metrics)     |
|        Splunk HEC         |
|   Stackdriver (Google)    |

### Extensions

- Observer
  - K8s

## v0.3.0 Beta

Released 2020-03-30

### Breaking changes

-  Make prometheus receiver config loading strict. #697
Prometheus receiver will now fail fast if the config contains unused keys in it.

### Changes and fixes

- Enable best effort serve by default of Prometheus Exporter (https://github.com/orijtech/prometheus-go-metrics-exporter/pull/6)
- Fix null pointer exception in the logging exporter #743
- Remove unnecessary condition to have at least one processor #744
- Updated Honeycomb exported to `honeycombio/opentelemetry-exporter-go v0.3.1`

### Features

Receivers / Exporters:

* AWS X-Ray
* Carbon
* CollectD
* Honeycomb
* Jaeger
* Kinesis
* LightStep
* OpenCensus
* OpenTelemetry
* SAPM
* SignalFx
* Stackdriver
* Wavefront
* Zipkin
* Zipkin Scribe


Processors:

* Attributes
* Batch
* Memory Limiter
* Queued Retry
* Resource
* Sampling
* Span
* Kubernetes

Extensions:

* Health Check
* Performance Profiler
* zPages


## v0.2.8

Released 2020-03-25

Alpha v0.2.8 of OpenTelemetry Collector Contrib.

- Implemented OTLP receiver and exporter.
- Added ability to pass config to the service programmatically (useful for custom builds).
- Improved own metrics / observability.


## v0.2.7

Released 2020-03-17

### Self-Observability
- New command-line switch to control legacy and new metrics. Users are encouraged
to experiment and migrate to the new metrics.
- Improved error handling on shutdown.


### Processors
- Fixed passthrough mode k8sprocessor.
- Added `HASH` action to attribute processor.

### Receivers and Exporters
- Added Honeycomb exporter.
- Added LightStep exporter.
- Added regular expression for Carbon receiver, allowing the metric name to be broken into proper label keys and values.
- Updated Stackdriver exporter to use a new batch API.


## v0.2.6 Alpha

Released 2020-02-18

### Self-Observability
- Updated metrics prefix to `otelcol` and expose command line argument to modify the prefix value.
- Batch dropped span now emits zero when no spans are dropped.

### Processors
- Extended Span processor to have include/exclude span logic.
- Ability to choose strict or regexp matching for include/exclude filters.

### Receivers and Exporters
- Added Carbon receiver and exporter.
- Added Wavefront receiver.


## v0.0.5 Alpha

Released 2020-01-30

- Regexp-based filtering of span names.
- Ability to extract attributes from span names and rename span.
- File exporter for debugging.
- Span processor is now enabled by default.

## v0.0.1 Alpha

Released 2020-01-11

First release of OpenTelemetry Collector Contrib.


[v0.3.0]: https://github.com/open-telemetry/opentelemetry-collector-contrib/compare/v0.2.8...v0.3.0
[v0.2.8]: https://github.com/open-telemetry/opentelemetry-collector-contrib/compare/v0.2.7...v0.2.8
[v0.2.7]: https://github.com/open-telemetry/opentelemetry-collector-contrib/compare/v0.2.6...v0.2.7
[v0.2.6]: https://github.com/open-telemetry/opentelemetry-collector-contrib/compare/v0.0.5...v0.2.6
[v0.0.5]: https://github.com/open-telemetry/opentelemetry-collector-contrib/compare/v0.0.1...v0.0.5
[v0.0.1]: https://github.com/open-telemetry/opentelemetry-collector-contrib/tree/v0.0.1<|MERGE_RESOLUTION|>--- conflicted
+++ resolved
@@ -22,12 +22,8 @@
 - `prometheusreceiver`: Add `target_info` labels to resource attributes. (#11034)
 - `saphanareceiver`: Fix component memory query, add better error handling (#11507)
 - `sapmexporter`: Add config option to log responses from Splunk APM. (#11425)
-<<<<<<< HEAD
-- `internal/scrapertest` Add sortation functions for scrapertest (#10837)
-=======
 - `filterprocessor`: Add ability to filter `Spans` (#6341)
 - `tracegen`: support add additional resource attributes. (#11145)
->>>>>>> ac4fe550
 
 ### 🧰 Bug fixes 🧰
 
