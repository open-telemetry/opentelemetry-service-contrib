--- conflicted
+++ resolved
@@ -312,22 +312,18 @@
   function are now unexported. (#TBD)
 - `newrelicexporter` marked as deprecated (#7284)
 
-### 🚀 New components 🚀
-
-<<<<<<< HEAD
 - `mdatagen`: Fix validation of `enabled` field in metadata.yaml (#7166)
-- `prometheusexporter`: Fix bug Prometheus fails to generate logs when prometheus exporter produced a check exception occurs. (#7252)
-=======
+
 - `rabbitmqreceiver`: Establish codebase for RabbitMQ metrics receiver (#7239)
 - Add `basicauth` extension (#7167)
 - `k8seventsreceiver`: Implement core logic (#6885)
->>>>>>> f2a4c614
 
 ### 🧰 Bug fixes 🧰
 
 - `k8sattributeprocessor`: Parse IP out of net.Addr to correctly tag k8s.pod.ip (#7077)
 - `k8sattributeprocessor`: Process IP correctly for net.Addr instances that are not typed (#7133)
 - `mdatagen`: Fix validation of `enabled` field in metadata.yaml (#7166)
+- `prometheusexporter`: Prometheus fails to generate logs when prometheus exporter produced a check exception occurs. (#7252)
 - `elasticsearch`: Fix timestamp for each metric being startup time (#7255)
 - `prometheusremotewriteexporter`: Fix index out of range panic caused by expiring metrics (#7149)
 - `resourcedetection`: Log the error when checking for ec2metadata availability (#7296) 
