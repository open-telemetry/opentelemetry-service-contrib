--- conflicted
+++ resolved
@@ -25,6 +25,7 @@
 
 - `kubletetstatsreceiver`: Bring back `k8s.container.name` attribute (#10848)
 - `pkg/stanza`: Skip building fingerprint in case of configuration change (#10485)
+- `googlecloudexporter`: add error checks to googlecloudexporter package. (#10366)
 
 ## v0.53.0
 
@@ -57,11 +58,7 @@
 
 ### 🧰 Bug fixes 🧰
 
-<<<<<<< HEAD
-- `googlecloudexporter`: add error checks to googlecloudexporter package. (#10366)
-=======
 - `transformprocessor`: Fix issue where incorrect error was returned if a bad path was passed to a function (#10141)
->>>>>>> 4f0b7ffa
 - `tanzuobservabilityexporter`: Improve how negative values in exponential histograms are handled. (#10135)
 - `dynatraceexporter`: Ensure min is always less than or equal to mean and max is always greater or equal to mean for histogram estimation. (#10257)
 - `resourcedetectionprocessor`: GCP resource detector now properly detects zone/region on GKE (#10347)
