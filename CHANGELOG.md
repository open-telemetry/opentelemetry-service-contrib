# Changelog

## Unreleased

## 🛑 Breaking changes 🛑
- `transformprocessor`: `metric.is_monotonic` is now accessed via a bool literal instead of a string. (#10473)

- `vcenterreceiver`: Changed the attribute `effective` on `vcenter.cluster.host.count` as it will now be reported as a bool rather than a string (#10914)

### 🚩 Deprecations 🚩

- `datadogexporter`: Deprecate `Sanitize` method of `Config` struct (#8829)
- `observiqexporter`: Deprecate the observiq exporter (#10977)
- `honeycombexporter`: Deprecate honeycomb exporter (#10318)

### 🚀 New components 🚀

- `expvarreceiver`: Include `expvarreceiver` in components (#10847)
- `googlemanagedprometheusexporter` Add the Google Managed Service for Prometheus exporter. (#10840)
- `googlemanagedprometheusexporter` The Google Managed Service for Prometheus exporter is alpha. (#10925)

### 💡 Enhancements 💡
- `mongodbatlasreceiver` Add support for receiving alerts (#10854)

- `cmd/mdatagen`: Allow attribute values of any types (#9245)
- `metricstransformprocessor`: Migrate the processor from OC to pdata (#10817)
  - This behavior can be reverted by disabling the `processor.metricstransformprocessor.UseOTLPDataModel` feature gate.
- `transformprocessor`: Add byte slice literal to the grammar.  Add new SpanID and TraceID functions that take a byte slice and return a Span/Trace ID. (#10487)
- `transformprocessor`: Add nil literal to the grammar. (#11150)
- `elasticsearchreceiver`: Add integration test for elasticsearch receiver (#10165)
- `tailsamplingprocessor`: New sampler added that allows to sample based on minimum number of spans
- `datadogexporter`: Some config validation and unmarshaling steps are now done on `Validate` and `Unmarshal` instead of `Sanitize` (#8829)
- `datadogexporter`: Add `exporter.datadog.hostname.preview` feature flag and related warnings (#10926)
- `examples`: Add an example for scraping Couchbase metrics (#10894)
- `filestorageextension`: Add background compaction capability (#9327)
- `googlecloudpubsubreceiver`: Added new `Endpoint` and `Insecure` connection configuration options. (#10845)
- `dynatraceexporter`: Provide better estimated summaries for partial histograms. (#11044)
- `mongodbreceiver`: Add integration test for mongodb receiver (#10864)
- `mezmoexporter`: add logging for HTTP errors (#10875)
- `signalfxexporter`: Enable the exporting of seven Kubernetes metrics used in Splunk/SignalFx content by default (#11032)
- `googlecloudexporter`: Support writing to multiple GCP projects by setting the `gcp.project.id` resource attribute, and support service account impersonation (#11051)
<<<<<<< HEAD
- `prometheusreceiver`: Add `target_info` labels to resource attributes. (#11034)
=======
- `k8sattributeprocessor`: Add debug logs to help identify missing attributes (#11060)
- `jmxreceiver`: Add latest releases of jmx metrics gatherer & wildfly jar to supported jars hash list (#11134)
- `rabbitmqreceiver`: Add integration test for rabbitmq receiver (#10865)
>>>>>>> ed5e2aa5

### 🧰 Bug fixes 🧰

- `kubletetstatsreceiver`: Bring back `k8s.container.name` attribute (#10848)
- `transformprocessor`: Fix issue where some trace fields were not working correctly in conditions. (#10471)
- `pkg/stanza`: Skip building fingerprint in case of configuration change (#10485)
- `transformprocessor`: Fix issue where some metric fields were not working correctly in conditions. (#10473)
- `windowseventlogreceiver`: Fixed example config in readme (#10971)
- `pkg/stanza`: Fix access to atomic variable without using atomic package (#11023)
- `exporter/awsemfexporter:`: Fix dead links in README.md. (#11027)
- `googlecloudexporter`: Fix (self-obs) point_count metric calculation, concurrent map write panic, and dropped log attributes (#11051)
- `signalfxexporter`: Event Type is a required field, if not set, set it to `unknown` to prevent signalfx ingest from dropping it (#11121)
- `prometheusreceiver`: validate that combined metric points (e.g. histograms) have the same timestamp (#9385)
- `splunkhecexporter`: Fix flaky test when exporting traces (#11418)

## v0.53.0

### 🛑 Breaking changes 🛑

- `jmxreceiver`: Remove properties & groovyscript parameters from JMX Receiver. Add ResourceAttributes & LogLevel parameter to supply some of the removed functionality with reduced attack surface (#9685)
- `resourcedetectionprocessor`: 'gke' and 'gce' resource detectors are replaced with a single 'gcp' detector (#10347)
- `pkg/stanza`: Removed reference to deprecated `ClusterName` (#10426)
- `couchbasereceiver`: Fully removed unimplemented Couchbase receiver (#10482)
- `hostmetricsreciever`: Fix Load Scraper to normalize 1m, 5m, and 15m averages independently (#8267)

### 🚀 New components 🚀

- `flinkmetricsreceiver`: Add implementation of Flink Metric Receiver (#10121)
- `windowseventlogreceiver` Added implementation of Windows Event Log Receiver (#9228)
- `vcenterreceiver`: Add metrics receiver for new vcenterreceiver component (#9224)
- `googlecloudpubsubreceiver` Activate the Google Cloud Pubsub receiver. (#10580)
- `googlecloudpubsubexporter` Activate the Google Cloud Pubsub exporter. (#10580)
- `aerospikereceiver`: Add implementation of Aerospike Metric Receiver. (#9961)

### 💡 Enhancements 💡

- `awsemfexporter`: Add min and max support for histograms (#10577)
- `tailsamplingprocessor`: Add support for string invert matching to `and` policy (#9553)
- `mezemoexporter`: Add user agent string to outgoing HTTP requests (#10470)
- `prometheusreceiver`: Improve performance of metrics builder (#10546)
- `transformprocessor`: Add functions for conversion of scalar metric types (`gauge_to_sum` and `sum_to_gauge`) (#10255)
- `dynatraceexporter`: Use min and max when provided in a data point for histograms (#10815)
- `dynatraceexporter`: Truncate unmarshalable responses to avoid long log lines (#10568)
- `scrapertest`: Add `IgnoreResourceAttributeValue` option to metric comparison (#10828)

### 🧰 Bug fixes 🧰

- `transformprocessor`: Fix issue where incorrect error was returned if a bad path was passed to a function (#10141)
- `tanzuobservabilityexporter`: Improve how negative values in exponential histograms are handled. (#10135)
- `dynatraceexporter`: Ensure min is always less than or equal to mean and max is always greater or equal to mean for histogram estimation. (#10257)
- `resourcedetectionprocessor`: GCP resource detector now properly detects zone/region on GKE (#10347)
- `resourcedetectionprocessor`: GCP resource detector no longer fails to detect resource when using workload identity (#10486)
- `tailsamplingprocessor`: Fix composite sampler with inverse policy
- `awsprometheusremotewriteexporter`: Fix signing of empty request bodies. (#10578)
- `sigv4authextension`: Fix signing of empty request bodies. (#10578)
- `prometheusexporter`: Converting monotonic Delta to Cumulative sums (#9919)
- `statsdreceiver`: Update the lastIntervalTime for Counter metrics (#9919)
- `resourcedetectionprocessor`: GCP resource detector now correctly detects region on Google App Engine standard (#10814)
- `apachereceiver`: Update units to follow semconv (#10587)

## v0.52.0

### 🛑 Breaking changes 🛑

- `jmxreceiver`: Hash the jars provided to JMX Receiver and only allow if they match an approved list (#9687)
- `jmxreceiver`: Remove properties & groovyscript parameters from JMX Receiver. Add ResourceAttributes & LogLevel parameter to supply some of the removed functionality with reduced attack surface (#9685)

### 🚀 New components 🚀

- `aerospikereceiver`: Add implementation of Aerospike Metrics Receiver (#9961)
- `bigipreceiver`: Add implementation of F5 Big-IP Metric Receiver (#9680)
- `expvarreceiver`: Initial work for a receiver designed to scrape `memstats` from Golang applications. (#9747)
- `mezmoexporter`: Add implementation of Mezmo Log exporter (#9743)
- `nsxtreceiver`: Added implementation of NSX-T Metric Receiver (#9568)
- `expvarreceiver`: Add implementation of new receiver. (#10183)
- `telemetrygen`: Started implementing an upgraded version of `tracegen` generating traces and metrics (#9597)

### 💡 Enhancements 💡

- `transformprocessor`: Add transformation of metrics (#10100)
- `transformprocessor`: Include transform processor in components (#10134)
- `kubeletstatsreceiver`: Update receiver to use new Metrics Builder. All emitted metrics remain the same. (#9744)
- `transformprocessor`: Add new `replace_match` and `replace_all_matches` functions (#10132)
- `resourcedetectionprocessor`: Add "cname" and "lookup" hostname sources
- `jmxreceiver`: Communicate with JMX metrics gatherer subprocess via properties file (#9685)
- `pkg/stanza`: make multiline tests more like integration tests #10353 

### 🧰 Bug fixes 🧰

- `datadogexporter`: add error checks for datadog exporter (#9964)
- `datadogexporter`: Fix host aliases not being properly sent to the Datadog backend (#9748)
- `groupbyattrsprocessor`: copied aggregationtemporality when grouping metrics. (#9088)
- `jaeger`: Update OTLP-Jaeger translation of span events according to the OTel Spec: use `event` log field instead
  of `message` to represent OTel Span Event Name (#10273)
- `mongodbreceiver`: Fix issue where receiver startup could hang (#10111)
- `transformprocessor`: Fix issue where metric.aggregation_temporality and metric.is_monotic were not actually gettable or settable (#10197)
- `signalfxexporter`: Emit prometheus compatible histogram/summary to signalfx #10299
  - This behavior can be reverted using the `exporter.signalfxexporter.PrometheusCompatible` featuregate.
- `podmanreceiver`: Container Stats Error structure (#9397)
- `pkg/stanza`: pipeline.Operators() will return a consistently ordered list of operators whenever possible (#9761)
- `tanzuobservabilityexporter`: add  error checks for tanzuobservability exporter (#10188)

## v0.51.0

### 🛑 Breaking changes 🛑

- `datadogexporter`: Replace HistogramMode defined as string with enum. (#9589)
- `pkg/translator/signalfx`: Change signalfx translator to expose To/From translator structs. (#9740)
- `transformprocessor`: Add parameter validation to `truncate_all` and `limit` functions.  The `limit` parameter can no longer be negative. (#9783)
- `newrelicexporter` deleted. Use New Relic [native OTLP ingest](https://docs.newrelic.com/docs/more-integrations/open-source-telemetry-integrations/opentelemetry/opentelemetry-setup/) instead. (#9894)
- `k8sclusterreceiver`: Removing `ClusterName` as per https://github.com/kubernetes/apimachinery/commit/430b920312ca0fa10eca95967764ff08f34083a3. (#9885)

### 🚩 Deprecations 🚩

- `exporter/azuremonitor`: Deprecate use of LogRecord.Name as the log envelope category name. There is no replacement. (#9258)
- `processor/k8sattributes`: Deprecate use of k8s.cluster.name metadata parameter (obsolete) (#9968)

### 🚀 New components 🚀

- `schemaprocessor`: Starting the initial work to allow from translating from semantic convention to another (#8371)
- `saphanareceiver`: Added implementation of SAP HANA Metric Receiver (#8827)
- `logstransformprocessor`: Add implementation of Logs Transform Processor (#9335)

### 💡 Enhancements 💡

- `cmd/mdatagen`: Replace enum attributes values with typed constants (#9683)
- `elasticsearchreceiver`: Update metrics scope name from `otelcol/elasticsearch`
  to `otelcol/elasticsearchreceiver` (#9757)
- `k8sclusterreceiver`: Validate that k8s API supports a resource before setting up a watcher for it (#9523)
- `internal/stanza`: Add support for `remove` operator (#9524)
- `k8sattributesprocessor`: Support regex capture groups in tag_name (#9525)
- `mongoreceiver`: Update metrics scope name from `otelcol/mongodb` to `otelcol/mongodbreceiver` (#9759)
- `transformprocessor`: Add new `truncation` function to allow truncating string values in maps such as `attributes` or `resource.attributes` (#9546)
- `datadogexporter`: Add `api.fail_on_invalid_key` to fail fast if api key is invalid (#9426)
- `transformprocessor`: Add support for functions to validate parameters (#9563)
- `googlecloudexporter`: Add GCP cloud logging exporter (#9679)
- `transformprocessor`: Add new `limit` function to allow limiting the number of items in a map, such as the number of attributes in `attributes` or `resource.attributes` (#9552)
- `processor/attributes`: Support attributes set by server authenticator (#9420)
- `datadogexporter`: Experimental support for Exponential Histograms with delta aggregation temporality (#8350)
- `prometheusreceiver`: Support OpenMetrics Info and Stateset metrics (#9378)

### 🧰 Bug fixes 🧰

- `k8sclusterreceiver`: Fix the receiver to work with 1.19 and 1.20 k8s API versions (#9523)
- `azuremonitorexporter`: Fix log exporter bug related to incorrectly mapping SpanId (#9579)
- `mysqlreceiver`: Fix attribute values mismatch with its definition (#9688)
- `opencensusreceiver`: Do not report fatal error if err is server closed (#9559).
- `sqlserverreceiver`: Fix the receiver to have integer types on metrics where applicable (#9601)
- `prometheusreceiver`: Fix the memory issue introduced in the 0.49.0 release (#9718)
- `couchdbreceiver`: Fix issue where the receiver would not respect custom metric settings (#9598)
- `nginxreceiver`: Include nginxreceiver in components (#9572)
- `pkg/translator/prometheusremotewrite`: Fix data race when used with other exporters (#9736)
- `examples/demo`: fix baggage not work in trace demo app. (#9418)
- `prometheusreceiver`: Handle the condition where `up` metric value is NaN (#9253)
- `tanzuobservabilityexporter`: Make metrics stanza in config be optional (#9098)
- `filelogreceiver`: Update Kubernetes examples to fix native OTel logs collection issue where 0 length logs cause errors (#9754)
- `logstransformprocessor`: Resolve node ordering to fix intermittent failures (#9761)
- `awsinsightreceiver`: Migrate from `ConfigMapsResourceLock` to `ConfigMapsLeasesResourceLock` as per https://github.com/kubernetes/client-go/commit/276ea3ed979947d7cdd4b3d708862245ddcd8883 (#9885)
- `filelog`, `journald`, `syslog`, `tcplog`, `udplog`: Add support for []string type for converting log record entries (#9887)

## v0.50.0

### 🛑 Breaking changes 🛑

- `stackdriverexporter`: Remove the stackdriver exporter in favor of the identical googlecloud exporter (#9274)
- `filelog`, `journald`, `syslog`, `tcplog`, `udplog`: Remove `preserve_to` field from sub-parsers (#9331)
- `kafkametricsreceiver`: instrumentation name updated from `otelcol/kafkametrics` to `otelcol/kafkametricsreceiver` (#9406)
- `kubeletstatsreceiver`: instrumentation name updated from `kubeletstats` to `otelcol/kubeletstatsreceiver` (#9400)
- `datadogexporter`: Remove `GetHostTags` method from `TagsConfig` struct (#9423)
- `googlecloudexporter`: Graduate the `exporter.googlecloud.OTLPDirect` feature-gate to Beta.  This includes changes to the configuration structure, and many changes to default behavior. (#9471)

### 🚩 Deprecations 🚩

- `cumulativetodeltaprocessor`: Deprecated `metrics` configuration option in favor of `include` and `exclude` (#8952)
- `datadogexporter`: Deprecate `metrics::report_quantiles` in favor of `metrics::summaries::mode` (#8846)
- `datadogexporter`: Deprecate `traces.sample_rate` setting. It was never used anywhere. (#9771)

### 🚀 New components 🚀

- `iisreceiver`: Add implementation of IIS Metric Receiver (#8832)
- `sqlserverreceiver`: Add implementation of SQL Server Metric Receiver (#8398)
- `activedirectorydsreceiver`: Add implementation of Active Directory Domain Services metric receiver (#9359)
- `sqlreceiver`: Add readme, factory, and config to initial implementation of SQL receiver (#9408)

### 💡 Enhancements 💡

- `pkg/translator/prometheusremotewrite`: Allow to disable sanitize metric labels (#8270)
- `basicauthextension`: Implement `configauth.ClientAuthenticator` so that the extension can also be used as HTTP client basic authenticator.(#8847)
- `azuremonitorexporter`, `lokiexporter`, `observiqexporter`: Update timestamp processing logic (#9130)
- `cumulativetodeltaprocessor`: add new include/exclude configuration options with regex support (#8952)
- `datadogexporter`: Update deprecation messages to reflect new deprecation plan (#9422)
- `cmd/mdatagen`: Update generated functions to have simple parse function to handle string parsing consistently and limit code duplication across receivers (#7574)
- `attributesprocessor`: Support filter by severity (#9132)
- `transformprocessor`: Add transformation of logs (#9368)
- `datadogexporter`: Add `metrics::summaries::mode` to specify export mode for summaries (#8846)
- `prometheusreceiver`: Add resource attributes for kubernetes resource discovery labels (#9416)

### 🧰 Bug fixes 🧰

- `fluentforwardreceiver`: Release port on shutdown (#9111)
- `prometheusexporter`: Prometheus fails to generate logs when prometheus exporter produced a check exception occurs. (#8949)
- `resourcedetectionprocessor`: Wire docker detector (#9372)
- `kafkametricsreceiver`: The kafkametricsreceiver was changed to connect to kafka during scrape, rather than startup. If kafka is unavailable the receiver will attempt to connect during subsequent scrapes until succcessful (#8817).
- `datadogexporter`: Update Kubernetes example manifest to new executable name. (#9425).
- `riakreceiver`: Fix issue where user configured metric settings were ignored. (#9561)
- `sqlserverreceiver`: Update `sqlserver.transaction_log.growth.count` and `sqlserver.transaction_log.shrink.count` to be monotonic sums. (#9522)

## v0.49.0

### ⚠️ Warning  ⚠️

This release contains an issue in
[Prometheus receiver](https://github.com/open-telemetry/opentelemetry-collector-contrib/tree/main/receiver/prometheusreceiver)
causing 30% memory consumption increase when there is a lot of target churn. The issue is currently being
investigated and will be fixed in one of the new releases. More details:
https://github.com/open-telemetry/opentelemetry-collector-contrib/issues/9278.

### 🛑 Breaking changes 🛑

- `filelogreceiver`, `journaldreceiver`, `syslogreceiver`, `tcplogreceiver`, `udplogreceiver`:
  - Updated data model to align with stable logs data model, which includes various breaking changes. (#9139, #8835)
    - A detailed [Upgrade Guide](https://github.com/open-telemetry/opentelemetry-log-collection/releases/tag/v0.28.0) is available in the log-collection v0.29.0 release notes.
- `datadogexporter`: Remove `OnlyMetadata` method from `Config` struct (#8980)
- `datadogexporter`: Remove `GetCensoredKey` method from `APIConfig` struct (#8980)
- `mongodbatlasreceiver`: Updated to uses newer metric builder which changed some metric and resource attributes (#9093)
- `dynatraceexporter`: Make `serialization` package `/internal` (#9097)
- `attributesprocessor`: Remove log names from filters (#9131)
- `k8sclusterreceiver`: The `receiver.k8sclusterreceiver.reportCpuMetricsAsDouble` feature gate is now enabled by default (#9367)
  - Users may have to update monitoring for a few Kubernetes cpu metrics, for
    more details see [feature-gate-configurations](https://github.com/open-telemetry/opentelemetry-collector-contrib/tree/main/receiver/k8sclusterreceiver#feature-gate-configurations).

### 🚩 Deprecations 🚩

- `datadogexporter`: Deprecate `service` setting in favor of `service.name` semantic convention (#8784)
- `datadogexporter`: Deprecate `version` setting in favor of `service.version` semantic convention (#8784)
- `datadogexporter`: Deprecate `env` setting in favor of `deployment.environment` semantic convention (#9017)
- `datadogexporter`: Deprecate `GetHostTags` method from `TagsConfig` struct (#8975)
- `datadogexporter`: Deprecate `tags` setting in favor of `host_metadata::tags` (#9100)
- `datadogexporter`: Deprecate `send_metadata` setting in favor of `host_metadata::enabled` (#9100)
- `datadogexporter`: Deprecate `use_resource_metadata` setting in favor of `host_metadata::hostname_source` (#9100)
- `prometheusexecreceiver`: Deprecate prom_exec receiver (#9058)
- `fluentbitextension`: Deprecate Fluentbit extension (#9062)

### 🚀 New components 🚀

- `riakreceiver`: Riak Metric Receiver (#8548)

### 💡 Enhancements 💡
- `splunkhecexporter`: Add support for batching traces (#8995)
- `hostmetricsreceiver`: Migrate Processes scraper to the Metrics builder (#8855)
- `tanzuobservabilityexporter`: Use resourcetotelemetry helper (#8338)
- Add `make crosslink` target to ensure replace statements are included in `go.mod` for all transitive dependencies within repository (#8822)
- `filestorageextension`: Change bbolt DB settings for better performance (#9004)
- `jaegerremotesamplingextension`: Add local and remote sampling stores (#8818)
- `attributesprocessor`: Add support to filter on log body (#8996)
- `prometheusremotewriteexporter`: Translate resource attributes to the target info metric (#8493)
- `prometheusexporter`: Add `job` and `instance` labels to metrics so they can be scraped with `honor_labels: true` (#9115)
- `podmanreceiver`: Add API timeout configuration option (#9014)
- `cmd/mdatagen`: Add `sem_conv_version` field to metadata.yaml that is used to set metrics SchemaURL (#9010)
- `splunkheceporter`: Add an option to disable log or profiling data (#9065)
- `windowsperfcountersreceiver`: Move code into separate package for use in other windowsperfcounter receivers (#9108)
- `datadogexporter`: Add `host_metadata` configuration section to configure host metadata export (#9100)
- `cmd/mdatagen`: Update documentation generated for attributes to list enumerated values and show the "value" that will be visible on metrics when it is different from the attribute key in metadata.yaml (#8983)
- `routingprocessor`: add option to drop resource attribute used for routing (#8990)

### 🧰 Bug fixes 🧰

- `filestorageextension`: use correct bbolt options for compaction (#9134)
- `hostmetricsreceiver`: Use cpu times for time delta in cpu.utilization calculation (#8857)
- `dynatraceexporter`: Remove overly verbose stacktrace from certain logs (#8989)
- `googlecloudexporter`: fix the `exporter.googlecloud.OTLPDirect` fature-gate, which was not applied when the flag was provided (#9116)
- `signalfxexporter`: Fix bug to enable timeouts for correlating traces and metrics (#9101)
- `windowsperfcountersreceiver`: fix exported values being integers instead of doubles (#9138)
- `prometheusreceiver`: Fix issues with relabelling the `job` and `instance` labels. (#8780)
- `dynatraceexporter`: Continue processing data points after a serialization error. (#9330)

## v0.48.0

### 💡 Enhancements 💡

- `k8seventsreceiver`: Add Api_version and resource_version (#8539)
- `datadogexporter`: Add `metrics::sums::cumulative_monotonic_mode` to specify export mode for cumulative monotonic sums (#8490)
- `dynatraceexporter`: add multi-instance deployment note to README.md (#8848)
- `resourcedetectionprocessor`: Add attribute allowlist (#8547)
- `datadogexporter`:  Metrics payload data and Sketches payload data will be logged if collector is started in debug mode (#8929)
- `cmd/mdatagen`: Add resource attributes definition to metadata.yaml and move `pdata.Metrics` creation to the
  generated code (#8555)

### 🛑 Breaking changes 🛑

- `windowsperfcountersreceiver`: Added metrics configuration (#8376)
- `lokiexporter`: Remove deprecated LogRecord.name field (#8951)
- `splunkhecexporter`: Remove deprecated LogRecord.name field (#8951)

### 🚩 Deprecations 🚩

- `datadogexporter`: Deprecate `OnlyMetadata` method from `Config` struct (#8359)
- `datadogexporter`: Deprecate `GetCensoredKey` method from `APIConfig` struct (#8830)
- `datadogexporter`: Deprecate `metrics::send_monotonic_counter` in favor of `metrics::sums::cumulative_monotonic_mode` (#8490)

### 🚀 New components 🚀

- `sigv4authextension`: Enable component (#8518)

## v0.47.0

### 💡 Enhancements 💡

- `googlecloudexporter`: Add Validate method in config (#8559)
- `attributesprocessor`: Add convert action (#7930)
- `attributesprocessor`: Add metric support (#8111)
- `prometheusremotewriteexporter`: Write-Ahead Log support enabled (#7304)
- `hostreceiver/filesystemscraper`: Add filesystem utilization (#8027)
- `hostreceiver/pagingscraper`: Add paging.utilization (#6221)
- `googlecloudexporter`: [Alpha] Translate metrics directly from OTLP to gcm using the `exporter.googlecloud.OTLPDirect` feature-gate (#7177)
- `simpleprometheusreceiver`: Add support for static labels (#7908)
- `spanmetricsprocessor`: Dropping the condition to replace _ with key_ as __ label is reserved and _ is not (#8057)
- `podmanreceiver`: Add container.runtime attribute to container metrics (#8262)
- `dockerstatsreceiver`: Add container.runtime attribute to container metrics (#8261)
- `tanzuobservabilityexporter`: instrumentation Library and Dropped Counts to Span Tags (#8120)
- `clickhouseexporter`: Implement consume log logic. (#9705)
- `influxdbexporter`: Add support for cumulative, non-monotonic metrics. (#8348)
- `oauth2clientauthextension`: Add support for EndpointParams (#7307)
- Add `NewMetricData` function to `MetricsBuilder` to consistently set instrumentation library name (#8255)
- `googlecloudpubsubreceiver` Added implementation of Google Cloud Pubsub receiver. (#8391)
- `googlecloudpubsubexporter` Added implementation of Google Cloud Pubsub exporter. (#8391)
- `coralogixexporter` Allow exporter timeout to be configured (#7957)
- `prometheusremotewriteexporter` support adding trace id and span id attached to exemplars (#8380)
- `influxdbexporter`: accept histogram metric missing infinity bucket. (#8462)
- `skywalkingreceiver`: Added implementation of Skywalking receiver. (#8549)
- `prometheusreceiver`: Fix staleness bug for histograms and summaries (#8561)

### 🛑 Breaking changes 🛑

- `mongodbatlasreceiver`: rename mislabeled attribute `memory_state` to correct `disk_status` on partition disk metrics (#7747)
- `mongodbatlasreceiver`: Correctly set initial lookback for querying mongodb atlas api (#8246)
- `nginxreceiver`: instrumentation name updated from `otelcol/nginx` to `otelcol/nginxreceiver` (#8255)
- `postgresqlreceiver`: instrumentation name updated from `otelcol/postgresql` to `otelcol/postgresqlreceiver` (#8255)
- `redisreceiver`: instrumentation name updated from `otelcol/redis` to `otelcol/redisreceiver` (#8255)
- `apachereceiver`: instrumentation name updated from `otelcol/apache` to `otelcol/apachereceiver` ()
- `couchdbreceiver`: instrumentation name updated from `otelcol/couchdb` to `otelcol/couchdbreceiver` (#8366)
- `prometheusreceiver` Change resource attributes on metrics: `instance` -> `service.instance.id`, `host.name` -> `net.host.name`,  `port` -> `net.host.port`, `scheme` -> `http.scheme`, `job` removed (#8266)
- `prometheusremotewriteexporter` Use `service.*` resource attributes instead of `job` and `instance` resource attributes when adding job and instance labels to metrics (#8266)
- `mysqlreceiver`: instrumentation name updated from `otel/mysql` to `otelcol/mysqlreceiver` (#8387)
- `zookeeperreceiver`: instrumentation name updated from `otelcol/zookeeper` to `otelcol/zookeeperreceiver` (#8389)
- `coralogixexporter`: Create dynamic subsystem name (#7957)
  - Deprecate configuration changed. Dynamic subsystem name from traces service name property.
- `rabbitmqreceiver`: instrumentation name updated from `otelcol/rabbitmq` to `otelcol/rabbitmqreceiver` (#8400)

### 🧰 Bug fixes 🧰

- `zipkinexporter`: Set "error" tag value when status is set to error (#8187)
- `prometheusremotewriteexporter`: Correctly handle metric labels which collide after sanitization (#8378)
- `prometheusremotewriteexporter`: Drop labels when exemplar attributes exceed the max number of characters (#8379)
- `k8sclusterreceiver`: Add support to enable k8s node and container cpu metrics to be reported as double values (#8245)
  - Use "--feature-gates=receiver.k8sclusterreceiver.reportCpuMetricsAsDouble" to enable reporting node and container
    cpu metrics as a double values.
- `tanzuobservabilityexporter`: Fix a typo in Instrumentation Library name and version tags (#8384)
- `logreceivers`: Fix an issue where receiver would sometimes fail to build using Go 1.18 (#8521)
- `awsxrayreceiver`: Add defaults for optional stack frame parameters (#8790)

### 🚩 Deprecations 🚩

- `datadogexporter`: Deprecate automatic environment variable detection (#8397)

### 🚀 New components 🚀
- `sigv4authextension`: New Component: Sigv4 Authenticator Extension (#8263)

## v0.46.0

### 💡 Enhancements 💡

- `internal/stanza`: Export metrics from Stanza receivers (#8025)
- `hostreceiver/pagingscraper`: Migrate the scraper to the mdatagen metrics builder (#7139)
- Do not drop zero trace/span id spans in the jaeger conversion (#7946)
- Upgrade to use semantic conventions 1.6.1 (#7926)
- `dynatraceexporter`: Validate QueueSettings and perform config validation in Validate() instead (#8020)
- `sapmexporter`: Add validation for `sending_queue` setting (#8023)
- `signalfxexporter`: Add validation for `sending_queue` setting (#8026)
- `internal/stanza`: Add support for arbitrary attribute types (#8081)
- `resourcedetectionprocessor`: Add confighttp.HTTPClientSettings To Resource Detection Config Fixes (#7397)
- `hostmetricsreceiver`: Add cpu.utilization metrics to cpu scrapper (#7130)
- `honeycombexporter`: Add validation for `sending_queue` setting (#8113)
- `routingprocessor`: Expand error handling on failure to build exporters (#8125)
- `skywalkingreceiver`: Add new skywalking receiver component folder and structure (#8107)
- `groupbyattrsprocesor`: Allow empty keys, which allows to use the processor for compaction (#7793)
- `datadogexporter`: Add rbac to example k8s manifest file (#8186)
- `splunkhecexporter`: Add validation for `sending_queue` setting (#8256)

### 🛑 Breaking changes 🛑

- Remove deprecated functions from jaeger translator (#8032)
- `internal/stanza`: Remove `write_to` setting from input operators (#8081)
- `mongodbatlasreceiver`: rename `mongodb.atlas.*` attributes to `mongodb_atlas.*` adhering to naming guidelines. Adding 3 new attributes (#7960)

### 🧰 Bug fixes 🧰

- `prometheusreceiver`: Fix segfault that can occur after receiving stale metrics (#8056)
- `filelogreceiver`: Fix issue where logs could occasionally be duplicated (#8123)
- `prometheusremotewriteexporter`: Fix empty non-string resource attributes (#8116)

### 🚀 New components 🚀

## v0.45.1

### 💡 Enhancements 💡

- `sumologicexporter`: Move validation to Config (#7936)
- `elasticsearchexporter`: Fix crash with batch processor (#7953).
- `splunkhecexporter`: Batch metrics payloads (#7760)
- `tanzuobservabilityexporter`: Add internal SDK metric tag (#7826)
- `hostreceiver/processscraper`: Migrate the scraper to the mdatagen metrics builder (#7287)

### 🧰 Bug fixes 🧰

- `awsprometheusremotewriteexporter`: fix dependencies issue (#7963)

### 🚀 New components 🚀

- `awsfirehose` receiver: Add AWS Kinesis Data Firehose Receiver (#7918)

## v0.45.0

### 💡 Enhancements 💡

- `hostreceiver/filesystemscraper`: Migrate the scraper to the mdatagen metrics builder (#7772)
- `hostreceiver/memoryscraper`: Migrate the scraper to the mdatagen metrics builder (#7312)
- `lokiexporter`: Use record attributes as log labels (#7569)
- `routingprocessor`: Do not err on failure to build exporters (#7423)
- `apachereceiver`: Update to mdatagen v2 (#7573)
- `datadogexporter`: Don't send host metadata if hostname is empty (#7426)
- `datadogexporter`: Add insecure_skip_verify flag to configuration (#7422)
- `coralogixexporter`: Update readme (#7785)
- `awscloudwatchlogsexporter`: Remove name from aws cloudwatch logs exporter (#7554)
- `tanzuobservabilityexporter`: Update OTel Collector's Exporter to match WF Proxy Handling of source (#7929)
- `hostreceiver/memoryscraper`: Add memory.utilization (#6221)
- `awskinesisexporter`: Add Queue Config Validation AWS Kinesis Exporter (#7835)
- `elasticsearchexporter`: Remove usage of deprecated LogRecord.Name field (#7829).
- `loadbalancingexporter`: Allow non-exist hostname on startup (#7935)
- `datadogexporter`: Use exact sum, count and average on Datadog distributions (#7830)
- `storage/filestorage`: add optional compaction to filestorage (#7768)
- `tanzuobservabilityexporter`: Add attributes from the Resource to the resulting WF metric tags & set `source` value in WF metric (#8101)

### 🛑 Breaking changes 🛑

- Use go mod compat, drops support for reproducibility with go 1.16 (#7915)
- `apachereceiver`: Update instrumentation library name from `otel/apache` to `otelcol/apache` (#7754)
- `pkg/translator/prometheusremotewrite`: Cleanup prw translator public functions (#7776)
- `prometheusreceiver`: The OpenCensus-based metric conversion pipeline has
  been removed.
  - The `receiver.prometheus.OTLPDirect` feature gate has been removed as
    the direct pipeline is the only remaining pipeline.
- `translator/jaeger`: Cleanup jaeger translator function names (#7775)
  - Deprecate old funcs with Internal word.
- `mysqlreceiver`: Update data model and names for several metrics (#7924)
  - Change all metrics to Int values
  - Remove `mysql.buffer_pool_pages`. Replace with:
    - `mysql.buffer_pool.pages`
    - `mysql.buffer_pool.data_pages`
    - `mysql.buffer_pool.page_flushes`
  - Remove `mysql.buffer_pool_size`. Replace with:
    - `mysql.buffer_pool.limit`
    - `mysql.buffer_pool.usage`
  - Rename `mysql.buffer_pool_operations` to `mysql.buffer_pool.operations`

### 🚩 Deprecations 🚩

- Deprecated log_names setting from filter processor. (#7552)

### 🧰 Bug fixes 🧰

 - `tailsamplingprocessor`: "And" policy only works as a sub policy under a composite policy (#7590)
 - `prometheusreceiver`: Correctly map description and units when converting
  Prometheus metadata directly to pdata. (#7748)
 - `sumologicexporter`: fix exporter panics on malformed histogram (#7548)
- `awsecscontainermetrics`: CPU Reserved is now 1024/vCPU for ECS Container Insights (#6734)

### 🚀 New components 🚀

- `clickhouse` exporter: Add ClickHouse Exporter (#6907)
- `pkg/translator/signalfx`: Extract signalfx to metrics conversion in a separate package (#7778)
  - Extract FromMetrics to SignalFx translator package (#7823)

## v0.44.0

### 💡 Enhancements 💡

- `kafkaexporter`: Add compression and flush max messages options.
- `dynatraceexporter`: Write error logs using plugin logger (#7360)
- `dynatraceexporter`: Fix docs for TLS settings (#7568)
- `tanzuobservabilityexporter`: Turn on metrics exporter (#7281)
- `attributesprocessor` `resourceprocessor`: Add `from_context` value source
- `resourcedetectionprocessor`: check cluster config to verify resource is on aws for eks resources (#7186)
- `awscloudwatchlogsexporter`: enable awscloudwatchlogsexporter which accepts and exports log data (#7297)
- `translator/prometheusremotewrite`: add a new module to help translate data from OTLP to Prometheus Remote Write (#7240)
- `azuremonitorexporter`: In addition to traces, export logs to Azure Application Insights (#7403)
- `jmxreceiver`: Added `additional_jars` configuration option to launch JMX Metric Gatherer JAR with extended `CLASSPATH` (#7378)
- `awscontainerinsightreceiver`: add full pod name when configured to AWS Container Insights Receiver (#7415)
- `hostreceiver/loadscraper`: Migrate the scraper to the mdatagen metrics builder (#7288)
- `awsecscontainermetricsreceiver`: Rename attributes to follow semantic conventions (#7425)
- `datadogexporter`: Always map conventional attributes to tags (#7185)
- `mysqlreceiver`: Add golden files for integration test (#7303)
- `nginxreceiver`: Standardize integration test (#7515)
- `mysqlreceiver`: Update to use mdatagen v2 (#7507)
- `postgresqlreceiver`: Add integration tests (#7501)
- `apachereceiver`: Add integration test (#7517)
- `mysqlreceiver`: Use scrapererror to report errors (#7513)
- `postgresreceiver`: Update to mdatagen v2 (#7503)
- `nginxreceiver`: Update to mdatagen v2 (#7549)
- `datadogexporter`: Fix traces exporter's initialization log (#7564)
- `tailsamplingprocessor`: Add And sampling policy (#6910)
- `coralogixexporter`: Add Coralogix Exporter (#7383)
- `prometheusexecreceiver`: Add default value for `scrape_timeout` option (#7587)

### 🛑 Breaking changes 🛑

- `resourcedetectionprocessor`: Update `os.type` attribute values according to semantic conventions (#7544)
- `awsprometheusremotewriteexporter`: Deprecation notice; may be removed after v0.49.0
  - Switch to using the `prometheusremotewriteexporter` + `sigv4authextension` instead

### 🧰 Bug fixes 🧰

- `resourcedetectionprocessor`: fix `meta` allow list excluding keys with nil values (#7424)
- `postgresqlreceiver`: Fix issue where empty metrics could be returned after failed connection (#7502)
- `resourcetotelemetry`: Ensure resource attributes are added to summary
  and exponential histogram data points. (#7523)

### 🚩 Deprecations 🚩

- Deprecated otel_to_hec_fields.name setting from splunkhec exporter. (#7560)

## v0.43.0

### 💡 Enhancements 💡

- `coralogixexporter`: First implementation of Coralogix Exporter (#6816)
- `cloudfoundryreceiver`: Enable Cloud Foundry client (#7060)
- `elasticsearchexporter`: add elasticsearchexporter to the components exporter list (#6002)
- `elasticsearchreceiver`: Add metric metadata (#6892)
- `elasticsearchreceiver`: Use same metrics as JMX receiver for JVM metrics (#7160)
- `elasticsearchreceiver`: Implement scraping logic (#7174)
- `datadogexporter`: Add http.status_code tag to trace stats (#6889)
- `datadogexporter`: Add configuration option to use OTel span name into the Datatog resource name (#6611)
- `mongodbreceiver`: Add initial client code to the component (#7125)
- `tanzuobservabilityexporter`: Support delta histograms (#6897)
- `awscloudwatchlogsexporter`: Use cwlogs package to export logs (#7152)
- `mysqlreceiver`: Add the receiver to available components (#7078)
- `tanzuobservabilityexporter`: Documentation for the memory_limiter configuration (#7164)
- `dynatraceexporter`: Do not shut down exporter when metrics ingest module is temporarily unavailable (#7161)
- `mongodbreceiver`: Add metric metadata (#7163)
- `mongodbreceiver`: Add metric scraping (#7175)
- `postgresqlreceiver`: add the receiver to available components (#7079)
- `rabbitmqreceiver`: Add scraper logic (#7299)
- `tanzuobservability exporter`: Support summary metrics (#7121)
- `mongodbatlasreceiver`: Add retry and backoff to HTTP client (#6943)
- Use Jaeger gRPC instead of Thrift in the docker-compose example (#7243)
- `tanzuobservabilityexporter`: Support exponential histograms (#7127)
- `receiver_creator`: Log added and removed endpoint env structs (#7248)
- `prometheusreceiver`: Use the OTLP data conversion path by default. (#7282)
  - Use `--feature-gates=-receiver.prometheus.OTLPDirect` to re-enable the
    OpenCensus conversion path.
- `extension/observers`: Correctly set image and tag on container endpoints (#7279)
- `tanzuobservabilityexporter`: Document how to enable memory_limiter (#7286)
- `hostreceiver/networkscraper`: Migrate the scraper to the mdatagen metrics builder (#7048)
- `hostmetricsreceiver`: Add MuteProcessNameError config flag to mute specific error reading process executable (#7176)
- `scrapertest`: Improve comparison logic (#7305)
- `hostmetricsreceiver`: add `cpu_average` option for load scraper to report the average cpu load (#6999)
- `scrapertest`: Add comparison option to ignore specific attributes (#6519)
- `tracegen`: Add option to pass in custom headers to export calls via command line (#7308)
- `tracegen`: Provide official container images (#7179)
- `scrapertest`: Add comparison function for pdata.Metrics (#7400)
- `prometheusremotewriteexporter` : Dropping the condition to replace _ with key_ as __ label is reserved and _ is not (#7112)

### 🛑 Breaking changes 🛑

- `tanzuobservabilityexporter`: Remove status.code
- `tanzuobservabilityexporter`: Use semantic conventions for status.message (#7126)
- `k8sattributesprocessor`: Move `kube` and `observability` packages to `internal` folder (#7159)
- `k8sattributesprocessor`: Unexport processor `Option`s (#7311)
- `zookeeperreceiver`: Refactored metrics to have correct units, types, and combined some metrics via attributes. (#7280)
- `prometheusremotewriteexporter`: `PRWExporter` struct and `NewPRWExporter()`
  function are now unexported. (#TBD)
- `newrelicexporter` marked as deprecated (#7284)

### 🚀 New components 🚀

- `rabbitmqreceiver`: Establish codebase for RabbitMQ metrics receiver (#7239)
- Add `basicauth` extension (#7167)
- `k8seventsreceiver`: Implement core logic (#6885)

### 🧰 Bug fixes 🧰

- `k8sattributeprocessor`: Parse IP out of net.Addr to correctly tag k8s.pod.ip (#7077)
- `k8sattributeprocessor`: Process IP correctly for net.Addr instances that are not typed (#7133)
- `mdatagen`: Fix validation of `enabled` field in metadata.yaml (#7166)
- `elasticsearch`: Fix timestamp for each metric being startup time (#7255)
- `prometheusremotewriteexporter`: Fix index out of range panic caused by expiring metrics (#7149)
- `resourcedetection`: Log the error when checking for ec2metadata availability (#7296)

## v0.42.0

### 💡 Enhancements 💡

- `couchbasereceiver`: Add couchbase client (#7122)
- `couchdbreceiver`: Add couchdb scraper (#7131)
- `couchdbreceiver`: Add couchdb client (#6880)
- `elasticsearchreceiver`: Implement scraper client (#7019)
- `couchdbreceiver`: Add metadata metrics (#6878)
- `prometheusremotewriteexporter`: Handling Staleness flag from OTLP (#6679)
- `prometheusexporter`: Handling Staleness flag from OTLP (#6805)
- `prometheusreceiver`: Set OTLP no-data-present flag for stale scraped metrics. (#7043)
- `mysqlreceiver`: Add Integration test (#6916)
- `datadogexporter`: Add compatibility with ECS Fargate semantic conventions (#6670)
- `k8s_observer`: discover k8s.node endpoints (#6820)
- `redisreceiver`: Add missing description fields to keyspace metrics (#6940)
- `redisreceiver`: Set start timestamp uniformly for gauge and sum metrics (#6941)
- `kafkaexporter`: Allow controlling Kafka acknowledgment behaviour  (#6301)
- `lokiexporter`: Log the first part of the http body on failed pushes to loki (#6946)
- `resourcedetectionprocessor`: add the [consul](https://www.consul.io/) detector (#6382)
- `awsemfexporter`: refactor cw_client logic into separate `cwlogs` package (#7072)
- `prometheusexporter`: Dropping the condition to replace _ with key_ as __ label is reserved and _ is not (#7506)

### 🛑 Breaking changes 🛑

- `memcachedreceiver`: Update metric names (#6594)
- `memcachedreceiver`: Fix some metric units and value types (#6895)
- `sapm` receiver: Use Jaeger status values instead of OpenCensus (#6682)
- `jaeger` receiver/exporter: Parse/set Jaeger status with OTel spec values (#6682)
- `awsecscontainermetricsreceiver`: remove tag from `container.image.name` (#6436)
- `k8sclusterreceiver`: remove tag from `container.image.name` (#6436)

### 🚀 New components 🚀

- `ecs_task_observer`: Discover running containers in AWS ECS tasks (#6894)
- `mongodbreceiver`: Establish codebase for MongoDB metrics receiver (#6972)
- `couchbasereceiver`: Establish codebase for Couchbase metrics receiver (#7046)
- `dbstorage`: New experimental dbstorage extension (#7061)
- `redactionprocessor`: Remove sensitive data from traces (#6495)

### 🧰 Bug fixes 🧰

- `ecstaskobserver`: Fix "Incorrect conversion between integer types" security issue (#6939)
- Fix typo in "direction" metrics attribute description (#6949)
- `zookeeperreceiver`: Fix issue where receiver could panic during shutdown (#7020)
- `prometheusreceiver`: Fix metadata fetching when metrics differ by trimmable suffixes (#6932)
- Sanitize URLs being logged (#7021)
- `prometheusreceiver`: Fix start time tracking for long scrape intervals (#7053)
- `signalfxexporter`: Don't use syscall to avoid compilation errors on some platforms (#7062)
- `tailsamplingprocessor`: Add support for new policies as composite sub-policies (#6975)

### 💡 Enhancements 💡

- `lokiexporter`: add complete log record to body (#6619)
- `k8sclusterreceiver` add `container.image.tag` attribute (#6436)
- `spanmetricproccessor`: use an LRU cache for the cached Dimensions key-value pairs (#2179)
- `skywalkingexporter`: add skywalking metrics exporter (#6528)
- `deltatorateprocessor`: add int counter support (#6982)
- `filestorageextension`: document default values (#7022)
- `redisreceiver`: Migrate the scraper to the mdatagen metrics builder (#6938)

## v0.41.0

### 🛑 Breaking changes 🛑

- None

### 🚀 New components 🚀

- `asapauthextension` (#6627)
- `mongodbatlasreceiver` (#6367)

### 🧰 Bug fixes 🧰

- `filestorageextension`: fix panic when configured directory cannot be accessed (#6103)
- `hostmetricsreceiver`: fix set of attributes for system.cpu.time metric (#6422)
- `k8sobserver`: only record pod endpoints for running pods (#5878)
- `mongodbatlasreceiver`: fix attributes fields in metadata.yaml (#6440)
- `prometheusexecreceiver`: command line processing on Windows (#6145)
- `spanmetricsprocessor`: fix exemplars support (#6140)
-  Remap arm64 to aarch64 on rpm/deb packages (#6635)

### 💡 Enhancements 💡

- `datadogexporter`: do not use attribute localhost-like hostnames (#6477)
- `datadogexporter`: retry per network call (#6412)
- `datadogexporter`: take hostname into account for cache (#6223)
- `exporter/lokiexporter`: adding a feature for loki exporter to encode JSON for log entry (#5846)
- `googlecloudspannerreceiver`: added fallback to ADC for database connections. (#6629)
- `googlecloudspannerreceiver`: added parsing only distinct items for sample lock request label. (#6514)
- `googlecloudspannerreceiver`: added request tag label to metadata config for top query stats. (#6475)
- `googlecloudspannerreceiver`: added sample lock requests label to the top lock stats metrics. (#6466)
- `googlecloudspannerreceiver`: added transaction tag label to metadata config for top transaction stats. (#6433)
- `groupbyattrsprocessor`: added support for metrics signal (#6248)
- `hostmetricsreceiver`: ensure SchemaURL is set (#6482)
- `kubeletstatsreceiver`: add support for read-only kubelet endpoint (#6488)
- `mysqlreceiver`: enable native authentication (#6628)
- `mysqlreceiver`: remove requirement for password on MySQL (#6479)
- `receiver/prometheusreceiver`: do not add host.name to metrics from localhost/unspecified targets (#6476)
- `spanmetricsprocessor`: add setStatus operation (#5886)
- `splunkhecexporter`: remove duplication of host.name attribute (#6527)
- `tanzuobservabilityexporter`: add consumer for sum metrics. (#6385)
- Update log-collection library to v0.23.0 (#6593)

## v0.40.0

### 🛑 Breaking changes 🛑

- `tencentcloudlogserviceexporter`: change `Endpoint` to `Region` to simplify configuration (#6135)

### 🚀 New components 🚀

- Add `memcached` receiver (#5839)

### 🧰 Bug fixes 🧰

- Fix token passthrough for HEC (#5435)
- `datadogexporter`: Fix missing resource attributes default mapping when resource_attributes_as_tags: false (#6359)
- `tanzuobservabilityexporter`: Log and report missing metric values. (#5835)
- `mongodbatlasreceiver`: Fix metrics metadata (#6395)

### 💡 Enhancements 💡

- `awsprometheusremotewrite` exporter: Improve error message when failing to sign request
- `mongodbatlas`: add metrics (#5921)
- `healthcheckextension`: Add path option (#6111)
- Set unprivileged user to container image (#6380)
- `k8sclusterreceiver`: Add allocatable type of metrics (#6113)
- `observiqexporter`: Allow Dialer timeout to be configured (#5906)
- `routingprocessor`: remove broken debug log fields (#6373)
- `prometheusremotewriteexporter`: Add exemplars support (#5578)
- `fluentforwardreceiver`: Convert attributes with nil value to AttributeValueTypeEmpty (#6630)

## v0.39.0

### 🛑 Breaking changes 🛑

- `httpdreceiver` renamed to `apachereceiver` to match industry standards (#6207)
- `tencentcloudlogserviceexporter` change `Endpoint` to `Region` to simplify configuration (#6135)

### 🚀 New components 🚀

- Add `postgresqlreceiver` config and factory (#6153)
- Add TencentCloud LogService exporter `tencentcloudlogserviceexporter` (#5722)
- Restore `jaegerthrifthttpexporter` (#5666)
- Add `skywalkingexporter` (#5690, #6114)

### 🧰 Bug fixes 🧰

- `datadogexporter`: Improve cumulative metrics reset detection using `StartTimestamp` (#6120)
- `mysqlreceiver`: Address issues in shutdown function (#6239)
- `tailsamplingprocessor`: End go routines during shutdown (#5693)
- `googlecloudexporter`: Update google cloud exporter to correctly close the metric exporter (#5990)
- `statsdreceiver`: Fix the summary point calculation (#6155)
- `datadogexporter` Correct default value for `send_count_sum_metrics` (#6130)

### 💡 Enhancements 💡

- `datadogexporter`: Increase default timeout to 15 seconds (#6131)
- `googlecloudspannerreceiver`: Added metrics cardinality handling for Google Cloud Spanner receiver (#5981, #6148, #6229)
- `mysqlreceiver`: Mysql add support for different protocols (#6138)
- `bearertokenauthextension`: Added support of Bearer Auth for HTTP Exporters (#5962)
- `awsxrayexporter`: Fallback to rpc.method for segment operation when aws.operation missing (#6231)
- `healthcheckextension`: Add new health check feature for collector pipeline (#5643)
- `datadogexporter`: Always add current hostname (#5967)
- `k8sattributesprocessor`: Add code to fetch all annotations and labels by specifying key regex (#5780)
- `datadogexporter`: Do not rely on collector to resolve envvar when possible to resolve them (#6122)
- `datadogexporter`: Add container tags to attributes package (#6086)
- `datadogexporter`: Preserve original TraceID (#6158)
- `prometheusreceiver`: Enhance prometheus receiver logger to determine errors, test real e2e usage (#5870)
- `awsxrayexporter`: Added support for AWS AppRunner origin (#6141)

## v0.38.0

### 🛑 Breaking changes 🛑

- `datadogexporter` Make distributions the default histogram export option. (#5885)
- `redisreceiver` Update Redis receiver's metric names. (#5837)
- Remove `scraperhelper` from contrib, use the core version. (#5826)

### 🚀 New components 🚀

- `googlecloudspannerreceiver` Added implementation of Google Cloud Spanner receiver. (#5727)
- `awsxrayproxy` Wire up awsxrayproxy extension. (#5747)
- `awscontainerinsightreceiver` Enable AWS Container Insight receiver. (#5960)

### 🧰 Bug fixes 🧰

- `statsdreceiver`: fix start timestamp / temporality for counters. (#5714)
- Fix security issue related to github.com/tidwall/gjson. (#5936)
- `datadogexporter` Fix cumulative histogram handling in distributions mode (#5867)
- `datadogexporter` Skip nil sketches (#5925)

### 💡 Enhancements 💡

- Extend `kafkareceiver` configuration capabilities. (#5677)
- Convert `mongodbatlas` receiver to use scraperhelper. (#5827)
- Convert `dockerstats` receiver to use scraperhelper. (#5825)
- Convert `podman` receiver to use scraperhelper. (#5822)
- Convert `redisreceiver` to use scraperhelper. (#5796)
- Convert `kubeletstats` receiver to use scraperhelper. (#5821)
- `googlecloudspannerreceiver` Migrated Google Cloud Spanner receiver to scraper approach. (#5868)
- `datadogexporter` Use a `Consumer` interface for decoupling from zorkian's package. (#5315)
- `mdatagen` - Add support for extended metric descriptions (#5688)
- `signalfxexporter` Log datapoints option. (#5689)
- `cumulativetodeltaprocessor`: Update cumulative to delta. (#5772)
- Update configuration default values in log receivers docs. (#5840)
- `fluentforwardreceiver`: support more complex fluent-bit objects. (#5676)
- `datadogexporter` Remove spammy logging. (#5856)
- `datadogexporter` Remove obsolete report_buckets config. (#5858)
- Improve performance of metric expression matcher. (#5864)
- `tanzuobservabilityexporter` Introduce metricsConsumer and gaugeMetricConsumer. (#5426)
- `awsxrayexporter` rpc.system has priority to determine aws namespace. (#5833)
- `tailsamplingprocessor` Add support for composite sampling policy to the tailsampler. (#4958)
- `kafkaexporter` Add support for AWS_MSK_IAM SASL Auth (#5763)
- Refactor the client Authenticators  for the new "ClientAuthenticator" interfaces (#5905)
- `mongodbatlasreceiver` Add client wrapper for MongoDB Atlas support (#5386)
- `redisreceiver` Update Redis config options (#5861)
- `routingprocessor`: allow routing for all signals (#5869)
- `extension/observer/docker` add ListAndWatch to observer (#5851)

## v0.37.1

### 🧰 Bug fixes 🧰

- Fixes a problem with v0.37.0 which contained dependencies on v0.36.0 components. They should have been updated to v0.37.0.

## v0.37.0

### 🚀 New components 🚀

- [`journald` receiver](https://github.com/open-telemetry/opentelemetry-collector-contrib/tree/main/receiver/journaldreceiver) to parse Journald events from systemd journal using the [opentelemetry-log-collection](https://github.com/open-telemetry/opentelemetry-log-collection) library

### 🛑 Breaking changes 🛑

- Remove squash on configtls.TLSClientSetting for splunkhecexporter (#5541)
- Remove squash on configtls.TLSClientSetting for elastic components (#5539)
- Remove squash on configtls.TLSClientSetting for observiqexporter (#5540)
- Remove squash on configtls.TLSClientSetting for AWS components (#5454)
- Move `k8sprocessor` to `k8sattributesprocessor`.
- Rename `k8s_tagger` configuration `k8sattributes`.
- filelog receiver: use empty value for `SeverityText` field instead of `"Undefined"` (#5423)
- Rename `configparser.ConfigMap` to `config.Map`
- Rename `pdata.AggregationTemporality*` to `pdata.MetricAggregationTemporality*`
- Remove deprecated `batchpertrace` package/module (#5380)

### 💡 Enhancements 💡

- `k8sattributes` processor: add container metadata enrichment (#5467, #5572)
- `resourcedetection` processor: Add an option to force using hostname instead of FQDN (#5064)
- `dockerstats` receiver: Move docker client into new shared `internal/docker` (#4702)
- `spanmetrics` processor:
  - Add exemplars to metrics (#5263)
  - Support resource attributes in metrics dimensions (#4624)
- `filter` processor:
  - Add log filtering by `regexp` type filters (#5237)
  - Add record level log filtering (#5418)
- `dynatrace` exporter: Handle non-gauge data types (#5056)
- `datadog` exporter:
  - Add support for exporting histograms as sketches (#5082)
  - Scrub sensitive information from errors (#5575)
  - Add option to send instrumentation library metadata tags with metrics (#5431)
- `podman` receiver: Add `api_version`, `ssh_key`, and `ssh_passphrase` config options (#5430)
- `signalfx` exporter:
  - Add `max_connections` config option (#5432)
  - Add dimension name to log when value > 256 chars (#5258)
  - Discourage setting of endpoint path (#4851)
- `kubeletstats` receiver: Convert to pdata instead of using OpenCensus (#5458)
- `tailsampling` processor: Add `invert_match` config option to `string_attribute` policy (#4393)
- `awsemf` exporter: Add a feature flag in UserAgent for AWS backend to monitor the adoptions (#5178)
- `splunkhec` exporter: Handle explicitly NaN and Inf values (#5581)
- `hostmetrics` receiver:
  - Collect more process states in processes scraper (#4856)
  - Add device label to paging scraper (#4854)
- `awskinesis` exporter: Extend to allow for dynamic export types (#5440)

### 🧰 Bug fixes 🧰

- `datadog` exporter:
  - Fix tags on summary and bucket metrics (#5416)
  - Fix cache key generation for cumulative metrics (#5417)
- `resourcedetection` processor: Fix failure to start collector if at least one detector returns an error (#5242)
- `prometheus` exporter: Do not record obsreport calls (#5438)
- `prometheus` receiver: Metric type fixes to match Prometheus functionality (#4865)
- `sentry` exporter: Fix sentry tracing (#4320)
- `statsd` receiver: Set quantiles for metrics (#5647)

## v0.36.0

### 🛑 Breaking changes 🛑

- `filter` processor: The configs for `logs` filter processor have been changed to be consistent with the `metrics` filter processor. (#4895)
- `splunk_hec` receiver:
  - `source_key`, `sourcetype_key`, `host_key` and `index_key` have now moved under `hec_metadata_to_otel_attrs` (#4726)
  - `path` field on splunkhecreceiver configuration is removed: We removed the `path` attribute as any request going to the Splunk HEC receiver port should be accepted, and added the `raw_path` field to explicitly map the path accepting raw HEC data. (#4951)
- feat(dynatrace): tags is deprecated in favor of default_dimensions (#5055)

### 💡 Enhancements 💡

- `filter` processor: Add ability to `include` logs based on resource attributes in addition to excluding logs based on resource attributes for strict matching. (#4895)
- `kubelet` API: Add ability to create an empty CertPool when the system run environment is windows
- `JMX` receiver: Allow JMX receiver logging level to be configured (#4898)
- `datadog` exporter: Export histograms as in OpenMetrics Datadog check (#5065)
- `dockerstats` receiver: Set Schema URL (#5239)
- Rename memorylimiter -> memorylimiterprocessor (#5262)
- `awskinesis` exporter: Refactor AWS kinesis exporter to be synchronous  (#5248)

## v0.35.0

### 🛑 Breaking changes 🛑

- Rename configparser.Parser to configparser.ConfigMap (#5070)
- Rename TelemetryCreateSettings -> TelemetrySettings (#5169)

### 💡 Enhancements 💡

- chore: update influxdb exporter and receiver (#5058)
- chore(dynatrace): use payload limit from api constants (#5077)
- Add documentation for filelog's new force_flush_period parameter (#5066)
- Reuse the gzip reader with a sync.Pool (#5145)
- Add a trace observer when splunkhecreceiver is used for logs (#5063)
- Remove usage of deprecated pdata.AttributeValueMapToMap (#5174)
- Podman Stats Receiver: Receiver and Metrics implementation (#4577)

### 🧰 Bug fixes 🧰

- Use staleness markers generated by prometheus, rather than making our own (#5062)
- `datadogexporter` exporter: skip NaN and infinite values (#5053)

## v0.34.0

### 🚀 New components 🚀

- [`cumulativetodelta` processor](https://github.com/open-telemetry/opentelemetry-collector-contrib/tree/main/processor/cumulativetodeltaprocessor) to convert cumulative sum metrics to cumulative delta

- [`file` exporter](https://github.com/open-telemetry/opentelemetry-collector-contrib/tree/main/exporter/fileexporter) from core repository ([#3474](https://github.com/open-telemetry/opentelemetry-collector/issues/3474))
- [`jaeger` exporter](https://github.com/open-telemetry/opentelemetry-collector-contrib/tree/main/exporter/jaegerexporter) from core repository ([#3474](https://github.com/open-telemetry/opentelemetry-collector/issues/3474))
- [`kafka` exporter](https://github.com/open-telemetry/opentelemetry-collector-contrib/tree/main/exporter/kafkaexporter) from core repository ([#3474](https://github.com/open-telemetry/opentelemetry-collector/issues/3474))
- [`opencensus` exporter](https://github.com/open-telemetry/opentelemetry-collector-contrib/tree/main/exporter/opencensusexporter) from core repository ([#3474](https://github.com/open-telemetry/opentelemetry-collector/issues/3474))
- [`prometheus` exporter](https://github.com/open-telemetry/opentelemetry-collector-contrib/tree/main/exporter/prometheusexporter) from core repository ([#3474](https://github.com/open-telemetry/opentelemetry-collector/issues/3474))
- [`prometheusremotewrite` exporter](https://github.com/open-telemetry/opentelemetry-collector-contrib/tree/main/exporter/prometheusremotewriteexporter) from core repository ([#3474](https://github.com/open-telemetry/opentelemetry-collector/issues/3474))
- [`zipkin` exporter](https://github.com/open-telemetry/opentelemetry-collector-contrib/tree/main/exporter/zipkinexporter) from core repository ([#3474](https://github.com/open-telemetry/opentelemetry-collector/issues/3474))
- [`attribute` processor](https://github.com/open-telemetry/opentelemetry-collector-contrib/tree/main/processor/attributesprocessor) from core repository ([#3474](https://github.com/open-telemetry/opentelemetry-collector/issues/3474))
- [`filter` processor](https://github.com/open-telemetry/opentelemetry-collector-contrib/tree/main/processor/filterprocessor) from core repository ([#3474](https://github.com/open-telemetry/opentelemetry-collector/issues/3474))
- [`probabilisticsampler` processor](https://github.com/open-telemetry/opentelemetry-collector-contrib/tree/main/processor/probabilisticsamplerprocessor) from core repository ([#3474](https://github.com/open-telemetry/opentelemetry-collector/issues/3474))
- [`resource` processor](https://github.com/open-telemetry/opentelemetry-collector-contrib/tree/main/processor/resourceprocessor) from core repository ([#3474](https://github.com/open-telemetry/opentelemetry-collector/issues/3474))
- [`span` processor](https://github.com/open-telemetry/opentelemetry-collector-contrib/tree/main/processor/spanprocessor) from core repository ([#3474](https://github.com/open-telemetry/opentelemetry-collector/issues/3474))
- [`hostmetrics` receiver](https://github.com/open-telemetry/opentelemetry-collector-contrib/tree/main/receiver/hostmetricsreceiver) from core repository ([#3474](https://github.com/open-telemetry/opentelemetry-collector/issues/3474))
- [`jaeger` receiver](https://github.com/open-telemetry/opentelemetry-collector-contrib/tree/main/receiver/jaegerreceiver) from core repository ([#3474](https://github.com/open-telemetry/opentelemetry-collector/issues/3474))
- [`kafka` receiver](https://github.com/open-telemetry/opentelemetry-collector-contrib/tree/main/receiver/kafkareceiver) from core repository ([#3474](https://github.com/open-telemetry/opentelemetry-collector/issues/3474))
- [`opencensus` receiver](https://github.com/open-telemetry/opentelemetry-collector-contrib/tree/main/receiver/opencensusreceiver) from core repository ([#3474](https://github.com/open-telemetry/opentelemetry-collector/issues/3474))
- [`prometheus` receiver](https://github.com/open-telemetry/opentelemetry-collector-contrib/tree/main/receiver/prometheusreceiver) from core repository ([#3474](https://github.com/open-telemetry/opentelemetry-collector/issues/3474))
- [`zipkin` receiver](https://github.com/open-telemetry/opentelemetry-collector-contrib/tree/main/receiver/zipkinreceiver) from core repository ([#3474](https://github.com/open-telemetry/opentelemetry-collector/issues/3474))
- [`bearertokenauth` extension](https://github.com/open-telemetry/opentelemetry-collector-contrib/tree/main/extension/bearertokenauthextension) from core repository ([#3474](https://github.com/open-telemetry/opentelemetry-collector/issues/3474))
- [`healthcheck` extension](https://github.com/open-telemetry/opentelemetry-collector-contrib/tree/main/extension/healthcheckextension) from core repository ([#3474](https://github.com/open-telemetry/opentelemetry-collector/issues/3474))
- [`oidcauth` extension](https://github.com/open-telemetry/opentelemetry-collector-contrib/tree/main/extension/oidcauthextension) from core repository ([#3474](https://github.com/open-telemetry/opentelemetry-collector/issues/3474))
- [`pprof` extension](https://github.com/open-telemetry/opentelemetry-collector-contrib/tree/main/extension/pprofextension) from core repository ([#3474](https://github.com/open-telemetry/opentelemetry-collector/issues/3474))
- [`testbed`](https://github.com/open-telemetry/opentelemetry-collector-contrib/tree/main/testbed) from core repository ([#3474](https://github.com/open-telemetry/opentelemetry-collector/issues/3474))

### 💡 Enhancements 💡

- `tailsampling` processor: Add new policy `probabilistic` (#3876)

## v0.33.0

# 🎉 OpenTelemetry Collector Contrib v0.33.0 (Beta) 🎉

The OpenTelemetry Collector Contrib contains everything in the [opentelemetry-collector release](https://github.com/open-telemetry/opentelemetry-collector/releases/tag/v0.32.0) (be sure to check the release notes here as well!). Check out the [Getting Started Guide](https://opentelemetry.io/docs/collector/getting-started/) for deployment and configuration information.

### 🚀 New components 🚀

- [`cumulativetodelta` processor](https://github.com/open-telemetry/opentelemetry-collector-contrib/tree/main/processor/cumulativetodeltaprocessor) to convert cumulative sum metrics to cumulative delta

### 💡 Enhancements 💡

- Collector contrib has now full support for metrics proto v0.9.0.

## v0.32.0

# 🎉 OpenTelemetry Collector Contrib v0.32.0 (Beta) 🎉

This release is marked as "bad" since the metrics pipelines will produce bad data.

- See https://github.com/open-telemetry/opentelemetry-collector/issues/3824

The OpenTelemetry Collector Contrib contains everything in the [opentelemetry-collector release](https://github.com/open-telemetry/opentelemetry-collector/releases/tag/v0.32.0) (be sure to check the release notes here as well!). Check out the [Getting Started Guide](https://opentelemetry.io/docs/collector/getting-started/) for deployment and configuration information.

### 🛑 Breaking changes 🛑

- `splunk_hec` receiver/exporter: `com.splunk.source` field is mapped to `source` field in Splunk instead of `service.name` (#4596)
- `redis` receiver: Move interval runner package to `internal/interval` (#4600)
- `datadog` exporter: Export summary count and sum as monotonic counts (#4605)

### 💡 Enhancements 💡

- `logzio` exporter:
  - New implementation of an in-memory queue to store traces, data compression with gzip, and queue configuration options (#4395)
  - Make `Hclog2ZapLogger` struct and methods private for public go api review (#4431)
- `newrelic` exporter (#4392):
  - Marked unsupported metric as permanent error
  - Force the interval to be valid even if 0
- `awsxray` exporter: Add PHP stacktrace parsing support (#4454)
- `file_storage` extension: Implementation of batch storage API (#4145)
- `datadog` exporter:
  - Skip sum metrics with no aggregation temporality (#4597)
  - Export delta sums as counts (#4609)
- `elasticsearch` exporter: Add dedot support (#4579)
- `signalfx` exporter: Add process metric to translation rules (#4598)
- `splunk_hec` exporter: Add profiling logs support (#4464)
- `awsemf` exporter: Replace logGroup and logStream pattern with metric labels (#4466)

### 🧰 Bug fixes 🧰

- `awsxray` exporter: Fix the origin on ECS/EKS/EB on EC2 cases (#4391)
- `splunk_hec` exporter: Prevent re-sending logs that were successfully sent (#4467)
- `signalfx` exporter: Prefix temporary metric translations (#4394)

## v0.31.0

# 🎉 OpenTelemetry Collector Contrib v0.31.0 (Beta) 🎉

The OpenTelemetry Collector Contrib contains everything in the [opentelemetry-collector release](https://github.com/open-telemetry/opentelemetry-collector/releases/tag/v0.31.0) (be sure to check the release notes here as well!). Check out the [Getting Started Guide](https://opentelemetry.io/docs/collector/getting-started/) for deployment and configuration information.

### 🛑 Breaking changes 🛑

- `influxdb` receiver: Removed `metrics_schema` config option (#4277)

### 💡 Enhancements 💡

- Update to OTLP 0.8.0:
  - Remove use of `IntHistogram` (#4276)
  - Update exporters/receivers for `NumberDataPoint`
- Remove use of deprecated `pdata` slice `Resize()` (#4203, #4208, #4209)
- `awsemf` exporter: Added the option to have a user who is sending metrics from EKS Fargate Container Insights to reformat them to look the same as insights from ECS so that they can be ingested by CloudWatch (#4130)
- `k8scluster` receiver: Support OpenShift cluster quota metrics (#4342)
- `newrelic` exporter (#4278):
  - Requests are now retry-able via configuration option (defaults to retries enabled). Permanent errors are not retried.
  - The exporter monitoring metrics now include an untagged summary metric for ease of use.
  - Improved error logging to include URLs that fail to post messages to New Relic.
- `datadog` exporter: Upscale trace stats when global sampling rate is set (#4213)

### 🧰 Bug fixes 🧰

- `statsd` receiver: Add option to set Counter to be monotonic (#4154)
- Fix `internal/stanza` severity mappings (#4315)
- `awsxray` exporter: Fix the wrong AWS env resource setting (#4384)
- `newrelic` exporter (#4278):
  - Configuration unmarshalling did not allow timeout value to be set to 0 in the endpoint specific section.
  - Request cancellation was not propagated via context into the http request.
  - The queued retry logger is set to a zap.Nop logger as intended.

## v0.30.0

# 🎉 OpenTelemetry Collector Contrib v0.30.0 (Beta) 🎉

The OpenTelemetry Collector Contrib contains everything in the [opentelemetry-collector release](https://github.com/open-telemetry/opentelemetry-collector/releases/tag/v0.30.0) (be sure to check the release notes here as well!). Check out the [Getting Started Guide](https://opentelemetry.io/docs/collector/getting-started/) for deployment and configuration information.

### 🚀 New components 🚀
- `oauth2clientauth` extension: ported from core (#3848)
- `metrics-generation` processor: is now enabled and available (#4047)

### 🛑 Breaking changes 🛑

- Removed `jaegerthrifthttp` exporter (#4089)

### 💡 Enhancements 💡

- `tailsampling` processor:
  - Add new policy `status_code` (#3754)
  - Add new tail sampling processor policy: status_code (#3754)
- `awscontainerinsights` receiver:
  - Integrate components and fix bugs for EKS Container Insights (#3846)
  - Add Cgroup to collect ECS instance metrics for container insights receiver #3875
- `spanmetrics` processor: Support sub-millisecond latency buckets (#4091)
- `sentry` exporter: Add exception event capture in sentry (#3854)

## v0.29.0

# 🎉 OpenTelemetry Collector Contrib v0.29.0 (Beta) 🎉

The OpenTelemetry Collector Contrib contains everything in the [opentelemetry-collector release](https://github.com/open-telemetry/opentelemetry-collector/releases/tag/v0.29.0) (be sure to check the release notes here as well!). Check out the [Getting Started Guide](https://opentelemetry.io/docs/collector/getting-started/) for deployment and configuration information.

### 🛑 Breaking changes 🛑

- `redis` receiver (#3808)
  - removed configuration `service_name`. Use resource processor or `resource_attributes` setting if using `receivercreator`
  - removed `type` label and set instrumentation library name to `otelcol/redis` as other receivers do

### 💡 Enhancements 💡

- `tailsampling` processor:
  - Add new policy `latency` (#3750)
  - Add new policy `status_code` (#3754)
- `splunkhec` exporter: Include `trace_id` and `span_id` if set (#3850)
- `newrelic` exporter: Update instrumentation naming in accordance with otel spec (#3733)
- `sentry` exporter: Added support for insecure connection with Sentry (#3446)
- `k8s` processor:
  - Add namespace k8s tagger (#3384)
  - Add ignored pod names as config parameter (#3520)
- `awsemf` exporter: Add support for `TaskDefinitionFamily` placeholder on log stream name (#3755)
- `loki` exporter: Add resource attributes as Loki label (#3418)

### 🧰 Bug fixes 🧰

- `datadog` exporter:
  - Ensure top level spans are computed (#3786)
  - Update `env` clobbering behavior (#3851)
- `awsxray` exporter: Fixed filtered attribute translation (#3757)
- `splunkhec` exporter: Include trace and span id if set in log record (#3850)

## v0.28.0

# 🎉 OpenTelemetry Collector Contrib v0.28.0 (Beta) 🎉

The OpenTelemetry Collector Contrib contains everything in the [opentelemetry-collector release](https://github.com/open-telemetry/opentelemetry-collector/releases/tag/v0.28.0) (be sure to check the release notes here as well!). Check out the [Getting Started Guide](https://opentelemetry.io/docs/collector/getting-started/) for deployment and configuration information.

### 🚀 New components 🚀

- `humio` exporter to export data to Humio using JSON over the HTTP [Ingest API](https://docs.humio.com/reference/api/ingest/)
- `udplog` receiver to receives logs from udp using the [opentelemetry-log-collection](https://github.com/open-telemetry/opentelemetry-log-collection) library
- `tanzuobservability` exporter to send traces to [Tanzu Observability](https://tanzu.vmware.com/observability)

### 🛑 Breaking changes 🛑

- `f5cloud` exporter (#3509):
  - Renamed the config 'auth' field to 'f5cloud_auth'. This will prevent a config field name collision when [Support for Custom Exporter Authenticators as Extensions](https://github.com/open-telemetry/opentelemetry-collector/pull/3128) is ready to be integrated.

### 💡 Enhancements 💡

- Enabled Dependabot for Github Actions (#3543)
- Change obsreport helpers for receivers to use the new pattern created in Collector (#3439,#3443,#3449,#3504,#3521,#3548)
- `datadog` exporter:
  - Add logging for unknown or unsupported metric types (#3421)
  - Add collector version tag to internal health metrics (#3394)
  - Remove sublayer stats calc and mutex (#3531)
  - Deduplicate hosts for which we send running metrics (#3539)
  - Add support for summary datatype (#3660)
  - Add datadog span operation name remapping config option (#3444)
  - Update error formatting for error spans that are not exceptions (#3701)
- `nginx` receiver: Update the nginx metrics to more closely align with the conventions (#3420)
- `elasticsearch` exporter: Init JSON encoding support (#3101)
- `jmx` receiver:
  - Allow setting system properties (#3450)
  - Update tested JMX Metric Gatherer release (#3695)
- Refactor components for the Client Authentication Extensions (#3507)
- Remove redundant conversion calls (#3688)
- `storage` extension: Add a `Close` method to Client interface (#3506)
- `splunkhec` exporter: Add `metric_type` as key which maps to the type of the metric (#3696)
- `k8s` processor: Add semantic conventions to k8s-tagger for pod metadata (#3544)
- `kubeletstats` receiver: Refactor kubelet client to internal folder (#3698)
- `newrelic` exporter (#3690):
  - Updates the log level from error to debug when New Relic rate limiting occurs
  - Updates the sanitized api key that is reported via metrics
- `filestorage` extension: Add ability to specify name (#3703)
- `awsemf` exporter: Store the initial value for cumulative metrics (#3425)
- `awskinesis` exporter: Refactor to allow for extended types of encoding (#3655)
- `ecsobserver` extension:
  - Add task definition, ec2, and service fetcher (#3503)
  - Add exporter to convert task to target (#3333)

### 🧰 Bug fixes 🧰

- `awsemf` exporter: Remove delta adjustment from summaries by default (#3408)
- `alibabacloudlogservice` exporter: Sanitize labels for metrics (#3454)
- `statsd` receiver: Fix StatsD drop metrics tags when using summary as observer_type for timer/histogram (#3440)
- `awsxray` exporter: Restore setting of Throttle for HTTP throttle response (#3685)
- `awsxray` receiver: Fix quick start bug (#3653)
- `metricstransform` processor: Check all data points for matching metric label values (#3435)

## v0.27.0

# 🎉 OpenTelemetry Collector Contrib v0.27.0 (Beta) 🎉

The OpenTelemetry Collector Contrib contains everything in the [opentelemetry-collector release](https://github.com/open-telemetry/opentelemetry-collector/releases/tag/v0.27.0) (be sure to check the release notes here as well!). Check out the [Getting Started Guide](https://opentelemetry.io/docs/collector/getting-started/) for deployment and configuration information.

### 🚀 New components 🚀

- `tcplog` receiver to receive logs from tcp using the [opentelemetry-log-collection](https://github.com/open-telemetry/opentelemetry-log-collection) library
- `influxdb` receiver to accept metrics data as [InfluxDB Line Protocol](https://docs.influxdata.com/influxdb/v2.0/reference/syntax/line-protocol/)

### 💡 Enhancements 💡

- `splunkhec` exporter:
  - Include the response in returned 400 errors (#3338)
  - Map summary metrics to Splunk HEC metrics (#3344)
  - Add HEC telemetry (#3260)
- `newrelic` exporter: Include dropped attributes and events counts (#3187)
- `datadog` exporter:
  - Add Fargate task ARN to container tags (#3326)
  - Improve mappings for span kind dd span type (#3368)
- `signalfx` exporter: Add info log for host metadata properties update (#3343)
- `awsprometheusremotewrite` exporter: Add SDK and system information to User-Agent header (#3317)
- `metricstransform` processor: Add filtering capabilities matching metric label values for applying changes (#3201)
- `groupbytrace` processor: Added workers for queue processing (#2902)
- `resourcedetection` processor: Add docker detector (#2775)
- `tailsampling` processor: Support regex on span attribute filtering (#3335)

### 🧰 Bug fixes 🧰

- `datadog` exporter:
  - Update Datadog attributes to tags mapping (#3292)
  - Consistent `hostname` and default metrics behavior (#3286)
- `signalfx` exporter: Handle character limits on metric names and dimensions (#3328)
- `newrelic` exporter: Fix timestamp value for cumulative metrics (#3406)

## v0.26.0

# 🎉 OpenTelemetry Collector Contrib v0.26.0 (Beta) 🎉

The OpenTelemetry Collector Contrib contains everything in the [opentelemetry-collector release](https://github.com/open-telemetry/opentelemetry-collector/releases/tag/v0.26.0) (be sure to check the release notes here as well!). Check out the [Getting Started Guide](https://opentelemetry.io/docs/collector/getting-started/) for deployment and configuration information.

### 🚀 New components 🚀

- `influxdb` exporter to support sending tracing, metrics, and logging data to [InfluxDB](https://www.influxdata.com/products/)

### 🛑 Breaking changes 🛑

- `signalfx` exporter (#3207):
  - Additional metrics excluded by default by signalfx exporter
    - system.disk.io_time
    - system.disk.operation_time
    - system.disk.weighted_io_time
    - system.network.connections
    - system.processes.count
    - system.processes.created

### 💡 Enhancements 💡

- Add default config and systemd environment file support for DEB/RPM packages (#3123)
- Log errors on receiver start/stop failures (#3208)
- `newrelic` exporter: Update API key detection logic (#3212)
- `splunkhec` exporter:
  - Mark permanent errors to avoid futile retries (#3253)
  - Add TLS certs verification (#3204)
- `datadog` exporter:
  - Add env and tag name normalization to trace payloads (#3200)
  - add `ignore_resource`s configuration option (#3245)
- `jmx` receiver: Update for latest snapshot and header support (#3283)
- `awsxray` exporter: Added support for stack trace translation for .NET language (#3280)
- `statsd` receiver: Add timing/histogram for statsD receiver as OTLP summary (#3261)

### 🧰 Bug fixes 🧰

- `awsprometheusremotewrite` exporter:
  - Remove `sending_queue` (#3186)
  - Use the correct default for aws_auth.service (#3161)
  - Identify the Amazon Prometheus region from the endpoint (#3210)
  - Don't panic in case session can't be constructed (#3221)
- `datadog` exporter: Add max tag length (#3185)
- `sapm` exporter: Fix crash when passing the signalfx access token (#3294)
- `newrelic` exporter: Update error conditions (#3322)

## v0.25.0

# 🎉 OpenTelemetry Collector Contrib v0.25.0 (Beta) 🎉

The OpenTelemetry Collector Contrib contains everything in the [opentelemetry-collector release](https://github.com/open-telemetry/opentelemetry-collector/releases/tag/v0.25.0) (be sure to check the release notes here as well!). Check out the [Getting Started Guide](https://opentelemetry.io/docs/collector/getting-started/) for deployment and configuration information.

### 🚀 New components 🚀

- `kafkametricsreceiver` new receiver component for collecting metrics about a kafka cluster - primarily lag and offset. [configuration instructions](receiver/kafkametricsreceiver/README.md)
- `file_storage` extension to read and write data to the local file system (#3087)

### 🛑 Breaking changes 🛑

- `newrelic` exporter (#3091):
  - Removal of common attributes (use opentelemetry collector resource processor to add attributes)
  - Drop support for cumulative metrics being sent to New Relic via a collector

### 💡 Enhancements 💡

- Update `opentelemetry-log-collection` to v0.17.0 for log receivers (#3017)
- `datadog` exporter:
  - Add `peer.service` priority instead of `service.name` (#2817)
  - Improve support of semantic conventions for K8s, Azure and ECS (#2623)
- Improve and batch logs translation for stanza (#2892)
- `statsd` receiver: Add timing/histogram as OTLP gauge (#2973)
- `honeycomb` exporter: Add Retry and Queue settings (#2714)
- `resourcedetection` processor:
  - Add AKS resource detector (#3035)
  - Use conventions package constants for ECS detector (#3171)
- `sumologic` exporter: Add graphite format (#2695)
- Add trace attributes to the log entry for stanza (#3018)
- `splunk_hec` exporter: Send log record name as part of the HEC log event (#3119)
- `newrelic` exporter (#3091):
  - Add support for logs
  - Performance improvements
  - Optimizations to the New Relic payload to reduce payload size
  - Metrics generated for monitoring the exporter
  - Insert Key vs License keys are auto-detected in some cases
  - Collector version information is properly extracted via the application start info parameters

### 🧰 Bug fixes 🧰

- `splunk_hec` exporter: Fix sending log payload with missing the GZIP footer (#3032)
- `awsxray` exporter: Remove propagation of error on shutdown (#2999)
- `resourcedetection` processor:
  - Correctly report DRAGONFLYBSD value (#3100)
  - Fallback to `os.Hostname` when FQDN is not available (#3099)
- `httpforwarder` extension: Do not report ErrServerClosed when shutting down the service (#3173)
- `collectd` receiver: Do not report ErrServerClosed when shutting down the service (#3178)

## v0.24.0

# 🎉 OpenTelemetry Collector Contrib v0.24.0 (Beta) 🎉

The OpenTelemetry Collector Contrib contains everything in the [opentelemetry-collector release](https://github.com/open-telemetry/opentelemetry-collector/releases/tag/v0.24.0) (be sure to check the release notes here as well!). Check out the [Getting Started Guide](https://opentelemetry.io/docs/collector/getting-started/) for deployment and configuration information.

### 🚀 New components 🚀

- `fluentbit` extension and `fluentforward` receiver moved from opentelemetry-collector

### 💡 Enhancements 💡

- Check `NO_WINDOWS_SERVICE` environment variable to force interactive mode on Windows (#2819)
- `resourcedetection `processor:
  - Add task revision to ECS resource detector (#2814)
  - Add GKE detector (#2821)
  - Add Amazon EKS detector (#2820)
  - Add `VMScaleSetName` field to Azure detector (#2890)
- `awsemf` exporter:
  - Add `parse_json_encoded_attr_values` config option to decode json-encoded strings in attribute values (#2827)
  - Add `output_destination` config option to support AWS Lambda (#2720)
- `googlecloud` exporter: Handle `cloud.availability_zone` semantic convention (#2893)
- `newrelic` exporter: Add `instrumentation.provider` to default attributes (#2900)
- Set unprivileged user to container image (#2925)
- `splunkhec` exporter: Add `max_content_length_logs` config option to send log data in payloads less than max content length (#2524)
- `k8scluster` and `kubeletstats` receiver: Replace package constants in favor of constants from conventions in core (#2996)

### 🧰 Bug fixes 🧰

- `spanmetrics` processor:
  - Rename `calls` metric to `calls_total` and set `IsMonotonic` to true (#2837)
  - Validate duplicate dimensions at start (#2844)
- `awsemf` exporter: Calculate delta instead of rate for cumulative metrics (#2512)
- `signalfx` exporter:
  - Remove more unnecessary translation rules (#2889)
  - Implement summary type (#2998)
- `awsxray` exporter: Remove translation to HTTP status from OC status (#2978)
- `awsprometheusremotewrite` exporter: Close HTTP body after RoundTrip (#2955)
- `splunkhec` exporter: Add ResourceAttributes to Splunk Event (#2843)

## v0.23.0

# 🎉 OpenTelemetry Collector Contrib v0.23.0 (Beta) 🎉

The OpenTelemetry Collector Contrib contains everything in the [opentelemetry-collector release](https://github.com/open-telemetry/opentelemetry-collector/releases/tag/v0.23.0) (be sure to check the release notes here as well!). Check out the [Getting Started Guide](https://opentelemetry.io/docs/collector/getting-started/) for deployment and configuration information.

### 🚀 New components 🚀

- `groupbyattrs` processor to group the records by provided attributes
- `dotnetdiagnostics` receiver to read metrics from .NET processes

### 🛑 Breaking changes 🛑

- `stackdriver` exporter marked as deprecated and renamed to `googlecloud`
- Change the rule expression in receiver creator for matching endpoints types from `type.port`, `type.hostport` and `type.pod` to `type == "port"`, `type == "hostport"` and `type == "pod"` (#2661)

### 💡 Enhancements 💡

- `loadbalancing` exporter: Add support for logs (#2470)
- `sumologic` exporter: Add carbon formatter (#2562)
- `awsecscontainermetrics` receiver: Add new metric for stopped container (#2383)
- `awsemf` exporter:
  - Send EMF logs in batches (#2572)
  - Add prometheus type field for CloudWatch compatibility (#2689)
- `signalfx` exporter:
  - Add resource attributes to events (#2631)
  - Add translation rule to drop dimensions (#2660)
  - Remove temporary host translation workaround (#2652)
  - Remove unnecessary default translation rules (#2672)
  - Update `exclude_metrics` option so that the default exclude rules can be overridden by setting the option to `[]` (#2737)
- `awsprometheusremotewrite` exporter: Add support for given IAM roles (#2675)
- `statsd` receiver: Change to use OpenTelemetry type instead of OpenCensus type (#2733)
- `resourcedetection` processor: Add missing entries for `cloud.infrastructure_service` (#2777)

### 🧰 Bug fixes 🧰

- `dynatrace` exporter: Serialize each datapoint into separate line (#2618)
- `splunkhec` exporter: Retain all otel attributes (#2712)
- `newrelic` exporter: Fix default metric URL (#2739)
- `googlecloud` exporter: Add host.name label if hostname is present in node (#2711)

## v0.22.0

# 🎉 OpenTelemetry Collector Contrib v0.22.0 (Beta) 🎉

The OpenTelemetry Collector Contrib contains everything in the [opentelemetry-collector release](https://github.com/open-telemetry/opentelemetry-collector/releases/tag/v0.22.0) (be sure to check the release notes here as well!). Check out the [Getting Started Guide](https://opentelemetry.io/docs/collector/getting-started/) for deployment and configuration information.

### 🚀 New components 🚀

- `filelog` receiver to tail and parse logs from files using the [opentelemetry-log-collection](https://github.com/open-telemetry/opentelemetry-log-collection) library

### 💡 Enhancements 💡

- `dynatrace` exporter: Send metrics to Dynatrace in chunks of 1000 (#2468)
- `k8s` processor: Add ability to associate metadata tags using pod UID rather than just IP (#2199)
- `signalfx` exporter:
  - Add statusCode to logging field on dimension client (#2459)
  - Add translation rules for `cpu.utilization_per_core` (#2540)
  - Updates to metadata handling (#2531)
  - Calculate extra network I/O metrics (#2553)
  - Calculate extra disk I/O metrics (#2557)
- `statsd` receiver: Add metric type label and `enable_metric_type` option (#2466)
- `sumologic` exporter: Add support for carbon2 format (#2562)
- `resourcedetection` processor: Add Azure detector (#2372)
- `k8scluster` receiver: Use OTel conventions for metadata (#2530)
- `newrelic` exporter: Multi-tenant support for sending trace data and performance enhancements (#2481)
- `stackdriver` exporter: Enable `retry_on_failure` and `sending_queue` options (#2613)
- Use standard way to convert from time.Time to proto Timestamp (#2548)

### 🧰 Bug fixes 🧰

- `signalfx` exporter:
  - Fix calculation of `network.total` metric (#2551)
  - Correctly convert dimensions on metadata updates (#2552)
- `awsxray` exporter and receiver: Fix the type of content_length (#2539)
- `resourcedetection` processor: Use values in accordance to semantic conventions for AWS (#2556)
- `awsemf` exporter: Fix concurrency issue (#2571)

## v0.21.0

# 🎉 OpenTelemetry Collector Contrib v0.21.0 (Beta) 🎉

The OpenTelemetry Collector Contrib contains everything in the [opentelemetry-collector release](https://github.com/open-telemetry/opentelemetry-collector/releases/tag/v0.21.0) (be sure to check the release notes here as well!). Check out the [Getting Started Guide](https://opentelemetry.io/docs/collector/getting-started/) for deployment and configuration information.

### 🚀 New components 🚀

- `loki` exporter to export data via HTTP to Loki

### 🛑 Breaking changes 🛑

- `signalfx` exporter: Allow periods to be sent in dimension keys (#2456). Existing users who do not want to change this functionality can set `nonalphanumeric_dimension_chars` to `_-`

### 💡 Enhancements 💡

- `awsemf` exporter:
  - Support unit customization before sending logs to AWS CloudWatch (#2318)
  - Group exported metrics by labels (#2317)
- `datadog` exporter: Add basic span events support (#2338)
- `alibabacloudlogservice` exporter: Support new metrics interface (#2280)
- `sumologic` exporter:
  - Enable metrics pipeline (#2117)
  - Add support for all types of log body (#2380)
- `signalfx` exporter: Add `nonalphanumeric_dimension_chars` config option (#2442)

### 🧰 Bug fixes 🧰

- `resourcedetection` processor: Fix resource attribute environment variable (#2378)
- `k8scluster` receiver: Fix nil pointer bug (#2450)

## v0.20.0

# 🎉 OpenTelemetry Collector Contrib v0.20.0 (Beta) 🎉

The OpenTelemetry Collector Contrib contains everything in the [opentelemetry-collector release](https://github.com/open-telemetry/opentelemetry-collector/releases/tag/v0.20.0) (be sure to check the release notes here as well!). Check out the [Getting Started Guide](https://opentelemetry.io/docs/collector/getting-started/) for deployment and configuration information.

### 🚀 New components 🚀

- `spanmetrics` processor to aggregate Request, Error and Duration (R.E.D) metrics from span data
- `awsxray` receiver to accept spans in the X-Ray Segment format
- `groupbyattrs` processor to group the records by provided attributes

### 🛑 Breaking changes 🛑

- Rename `kinesis` exporter to `awskinesis` (#2234)
- `signalfx` exporter: Remove `send_compatible_metrics` option, use `translation_rules` instead (#2267)
- `datadog` exporter: Remove default prefix from user metrics (#2308)

### 💡 Enhancements 💡

- `signalfx` exporter: Add k8s metrics to default excludes (#2167)
- `stackdriver` exporter: Reduce QPS (#2191)
- `datadog` exporter:
  - Translate otel exceptions to DataDog errors (#2195)
  - Use resource attributes for metadata and generated metrics (#2023)
- `sapm` exporter: Enable queuing by default (#1224)
- `dynatrace` exporter: Allow underscores anywhere in metric or dimension names (#2219)
- `awsecscontainermetrics` receiver: Handle stopped container's metadata (#2229)
- `awsemf` exporter: Enhance metrics batching in AWS EMF logs (#2271)
- `f5cloud` exporter: Add User-Agent header with version to requests (#2292)

### 🧰 Bug fixes 🧰

- `signalfx` exporter: Reinstate network/filesystem translation rules (#2171)

## v0.19.0

# 🎉 OpenTelemetry Collector Contrib v0.19.0 (Beta) 🎉

The OpenTelemetry Collector Contrib contains everything in the [opentelemetry-collector release](https://github.com/open-telemetry/opentelemetry-collector/releases/tag/v0.19.0) (be sure to check the release notes here as well!). Check out the [Getting Started Guide](https://opentelemetry.io/docs/collector/getting-started/) for deployment and configuration information.

### 🚀 New components 🚀

- `f5cloud` exporter to export metric, trace, and log data to F5 Cloud
- `jmx` receiver to report metrics from a target MBean server in conjunction with the [JMX Metric Gatherer](https://github.com/open-telemetry/opentelemetry-java-contrib/blob/v1.0.0-alpha/contrib/jmx-metrics/README.md)

### 🛑 Breaking changes 🛑

- `signalfx` exporter: The `exclude_metrics` option now takes slice of metric filters instead of just metric names (slice of strings) (#1951)

### 💡 Enhancements 💡

- `datadog` exporter: Sanitize datadog service names (#1982)
- `awsecscontainermetrics` receiver: Add more metadata (#2011)
- `azuremonitor` exporter: Favor RPC over HTTP spans (#2006)
- `awsemf` exporter: Always use float64 as calculated rate (#2019)
- `splunkhec` receiver: Make the HEC receiver path configurable, and use `/*` by default (#2137)
- `signalfx` exporter:
  - Drop non-default metrics and add `include_metrics` option to override (#2145, #2146, #2162)
  - Rename `system.network.dropped_packets` metric to `system.network.dropped` (#2160)
  - Do not filter cloud attributes from dimensions (#2020)
- `redis` receiver: Migrate to pdata metrics #1889

### 🧰 Bug fixes 🧰

- `datadog` exporter: Ensure that version tag is added to trace stats (#2010)
- `loadbalancing` exporter: Rolling update of collector can stop the periodical check of DNS updates (#1798)
- `awsecscontainermetrics` receiver: Change the type of `exit_code` from string to int and deal with the situation when there is no data (#2147)
- `groupbytrace` processor: Make onTraceReleased asynchronous to fix processor overload (#1808)
- Handle cases where the time field of Splunk HEC events is encoded as a String (#2159)

## v0.18.0

# 🎉 OpenTelemetry Collector Contrib v0.18.0 (Beta) 🎉

The OpenTelemetry Collector Contrib contains everything in the [opentelemetry-collector release](https://github.com/open-telemetry/opentelemetry-collector/releases/tag/v0.18.0) (be sure to check the release notes here as well!). Check out the [Getting Started Guide](https://opentelemetry.io/docs/collector/getting-started/) for deployment and configuration information.

### 🚀 New components 🚀

- `sumologic` exporter to send logs and metrics data to Sumo Logic
- `dynatrace` exporter to send metrics to Dynatrace

### 💡 Enhancements 💡

- `datadog` exporter:
  - Add resource attributes to tags conversion feature (#1782)
  - Add Kubernetes conventions for hostnames (#1919)
  - Add container tags to datadog export for container infra metrics in service view (#1895)
  - Update resource naming and span naming (#1861)
  - Add environment variables support for config options (#1897)
- `awsxray` exporter: Add parsing of JavaScript stack traces (#1888)
- `elastic` exporter: Translate exception span events (#1858)
- `signalfx` exporter: Add translation rules to aggregate per core CPU metrics in default translations (#1841)
- `resourcedetection` processor: Gather tags associated with the EC2 instance and add them as resource attributes (#1899)
- `simpleprometheus` receiver: Add support for passing params to the prometheus scrape config (#1949)
- `azuremonitor` exporter: Implement Span status code specification changes - gRPC (#1960)
- `metricstransform` processor: Add grouping option ($1887)
- `alibabacloudlogservice` exporter: Use producer to send data to improve performance (#1981)

### 🧰 Bug fixes 🧰

- `datadog` exporter: Handle monotonic metrics client-side (#1805)
- `awsxray` exporter: Log error when translating span (#1809)

## v0.17.0

# 🎉 OpenTelemetry Collector Contrib v0.17.0 (Beta) 🎉

The OpenTelemetry Collector Contrib contains everything in the [opentelemetry-collector release](https://github.com/open-telemetry/opentelemetry-collector/releases/tag/v0.17.0) (be sure to check the release notes here as well!). Check out the [Getting Started Guide](https://opentelemetry.io/docs/collector/getting-started/) for deployment and configuration information.

### 💡 Enhancements 💡

- `awsemf` exporter: Add collector version to EMF exporter user agent (#1778)
- `signalfx` exporter: Add configuration for trace correlation (#1795)
- `statsd` receiver: Add support for metric aggregation (#1670)
- `datadog` exporter: Improve logging of hostname detection (#1796)

### 🧰 Bug fixes 🧰

- `resourcedetection` processor: Fix ecs detector to not use the default golang logger (#1745)
- `signalfx` receiver: Return 200 when receiver succeed (#1785)
- `datadog` exporter: Use a singleton for sublayer calculation (#1759)
- `awsxray` and `awsemf` exporters: Change the User-Agent content order (#1791)

## v0.16.0

# 🎉 OpenTelemetry Collector Contrib v0.16.0 (Beta) 🎉

The OpenTelemetry Collector Contrib contains everything in the [opentelemetry-collector release](https://github.com/open-telemetry/opentelemetry-collector/releases/tag/v0.16.0) (be sure to check the release notes here as well!). Check out the [Getting Started Guide](https://opentelemetry.io/docs/collector/getting-started/) for deployment and configuration information.

### 🛑 Breaking changes 🛑

- `honeycomb` exporter: Update to use internal data format (#1689)

### 💡 Enhancements 💡

- `newrelic` exporter: Add support for span events (#1643)
- `awsemf` exporter:
  - Add placeholder support in `log_group_name` and `log_stream_name` config (#1623, #1661)
  - Add label matching filtering rule (#1619)
- `resourcedetection` processor: Add new resource detector for AWS Elastic Beanstalk environments (#1585)
- `loadbalancing` exporter:
  - Add sort of endpoints in static resolver (#1692)
  - Allow specifying port when using DNS resolver (#1650)
- Add `batchperresourceattr` helper library that splits an incoming data based on an attribute in the resource (#1694)
- `alibabacloudlogservice` exporter:
  - Add logs exporter (#1609)
  - Change trace type from opencensus to opentelemetry (#1713)
- `datadog` exporter:
  - Improve trace exporter performance (#1706, #1707)
  - Add option to only send metadata (#1723)
- `awsxray` exporter:
  - Add parsing of Python stack traces (#1676)
  - Add collector version to user agent (#1730)

### 🧰 Bug fixes 🧰

- `loadbalancing` exporter:
  - Fix retry queue for exporters (#1687)
  - Fix `periodicallyResolve` for DNS resolver checks (#1678)
- `datadog` exporter: Fix status code handling (#1691)
- `awsxray` exporter:
  - Fix empty traces in X-Ray console (#1709)
  - Stricter requirements for adding http request url (#1729)
  - Fix status code handling for errors/faults (#1740)
- `signalfx` exporter:
  - Split incoming data requests by access token before enqueuing (#1727)
  - Disable retry on 400 and 401, retry with backoff on 429 and 503 (#1672)
- `awsecscontainermetrics` receiver: Improve error handling to fix seg fault (#1738)

## v0.15.0

# 🎉 OpenTelemetry Collector Contrib v0.15.0 (Beta) 🎉

The OpenTelemetry Collector Contrib contains everything in the [opentelemetry-collector release](https://github.com/open-telemetry/opentelemetry-collector/releases/tag/v0.15.0) (be sure to check the release notes here as well!). Check out the [Getting Started Guide](https://opentelemetry.io/docs/collector/getting-started/) for deployment and configuration information.

### 🚀 New components 🚀

- `zookeeper` receiver: Collects metrics from a Zookeeper instance using the `mntr` command
- `loadbalacing` exporter: Consistently exports spans belonging to the same trace to the same backend
- `windowsperfcounters` receiver: Captures the configured system, application, or custom performance counter data from the Windows registry using the PDH interface
- `awsprometheusremotewrite` exporter:  Sends metrics data in Prometheus TimeSeries format to a Prometheus Remote Write Backend and signs each outgoing HTTP request following the AWS Signature Version 4 signing process

### 💡 Enhancements 💡

- `awsemf` exporter:
  - Add `metric_declarations` config option for metric filtering and dimensions (#1503)
  - Add SummaryDataType and remove Min/Max from Histogram (#1584)
- `signalfxcorrelation` exporter: Add ability to translate host dimension (#1561)
- `newrelic` exporter: Use pdata instead of the OpenCensus for traces (#1587)
- `metricstransform` processor:
  - Add `combine` action for matched metrics (#1506)
  - Add `submatch_case` config option to specify case of matched label values (#1640)
- `awsecscontainermetrics` receiver: Extract cluster name from ARN (#1626)
- `elastic` exporter: Improve handling of span status if the status code is unset (#1591)

### 🧰 Bug fixes 🧰

- `awsemf` exporter: Add check for unhandled metric data types (#1493)
- `groupbytrace` processor: Make buffered channel to avoid goroutines leak (#1505)
- `stackdriver` exporter: Set `options.UserAgent` so that the OpenCensus exporter does not override the UA ($1620)

## v0.14.0

# 🎉 OpenTelemetry Collector Contrib v0.14.0 (Beta) 🎉

The OpenTelemetry Collector Contrib contains everything in the [opentelemetry-collector release](https://github.com/open-telemetry/opentelemetry-collector/releases/tag/v0.14.0) (be sure to check the release notes here as well!). Check out the [Getting Started Guide](https://opentelemetry.io/docs/collector/getting-started/) for deployment and configuration information.

### 🚀 New components 🚀

- `datadog` exporter to send metric and trace data to Datadog (#1352)
- `tailsampling` processor moved from core to contrib (#1383)

### 🛑 Breaking changes 🛑

- `jmxmetricsextension` migrated to `jmxreceiver` (#1182, #1357)
- Move signalfx correlation code out of `sapm` to `signalfxcorrelation` exporter (#1376)
- Move Splunk specific utils outside of common (#1306)
- `stackdriver` exporter:
    - Config options `metric_prefix` & `skip_create_metric_descriptor` are now nested under `metric`, see [README](https://github.com/open-telemetry/opentelemetry-collector-contrib/blob/v0.14.0/exporter/stackdriverexporter/README.md).
    - Trace status codes no longer reflect gRPC codes as per spec changes: open-telemetry/opentelemetry-specification#1067
- `datadog` exporter: Remove option to change the namespace prefix (#1483)

### 💡 Enhancements 💡

- `splunkhec` receiver: Add ability to ingest metrics (#1276)
- `signalfx` receiver: Improve pipeline error handling (#1329)
- `datadog` exporter:
  - Improve hostname resolution (#1285)
  - Add flushing/export of traces and trace-related statistics (#1266)
  - Enable traces on Windows (#1340)
  - Send otel.exporter running metric (#1354)
  - Add tag normalization util method (#1373)
  - Send host metadata (#1351)
  - Support resource conventions for hostnames (#1434)
  - Add version tag extract (#1449)
- Add `batchpertrace` library to split the incoming batch into several batches, one per trace (#1257)
- `statsd` receiver:
  - Add timer support (#1335)
  - Add sample rate support for counter, transfer gauge to double and transfer counter to int only (#1361)
- `awsemf` exporter: Restructure metric translator logic (#1353)
- `resourcedetection` processor:
  - Add EC2 hostname attribute (#1324)
  - Add ECS Resource detector (#1360)
- `sapm` exporter: Add queue settings (#1390)
- `metrictransform` processor: Add metric filter option (#1447)
- `awsxray` exporter: Improve ECS attribute and origin translation (#1428)
- `resourcedetection` processor: Initial system detector (#1405)

### 🧰 Bug fixes 🧰

- Remove duplicate definition of cloud providers with core conventions (#1288)
- `kubeletstats` receiver: Handle nil references from the kubelet API (#1326)
- `awsxray` receiver:
  - Add kind type to root span to fix the empty parentID problem (#1338)
  - Fix the race condition issue (#1490)
- `awsxray` exporter:
  - Setting the tlsconfig InsecureSkipVerify using NoVerifySSL (#1350)
  - Drop invalid xray trace id (#1366)
- `elastic` exporter: Ensure span name is limited (#1371)
- `splunkhec` exporter: Don't send 'zero' timestamps to Splunk HEC (#1157)
- `stackdriver` exporter: Skip processing empty metrics slice (#1494)

## v0.13.0

# 🎉 OpenTelemetry Collector Contrib v0.13.0 (Beta) 🎉

The OpenTelemetry Collector Contrib contains everything in the [opentelemetry-collector release](https://github.com/open-telemetry/opentelemetry-collector/releases/tag/v0.13.0) (be sure to check the release notes here as well!). Check out the [Getting Started Guide](https://opentelemetry.io/docs/collector/getting-started/) for deployment and configuration information.

### 💡 Enhancements 💡

- `sapm` exporter:
  - Enable queuing by default (#1224)
  - Add SignalFx APM correlation (#1205)
  - Make span source attribute and destination dimension names configurable (#1286)
- `signalfx` exporter:
  - Pass context to the http client requests (#1225)
  - Update `disk.summary_utilization` translation rule to accommodate new labels (#1258)
- `newrelic` exporter: Add `span.kind` attribute (#1263)
- `datadog` exporter:
  - Add Datadog trace translation helpers (#1208)
  - Add API key validation (#1216)
- `splunkhec` receiver: Add the ability to ingest logs (#1268)
- `awscontainermetrics` receiver: Report `CpuUtilized` metric in percentage (#1283)
- `awsemf` exporter: Only calculate metric rate for cumulative counter and avoid SingleDimensionRollup for metrics with only one dimension (#1280)

### 🧰 Bug fixes 🧰

- Make `signalfx` exporter a metadata exporter (#1252)
- `awsecscontainermetrics` receiver: Check for empty network rate stats and set zero (#1260)
- `awsemf` exporter: Remove InstrumentationLibrary dimension in CloudWatch EMF Logs if it is undefined (#1256)
- `awsxray` receiver: Fix trace/span id transfer (#1264)
- `datadog` exporter: Remove trace support for Windows for now (#1274)
- `sapm` exporter: Correlation enabled check inversed (#1278)

## v0.12.0

# 🎉 OpenTelemetry Collector Contrib v0.12.0 (Beta) 🎉

The OpenTelemetry Collector Contrib contains everything in the [opentelemetry-collector release](https://github.com/open-telemetry/opentelemetry-collector/releases/tag/v0.12.0) (be sure to check the release notes here as well!). Check out the [Getting Started Guide](https://opentelemetry.io/docs/collector/getting-started/) for deployment and configuration information.

### 🚀 New components 🚀

- `awsemf` exporter to support exporting metrics to AWS CloudWatch (#498, #1169)
- `http_forwarder` extension that forwards HTTP requests to a specified target (#979, #1014, #1150)
- `datadog` exporter that sends metric and trace data to Datadog (#1142, #1178, #1181, #1212)
- `awsecscontainermetrics` receiver to collect metrics from Amazon ECS Task Metadata Endpoint (#1089, #1148, #1160)

### 💡 Enhancements 💡

- `signalfx` exporter:
  - Add host metadata synchronization (#1039, #1118)
  - Add `copy_dimensions` translator option (#1126)
  - Update `k8s_cluster` metric translations (#1121)
  - Add option to exclude metrics (#1156)
  - Add `avg` aggregation method (#1151)
  - Fallback to host if cloud resource id not found (#1170)
  - Add backwards compatible translation rules for the `dockerstatsreceiver` (#1201)
  - Enable queuing and retries (#1223)
- `splunkhec` exporter:
  - Add log support (#875)
  - Enable queuing and retries (#1222)
- `k8scluster` receiver: Standardize metric names (#1119)
- `awsxray` exporter:
  - Support AWS EKS attributes (#1090)
  - Store resource attributes in X-Ray segments (#1174)
- `honeycomb` exporter:
  - Add span kind to the event sent to Honeycomb (#474)
  - Add option to adjust the sample rate using an attribute on the span (#1162)
- `jmxmetrics` extension: Add subprocess manager to manage child java processes (#1028)
- `elastic` exporter: Initial metrics support (#1173)
- `k8s` processor: Rename default attr names for label/annotation extraction (#1214)
- Add common SignalFx host id extraction (#1100)
- Allow MSI upgrades (#1165)

### 🧰 Bug fixes 🧰

- `awsxray` exporter: Don't set origin to EC2 when not on AWS (#1115)

## v0.11.0

# 🎉 OpenTelemetry Collector Contrib v0.11.0 (Beta) 🎉

The OpenTelemetry Collector Contrib contains everything in the [opentelemetry-collector release](https://github.com/open-telemetry/opentelemetry-collector/releases/tag/v0.11.0) (be sure to check the release notes here as well!). Check out the [Getting Started Guide](https://opentelemetry.io/docs/collector/getting-started/) for deployment and configuration information.

### 🚀 New components 🚀
- add `dockerstats` receiver as top level component (#1081)
- add `tracegen` utility (#956)

### 💡 Enhancements 💡
- `stackdriver` exporter: Allow overriding client options via config (#1010)
- `k8scluster` receiver: Ensure informer caches are synced before initial data sync (#842)
- `elastic` exporter: Translate `deployment.environment` resource attribute to Elastic APM's semantically equivalent `service.environment` (#1022)
- `k8s` processor: Add logs support (#1051)
- `awsxray` exporter: Log response error with zap (#1050)
- `signalfx` exporter
  - Add dimensions to renamed metrics (#1041)
  - Add translation rules for `disk_ops.total` and `disk_ops.pending` metrics (#1082)
  - Add event support (#1036)
- `kubeletstats` receiver: Cache detailed PVC labels to reduce API calls (#1052)
- `signalfx` receiver: Add event support (#1035)

## v0.10.0

# 🎉 OpenTelemetry Collector Contrib v0.10.0 (Beta) 🎉

The OpenTelemetry Collector Contrib contains everything in the [opentelemetry-collector release](https://github.com/open-telemetry/opentelemetry-collector/releases/tag/v0.10.0) (be sure to check the release notes here as well!). Check out the [Getting Started Guide](https://opentelemetry.io/docs/collector/getting-started/) for deployment and configuration information.

### 🚀 New components 🚀
- add initial docker stats receiver, without sourcing in top level components (#495)
- add initial jmx metrics extension structure, without sourcing in top level components (#740)
- `routing` processor for routing spans based on HTTP headers (#907)
- `splunkhec` receiver to receive Splunk HEC metrics, traces and logs (#840)
- Add skeleton for `http_forwarder` extension that forwards HTTP requests to a specified target (#979)

### 💡 Enhancements 💡
- `stackdriver` exporter
  - Add timeout parameter (#835)
  - Add option to configurably set UserAgent string (#758)
- `signalfx` exporter
  - Reduce memory allocations for big batches processing (#871)
  - Add AWSUniqueId and gcp_id generation (#829)
  - Calculate cpu.utilization compatibility metric (#839, #974, #954)
- `metricstransform` processor: Replace `{{version}}` in label values (#876)
- `resourcedetection` processor: Logs Support (#970)
- `statsd` receiver: Add parsing for labels and gauges (#903)

### 🧰 Bug fixes 🧰
- `k8s` processor
  - Wrap metrics before sending further down the pipeline (#837)
  - Fix setting attributes on metrics passed from agent (#836)
- `awsxray` exporter: Fix "pointer to empty string" is not omitted bug (#830)
- `azuremonitor` exporter: Treat UNSPECIFIED span kind as INTERNAL (#844)
- `signalfx` exporter: Remove misleading warnings (#869)
- `newrelic` exporter: Fix panic if service name is empty (#969)
- `honeycomb` exporter: Don't emit default proc id + starttime (#972)

## v0.9.0

# 🎉 OpenTelemetry Collector Contrib v0.9.0 (Beta) 🎉

The OpenTelemetry Collector Contrib contains everything in the [opentelemetry-collector release](https://github.com/open-telemetry/opentelemetry-collector/releases/tag/v0.9.0) (be sure to check the release notes here as well!). Check out the [Getting Started Guide](https://opentelemetry.io/docs/collector/getting-started/) for deployment and configuration information.

### 🛑 Breaking changes 🛑
- Remove deprecated `lightstep` exporter (#828)

### 🚀 New components 🚀
- `statsd` receiver for ingesting StatsD messages (#566)

### 💡 Enhancements 💡
- `signalfx` exporter
   - Add disk usage translations (#760)
   - Add disk utilization translations (#782)
   - Add translation rule to drop redundant metrics (#809)
- `kubeletstats` receiver
  - Sync available volume metadata from /pods endpoint (#690)
  - Add ability to collect detailed data from PVC (#743)
- `awsxray` exporter: Translate SDK name/version into xray model (#755)
- `elastic` exporter: Translate semantic conventions to Elastic destination fields (#671)
- `stackdriver` exporter: Add point count metric (#757)
- `awsxray` receiver
  - Ported the TCP proxy from the X-Ray daemon (#774)
  - Convert to OTEL trace format (#691)

### 🧰 Bug fixes 🧰
- `kubeletstats` receiver: Do not break down metrics batch (#754)
- `host` observer: Fix issue on darwin where ports listening on all interfaces are not correctly accounted for (#582)
- `newrelic` exporter: Fix panic on missing span status (#775)

## v0.8.0

# 🎉 OpenTelemetry Collector Contrib v0.8.0 (Beta) 🎉

The OpenTelemetry Collector Contrib contains everything in the [opentelemetry-collector release](https://github.com/open-telemetry/opentelemetry-collector/releases/tag/v0.8.0) (be sure to check the release notes here as well!). Check out the [Getting Started Guide](https://opentelemetry.io/docs/collector/getting-started/) for deployment and configuration information.

### 🚀 New components 🚀

- Receivers
  - `prometheusexec` subprocess manager (##499)

### 💡 Enhancements 💡

- `signalfx` exporter
  - Add/Update metric translations (#579, #584, #639, #640, #652, #662)
  - Add support for calculate new metric translator (#644)
  - Add renaming rules for load metrics (#664)
  - Update `container.name` to `k8s.container.name` in default translation rule (#683)
  - Rename working-set and page-fault metrics (#679)
- `awsxray` exporter
  - Translate exception event into xray exception (#577)
  - Add ingestion of X-Ray segments via UDP (#502)
  - Parse Java stacktrace and populate in xray cause (#687)
- `kubeletstats` receiver
  - Add metric_groups option (#648)
  - Set datapoint timestamp in receiver (#661)
  - Change `container.name` label to `k8s.container.name` (#680)
  - Add working-set and page-fault metrics (#666)
  - Add basic support for volume metrics (#667)
- `stackdriver` trace exporter: Move to new interface and pdata (#486)
- `metricstranform` processor: Keep timeseries and points in order after aggregation (#663)
- `k8scluster` receiver: Change `container.spec.name` label to `k8s.container.name` (#681)
- Migrate receiver creator to internal data model (#701)
- Add ec2 support to `resourcedetection` processor (#587)
- Enable timeout, sending queue and retry for SAPM exporter (#707)

### 🧰 Bug fixes 🧰

- `azuremonitor` exporter: Correct HTTP status code success mapping (#588)
- `k8scluster` receiver: Fix owner reference in metadata updates (#649)
- `awsxray` exporter: Fix handling of db system (#697)

### 🚀 New components 🚀

- Skeleton for AWS ECS container metrics receiver (#463)
- `prometheus_exec` receiver (#655)

## v0.7.0

# 🎉 OpenTelemetry Collector Contrib v0.7.0 (Beta) 🎉

The OpenTelemetry Collector Contrib contains everything in the [opentelemetry-collector release](https://github.com/open-telemetry/opentelemetry-collector/releases/tag/v0.7.0) (be sure to check the release notes here as well!). Check out the [Getting Started Guide](https://opentelemetry.io/docs/collector/getting-started/) for deployment and configuration information.

### 🛑 Breaking changes 🛑

- `awsxray` receiver updated to support udp: `tcp_endpoint` config option renamed to `endpoint` (#497)
- TLS config changed for `sapmreceiver` (#488) and `signalfxreceiver` receivers (#488)

### 🚀 New components 🚀

- Exporters
  - `sentry` adds tracing exporter for [Sentry](https://sentry.io/) (#565)
- Extensions
  - `endpoints` observer: adds generic endpoint watcher (#427)
  - `host` observer: looks for listening network endpoints on host (#432)

### 💡 Enhancements 💡

- Update `honeycomb` exporter for v0.8.0 compatibility
- Extend `metricstransform` processor to be able to add a label to an existing metric (#441)
- Update `kubeletstats` metrics according to semantic conventions (#475)
- Updated `awsxray` receiver config to use udp (#497)
- Add `/pods` endpoint support in `kubeletstats` receiver to add extra labels (#569)
- Add metric translation options to `signalfx` exporter (#477, #501, #571, #573)

### 🧰 Bug fixes 🧰

- `azuremonitor` exporter: Mark spanToEnvelope errors as permanent (#500)

## v0.6.0

# 🎉 OpenTelemetry Collector Contrib v0.6.0 (Beta) 🎉

The OpenTelemetry Collector Contrib contains everything in the [opentelemetry-collector release](https://github.com/open-telemetry/opentelemetry-collector/releases/tag/v0.6.0) (be sure to check the release notes here as well!). Check out the [Getting Started Guide](https://opentelemetry.io/docs/collector/getting-started/) for deployment and configuration information.

### 🛑 Breaking changes 🛑

- Removed `jaegarlegacy` (#397) and `zipkinscribe` receivers (#410)
- `kubeletstats` receiver: Renamed `k8s.pod.namespace` pod label to `k8s.namespace.name` and `k8s.container.name` container label to `container.name`

### 🚀 New components 🚀

- Processors
  - `metricstransform` renames/aggregates within individual metrics (#376) and allow changing the data type between int and float (#402)

### 💡 Enhancements 💡

- `awsxray` exporter: Use `peer.service` as segment name when set. (#385)
- `splunk` exporter: Add trace exports support (#359, #399)
- Build and publish Windows MSI (#408) and DEB/RPM Linux packages (#405)

### 🧰 Bug fixes 🧰

- `kubeletstats` receiver:
  - Fixed NPE for newly created pods (#404)
  - Updated to latest change in the ReceiverFactoryOld interface (#401)
  - Fixed logging and self reported metrics (#357)
- `awsxray` exporter: Only convert SQL information for SQL databases. (#379)
- `resourcedetection` processor: Correctly obtain machine-type info from gce metadata (#395)
- `k8scluster` receiver: Fix container resource metrics (#416)

## v0.5.0

Released 01-07-2020

# 🎉 OpenTelemetry Collector Contrib v0.5.0 (Beta) 🎉

The OpenTelemetry Collector Contrib contains everything in the [opentelemetry-collector release](https://github.com/open-telemetry/opentelemetry-collector/releases/tag/v0.5.0) (be sure to check the release notes here as well!). Check out the [Getting Started Guide](https://opentelemetry.io/docs/collector/getting-started/) for deployment and configuration information.

### 🚀 New components 🚀

- Processors
  - `resourcedetection` to automatically detect the resource based on the configured set of detectors (#309)

### 💡 Enhancements 💡

- `kubeletstats` receiver: Support for ServiceAccount authentication (#324)
- `signalfx` exporter and receiver
  - Add SignalFx metric token passthrough and config option (#325)
  - Set default endpoint of `signalfx` receiver to `:9943` (#351)
- `awsxray` exporter: Support aws plugins EC2/ECS/Beanstalk (#343)
- `sapm` exporter and receiver: Add SAPM access token passthrough and config option (#349)
- `k8s` processor: Add metrics support (#358)
- `k8s` observer: Separate annotations from labels in discovered pods (#363)

### 🧰 Bug fixes 🧰

- `honeycomb` exporter: Remove shared use of libhoney from goroutines (#305)

## v0.4.0

Released 17-06-2020

# 🎉 OpenTelemetry Collector Contrib v0.4.0 (Beta) 🎉

The OpenTelemetry Collector Contrib contains everything in the [opentelemetry-collector release](https://github.com/open-telemetry/opentelemetry-collector/releases/tag/v0.4.0) (be sure to check the release notes here as well!). Check out the [Getting Started Guide](https://opentelemetry.io/docs/collector/getting-started/) for deployment and configuration information.

### 🛑 Breaking changes 🛑

  - `signalfx` exporter `url` parameter changed to `ingest_url` (no impact if only using `realm` setting)

### 🚀 New components 🚀

- Receivers
  - `receiver_creator` to create receivers at runtime (#145), add observer support to receiver_creator (#173), add rules support (#207), add dynamic configuration values (#235)
  - `kubeletstats` receiver (#237)
  - `prometheus_simple` receiver (#184)
  - `kubernetes-cluster` receiver (#175)
  - `redis` receiver (#138)
- Exporters
  - `alibabacloudlogservice` exporter (#259)
  - `SplunkHEC` metrics exporter (#246)
  - `elastic` APM exporter (#240)
  - `newrelic` exporter (#229)
- Extensions
  - `k8s` observer (#185)

### 💡 Enhancements 💡

- `awsxray` exporter
  - Use X-Ray convention of segment name == service name (#282)
  - Tweak xray export to improve rendering of traces and improve parity (#241)
  - Add handling for spans received with nil attributes (#212)
- `honeycomb` exporter
  - Use SendPresampled (#291)
  - Add span attributes as honeycomb event fields (#271)
  - Support resource labels in Honeycomb exporter (#20)
- `k8s` processor
  - Add support of Pod UID extraction to k8sprocessor (#219)
  - Use `k8s.pod.ip` to record resource IP instead of just `ip` (#183)
  - Support same authentication mechanism as other kubernetes components do (#307)
- `sapm` exporter: Add TLS for SAPM and SignalFx receiver (#215)
- `signalfx` exporter
  - Add metric metadata syncer to SignalFx exporter (#231)
  - Add TLS for SAPM and SignalFx receiver (#215)
- `stackdriver` exporter: Add support for resource mapping in config (#163)

### 🧰 Bug fixes 🧰

- `awsxray` exporter: Wrap bad request errors for proper handling by retry queue (#205)
- `lightstep` exporter: Ensure Lightstep exporter doesnt crash on nil node (#250)
- `sapm` exporter: Do not break Jaeger traces before sending downstream (#193)
- `k8s` processor: Ensure Jaeger spans work in passthrough mode (262)

## 🧩 Components 🧩

### Receivers

| Traces | Metrics |
|:-------:|:-------:|
| Jaeger Legacy | Carbon |
| SAPM (SignalFx APM) | Collectd |
| Zipkin Scribe | K8s Cluster |
| | Redis |
| |  SignalFx |
| | Simple Prometheus |
| | Wavefront |

### Processors

- K8s

### Exporters

| Commercial | Community |
|:------------:|:-----------:|
| Alibaba Cloud Log Service | Carbon |
| AWS X-ray | Elastic |
| Azure Monitor | Jaeger Thrift |
| Honeycomb | Kinesis |
| Lightstep |
| New Relic |
| SAPM (SignalFx APM) |
| SignalFx (Metrics) |
| Splunk HEC |
| Stackdriver (Google) |

### Extensions

- Observer
  - K8s

## v0.3.0 Beta

Released 2020-03-30

### Breaking changes

-  Make prometheus receiver config loading strict. #697
Prometheus receiver will now fail fast if the config contains unused keys in it.

### Changes and fixes

- Enable best effort serve by default of Prometheus Exporter (https://github.com/orijtech/prometheus-go-metrics-exporter/pull/6)
- Fix null pointer exception in the logging exporter #743
- Remove unnecessary condition to have at least one processor #744
- Updated Honeycomb exported to `honeycombio/opentelemetry-exporter-go v0.3.1`

### Features

Receivers / Exporters:

* AWS X-Ray
* Carbon
* CollectD
* Honeycomb
* Jaeger
* Kinesis
* LightStep
* OpenCensus
* OpenTelemetry
* SAPM
* SignalFx
* Stackdriver
* Wavefront
* Zipkin
* Zipkin Scribe


Processors:

* Attributes
* Batch
* Memory Limiter
* Queued Retry
* Resource
* Sampling
* Span
* Kubernetes

Extensions:

* Health Check
* Performance Profiler
* zPages


## v0.2.8

Released 2020-03-25

Alpha v0.2.8 of OpenTelemetry Collector Contrib.

- Implemented OTLP receiver and exporter.
- Added ability to pass config to the service programmatically (useful for custom builds).
- Improved own metrics / observability.


## v0.2.7

Released 2020-03-17

### Self-Observability
- New command-line switch to control legacy and new metrics. Users are encouraged
to experiment and migrate to the new metrics.
- Improved error handling on shutdown.


### Processors
- Fixed passthrough mode k8sprocessor.
- Added `HASH` action to attribute processor.

### Receivers and Exporters
- Added Honeycomb exporter.
- Added LightStep exporter.
- Added regular expression for Carbon receiver, allowing the metric name to be broken into proper label keys and values.
- Updated Stackdriver exporter to use a new batch API.


## v0.2.6 Alpha

Released 2020-02-18

### Self-Observability
- Updated metrics prefix to `otelcol` and expose command line argument to modify the prefix value.
- Batch dropped span now emits zero when no spans are dropped.

### Processors
- Extended Span processor to have include/exclude span logic.
- Ability to choose strict or regexp matching for include/exclude filters.

### Receivers and Exporters
- Added Carbon receiver and exporter.
- Added Wavefront receiver.


## v0.0.5 Alpha

Released 2020-01-30

- Regexp-based filtering of span names.
- Ability to extract attributes from span names and rename span.
- File exporter for debugging.
- Span processor is now enabled by default.

## v0.0.1 Alpha

Released 2020-01-11

First release of OpenTelemetry Collector Contrib.


[v0.3.0]: https://github.com/open-telemetry/opentelemetry-collector-contrib/compare/v0.2.8...v0.3.0
[v0.2.8]: https://github.com/open-telemetry/opentelemetry-collector-contrib/compare/v0.2.7...v0.2.8
[v0.2.7]: https://github.com/open-telemetry/opentelemetry-collector-contrib/compare/v0.2.6...v0.2.7
[v0.2.6]: https://github.com/open-telemetry/opentelemetry-collector-contrib/compare/v0.0.5...v0.2.6
[v0.0.5]: https://github.com/open-telemetry/opentelemetry-collector-contrib/compare/v0.0.1...v0.0.5
[v0.0.1]: https://github.com/open-telemetry/opentelemetry-collector-contrib/tree/v0.0.1<|MERGE_RESOLUTION|>--- conflicted
+++ resolved
@@ -39,13 +39,10 @@
 - `mezmoexporter`: add logging for HTTP errors (#10875)
 - `signalfxexporter`: Enable the exporting of seven Kubernetes metrics used in Splunk/SignalFx content by default (#11032)
 - `googlecloudexporter`: Support writing to multiple GCP projects by setting the `gcp.project.id` resource attribute, and support service account impersonation (#11051)
-<<<<<<< HEAD
 - `prometheusreceiver`: Add `target_info` labels to resource attributes. (#11034)
-=======
 - `k8sattributeprocessor`: Add debug logs to help identify missing attributes (#11060)
 - `jmxreceiver`: Add latest releases of jmx metrics gatherer & wildfly jar to supported jars hash list (#11134)
 - `rabbitmqreceiver`: Add integration test for rabbitmq receiver (#10865)
->>>>>>> ed5e2aa5
 
 ### 🧰 Bug fixes 🧰
 
