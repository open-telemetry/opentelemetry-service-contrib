--- conflicted
+++ resolved
@@ -55,11 +55,8 @@
 
 - `mdatagen`: Fix validation of `enabled` field in metadata.yaml (#7166)
 - `elasticsearch`: Fix timestamp for each metric being startup time (#7255)
-<<<<<<< HEAD
 - `prometheusremotewriteexporter`: Fix index out of range panic caused by expiring metrics (#7149)
-=======
 - `resourcedetection`: Log the error when checking for ec2metadata availability (#7296) 
->>>>>>> bb538051
 
 ## v0.42.0
 
