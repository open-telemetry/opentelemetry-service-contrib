# Changelog

## Unreleased

### 💡 Enhancements 💡

- `k8seventsreceiver`: Add Api_version and resource_version (#8539)
- `cmd/mdatagen`: Add resource attributes definition to metadata.yaml and move `pdata.Metrics` creation to the
  generated code (#5270) 
- `datadogexporter`: Add `metrics::sums::cumulative_monotonic_mode` to specify export mode for cumulative monotonic sums (#8490)
- `dynatraceexporter`: add multi-instance deployment note to README.md (#8848)
- `resourcedetectionprocessor`: Add attribute allowlist (#8547)
- `datadogexporter`:  Metrics payload data and Sketches payload data will be logged if collector is started in debug mode (#8929)

### 🛑 Breaking changes 🛑

- `windowsperfcountersreceiver`: Added metrics configuration (#8376)
- `lokiexporter`: Remove deprecated LogRecord.name field (#8951)
- `splunkhecexporter`: Remove deprecated LogRecord.name field (#8951)

### 🚩 Deprecations 🚩

- `datadogexporter`: Deprecate `OnlyMetadata` method from `Config` struct (#8359)
- `datadogexporter`: Deprecate `GetCensoredKey` method from `APIConfig` struct (#8830)
<<<<<<< HEAD
- `datadogexporter`: Deprecate `metrics::report_quantiles` in favor of `metrics::summaries::mode` (#8846)
- `resourcedetectionprocessor`: Add attribute allowlist (#8547)

### 💡 Enhancements 💡

- `cmd/mdatagen`: Add resource attributes definition to metadata.yaml and move `pdata.Metrics` creation to the
  generated code (#5270) 

### 💡 Enhancements 💡

- `datadogexporter`: Add `metrics::sums::cumulative_monotonic_mode` to specify export mode for cumulative monotonic sums (#8490)
- `datadogexporter`: Add `metrics::summaries::mode` to specify export mode for summaries (#8846)

### 🚩 Deprecations 🚩
=======
- `datadogexporter`: Deprecate `metrics::send_monotonic_counter` in favor of `metrics::sums::cumulative_monotonic_mode` (#8490)

### 🚀 New components 🚀
>>>>>>> 88c4debf

- `sigv4authextension`: Enable component (#8518)

## v0.47.0

### 💡 Enhancements 💡

- `googlecloudexporter`: Add Validate method in config (#8559)
- `attributesprocessor`: Add convert action (#7930)
- `attributesprocessor`: Add metric support (#8111)
- `prometheusremotewriteexporter`: Write-Ahead Log support enabled (#7304)
- `hostreceiver/filesystemscraper`: Add filesystem utilization (#8027)
- `hostreceiver/pagingscraper`: Add paging.utilization (#6221)
- `googlecloudexporter`: [Alpha] Translate metrics directly from OTLP to gcm using the `exporter.googlecloud.OTLPDirect` feature-gate (#7177)
- `simpleprometheusreceiver`: Add support for static labels (#7908)
- `spanmetricsprocessor`: Dropping the condition to replace _ with key_ as __ label is reserved and _ is not (#8057)
- `podmanreceiver`: Add container.runtime attribute to container metrics (#8262)
- `dockerstatsreceiver`: Add container.runtime attribute to container metrics (#8261)
- `tanzuobservabilityexporter`: instrumentation Library and Dropped Counts to Span Tags (#8120)
- `clickhouseexporter`: Implement consume log logic. (#9705)
- `influxdbexporter`: Add support for cumulative, non-monotonic metrics. (#8348)
- `oauth2clientauthextension`: Add support for EndpointParams (#7307)
- Add `NewMetricData` function to `MetricsBuilder` to consistently set instrumentation library name (#8255)
- `googlecloudpubsubreceiver` Added implementation of Google Cloud Pubsub receiver. (#8391)
- `googlecloudpubsubexporter` Added implementation of Google Cloud Pubsub exporter. (#8391)
- `coralogixexporter` Allow exporter timeout to be configured (#7957)
- `prometheusremotewriteexporter` support adding trace id and span id attached to exemplars (#8380)
- `influxdbexporter`: accept histogram metric missing infinity bucket. (#8462)
- `skywalkingreceiver`: Added implementation of Skywalking receiver. (#8549)
- `prometheusreceiver`: Fix staleness bug for histograms and summaries (#8561)

### 🛑 Breaking changes 🛑

- `mongodbatlasreceiver`: rename mislabeled attribute `memory_state` to correct `disk_status` on partition disk metrics (#7747)
- `mongodbatlasreceiver`: Correctly set initial lookback for querying mongodb atlas api (#8246)
- `nginxreceiver`: instrumentation name updated from `otelcol/nginx` to `otelcol/nginxreceiver` (#8255)
- `postgresqlreceiver`: instrumentation name updated from `otelcol/postgresql` to `otelcol/postgresqlreceiver` (#8255)
- `redisreceiver`: instrumentation name updated from `otelcol/redis` to `otelcol/redisreceiver` (#8255)
- `apachereceiver`: instrumentation name updated from `otelcol/apache` to `otelcol/apachereceiver` ()
- `couchdbreceiver`: instrumentation name updated from `otelcol/couchdb` to `otelcol/couchdbreceiver` (#8366)
- `prometheusreceiver` Change resource attributes on metrics: `instance` -> `service.instance.id`, `host.name` -> `net.host.name`,  `port` -> `net.host.port`, `scheme` -> `http.scheme`, `job` removed (#8266)
- `prometheusremotewriteexporter` Use `service.*` resource attributes instead of `job` and `instance` resource attributes when adding job and instance labels to metrics (#8266)
- `mysqlreceiver`: instrumentation name updated from `otel/mysql` to `otelcol/mysqlreceiver` (#8387)
- `zookeeperreceiver`: instrumentation name updated from `otelcol/zookeeper` to `otelcol/zookeeperreceiver` (#8389)
- `coralogixexporter`: Create dynamic subsystem name (#7957)
  - Deprecate configuration changed. Dynamic subsystem name from traces service name property.
- `rabbitmqreceiver`: instrumentation name updated from `otelcol/rabbitmq` to `otelcol/rabbitmqreceiver` (#8400)

### 🧰 Bug fixes 🧰

- `zipkinexporter`: Set "error" tag value when status is set to error (#8187)
- `prometheusremotewriteexporter`: Correctly handle metric labels which collide after sanitization (#8378)
- `prometheusremotewriteexporter`: Drop labels when exemplar attributes exceed the max number of characters (#8379)
- `k8sclusterreceiver`: Add support to enable k8s node and container cpu metrics to be reported as double values (#8245)
  - Use "--feature-gates=receiver.k8sclusterreceiver.reportCpuMetricsAsDouble" to enable reporting node and container
    cpu metrics as a double values.
- `tanzuobservabilityexporter`: Fix a typo in Instrumentation Library name and version tags (#8384)
- `logreceivers`: Fix an issue where receiver would sometimes fail to build using Go 1.18 (#8521)
- `awsxrayreceiver`: Add defaults for optional stack frame parameters (#8790)

### 🚩 Deprecations 🚩

- `datadogexporter`: Deprecate automatic environment variable detection (#8397)

### 🚀 New components 🚀
- `sigv4authextension`: New Component: Sigv4 Authenticator Extension (#8263)

## v0.46.0

### 💡 Enhancements 💡

- `internal/stanza`: Export metrics from Stanza receivers (#8025)
- `hostreceiver/pagingscraper`: Migrate the scraper to the mdatagen metrics builder (#7139)
- Do not drop zero trace/span id spans in the jaeger conversion (#7946)
- Upgrade to use semantic conventions 1.6.1 (#7926)
- `dynatraceexporter`: Validate QueueSettings and perform config validation in Validate() instead (#8020)
- `sapmexporter`: Add validation for `sending_queue` setting (#8023)
- `signalfxexporter`: Add validation for `sending_queue` setting (#8026)
- `internal/stanza`: Add support for arbitrary attribute types (#8081)
- `resourcedetectionprocessor`: Add confighttp.HTTPClientSettings To Resource Detection Config Fixes (#7397)
- `hostmetricsreceiver`: Add cpu.utilization metrics to cpu scrapper (#7130)
- `honeycombexporter`: Add validation for `sending_queue` setting (#8113)
- `routingprocessor`: Expand error handling on failure to build exporters (#8125)
- `skywalkingreceiver`: Add new skywalking receiver component folder and structure (#8107)
- `groupbyattrsprocesor`: Allow empty keys, which allows to use the processor for compaction (#7793)
- `datadogexporter`: Add rbac to example k8s manifest file (#8186)
- `splunkhecexporter`: Add validation for `sending_queue` setting (#8256)

### 🛑 Breaking changes 🛑

- Remove deprecated functions from jaeger translator (#8032)
- `internal/stanza`: Remove `write_to` setting from input operators (#8081)
- `mongodbatlasreceiver`: rename `mongodb.atlas.*` attributes to `mongodb_atlas.*` adhering to naming guidelines. Adding 3 new attributes (#7960)

### 🧰 Bug fixes 🧰

- `prometheusreceiver`: Fix segfault that can occur after receiving stale metrics (#8056)
- `filelogreceiver`: Fix issue where logs could occasionally be duplicated (#8123)
- `prometheusremotewriteexporter`: Fix empty non-string resource attributes (#8116)

### 🚀 New components 🚀

## v0.45.1

### 💡 Enhancements 💡

- `sumologicexporter`: Move validation to Config (#7936)
- `elasticsearchexporter`: Fix crash with batch processor (#7953).
- `splunkhecexporter`: Batch metrics payloads (#7760)
- `tanzuobservabilityexporter`: Add internal SDK metric tag (#7826)
- `hostreceiver/processscraper`: Migrate the scraper to the mdatagen metrics builder (#7287)

### 🧰 Bug fixes 🧰

- `awsprometheusremotewriteexporter`: fix dependencies issue (#7963)

### 🚀 New components 🚀

- `awsfirehose` receiver: Add AWS Kinesis Data Firehose Receiver (#7918)

## v0.45.0

### 💡 Enhancements 💡

- `hostreceiver/filesystemscraper`: Migrate the scraper to the mdatagen metrics builder (#7772)
- `hostreceiver/memoryscraper`: Migrate the scraper to the mdatagen metrics builder (#7312)
- `lokiexporter`: Use record attributes as log labels (#7569)
- `routingprocessor`: Do not err on failure to build exporters (#7423)
- `apachereceiver`: Update to mdatagen v2 (#7573)
- `datadogexporter`: Don't send host metadata if hostname is empty (#7426)
- `datadogexporter`: Add insecure_skip_verify flag to configuration (#7422)
- `coralogixexporter`: Update readme (#7785)
- `awscloudwatchlogsexporter`: Remove name from aws cloudwatch logs exporter (#7554)
- `tanzuobservabilityexporter`: Update OTel Collector's Exporter to match WF Proxy Handling of source (#7929)
- `hostreceiver/memoryscraper`: Add memory.utilization (#6221)
- `awskinesisexporter`: Add Queue Config Validation AWS Kinesis Exporter (#7835)
- `elasticsearchexporter`: Remove usage of deprecated LogRecord.Name field (#7829).
- `loadbalancingexporter`: Allow non-exist hostname on startup (#7935)
- `datadogexporter`: Use exact sum, count and average on Datadog distributions (#7830)
- `storage/filestorage`: add optional compaction to filestorage (#7768)
- `tanzuobservabilityexporter`: Add attributes from the Resource to the resulting WF metric tags & set `source` value in WF metric (#8101)

### 🛑 Breaking changes 🛑

- Use go mod compat, drops support for reproducibility with go 1.16 (#7915)
- `apachereceiver`: Update instrumentation library name from `otel/apache` to `otelcol/apache` (#7754)
- `pkg/translator/prometheusremotewrite`: Cleanup prw translator public functions (#7776)
- `prometheusreceiver`: The OpenCensus-based metric conversion pipeline has 
  been removed.
  - The `receiver.prometheus.OTLPDirect` feature gate has been removed as 
    the direct pipeline is the only remaining pipeline.
- `translator/jaeger`: Cleanup jaeger translator function names (#7775)
  - Deprecate old funcs with Internal word.
- `mysqlreceiver`: Update data model and names for several metrics (#7924)
  - Change all metrics to Int values
  - Remove `mysql.buffer_pool_pages`. Replace with:
    - `mysql.buffer_pool.pages`
    - `mysql.buffer_pool.data_pages`
    - `mysql.buffer_pool.page_flushes`
  - Remove `mysql.buffer_pool_size`. Replace with:
    - `mysql.buffer_pool.limit`
    - `mysql.buffer_pool.usage`
  - Rename `mysql.buffer_pool_operations` to `mysql.buffer_pool.operations`

### 🚩 Deprecations 🚩

- Deprecated log_names setting from filter processor. (#7552)

### 🧰 Bug fixes 🧰

 - `tailsamplingprocessor`: "And" policy only works as a sub policy under a composite policy (#7590) 
 - `prometheusreceiver`: Correctly map description and units when converting
  Prometheus metadata directly to pdata. (#7748)
 - `sumologicexporter`: fix exporter panics on malformed histogram (#7548)
- `awsecscontainermetrics`: CPU Reserved is now 1024/vCPU for ECS Container Insights (#6734)

### 🚀 New components 🚀

- `clickhouse` exporter: Add ClickHouse Exporter (#6907)
- `pkg/translator/signalfx`: Extract signalfx to metrics conversion in a separate package (#7778)
  - Extract FromMetrics to SignalFx translator package (#7823)

## v0.44.0

### 💡 Enhancements 💡

- `kafkaexporter`: Add compression and flush max messages options.
- `dynatraceexporter`: Write error logs using plugin logger (#7360)
- `dynatraceexporter`: Fix docs for TLS settings (#7568)
- `tanzuobservabilityexporter`: Turn on metrics exporter (#7281)
- `attributesprocessor` `resourceprocessor`: Add `from_context` value source
- `resourcedetectionprocessor`: check cluster config to verify resource is on aws for eks resources (#7186)
- `awscloudwatchlogsexporter`: enable awscloudwatchlogsexporter which accepts and exports log data (#7297)
- `translator/prometheusremotewrite`: add a new module to help translate data from OTLP to Prometheus Remote Write (#7240)
- `azuremonitorexporter`: In addition to traces, export logs to Azure Application Insights (#7403)
- `jmxreceiver`: Added `additional_jars` configuration option to launch JMX Metric Gatherer JAR with extended `CLASSPATH` (#7378)
- `awscontainerinsightreceiver`: add full pod name when configured to AWS Container Insights Receiver (#7415)
- `hostreceiver/loadscraper`: Migrate the scraper to the mdatagen metrics builder (#7288)
- `awsecscontainermetricsreceiver`: Rename attributes to follow semantic conventions (#7425)
- `datadogexporter`: Always map conventional attributes to tags (#7185)
- `mysqlreceiver`: Add golden files for integration test (#7303)
- `nginxreceiver`: Standardize integration test (#7515)
- `mysqlreceiver`: Update to use mdatagen v2 (#7507)
- `postgresqlreceiver`: Add integration tests (#7501)
- `apachereceiver`: Add integration test (#7517)
- `mysqlreceiver`: Use scrapererror to report errors (#7513)
- `postgresreceiver`: Update to mdatagen v2 (#7503)
- `nginxreceiver`: Update to mdatagen v2 (#7549)
- `datadogexporter`: Fix traces exporter's initialization log (#7564)
- `tailsamplingprocessor`: Add And sampling policy (#6910)
- `coralogixexporter`: Add Coralogix Exporter (#7383)
- `prometheusexecreceiver`: Add default value for `scrape_timeout` option (#7587)

### 🛑 Breaking changes 🛑

- `resourcedetectionprocessor`: Update `os.type` attribute values according to semantic conventions (#7544)
- `awsprometheusremotewriteexporter`: Deprecation notice; may be removed after v0.49.0
  - Switch to using the `prometheusremotewriteexporter` + `sigv4authextension` instead

### 🧰 Bug fixes 🧰

- `resourcedetectionprocessor`: fix `meta` allow list excluding keys with nil values (#7424)
- `postgresqlreceiver`: Fix issue where empty metrics could be returned after failed connection (#7502)
- `resourcetotelemetry`: Ensure resource attributes are added to summary
  and exponential histogram data points. (#7523)

### 🚩 Deprecations 🚩

- Deprecated otel_to_hec_fields.name setting from splunkhec exporter. (#7560)

## v0.43.0

### 💡 Enhancements 💡

- `coralogixexporter`: First implementation of Coralogix Exporter (#6816)
- `cloudfoundryreceiver`: Enable Cloud Foundry client (#7060)
- `elasticsearchexporter`: add elasticsearchexporter to the components exporter list (#6002)
- `elasticsearchreceiver`: Add metric metadata (#6892)
- `elasticsearchreceiver`: Use same metrics as JMX receiver for JVM metrics (#7160)
- `elasticsearchreceiver`: Implement scraping logic (#7174)
- `datadogexporter`: Add http.status_code tag to trace stats (#6889)
- `datadogexporter`: Add configuration option to use OTel span name into the Datatog resource name (#6611)
- `mongodbreceiver`: Add initial client code to the component (#7125)
- `tanzuobservabilityexporter`: Support delta histograms (#6897)
- `awscloudwatchlogsexporter`: Use cwlogs package to export logs (#7152)
- `mysqlreceiver`: Add the receiver to available components (#7078)
- `tanzuobservabilityexporter`: Documentation for the memory_limiter configuration (#7164)
- `dynatraceexporter`: Do not shut down exporter when metrics ingest module is temporarily unavailable (#7161)
- `mongodbreceiver`: Add metric metadata (#7163)
- `mongodbreceiver`: Add metric scraping (#7175)
- `postgresqlreceiver`: add the receiver to available components (#7079)
- `rabbitmqreceiver`: Add scraper logic (#7299)
- `tanzuobservability exporter`: Support summary metrics (#7121)
- `mongodbatlasreceiver`: Add retry and backoff to HTTP client (#6943)
- Use Jaeger gRPC instead of Thrift in the docker-compose example (#7243)
- `tanzuobservabilityexporter`: Support exponential histograms (#7127)
- `receiver_creator`: Log added and removed endpoint env structs (#7248)
- `prometheusreceiver`: Use the OTLP data conversion path by default. (#7282)
  - Use `--feature-gates=-receiver.prometheus.OTLPDirect` to re-enable the 
    OpenCensus conversion path.
- `extension/observers`: Correctly set image and tag on container endpoints (#7279)
- `tanzuobservabilityexporter`: Document how to enable memory_limiter (#7286)
- `hostreceiver/networkscraper`: Migrate the scraper to the mdatagen metrics builder (#7048)
- `hostmetricsreceiver`: Add MuteProcessNameError config flag to mute specific error reading process executable (#7176)
- `scrapertest`: Improve comparison logic (#7305)
- `hostmetricsreceiver`: add `cpu_average` option for load scraper to report the average cpu load (#6999)
- `scrapertest`: Add comparison option to ignore specific attributes (#6519)
- `tracegen`: Add option to pass in custom headers to export calls via command line (#7308)
- `tracegen`: Provide official container images (#7179)
- `scrapertest`: Add comparison function for pdata.Metrics (#7400)
- `prometheusremotewriteexporter` : Dropping the condition to replace _ with key_ as __ label is reserved and _ is not (#7112)

### 🛑 Breaking changes 🛑

- `tanzuobservabilityexporter`: Remove status.code
- `tanzuobservabilityexporter`: Use semantic conventions for status.message (#7126) 
- `k8sattributesprocessor`: Move `kube` and `observability` packages to `internal` folder (#7159)
- `k8sattributesprocessor`: Unexport processor `Option`s (#7311)
- `zookeeperreceiver`: Refactored metrics to have correct units, types, and combined some metrics via attributes. (#7280)
- `prometheusremotewriteexporter`: `PRWExporter` struct and `NewPRWExporter()`
  function are now unexported. (#TBD)
- `newrelicexporter` marked as deprecated (#7284)

### 🚀 New components 🚀

- `rabbitmqreceiver`: Establish codebase for RabbitMQ metrics receiver (#7239)
- Add `basicauth` extension (#7167)
- `k8seventsreceiver`: Implement core logic (#6885)

### 🧰 Bug fixes 🧰

- `k8sattributeprocessor`: Parse IP out of net.Addr to correctly tag k8s.pod.ip (#7077)
- `k8sattributeprocessor`: Process IP correctly for net.Addr instances that are not typed (#7133)
- `mdatagen`: Fix validation of `enabled` field in metadata.yaml (#7166)
- `elasticsearch`: Fix timestamp for each metric being startup time (#7255)
- `prometheusremotewriteexporter`: Fix index out of range panic caused by expiring metrics (#7149)
- `resourcedetection`: Log the error when checking for ec2metadata availability (#7296) 

## v0.42.0

### 💡 Enhancements 💡

- `couchbasereceiver`: Add couchbase client (#7122)
- `couchdbreceiver`: Add couchdb scraper (#7131)
- `couchdbreceiver`: Add couchdb client (#6880)
- `elasticsearchreceiver`: Implement scraper client (#7019)
- `couchdbreceiver`: Add metadata metrics (#6878)
- `prometheusremotewriteexporter`: Handling Staleness flag from OTLP (#6679)
- `prometheusexporter`: Handling Staleness flag from OTLP (#6805)
- `prometheusreceiver`: Set OTLP no-data-present flag for stale scraped metrics. (#7043)
- `mysqlreceiver`: Add Integration test (#6916)
- `datadogexporter`: Add compatibility with ECS Fargate semantic conventions (#6670)
- `k8s_observer`: discover k8s.node endpoints (#6820)
- `redisreceiver`: Add missing description fields to keyspace metrics (#6940)
- `redisreceiver`: Set start timestamp uniformly for gauge and sum metrics (#6941)
- `kafkaexporter`: Allow controlling Kafka acknowledgment behaviour  (#6301)
- `lokiexporter`: Log the first part of the http body on failed pushes to loki (#6946)
- `resourcedetectionprocessor`: add the [consul](https://www.consul.io/) detector (#6382)
- `awsemfexporter`: refactor cw_client logic into separate `cwlogs` package (#7072)
- `prometheusexporter`: Dropping the condition to replace _ with key_ as __ label is reserved and _ is not (#7506)

### 🛑 Breaking changes 🛑

- `memcachedreceiver`: Update metric names (#6594)
- `memcachedreceiver`: Fix some metric units and value types (#6895)
- `sapm` receiver: Use Jaeger status values instead of OpenCensus (#6682)
- `jaeger` receiver/exporter: Parse/set Jaeger status with OTel spec values (#6682)
- `awsecscontainermetricsreceiver`: remove tag from `container.image.name` (#6436)
- `k8sclusterreceiver`: remove tag from `container.image.name` (#6436)

### 🚀 New components 🚀

- `ecs_task_observer`: Discover running containers in AWS ECS tasks (#6894)
- `mongodbreceiver`: Establish codebase for MongoDB metrics receiver (#6972)
- `couchbasereceiver`: Establish codebase for Couchbase metrics receiver (#7046)
- `dbstorage`: New experimental dbstorage extension (#7061)
- `redactionprocessor`: Remove sensitive data from traces (#6495)

### 🧰 Bug fixes 🧰

- `ecstaskobserver`: Fix "Incorrect conversion between integer types" security issue (#6939)
- Fix typo in "direction" metrics attribute description (#6949)
- `zookeeperreceiver`: Fix issue where receiver could panic during shutdown (#7020)
- `prometheusreceiver`: Fix metadata fetching when metrics differ by trimmable suffixes (#6932)
- Sanitize URLs being logged (#7021)
- `prometheusreceiver`: Fix start time tracking for long scrape intervals (#7053)
- `signalfxexporter`: Don't use syscall to avoid compilation errors on some platforms (#7062)
- `tailsamplingprocessor`: Add support for new policies as composite sub-policies (#6975)

### 💡 Enhancements 💡

- `lokiexporter`: add complete log record to body (#6619)
- `k8sclusterreceiver` add `container.image.tag` attribute (#6436)
- `spanmetricproccessor`: use an LRU cache for the cached Dimensions key-value pairs (#2179)
- `skywalkingexporter`: add skywalking metrics exporter (#6528)
- `deltatorateprocessor`: add int counter support (#6982)
- `filestorageextension`: document default values (#7022)
- `redisreceiver`: Migrate the scraper to the mdatagen metrics builder (#6938)  

## v0.41.0

### 🛑 Breaking changes 🛑

- None

### 🚀 New components 🚀

- `asapauthextension` (#6627)
- `mongodbatlasreceiver` (#6367)

### 🧰 Bug fixes 🧰

- `filestorageextension`: fix panic when configured directory cannot be accessed (#6103)
- `hostmetricsreceiver`: fix set of attributes for system.cpu.time metric (#6422)
- `k8sobserver`: only record pod endpoints for running pods (#5878)
- `mongodbatlasreceiver`: fix attributes fields in metadata.yaml (#6440)
- `prometheusexecreceiver`: command line processing on Windows (#6145)
- `spanmetricsprocessor`: fix exemplars support (#6140)
-  Remap arm64 to aarch64 on rpm/deb packages (#6635)

### 💡 Enhancements 💡

- `datadogexporter`: do not use attribute localhost-like hostnames (#6477)
- `datadogexporter`: retry per network call (#6412)
- `datadogexporter`: take hostname into account for cache (#6223)
- `exporter/lokiexporter`: adding a feature for loki exporter to encode JSON for log entry (#5846)
- `googlecloudspannerreceiver`: added fallback to ADC for database connections. (#6629)
- `googlecloudspannerreceiver`: added parsing only distinct items for sample lock request label. (#6514)
- `googlecloudspannerreceiver`: added request tag label to metadata config for top query stats. (#6475)
- `googlecloudspannerreceiver`: added sample lock requests label to the top lock stats metrics. (#6466)
- `googlecloudspannerreceiver`: added transaction tag label to metadata config for top transaction stats. (#6433)
- `groupbyattrsprocessor`: added support for metrics signal (#6248)
- `hostmetricsreceiver`: ensure SchemaURL is set (#6482)
- `kubeletstatsreceiver`: add support for read-only kubelet endpoint (#6488)
- `mysqlreceiver`: enable native authentication (#6628)
- `mysqlreceiver`: remove requirement for password on MySQL (#6479)
- `receiver/prometheusreceiver`: do not add host.name to metrics from localhost/unspecified targets (#6476)
- `spanmetricsprocessor`: add setStatus operation (#5886)
- `splunkhecexporter`: remove duplication of host.name attribute (#6527)
- `tanzuobservabilityexporter`: add consumer for sum metrics. (#6385)
- Update log-collection library to v0.23.0 (#6593)

## v0.40.0

### 🛑 Breaking changes 🛑

- `tencentcloudlogserviceexporter`: change `Endpoint` to `Region` to simplify configuration (#6135)

### 🚀 New components 🚀

- Add `memcached` receiver (#5839)

### 🧰 Bug fixes 🧰

- Fix token passthrough for HEC (#5435)
- `datadogexporter`: Fix missing resource attributes default mapping when resource_attributes_as_tags: false (#6359)
- `tanzuobservabilityexporter`: Log and report missing metric values. (#5835)
- `mongodbatlasreceiver`: Fix metrics metadata (#6395)

### 💡 Enhancements 💡

- `awsprometheusremotewrite` exporter: Improve error message when failing to sign request
- `mongodbatlas`: add metrics (#5921)
- `healthcheckextension`: Add path option (#6111)
- Set unprivileged user to container image (#6380)
- `k8sclusterreceiver`: Add allocatable type of metrics (#6113)
- `observiqexporter`: Allow Dialer timeout to be configured (#5906)
- `routingprocessor`: remove broken debug log fields (#6373)
- `prometheusremotewriteexporter`: Add exemplars support (#5578) 
- `fluentforwardreceiver`: Convert attributes with nil value to AttributeValueTypeEmpty (#6630)

## v0.39.0

### 🛑 Breaking changes 🛑

- `httpdreceiver` renamed to `apachereceiver` to match industry standards (#6207)
- `tencentcloudlogserviceexporter` change `Endpoint` to `Region` to simplify configuration (#6135)

### 🚀 New components 🚀

- Add `postgresqlreceiver` config and factory (#6153)
- Add TencentCloud LogService exporter `tencentcloudlogserviceexporter` (#5722)
- Restore `jaegerthrifthttpexporter` (#5666)
- Add `skywalkingexporter` (#5690, #6114)

### 🧰 Bug fixes 🧰

- `datadogexporter`: Improve cumulative metrics reset detection using `StartTimestamp` (#6120)
- `mysqlreceiver`: Address issues in shutdown function (#6239)
- `tailsamplingprocessor`: End go routines during shutdown (#5693)
- `googlecloudexporter`: Update google cloud exporter to correctly close the metric exporter (#5990)
- `statsdreceiver`: Fix the summary point calculation (#6155)
- `datadogexporter` Correct default value for `send_count_sum_metrics` (#6130)

### 💡 Enhancements 💡

- `datadogexporter`: Increase default timeout to 15 seconds (#6131)
- `googlecloudspannerreceiver`: Added metrics cardinality handling for Google Cloud Spanner receiver (#5981, #6148, #6229)
- `mysqlreceiver`: Mysql add support for different protocols (#6138)
- `bearertokenauthextension`: Added support of Bearer Auth for HTTP Exporters (#5962)
- `awsxrayexporter`: Fallback to rpc.method for segment operation when aws.operation missing (#6231)
- `healthcheckextension`: Add new health check feature for collector pipeline (#5643)
- `datadogexporter`: Always add current hostname (#5967)
- `k8sattributesprocessor`: Add code to fetch all annotations and labels by specifying key regex (#5780)
- `datadogexporter`: Do not rely on collector to resolve envvar when possible to resolve them (#6122)
- `datadogexporter`: Add container tags to attributes package (#6086)
- `datadogexporter`: Preserve original TraceID (#6158)
- `prometheusreceiver`: Enhance prometheus receiver logger to determine errors, test real e2e usage (#5870)
- `awsxrayexporter`: Added support for AWS AppRunner origin (#6141)

## v0.38.0

### 🛑 Breaking changes 🛑

- `datadogexporter` Make distributions the default histogram export option. (#5885)
- `redisreceiver` Update Redis receiver's metric names. (#5837)
- Remove `scraperhelper` from contrib, use the core version. (#5826)

### 🚀 New components 🚀

- `googlecloudspannerreceiver` Added implementation of Google Cloud Spanner receiver. (#5727)
- `awsxrayproxy` Wire up awsxrayproxy extension. (#5747)
- `awscontainerinsightreceiver` Enable AWS Container Insight receiver. (#5960)

### 🧰 Bug fixes 🧰

- `statsdreceiver`: fix start timestamp / temporality for counters. (#5714)
- Fix security issue related to github.com/tidwall/gjson. (#5936)
- `datadogexporter` Fix cumulative histogram handling in distributions mode (#5867)
- `datadogexporter` Skip nil sketches (#5925)

### 💡 Enhancements 💡

- Extend `kafkareceiver` configuration capabilities. (#5677)
- Convert `mongodbatlas` receiver to use scraperhelper. (#5827)
- Convert `dockerstats` receiver to use scraperhelper. (#5825)
- Convert `podman` receiver to use scraperhelper. (#5822)
- Convert `redisreceiver` to use scraperhelper. (#5796)
- Convert `kubeletstats` receiver to use scraperhelper. (#5821)
- `googlecloudspannerreceiver` Migrated Google Cloud Spanner receiver to scraper approach. (#5868)
- `datadogexporter` Use a `Consumer` interface for decoupling from zorkian's package. (#5315)
- `mdatagen` - Add support for extended metric descriptions (#5688)
- `signalfxexporter` Log datapoints option. (#5689)
- `cumulativetodeltaprocessor`: Update cumulative to delta. (#5772)
- Update configuration default values in log receivers docs. (#5840)
- `fluentforwardreceiver`: support more complex fluent-bit objects. (#5676)
- `datadogexporter` Remove spammy logging. (#5856)
- `datadogexporter` Remove obsolete report_buckets config. (#5858)
- Improve performance of metric expression matcher. (#5864)
- `tanzuobservabilityexporter` Introduce metricsConsumer and gaugeMetricConsumer. (#5426)
- `awsxrayexporter` rpc.system has priority to determine aws namespace. (#5833)
- `tailsamplingprocessor` Add support for composite sampling policy to the tailsampler. (#4958)
- `kafkaexporter` Add support for AWS_MSK_IAM SASL Auth (#5763)
- Refactor the client Authenticators  for the new "ClientAuthenticator" interfaces (#5905)
- `mongodbatlasreceiver` Add client wrapper for MongoDB Atlas support (#5386)
- `redisreceiver` Update Redis config options (#5861)
- `routingprocessor`: allow routing for all signals (#5869)
- `extension/observer/docker` add ListAndWatch to observer (#5851)

## v0.37.1

### 🧰 Bug fixes 🧰

- Fixes a problem with v0.37.0 which contained dependencies on v0.36.0 components. They should have been updated to v0.37.0.

## v0.37.0

### 🚀 New components 🚀

- [`journald` receiver](https://github.com/open-telemetry/opentelemetry-collector-contrib/tree/main/receiver/journaldreceiver) to parse Journald events from systemd journal using the [opentelemetry-log-collection](https://github.com/open-telemetry/opentelemetry-log-collection) library

### 🛑 Breaking changes 🛑

- Remove squash on configtls.TLSClientSetting for splunkhecexporter (#5541)
- Remove squash on configtls.TLSClientSetting for elastic components (#5539)
- Remove squash on configtls.TLSClientSetting for observiqexporter (#5540)
- Remove squash on configtls.TLSClientSetting for AWS components (#5454)
- Move `k8sprocessor` to `k8sattributesprocessor`.
- Rename `k8s_tagger` configuration `k8sattributes`.
- filelog receiver: use empty value for `SeverityText` field instead of `"Undefined"` (#5423)
- Rename `configparser.ConfigMap` to `config.Map`
- Rename `pdata.AggregationTemporality*` to `pdata.MetricAggregationTemporality*`
- Remove deprecated `batchpertrace` package/module (#5380)

### 💡 Enhancements 💡

- `k8sattributes` processor: add container metadata enrichment (#5467, #5572)
- `resourcedetection` processor: Add an option to force using hostname instead of FQDN (#5064)
- `dockerstats` receiver: Move docker client into new shared `internal/docker` (#4702)
- `spanmetrics` processor:
  - Add exemplars to metrics (#5263)
  - Support resource attributes in metrics dimensions (#4624)
- `filter` processor:
  - Add log filtering by `regexp` type filters (#5237)
  - Add record level log filtering (#5418)
- `dynatrace` exporter: Handle non-gauge data types (#5056)
- `datadog` exporter:
  - Add support for exporting histograms as sketches (#5082)
  - Scrub sensitive information from errors (#5575)
  - Add option to send instrumentation library metadata tags with metrics (#5431)
- `podman` receiver: Add `api_version`, `ssh_key`, and `ssh_passphrase` config options (#5430)
- `signalfx` exporter:
  - Add `max_connections` config option (#5432)
  - Add dimension name to log when value > 256 chars (#5258)
  - Discourage setting of endpoint path (#4851)
- `kubeletstats` receiver: Convert to pdata instead of using OpenCensus (#5458)
- `tailsampling` processor: Add `invert_match` config option to `string_attribute` policy (#4393)
- `awsemf` exporter: Add a feature flag in UserAgent for AWS backend to monitor the adoptions (#5178)
- `splunkhec` exporter: Handle explicitly NaN and Inf values (#5581)
- `hostmetrics` receiver:
  - Collect more process states in processes scraper (#4856)
  - Add device label to paging scraper (#4854)
- `awskinesis` exporter: Extend to allow for dynamic export types (#5440)

### 🧰 Bug fixes 🧰

- `datadog` exporter:
  - Fix tags on summary and bucket metrics (#5416)
  - Fix cache key generation for cumulative metrics (#5417)
- `resourcedetection` processor: Fix failure to start collector if at least one detector returns an error (#5242)
- `prometheus` exporter: Do not record obsreport calls (#5438)
- `prometheus` receiver: Metric type fixes to match Prometheus functionality (#4865)
- `sentry` exporter: Fix sentry tracing (#4320)
- `statsd` receiver: Set quantiles for metrics (#5647)

## v0.36.0

### 🛑 Breaking changes 🛑

- `filter` processor: The configs for `logs` filter processor have been changed to be consistent with the `metrics` filter processor. (#4895)
- `splunk_hec` receiver: 
  - `source_key`, `sourcetype_key`, `host_key` and `index_key` have now moved under `hec_metadata_to_otel_attrs` (#4726)
  - `path` field on splunkhecreceiver configuration is removed: We removed the `path` attribute as any request going to the Splunk HEC receiver port should be accepted, and added the `raw_path` field to explicitly map the path accepting raw HEC data. (#4951)
- feat(dynatrace): tags is deprecated in favor of default_dimensions (#5055)

### 💡 Enhancements 💡

- `filter` processor: Add ability to `include` logs based on resource attributes in addition to excluding logs based on resource attributes for strict matching. (#4895)
- `kubelet` API: Add ability to create an empty CertPool when the system run environment is windows
- `JMX` receiver: Allow JMX receiver logging level to be configured (#4898)
- `datadog` exporter: Export histograms as in OpenMetrics Datadog check (#5065)
- `dockerstats` receiver: Set Schema URL (#5239)
- Rename memorylimiter -> memorylimiterprocessor (#5262)
- `awskinesis` exporter: Refactor AWS kinesis exporter to be synchronous  (#5248)

## v0.35.0

### 🛑 Breaking changes 🛑

- Rename configparser.Parser to configparser.ConfigMap (#5070)
- Rename TelemetryCreateSettings -> TelemetrySettings (#5169)

### 💡 Enhancements 💡

- chore: update influxdb exporter and receiver (#5058)
- chore(dynatrace): use payload limit from api constants (#5077)
- Add documentation for filelog's new force_flush_period parameter (#5066)
- Reuse the gzip reader with a sync.Pool (#5145)
- Add a trace observer when splunkhecreceiver is used for logs (#5063)
- Remove usage of deprecated pdata.AttributeValueMapToMap (#5174)
- Podman Stats Receiver: Receiver and Metrics implementation (#4577)

### 🧰 Bug fixes 🧰

- Use staleness markers generated by prometheus, rather than making our own (#5062)
- `datadogexporter` exporter: skip NaN and infinite values (#5053)

## v0.34.0

### 🚀 New components 🚀

- [`cumulativetodelta` processor](https://github.com/open-telemetry/opentelemetry-collector-contrib/tree/main/processor/cumulativetodeltaprocessor) to convert cumulative sum metrics to cumulative delta

- [`file` exporter](https://github.com/open-telemetry/opentelemetry-collector-contrib/tree/main/exporter/fileexporter) from core repository ([#3474](https://github.com/open-telemetry/opentelemetry-collector/issues/3474))
- [`jaeger` exporter](https://github.com/open-telemetry/opentelemetry-collector-contrib/tree/main/exporter/jaegerexporter) from core repository ([#3474](https://github.com/open-telemetry/opentelemetry-collector/issues/3474))
- [`kafka` exporter](https://github.com/open-telemetry/opentelemetry-collector-contrib/tree/main/exporter/kafkaexporter) from core repository ([#3474](https://github.com/open-telemetry/opentelemetry-collector/issues/3474))
- [`opencensus` exporter](https://github.com/open-telemetry/opentelemetry-collector-contrib/tree/main/exporter/opencensusexporter) from core repository ([#3474](https://github.com/open-telemetry/opentelemetry-collector/issues/3474))
- [`prometheus` exporter](https://github.com/open-telemetry/opentelemetry-collector-contrib/tree/main/exporter/prometheusexporter) from core repository ([#3474](https://github.com/open-telemetry/opentelemetry-collector/issues/3474))
- [`prometheusremotewrite` exporter](https://github.com/open-telemetry/opentelemetry-collector-contrib/tree/main/exporter/prometheusremotewriteexporter) from core repository ([#3474](https://github.com/open-telemetry/opentelemetry-collector/issues/3474))
- [`zipkin` exporter](https://github.com/open-telemetry/opentelemetry-collector-contrib/tree/main/exporter/zipkinexporter) from core repository ([#3474](https://github.com/open-telemetry/opentelemetry-collector/issues/3474))
- [`attribute` processor](https://github.com/open-telemetry/opentelemetry-collector-contrib/tree/main/processor/attributeprocessor) from core repository ([#3474](https://github.com/open-telemetry/opentelemetry-collector/issues/3474))
- [`filter` processor](https://github.com/open-telemetry/opentelemetry-collector-contrib/tree/main/processor/filterprocessor) from core repository ([#3474](https://github.com/open-telemetry/opentelemetry-collector/issues/3474))
- [`probabilisticsampler` processor](https://github.com/open-telemetry/opentelemetry-collector-contrib/tree/main/processor/probabilisticsamplerprocessor) from core repository ([#3474](https://github.com/open-telemetry/opentelemetry-collector/issues/3474))
- [`resource` processor](https://github.com/open-telemetry/opentelemetry-collector-contrib/tree/main/processor/resourceprocessor) from core repository ([#3474](https://github.com/open-telemetry/opentelemetry-collector/issues/3474))
- [`span` processor](https://github.com/open-telemetry/opentelemetry-collector-contrib/tree/main/processor/spanprocessor) from core repository ([#3474](https://github.com/open-telemetry/opentelemetry-collector/issues/3474))
- [`hostmetrics` receiver](https://github.com/open-telemetry/opentelemetry-collector-contrib/tree/main/receiver/hostmetricsreceiver) from core repository ([#3474](https://github.com/open-telemetry/opentelemetry-collector/issues/3474))
- [`jaeger` receiver](https://github.com/open-telemetry/opentelemetry-collector-contrib/tree/main/receiver/jaegerreceiver) from core repository ([#3474](https://github.com/open-telemetry/opentelemetry-collector/issues/3474))
- [`kafka` receiver](https://github.com/open-telemetry/opentelemetry-collector-contrib/tree/main/receiver/kafkareceiver) from core repository ([#3474](https://github.com/open-telemetry/opentelemetry-collector/issues/3474))
- [`opencensus` receiver](https://github.com/open-telemetry/opentelemetry-collector-contrib/tree/main/receiver/opencensusreceiver) from core repository ([#3474](https://github.com/open-telemetry/opentelemetry-collector/issues/3474))
- [`prometheus` receiver](https://github.com/open-telemetry/opentelemetry-collector-contrib/tree/main/receiver/prometheusreceiver) from core repository ([#3474](https://github.com/open-telemetry/opentelemetry-collector/issues/3474))
- [`zipkin` receiver](https://github.com/open-telemetry/opentelemetry-collector-contrib/tree/main/receiver/zipkinreceiver) from core repository ([#3474](https://github.com/open-telemetry/opentelemetry-collector/issues/3474))
- [`bearertokenauth` extension](https://github.com/open-telemetry/opentelemetry-collector-contrib/tree/main/extension/bearertokenauthextension) from core repository ([#3474](https://github.com/open-telemetry/opentelemetry-collector/issues/3474))
- [`healthcheck` extension](https://github.com/open-telemetry/opentelemetry-collector-contrib/tree/main/extension/healthcheckextension) from core repository ([#3474](https://github.com/open-telemetry/opentelemetry-collector/issues/3474))
- [`oidcauth` extension](https://github.com/open-telemetry/opentelemetry-collector-contrib/tree/main/extension/oidcauthextension) from core repository ([#3474](https://github.com/open-telemetry/opentelemetry-collector/issues/3474))
- [`pprof` extension](https://github.com/open-telemetry/opentelemetry-collector-contrib/tree/main/extension/pprofextension) from core repository ([#3474](https://github.com/open-telemetry/opentelemetry-collector/issues/3474))
- [`testbed`](https://github.com/open-telemetry/opentelemetry-collector-contrib/tree/main/testbed) from core repository ([#3474](https://github.com/open-telemetry/opentelemetry-collector/issues/3474))

### 💡 Enhancements 💡

- `tailsampling` processor: Add new policy `probabilistic` (#3876)

## v0.33.0

# 🎉 OpenTelemetry Collector Contrib v0.33.0 (Beta) 🎉

The OpenTelemetry Collector Contrib contains everything in the [opentelemetry-collector release](https://github.com/open-telemetry/opentelemetry-collector/releases/tag/v0.32.0) (be sure to check the release notes here as well!). Check out the [Getting Started Guide](https://opentelemetry.io/docs/collector/getting-started/) for deployment and configuration information.

### 🚀 New components 🚀

- [`cumulativetodelta` processor](https://github.com/open-telemetry/opentelemetry-collector-contrib/tree/main/processor/cumulativetodeltaprocessor) to convert cumulative sum metrics to cumulative delta

### 💡 Enhancements 💡

- Collector contrib has now full support for metrics proto v0.9.0.

## v0.32.0

# 🎉 OpenTelemetry Collector Contrib v0.32.0 (Beta) 🎉

This release is marked as "bad" since the metrics pipelines will produce bad data.

- See https://github.com/open-telemetry/opentelemetry-collector/issues/3824

The OpenTelemetry Collector Contrib contains everything in the [opentelemetry-collector release](https://github.com/open-telemetry/opentelemetry-collector/releases/tag/v0.32.0) (be sure to check the release notes here as well!). Check out the [Getting Started Guide](https://opentelemetry.io/docs/collector/getting-started/) for deployment and configuration information.

### 🛑 Breaking changes 🛑

- `splunk_hec` receiver/exporter: `com.splunk.source` field is mapped to `source` field in Splunk instead of `service.name` (#4596)
- `redis` receiver: Move interval runner package to `internal/interval` (#4600)
- `datadog` exporter: Export summary count and sum as monotonic counts (#4605)

### 💡 Enhancements 💡

- `logzio` exporter:
  - New implementation of an in-memory queue to store traces, data compression with gzip, and queue configuration options (#4395)
  - Make `Hclog2ZapLogger` struct and methods private for public go api review (#4431)
- `newrelic` exporter (#4392):
  - Marked unsupported metric as permanent error
  - Force the interval to be valid even if 0
- `awsxray` exporter: Add PHP stacktrace parsing support (#4454)
- `file_storage` extension: Implementation of batch storage API (#4145)
- `datadog` exporter:
  - Skip sum metrics with no aggregation temporality (#4597)
  - Export delta sums as counts (#4609)
- `elasticsearch` exporter: Add dedot support (#4579)
- `signalfx` exporter: Add process metric to translation rules (#4598)
- `splunk_hec` exporter: Add profiling logs support (#4464)
- `awsemf` exporter: Replace logGroup and logStream pattern with metric labels (#4466)

### 🧰 Bug fixes 🧰

- `awsxray` exporter: Fix the origin on ECS/EKS/EB on EC2 cases (#4391)
- `splunk_hec` exporter: Prevent re-sending logs that were successfully sent (#4467)
- `signalfx` exporter: Prefix temporary metric translations (#4394)

## v0.31.0

# 🎉 OpenTelemetry Collector Contrib v0.31.0 (Beta) 🎉

The OpenTelemetry Collector Contrib contains everything in the [opentelemetry-collector release](https://github.com/open-telemetry/opentelemetry-collector/releases/tag/v0.31.0) (be sure to check the release notes here as well!). Check out the [Getting Started Guide](https://opentelemetry.io/docs/collector/getting-started/) for deployment and configuration information.

### 🛑 Breaking changes 🛑

- `influxdb` receiver: Removed `metrics_schema` config option (#4277)

### 💡 Enhancements 💡

- Update to OTLP 0.8.0:
  - Remove use of `IntHistogram` (#4276)
  - Update exporters/receivers for `NumberDataPoint`
- Remove use of deprecated `pdata` slice `Resize()` (#4203, #4208, #4209)
- `awsemf` exporter: Added the option to have a user who is sending metrics from EKS Fargate Container Insights to reformat them to look the same as insights from ECS so that they can be ingested by CloudWatch (#4130)
- `k8scluster` receiver: Support OpenShift cluster quota metrics (#4342)
- `newrelic` exporter (#4278):
  - Requests are now retry-able via configuration option (defaults to retries enabled). Permanent errors are not retried.
  - The exporter monitoring metrics now include an untagged summary metric for ease of use.
  - Improved error logging to include URLs that fail to post messages to New Relic.
- `datadog` exporter: Upscale trace stats when global sampling rate is set (#4213)

### 🧰 Bug fixes 🧰

- `statsd` receiver: Add option to set Counter to be monotonic (#4154)
- Fix `internal/stanza` severity mappings (#4315)
- `awsxray` exporter: Fix the wrong AWS env resource setting (#4384)
- `newrelic` exporter (#4278):
  - Configuration unmarshalling did not allow timeout value to be set to 0 in the endpoint specific section.
  - Request cancellation was not propagated via context into the http request.
  - The queued retry logger is set to a zap.Nop logger as intended.

## v0.30.0

# 🎉 OpenTelemetry Collector Contrib v0.30.0 (Beta) 🎉

The OpenTelemetry Collector Contrib contains everything in the [opentelemetry-collector release](https://github.com/open-telemetry/opentelemetry-collector/releases/tag/v0.30.0) (be sure to check the release notes here as well!). Check out the [Getting Started Guide](https://opentelemetry.io/docs/collector/getting-started/) for deployment and configuration information.

### 🚀 New components 🚀
- `oauth2clientauth` extension: ported from core (#3848)
- `metrics-generation` processor: is now enabled and available (#4047) 

### 🛑 Breaking changes 🛑

- Removed `jaegerthrifthttp` exporter (#4089) 

### 💡 Enhancements 💡

- `tailsampling` processor:
  - Add new policy `status_code` (#3754)
  - Add new tail sampling processor policy: status_code (#3754)
- `awscontainerinsights` receiver:
  - Integrate components and fix bugs for EKS Container Insights (#3846) 
  - Add Cgroup to collect ECS instance metrics for container insights receiver #3875
- `spanmetrics` processor: Support sub-millisecond latency buckets (#4091) 
- `sentry` exporter: Add exception event capture in sentry (#3854)

## v0.29.0

# 🎉 OpenTelemetry Collector Contrib v0.29.0 (Beta) 🎉

The OpenTelemetry Collector Contrib contains everything in the [opentelemetry-collector release](https://github.com/open-telemetry/opentelemetry-collector/releases/tag/v0.29.0) (be sure to check the release notes here as well!). Check out the [Getting Started Guide](https://opentelemetry.io/docs/collector/getting-started/) for deployment and configuration information.

### 🛑 Breaking changes 🛑

- `redis` receiver (#3808)
  - removed configuration `service_name`. Use resource processor or `resource_attributes` setting if using `receivercreator`
  - removed `type` label and set instrumentation library name to `otelcol/redis` as other receivers do

### 💡 Enhancements 💡

- `tailsampling` processor:
  - Add new policy `latency` (#3750)
  - Add new policy `status_code` (#3754)
- `splunkhec` exporter: Include `trace_id` and `span_id` if set (#3850)
- `newrelic` exporter: Update instrumentation naming in accordance with otel spec (#3733)
- `sentry` exporter: Added support for insecure connection with Sentry (#3446)
- `k8s` processor:
  - Add namespace k8s tagger (#3384)
  - Add ignored pod names as config parameter (#3520)
- `awsemf` exporter: Add support for `TaskDefinitionFamily` placeholder on log stream name (#3755)
- `loki` exporter: Add resource attributes as Loki label (#3418)

### 🧰 Bug fixes 🧰

- `datadog` exporter:
  - Ensure top level spans are computed (#3786)
  - Update `env` clobbering behavior (#3851)
- `awsxray` exporter: Fixed filtered attribute translation (#3757)
- `splunkhec` exporter: Include trace and span id if set in log record (#3850)

## v0.28.0

# 🎉 OpenTelemetry Collector Contrib v0.28.0 (Beta) 🎉

The OpenTelemetry Collector Contrib contains everything in the [opentelemetry-collector release](https://github.com/open-telemetry/opentelemetry-collector/releases/tag/v0.28.0) (be sure to check the release notes here as well!). Check out the [Getting Started Guide](https://opentelemetry.io/docs/collector/getting-started/) for deployment and configuration information.

### 🚀 New components 🚀

- `humio` exporter to export data to Humio using JSON over the HTTP [Ingest API](https://docs.humio.com/reference/api/ingest/)
- `udplog` receiver to receives logs from udp using the [opentelemetry-log-collection](https://github.com/open-telemetry/opentelemetry-log-collection) library
- `tanzuobservability` exporter to send traces to [Tanzu Observability](https://tanzu.vmware.com/observability)

### 🛑 Breaking changes 🛑

- `f5cloud` exporter (#3509):
  - Renamed the config 'auth' field to 'f5cloud_auth'. This will prevent a config field name collision when [Support for Custom Exporter Authenticators as Extensions](https://github.com/open-telemetry/opentelemetry-collector/pull/3128) is ready to be integrated.

### 💡 Enhancements 💡

- Enabled Dependabot for Github Actions (#3543)
- Change obsreport helpers for receivers to use the new pattern created in Collector (#3439,#3443,#3449,#3504,#3521,#3548)
- `datadog` exporter:
  - Add logging for unknown or unsupported metric types (#3421)
  - Add collector version tag to internal health metrics (#3394)
  - Remove sublayer stats calc and mutex (#3531)
  - Deduplicate hosts for which we send running metrics (#3539)
  - Add support for summary datatype (#3660)
  - Add datadog span operation name remapping config option (#3444)
  - Update error formatting for error spans that are not exceptions (#3701)
- `nginx` receiver: Update the nginx metrics to more closely align with the conventions (#3420)
- `elasticsearch` exporter: Init JSON encoding support (#3101)
- `jmx` receiver:
  - Allow setting system properties (#3450)
  - Update tested JMX Metric Gatherer release (#3695)
- Refactor components for the Client Authentication Extensions (#3507)
- Remove redundant conversion calls (#3688)
- `storage` extension: Add a `Close` method to Client interface (#3506)
- `splunkhec` exporter: Add `metric_type` as key which maps to the type of the metric (#3696)
- `k8s` processor: Add semantic conventions to k8s-tagger for pod metadata (#3544)
- `kubeletstats` receiver: Refactor kubelet client to internal folder (#3698)
- `newrelic` exporter (#3690):
  - Updates the log level from error to debug when New Relic rate limiting occurs
  - Updates the sanitized api key that is reported via metrics
- `filestorage` extension: Add ability to specify name (#3703)
- `awsemf` exporter: Store the initial value for cumulative metrics (#3425)
- `awskinesis` exporter: Refactor to allow for extended types of encoding (#3655)
- `ecsobserver` extension:
  - Add task definition, ec2, and service fetcher (#3503)
  - Add exporter to convert task to target (#3333)

### 🧰 Bug fixes 🧰

- `awsemf` exporter: Remove delta adjustment from summaries by default (#3408)
- `alibabacloudlogservice` exporter: Sanitize labels for metrics (#3454)
- `statsd` receiver: Fix StatsD drop metrics tags when using summary as observer_type for timer/histogram (#3440)
- `awsxray` exporter: Restore setting of Throttle for HTTP throttle response (#3685)
- `awsxray` receiver: Fix quick start bug (#3653)
- `metricstransform` processor: Check all data points for matching metric label values (#3435)

## v0.27.0

# 🎉 OpenTelemetry Collector Contrib v0.27.0 (Beta) 🎉

The OpenTelemetry Collector Contrib contains everything in the [opentelemetry-collector release](https://github.com/open-telemetry/opentelemetry-collector/releases/tag/v0.27.0) (be sure to check the release notes here as well!). Check out the [Getting Started Guide](https://opentelemetry.io/docs/collector/getting-started/) for deployment and configuration information.

### 🚀 New components 🚀

- `tcplog` receiver to receive logs from tcp using the [opentelemetry-log-collection](https://github.com/open-telemetry/opentelemetry-log-collection) library
- `influxdb` receiver to accept metrics data as [InfluxDB Line Protocol](https://docs.influxdata.com/influxdb/v2.0/reference/syntax/line-protocol/)

### 💡 Enhancements 💡

- `splunkhec` exporter:
  - Include the response in returned 400 errors (#3338)
  - Map summary metrics to Splunk HEC metrics (#3344)
  - Add HEC telemetry (#3260)
- `newrelic` exporter: Include dropped attributes and events counts (#3187)
- `datadog` exporter:
  - Add Fargate task ARN to container tags (#3326)
  - Improve mappings for span kind dd span type (#3368)
- `signalfx` exporter: Add info log for host metadata properties update (#3343)
- `awsprometheusremotewrite` exporter: Add SDK and system information to User-Agent header (#3317)
- `metricstransform` processor: Add filtering capabilities matching metric label values for applying changes (#3201)
- `groupbytrace` processor: Added workers for queue processing (#2902)
- `resourcedetection` processor: Add docker detector (#2775)
- `tailsampling` processor: Support regex on span attribute filtering (#3335)

### 🧰 Bug fixes 🧰

- `datadog` exporter:
  - Update Datadog attributes to tags mapping (#3292)
  - Consistent `hostname` and default metrics behavior (#3286)
- `signalfx` exporter: Handle character limits on metric names and dimensions (#3328)
- `newrelic` exporter: Fix timestamp value for cumulative metrics (#3406)

## v0.26.0

# 🎉 OpenTelemetry Collector Contrib v0.26.0 (Beta) 🎉

The OpenTelemetry Collector Contrib contains everything in the [opentelemetry-collector release](https://github.com/open-telemetry/opentelemetry-collector/releases/tag/v0.26.0) (be sure to check the release notes here as well!). Check out the [Getting Started Guide](https://opentelemetry.io/docs/collector/getting-started/) for deployment and configuration information.

### 🚀 New components 🚀

- `influxdb` exporter to support sending tracing, metrics, and logging data to [InfluxDB](https://www.influxdata.com/products/)

### 🛑 Breaking changes 🛑

- `signalfx` exporter (#3207):
  - Additional metrics excluded by default by signalfx exporter
    - system.disk.io_time
    - system.disk.operation_time
    - system.disk.weighted_io_time
    - system.network.connections
    - system.processes.count
    - system.processes.created

### 💡 Enhancements 💡

- Add default config and systemd environment file support for DEB/RPM packages (#3123)
- Log errors on receiver start/stop failures (#3208)
- `newrelic` exporter: Update API key detection logic (#3212)
- `splunkhec` exporter:
  - Mark permanent errors to avoid futile retries (#3253)
  - Add TLS certs verification (#3204)
- `datadog` exporter:
  - Add env and tag name normalization to trace payloads (#3200)
  - add `ignore_resource`s configuration option (#3245)
- `jmx` receiver: Update for latest snapshot and header support (#3283)
- `awsxray` exporter: Added support for stack trace translation for .NET language (#3280)
- `statsd` receiver: Add timing/histogram for statsD receiver as OTLP summary (#3261)

### 🧰 Bug fixes 🧰

- `awsprometheusremotewrite` exporter:
  - Remove `sending_queue` (#3186)
  - Use the correct default for aws_auth.service (#3161)
  - Identify the Amazon Prometheus region from the endpoint (#3210)
  - Don't panic in case session can't be constructed (#3221)
- `datadog` exporter: Add max tag length (#3185)
- `sapm` exporter: Fix crash when passing the signalfx access token (#3294)
- `newrelic` exporter: Update error conditions (#3322)

## v0.25.0

# 🎉 OpenTelemetry Collector Contrib v0.25.0 (Beta) 🎉

The OpenTelemetry Collector Contrib contains everything in the [opentelemetry-collector release](https://github.com/open-telemetry/opentelemetry-collector/releases/tag/v0.25.0) (be sure to check the release notes here as well!). Check out the [Getting Started Guide](https://opentelemetry.io/docs/collector/getting-started/) for deployment and configuration information.

### 🚀 New components 🚀

- `kafkametricsreceiver` new receiver component for collecting metrics about a kafka cluster - primarily lag and offset. [configuration instructions](receiver/kafkametricsreceiver/README.md)
- `file_storage` extension to read and write data to the local file system (#3087)

### 🛑 Breaking changes 🛑

- `newrelic` exporter (#3091):
  - Removal of common attributes (use opentelemetry collector resource processor to add attributes)
  - Drop support for cumulative metrics being sent to New Relic via a collector

### 💡 Enhancements 💡

- Update `opentelemetry-log-collection` to v0.17.0 for log receivers (#3017)
- `datadog` exporter:
  - Add `peer.service` priority instead of `service.name` (#2817)
  - Improve support of semantic conventions for K8s, Azure and ECS (#2623)
- Improve and batch logs translation for stanza (#2892)
- `statsd` receiver: Add timing/histogram as OTLP gauge (#2973)
- `honeycomb` exporter: Add Retry and Queue settings (#2714)
- `resourcedetection` processor:
  - Add AKS resource detector (#3035)
  - Use conventions package constants for ECS detector (#3171)
- `sumologic` exporter: Add graphite format (#2695)
- Add trace attributes to the log entry for stanza (#3018)
- `splunk_hec` exporter: Send log record name as part of the HEC log event (#3119)
- `newrelic` exporter (#3091):
  - Add support for logs
  - Performance improvements
  - Optimizations to the New Relic payload to reduce payload size
  - Metrics generated for monitoring the exporter
  - Insert Key vs License keys are auto-detected in some cases
  - Collector version information is properly extracted via the application start info parameters

### 🧰 Bug fixes 🧰

- `splunk_hec` exporter: Fix sending log payload with missing the GZIP footer (#3032)
- `awsxray` exporter: Remove propagation of error on shutdown (#2999)
- `resourcedetection` processor:
  - Correctly report DRAGONFLYBSD value (#3100)
  - Fallback to `os.Hostname` when FQDN is not available (#3099)
- `httpforwarder` extension: Do not report ErrServerClosed when shutting down the service (#3173)
- `collectd` receiver: Do not report ErrServerClosed when shutting down the service (#3178)

## v0.24.0

# 🎉 OpenTelemetry Collector Contrib v0.24.0 (Beta) 🎉

The OpenTelemetry Collector Contrib contains everything in the [opentelemetry-collector release](https://github.com/open-telemetry/opentelemetry-collector/releases/tag/v0.24.0) (be sure to check the release notes here as well!). Check out the [Getting Started Guide](https://opentelemetry.io/docs/collector/getting-started/) for deployment and configuration information.

### 🚀 New components 🚀

- `fluentbit` extension and `fluentforward` receiver moved from opentelemetry-collector

### 💡 Enhancements 💡

- Check `NO_WINDOWS_SERVICE` environment variable to force interactive mode on Windows (#2819)
- `resourcedetection `processor:
  - Add task revision to ECS resource detector (#2814)
  - Add GKE detector (#2821)
  - Add Amazon EKS detector (#2820)
  - Add `VMScaleSetName` field to Azure detector (#2890)
- `awsemf` exporter:
  - Add `parse_json_encoded_attr_values` config option to decode json-encoded strings in attribute values (#2827)
  - Add `output_destination` config option to support AWS Lambda (#2720)
- `googlecloud` exporter: Handle `cloud.availability_zone` semantic convention (#2893)
- `newrelic` exporter: Add `instrumentation.provider` to default attributes (#2900)
- Set unprivileged user to container image (#2925)
- `splunkhec` exporter: Add `max_content_length_logs` config option to send log data in payloads less than max content length (#2524)
- `k8scluster` and `kubeletstats` receiver: Replace package constants in favor of constants from conventions in core (#2996)

### 🧰 Bug fixes 🧰

- `spanmetrics` processor:
  - Rename `calls` metric to `calls_total` and set `IsMonotonic` to true (#2837)
  - Validate duplicate dimensions at start (#2844)
- `awsemf` exporter: Calculate delta instead of rate for cumulative metrics (#2512)
- `signalfx` exporter:
  - Remove more unnecessary translation rules (#2889)
  - Implement summary type (#2998)
- `awsxray` exporter: Remove translation to HTTP status from OC status (#2978)
- `awsprometheusremotewrite` exporter: Close HTTP body after RoundTrip (#2955)
- `splunkhec` exporter: Add ResourceAttributes to Splunk Event (#2843)

## v0.23.0

# 🎉 OpenTelemetry Collector Contrib v0.23.0 (Beta) 🎉

The OpenTelemetry Collector Contrib contains everything in the [opentelemetry-collector release](https://github.com/open-telemetry/opentelemetry-collector/releases/tag/v0.23.0) (be sure to check the release notes here as well!). Check out the [Getting Started Guide](https://opentelemetry.io/docs/collector/getting-started/) for deployment and configuration information.

### 🚀 New components 🚀

- `groupbyattrs` processor to group the records by provided attributes
- `dotnetdiagnostics` receiver to read metrics from .NET processes

### 🛑 Breaking changes 🛑

- `stackdriver` exporter marked as deprecated and renamed to `googlecloud`
- Change the rule expression in receiver creator for matching endpoints types from `type.port`, `type.hostport` and `type.pod` to `type == "port"`, `type == "hostport"` and `type == "pod"` (#2661)

### 💡 Enhancements 💡

- `loadbalancing` exporter: Add support for logs (#2470)
- `sumologic` exporter: Add carbon formatter (#2562)
- `awsecscontainermetrics` receiver: Add new metric for stopped container (#2383)
- `awsemf` exporter:
  - Send EMF logs in batches (#2572)
  - Add prometheus type field for CloudWatch compatibility (#2689)
- `signalfx` exporter:
  - Add resource attributes to events (#2631)
  - Add translation rule to drop dimensions (#2660)
  - Remove temporary host translation workaround (#2652)
  - Remove unnecessary default translation rules (#2672)
  - Update `exclude_metrics` option so that the default exclude rules can be overridden by setting the option to `[]` (#2737)
- `awsprometheusremotewrite` exporter: Add support for given IAM roles (#2675)
- `statsd` receiver: Change to use OpenTelemetry type instead of OpenCensus type (#2733)
- `resourcedetection` processor: Add missing entries for `cloud.infrastructure_service` (#2777)

### 🧰 Bug fixes 🧰

- `dynatrace` exporter: Serialize each datapoint into separate line (#2618)
- `splunkhec` exporter: Retain all otel attributes (#2712)
- `newrelic` exporter: Fix default metric URL (#2739)
- `googlecloud` exporter: Add host.name label if hostname is present in node (#2711)

## v0.22.0

# 🎉 OpenTelemetry Collector Contrib v0.22.0 (Beta) 🎉

The OpenTelemetry Collector Contrib contains everything in the [opentelemetry-collector release](https://github.com/open-telemetry/opentelemetry-collector/releases/tag/v0.22.0) (be sure to check the release notes here as well!). Check out the [Getting Started Guide](https://opentelemetry.io/docs/collector/getting-started/) for deployment and configuration information.

### 🚀 New components 🚀

- `filelog` receiver to tail and parse logs from files using the [opentelemetry-log-collection](https://github.com/open-telemetry/opentelemetry-log-collection) library

### 💡 Enhancements 💡

- `dynatrace` exporter: Send metrics to Dynatrace in chunks of 1000 (#2468)
- `k8s` processor: Add ability to associate metadata tags using pod UID rather than just IP (#2199)
- `signalfx` exporter:
  - Add statusCode to logging field on dimension client (#2459)
  - Add translation rules for `cpu.utilization_per_core` (#2540)
  - Updates to metadata handling (#2531)
  - Calculate extra network I/O metrics (#2553)
  - Calculate extra disk I/O metrics (#2557)
- `statsd` receiver: Add metric type label and `enable_metric_type` option (#2466)
- `sumologic` exporter: Add support for carbon2 format (#2562)
- `resourcedetection` processor: Add Azure detector (#2372)
- `k8scluster` receiver: Use OTel conventions for metadata (#2530)
- `newrelic` exporter: Multi-tenant support for sending trace data and performance enhancements (#2481)
- `stackdriver` exporter: Enable `retry_on_failure` and `sending_queue` options (#2613)
- Use standard way to convert from time.Time to proto Timestamp (#2548)

### 🧰 Bug fixes 🧰

- `signalfx` exporter:
  - Fix calculation of `network.total` metric (#2551)
  - Correctly convert dimensions on metadata updates (#2552)
- `awsxray` exporter and receiver: Fix the type of content_length (#2539)
- `resourcedetection` processor: Use values in accordance to semantic conventions for AWS (#2556)
- `awsemf` exporter: Fix concurrency issue (#2571)

## v0.21.0

# 🎉 OpenTelemetry Collector Contrib v0.21.0 (Beta) 🎉

The OpenTelemetry Collector Contrib contains everything in the [opentelemetry-collector release](https://github.com/open-telemetry/opentelemetry-collector/releases/tag/v0.21.0) (be sure to check the release notes here as well!). Check out the [Getting Started Guide](https://opentelemetry.io/docs/collector/getting-started/) for deployment and configuration information.

### 🚀 New components 🚀

- `loki` exporter to export data via HTTP to Loki

### 🛑 Breaking changes 🛑

- `signalfx` exporter: Allow periods to be sent in dimension keys (#2456). Existing users who do not want to change this functionality can set `nonalphanumeric_dimension_chars` to `_-`

### 💡 Enhancements 💡

- `awsemf` exporter:
  - Support unit customization before sending logs to AWS CloudWatch (#2318)
  - Group exported metrics by labels (#2317)
- `datadog` exporter: Add basic span events support (#2338)
- `alibabacloudlogservice` exporter: Support new metrics interface (#2280)
- `sumologic` exporter:
  - Enable metrics pipeline (#2117)
  - Add support for all types of log body (#2380)
- `signalfx` exporter: Add `nonalphanumeric_dimension_chars` config option (#2442)

### 🧰 Bug fixes 🧰

- `resourcedetection` processor: Fix resource attribute environment variable (#2378)
- `k8scluster` receiver: Fix nil pointer bug (#2450)

## v0.20.0

# 🎉 OpenTelemetry Collector Contrib v0.20.0 (Beta) 🎉

The OpenTelemetry Collector Contrib contains everything in the [opentelemetry-collector release](https://github.com/open-telemetry/opentelemetry-collector/releases/tag/v0.20.0) (be sure to check the release notes here as well!). Check out the [Getting Started Guide](https://opentelemetry.io/docs/collector/getting-started/) for deployment and configuration information.

### 🚀 New components 🚀

- `spanmetrics` processor to aggregate Request, Error and Duration (R.E.D) metrics from span data
- `awsxray` receiver to accept spans in the X-Ray Segment format
- `groupbyattrs` processor to group the records by provided attributes

### 🛑 Breaking changes 🛑

- Rename `kinesis` exporter to `awskinesis` (#2234)
- `signalfx` exporter: Remove `send_compatible_metrics` option, use `translation_rules` instead (#2267)
- `datadog` exporter: Remove default prefix from user metrics (#2308)

### 💡 Enhancements 💡

- `signalfx` exporter: Add k8s metrics to default excludes (#2167)
- `stackdriver` exporter: Reduce QPS (#2191)
- `datadog` exporter:
  - Translate otel exceptions to DataDog errors (#2195)
  - Use resource attributes for metadata and generated metrics (#2023)
- `sapm` exporter: Enable queuing by default (#1224)
- `dynatrace` exporter: Allow underscores anywhere in metric or dimension names (#2219)
- `awsecscontainermetrics` receiver: Handle stopped container's metadata (#2229)
- `awsemf` exporter: Enhance metrics batching in AWS EMF logs (#2271)
- `f5cloud` exporter: Add User-Agent header with version to requests (#2292)

### 🧰 Bug fixes 🧰

- `signalfx` exporter: Reinstate network/filesystem translation rules (#2171)

## v0.19.0

# 🎉 OpenTelemetry Collector Contrib v0.19.0 (Beta) 🎉

The OpenTelemetry Collector Contrib contains everything in the [opentelemetry-collector release](https://github.com/open-telemetry/opentelemetry-collector/releases/tag/v0.19.0) (be sure to check the release notes here as well!). Check out the [Getting Started Guide](https://opentelemetry.io/docs/collector/getting-started/) for deployment and configuration information.

### 🚀 New components 🚀

- `f5cloud` exporter to export metric, trace, and log data to F5 Cloud
- `jmx` receiver to report metrics from a target MBean server in conjunction with the [JMX Metric Gatherer](https://github.com/open-telemetry/opentelemetry-java-contrib/blob/main/contrib/jmx-metrics/README.md)

### 🛑 Breaking changes 🛑

- `signalfx` exporter: The `exclude_metrics` option now takes slice of metric filters instead of just metric names (slice of strings) (#1951)

### 💡 Enhancements 💡

- `datadog` exporter: Sanitize datadog service names (#1982)
- `awsecscontainermetrics` receiver: Add more metadata (#2011)
- `azuremonitor` exporter: Favor RPC over HTTP spans (#2006)
- `awsemf` exporter: Always use float64 as calculated rate (#2019)
- `splunkhec` receiver: Make the HEC receiver path configurable, and use `/*` by default (#2137)
- `signalfx` exporter:
  - Drop non-default metrics and add `include_metrics` option to override (#2145, #2146, #2162)
  - Rename `system.network.dropped_packets` metric to `system.network.dropped` (#2160)
  - Do not filter cloud attributes from dimensions (#2020)
- `redis` receiver: Migrate to pdata metrics #1889

### 🧰 Bug fixes 🧰

- `datadog` exporter: Ensure that version tag is added to trace stats (#2010)
- `loadbalancing` exporter: Rolling update of collector can stop the periodical check of DNS updates (#1798)
- `awsecscontainermetrics` receiver: Change the type of `exit_code` from string to int and deal with the situation when there is no data (#2147)
- `groupbytrace` processor: Make onTraceReleased asynchronous to fix processor overload (#1808)
- Handle cases where the time field of Splunk HEC events is encoded as a String (#2159)

## v0.18.0

# 🎉 OpenTelemetry Collector Contrib v0.18.0 (Beta) 🎉

The OpenTelemetry Collector Contrib contains everything in the [opentelemetry-collector release](https://github.com/open-telemetry/opentelemetry-collector/releases/tag/v0.18.0) (be sure to check the release notes here as well!). Check out the [Getting Started Guide](https://opentelemetry.io/docs/collector/getting-started/) for deployment and configuration information.

### 🚀 New components 🚀

- `sumologic` exporter to send logs and metrics data to Sumo Logic
- `dynatrace` exporter to send metrics to Dynatrace

### 💡 Enhancements 💡

- `datadog` exporter:
  - Add resource attributes to tags conversion feature (#1782)
  - Add Kubernetes conventions for hostnames (#1919)
  - Add container tags to datadog export for container infra metrics in service view (#1895)
  - Update resource naming and span naming (#1861)
  - Add environment variables support for config options (#1897)
- `awsxray` exporter: Add parsing of JavaScript stack traces (#1888)
- `elastic` exporter: Translate exception span events (#1858)
- `signalfx` exporter: Add translation rules to aggregate per core CPU metrics in default translations (#1841)
- `resourcedetection` processor: Gather tags associated with the EC2 instance and add them as resource attributes (#1899)
- `simpleprometheus` receiver: Add support for passing params to the prometheus scrape config (#1949)
- `azuremonitor` exporter: Implement Span status code specification changes - gRPC (#1960)
- `metricstransform` processor: Add grouping option ($1887)
- `alibabacloudlogservice` exporter: Use producer to send data to improve performance (#1981)

### 🧰 Bug fixes 🧰

- `datadog` exporter: Handle monotonic metrics client-side (#1805)
- `awsxray` exporter: Log error when translating span (#1809)

## v0.17.0

# 🎉 OpenTelemetry Collector Contrib v0.17.0 (Beta) 🎉

The OpenTelemetry Collector Contrib contains everything in the [opentelemetry-collector release](https://github.com/open-telemetry/opentelemetry-collector/releases/tag/v0.17.0) (be sure to check the release notes here as well!). Check out the [Getting Started Guide](https://opentelemetry.io/docs/collector/getting-started/) for deployment and configuration information.

### 💡 Enhancements 💡

- `awsemf` exporter: Add collector version to EMF exporter user agent (#1778)
- `signalfx` exporter: Add configuration for trace correlation (#1795)
- `statsd` receiver: Add support for metric aggregation (#1670)
- `datadog` exporter: Improve logging of hostname detection (#1796)

### 🧰 Bug fixes 🧰

- `resourcedetection` processor: Fix ecs detector to not use the default golang logger (#1745)
- `signalfx` receiver: Return 200 when receiver succeed (#1785)
- `datadog` exporter: Use a singleton for sublayer calculation (#1759)
- `awsxray` and `awsemf` exporters: Change the User-Agent content order (#1791)

## v0.16.0

# 🎉 OpenTelemetry Collector Contrib v0.16.0 (Beta) 🎉

The OpenTelemetry Collector Contrib contains everything in the [opentelemetry-collector release](https://github.com/open-telemetry/opentelemetry-collector/releases/tag/v0.16.0) (be sure to check the release notes here as well!). Check out the [Getting Started Guide](https://opentelemetry.io/docs/collector/getting-started/) for deployment and configuration information.

### 🛑 Breaking changes 🛑

- `honeycomb` exporter: Update to use internal data format (#1689)

### 💡 Enhancements 💡

- `newrelic` exporter: Add support for span events (#1643)
- `awsemf` exporter:
  - Add placeholder support in `log_group_name` and `log_stream_name` config (#1623, #1661)
  - Add label matching filtering rule (#1619)
- `resourcedetection` processor: Add new resource detector for AWS Elastic Beanstalk environments (#1585)
- `loadbalancing` exporter:
  - Add sort of endpoints in static resolver (#1692)
  - Allow specifying port when using DNS resolver (#1650)
- Add `batchperresourceattr` helper library that splits an incoming data based on an attribute in the resource (#1694)
- `alibabacloudlogservice` exporter:
  - Add logs exporter (#1609)
  - Change trace type from opencensus to opentelemetry (#1713)
- `datadog` exporter:
  - Improve trace exporter performance (#1706, #1707)
  - Add option to only send metadata (#1723)
- `awsxray` exporter:
  - Add parsing of Python stack traces (#1676)
  - Add collector version to user agent (#1730)

### 🧰 Bug fixes 🧰

- `loadbalancing` exporter:
  - Fix retry queue for exporters (#1687)
  - Fix `periodicallyResolve` for DNS resolver checks (#1678)
- `datadog` exporter: Fix status code handling (#1691)
- `awsxray` exporter:
  - Fix empty traces in X-Ray console (#1709)
  - Stricter requirements for adding http request url (#1729)
  - Fix status code handling for errors/faults (#1740)
- `signalfx` exporter:
  - Split incoming data requests by access token before enqueuing (#1727)
  - Disable retry on 400 and 401, retry with backoff on 429 and 503 (#1672)
- `awsecscontainermetrics` receiver: Improve error handling to fix seg fault (#1738)

## v0.15.0

# 🎉 OpenTelemetry Collector Contrib v0.15.0 (Beta) 🎉

The OpenTelemetry Collector Contrib contains everything in the [opentelemetry-collector release](https://github.com/open-telemetry/opentelemetry-collector/releases/tag/v0.15.0) (be sure to check the release notes here as well!). Check out the [Getting Started Guide](https://opentelemetry.io/docs/collector/getting-started/) for deployment and configuration information.

### 🚀 New components 🚀

- `zookeeper` receiver: Collects metrics from a Zookeeper instance using the `mntr` command
- `loadbalacing` exporter: Consistently exports spans belonging to the same trace to the same backend
- `windowsperfcounters` receiver: Captures the configured system, application, or custom performance counter data from the Windows registry using the PDH interface
- `awsprometheusremotewrite` exporter:  Sends metrics data in Prometheus TimeSeries format to a Prometheus Remote Write Backend and signs each outgoing HTTP request following the AWS Signature Version 4 signing process

### 💡 Enhancements 💡

- `awsemf` exporter:
  - Add `metric_declarations` config option for metric filtering and dimensions (#1503)
  - Add SummaryDataType and remove Min/Max from Histogram (#1584)
- `signalfxcorrelation` exporter: Add ability to translate host dimension (#1561)
- `newrelic` exporter: Use pdata instead of the OpenCensus for traces (#1587)
- `metricstransform` processor:
  - Add `combine` action for matched metrics (#1506)
  - Add `submatch_case` config option to specify case of matched label values (#1640)
- `awsecscontainermetrics` receiver: Extract cluster name from ARN (#1626)
- `elastic` exporter: Improve handling of span status if the status code is unset (#1591)

### 🧰 Bug fixes 🧰

- `awsemf` exporter: Add check for unhandled metric data types (#1493)
- `groupbytrace` processor: Make buffered channel to avoid goroutines leak (#1505)
- `stackdriver` exporter: Set `options.UserAgent` so that the OpenCensus exporter does not override the UA ($1620)

## v0.14.0

# 🎉 OpenTelemetry Collector Contrib v0.14.0 (Beta) 🎉

The OpenTelemetry Collector Contrib contains everything in the [opentelemetry-collector release](https://github.com/open-telemetry/opentelemetry-collector/releases/tag/v0.14.0) (be sure to check the release notes here as well!). Check out the [Getting Started Guide](https://opentelemetry.io/docs/collector/getting-started/) for deployment and configuration information.

### 🚀 New components 🚀

- `datadog` exporter to send metric and trace data to Datadog (#1352)
- `tailsampling` processor moved from core to contrib (#1383)

### 🛑 Breaking changes 🛑

- `jmxmetricsextension` migrated to `jmxreceiver` (#1182, #1357)
- Move signalfx correlation code out of `sapm` to `signalfxcorrelation` exporter (#1376)
- Move Splunk specific utils outside of common (#1306)
- `stackdriver` exporter:
    - Config options `metric_prefix` & `skip_create_metric_descriptor` are now nested under `metric`, see [README](https://github.com/open-telemetry/opentelemetry-collector-contrib/blob/main/exporter/stackdriverexporter/README.md).
    - Trace status codes no longer reflect gRPC codes as per spec changes: open-telemetry/opentelemetry-specification#1067
- `datadog` exporter: Remove option to change the namespace prefix (#1483)

### 💡 Enhancements 💡

- `splunkhec` receiver: Add ability to ingest metrics (#1276)
- `signalfx` receiver: Improve pipeline error handling (#1329)
- `datadog` exporter:
  - Improve hostname resolution (#1285)
  - Add flushing/export of traces and trace-related statistics (#1266)
  - Enable traces on Windows (#1340)
  - Send otel.exporter running metric (#1354)
  - Add tag normalization util method (#1373)
  - Send host metadata (#1351)
  - Support resource conventions for hostnames (#1434)
  - Add version tag extract (#1449)
- Add `batchpertrace` library to split the incoming batch into several batches, one per trace (#1257)
- `statsd` receiver:
  - Add timer support (#1335)
  - Add sample rate support for counter, transfer gauge to double and transfer counter to int only (#1361)
- `awsemf` exporter: Restructure metric translator logic (#1353)
- `resourcedetection` processor:
  - Add EC2 hostname attribute (#1324)
  - Add ECS Resource detector (#1360)
- `sapm` exporter: Add queue settings (#1390)
- `metrictransform` processor: Add metric filter option (#1447)
- `awsxray` exporter: Improve ECS attribute and origin translation (#1428)
- `resourcedetection` processor: Initial system detector (#1405)

### 🧰 Bug fixes 🧰

- Remove duplicate definition of cloud providers with core conventions (#1288)
- `kubeletstats` receiver: Handle nil references from the kubelet API (#1326)
- `awsxray` receiver:
  - Add kind type to root span to fix the empty parentID problem (#1338)
  - Fix the race condition issue (#1490)
- `awsxray` exporter:
  - Setting the tlsconfig InsecureSkipVerify using NoVerifySSL (#1350)
  - Drop invalid xray trace id (#1366)
- `elastic` exporter: Ensure span name is limited (#1371)
- `splunkhec` exporter: Don't send 'zero' timestamps to Splunk HEC (#1157)
- `stackdriver` exporter: Skip processing empty metrics slice (#1494)

## v0.13.0

# 🎉 OpenTelemetry Collector Contrib v0.13.0 (Beta) 🎉

The OpenTelemetry Collector Contrib contains everything in the [opentelemetry-collector release](https://github.com/open-telemetry/opentelemetry-collector/releases/tag/v0.13.0) (be sure to check the release notes here as well!). Check out the [Getting Started Guide](https://opentelemetry.io/docs/collector/getting-started/) for deployment and configuration information.

### 💡 Enhancements 💡

- `sapm` exporter:
  - Enable queuing by default (#1224)
  - Add SignalFx APM correlation (#1205)
  - Make span source attribute and destination dimension names configurable (#1286)
- `signalfx` exporter:
  - Pass context to the http client requests (#1225)
  - Update `disk.summary_utilization` translation rule to accommodate new labels (#1258)
- `newrelic` exporter: Add `span.kind` attribute (#1263)
- `datadog` exporter:
  - Add Datadog trace translation helpers (#1208)
  - Add API key validation (#1216)
- `splunkhec` receiver: Add the ability to ingest logs (#1268)
- `awscontainermetrics` receiver: Report `CpuUtilized` metric in percentage (#1283)
- `awsemf` exporter: Only calculate metric rate for cumulative counter and avoid SingleDimensionRollup for metrics with only one dimension (#1280)

### 🧰 Bug fixes 🧰

- Make `signalfx` exporter a metadata exporter (#1252)
- `awsecscontainermetrics` receiver: Check for empty network rate stats and set zero (#1260)
- `awsemf` exporter: Remove InstrumentationLibrary dimension in CloudWatch EMF Logs if it is undefined (#1256)
- `awsxray` receiver: Fix trace/span id transfer (#1264)
- `datadog` exporter: Remove trace support for Windows for now (#1274)
- `sapm` exporter: Correlation enabled check inversed (#1278)

## v0.12.0

# 🎉 OpenTelemetry Collector Contrib v0.12.0 (Beta) 🎉

The OpenTelemetry Collector Contrib contains everything in the [opentelemetry-collector release](https://github.com/open-telemetry/opentelemetry-collector/releases/tag/v0.12.0) (be sure to check the release notes here as well!). Check out the [Getting Started Guide](https://opentelemetry.io/docs/collector/getting-started/) for deployment and configuration information.

### 🚀 New components 🚀

- `awsemf` exporter to support exporting metrics to AWS CloudWatch (#498, #1169)
- `http_forwarder` extension that forwards HTTP requests to a specified target (#979, #1014, #1150)
- `datadog` exporter that sends metric and trace data to Datadog (#1142, #1178, #1181, #1212)
- `awsecscontainermetrics` receiver to collect metrics from Amazon ECS Task Metadata Endpoint (#1089, #1148, #1160)

### 💡 Enhancements 💡

- `signalfx` exporter:
  - Add host metadata synchronization (#1039, #1118)
  - Add `copy_dimensions` translator option (#1126)
  - Update `k8s_cluster` metric translations (#1121)
  - Add option to exclude metrics (#1156)
  - Add `avg` aggregation method (#1151)
  - Fallback to host if cloud resource id not found (#1170)
  - Add backwards compatible translation rules for the `dockerstatsreceiver` (#1201)
  - Enable queuing and retries (#1223)
- `splunkhec` exporter:
  - Add log support (#875)
  - Enable queuing and retries (#1222)
- `k8scluster` receiver: Standardize metric names (#1119)
- `awsxray` exporter:
  - Support AWS EKS attributes (#1090)
  - Store resource attributes in X-Ray segments (#1174)
- `honeycomb` exporter:
  - Add span kind to the event sent to Honeycomb (#474)
  - Add option to adjust the sample rate using an attribute on the span (#1162)
- `jmxmetrics` extension: Add subprocess manager to manage child java processes (#1028)
- `elastic` exporter: Initial metrics support (#1173)
- `k8s` processor: Rename default attr names for label/annotation extraction (#1214)
- Add common SignalFx host id extraction (#1100)
- Allow MSI upgrades (#1165)

### 🧰 Bug fixes 🧰

- `awsxray` exporter: Don't set origin to EC2 when not on AWS (#1115)

## v0.11.0

# 🎉 OpenTelemetry Collector Contrib v0.11.0 (Beta) 🎉

The OpenTelemetry Collector Contrib contains everything in the [opentelemetry-collector release](https://github.com/open-telemetry/opentelemetry-collector/releases/tag/v0.11.0) (be sure to check the release notes here as well!). Check out the [Getting Started Guide](https://opentelemetry.io/docs/collector/getting-started/) for deployment and configuration information.

### 🚀 New components 🚀
- add `dockerstats` receiver as top level component (#1081)
- add `tracegen` utility (#956)

### 💡 Enhancements 💡
- `stackdriver` exporter: Allow overriding client options via config (#1010)
- `k8scluster` receiver: Ensure informer caches are synced before initial data sync (#842)
- `elastic` exporter: Translate `deployment.environment` resource attribute to Elastic APM's semantically equivalent `service.environment` (#1022)
- `k8s` processor: Add logs support (#1051)
- `awsxray` exporter: Log response error with zap (#1050)
- `signalfx` exporter
  - Add dimensions to renamed metrics (#1041)
  - Add translation rules for `disk_ops.total` and `disk_ops.pending` metrics (#1082)
  - Add event support (#1036)
- `kubeletstats` receiver: Cache detailed PVC labels to reduce API calls (#1052)
- `signalfx` receiver: Add event support (#1035)

## v0.10.0

# 🎉 OpenTelemetry Collector Contrib v0.10.0 (Beta) 🎉

The OpenTelemetry Collector Contrib contains everything in the [opentelemetry-collector release](https://github.com/open-telemetry/opentelemetry-collector/releases/tag/v0.10.0) (be sure to check the release notes here as well!). Check out the [Getting Started Guide](https://opentelemetry.io/docs/collector/getting-started/) for deployment and configuration information.

### 🚀 New components 🚀
- add initial docker stats receiver, without sourcing in top level components (#495)
- add initial jmx metrics extension structure, without sourcing in top level components (#740)
- `routing` processor for routing spans based on HTTP headers (#907)
- `splunkhec` receiver to receive Splunk HEC metrics, traces and logs (#840)
- Add skeleton for `http_forwarder` extension that forwards HTTP requests to a specified target (#979)

### 💡 Enhancements 💡
- `stackdriver` exporter
  - Add timeout parameter (#835)
  - Add option to configurably set UserAgent string (#758)
- `signalfx` exporter
  - Reduce memory allocations for big batches processing (#871)
  - Add AWSUniqueId and gcp_id generation (#829)
  - Calculate cpu.utilization compatibility metric (#839, #974, #954)
- `metricstransform` processor: Replace `{{version}}` in label values (#876)
- `resourcedetection` processor: Logs Support (#970)
- `statsd` receiver: Add parsing for labels and gauges (#903)

### 🧰 Bug fixes 🧰
- `k8s` processor
  - Wrap metrics before sending further down the pipeline (#837)
  - Fix setting attributes on metrics passed from agent (#836)
- `awsxray` exporter: Fix "pointer to empty string" is not omitted bug (#830)
- `azuremonitor` exporter: Treat UNSPECIFIED span kind as INTERNAL (#844)
- `signalfx` exporter: Remove misleading warnings (#869)
- `newrelic` exporter: Fix panic if service name is empty (#969)
- `honeycomb` exporter: Don't emit default proc id + starttime (#972)

## v0.9.0

# 🎉 OpenTelemetry Collector Contrib v0.9.0 (Beta) 🎉

The OpenTelemetry Collector Contrib contains everything in the [opentelemetry-collector release](https://github.com/open-telemetry/opentelemetry-collector/releases/tag/v0.9.0) (be sure to check the release notes here as well!). Check out the [Getting Started Guide](https://opentelemetry.io/docs/collector/getting-started/) for deployment and configuration information.

### 🛑 Breaking changes 🛑
- Remove deprecated `lightstep` exporter (#828)

### 🚀 New components 🚀
- `statsd` receiver for ingesting StatsD messages (#566)

### 💡 Enhancements 💡
- `signalfx` exporter
   - Add disk usage translations (#760)
   - Add disk utilization translations (#782)
   - Add translation rule to drop redundant metrics (#809)
- `kubeletstats` receiver
  - Sync available volume metadata from /pods endpoint (#690)
  - Add ability to collect detailed data from PVC (#743)
- `awsxray` exporter: Translate SDK name/version into xray model (#755)
- `elastic` exporter: Translate semantic conventions to Elastic destination fields (#671)
- `stackdriver` exporter: Add point count metric (#757)
- `awsxray` receiver
  - Ported the TCP proxy from the X-Ray daemon (#774)
  - Convert to OTEL trace format (#691)

### 🧰 Bug fixes 🧰
- `kubeletstats` receiver: Do not break down metrics batch (#754)
- `host` observer: Fix issue on darwin where ports listening on all interfaces are not correctly accounted for (#582)
- `newrelic` exporter: Fix panic on missing span status (#775)

## v0.8.0

# 🎉 OpenTelemetry Collector Contrib v0.8.0 (Beta) 🎉

The OpenTelemetry Collector Contrib contains everything in the [opentelemetry-collector release](https://github.com/open-telemetry/opentelemetry-collector/releases/tag/v0.8.0) (be sure to check the release notes here as well!). Check out the [Getting Started Guide](https://opentelemetry.io/docs/collector/getting-started/) for deployment and configuration information.

### 🚀 New components 🚀

- Receivers
  - `prometheusexec` subprocess manager (##499)

### 💡 Enhancements 💡

- `signalfx` exporter
  - Add/Update metric translations (#579, #584, #639, #640, #652, #662)
  - Add support for calculate new metric translator (#644)
  - Add renaming rules for load metrics (#664)
  - Update `container.name` to `k8s.container.name` in default translation rule (#683)
  - Rename working-set and page-fault metrics (#679)
- `awsxray` exporter
  - Translate exception event into xray exception (#577)
  - Add ingestion of X-Ray segments via UDP (#502)
  - Parse Java stacktrace and populate in xray cause (#687)
- `kubeletstats` receiver
  - Add metric_groups option (#648)
  - Set datapoint timestamp in receiver (#661)
  - Change `container.name` label to `k8s.container.name` (#680)
  - Add working-set and page-fault metrics (#666)
  - Add basic support for volume metrics (#667)
- `stackdriver` trace exporter: Move to new interface and pdata (#486)
- `metricstranform` processor: Keep timeseries and points in order after aggregation (#663)
- `k8scluster` receiver: Change `container.spec.name` label to `k8s.container.name` (#681)
- Migrate receiver creator to internal data model (#701)
- Add ec2 support to `resourcedetection` processor (#587)
- Enable timeout, sending queue and retry for SAPM exporter (#707)

### 🧰 Bug fixes 🧰

- `azuremonitor` exporter: Correct HTTP status code success mapping (#588)
- `k8scluster` receiver: Fix owner reference in metadata updates (#649)
- `awsxray` exporter: Fix handling of db system (#697)

### 🚀 New components 🚀

- Skeleton for AWS ECS container metrics receiver (#463)
- `prometheus_exec` receiver (#655)

## v0.7.0

# 🎉 OpenTelemetry Collector Contrib v0.7.0 (Beta) 🎉

The OpenTelemetry Collector Contrib contains everything in the [opentelemetry-collector release](https://github.com/open-telemetry/opentelemetry-collector/releases/tag/v0.7.0) (be sure to check the release notes here as well!). Check out the [Getting Started Guide](https://opentelemetry.io/docs/collector/getting-started/) for deployment and configuration information.

### 🛑 Breaking changes 🛑

- `awsxray` receiver updated to support udp: `tcp_endpoint` config option renamed to `endpoint` (#497)
- TLS config changed for `sapmreceiver` (#488) and `signalfxreceiver` receivers (#488)

### 🚀 New components 🚀

- Exporters
  - `sentry` adds tracing exporter for [Sentry](https://sentry.io/) (#565)
- Extensions
  - `endpoints` observer: adds generic endpoint watcher (#427)
  - `host` observer: looks for listening network endpoints on host (#432)

### 💡 Enhancements 💡

- Update `honeycomb` exporter for v0.8.0 compatibility
- Extend `metricstransform` processor to be able to add a label to an existing metric (#441)
- Update `kubeletstats` metrics according to semantic conventions (#475)
- Updated `awsxray` receiver config to use udp (#497)
- Add `/pods` endpoint support in `kubeletstats` receiver to add extra labels (#569)
- Add metric translation options to `signalfx` exporter (#477, #501, #571, #573)

### 🧰 Bug fixes 🧰

- `azuremonitor` exporter: Mark spanToEnvelope errors as permanent (#500)

## v0.6.0

# 🎉 OpenTelemetry Collector Contrib v0.6.0 (Beta) 🎉

The OpenTelemetry Collector Contrib contains everything in the [opentelemetry-collector release](https://github.com/open-telemetry/opentelemetry-collector/releases/tag/v0.6.0) (be sure to check the release notes here as well!). Check out the [Getting Started Guide](https://opentelemetry.io/docs/collector/getting-started/) for deployment and configuration information.

### 🛑 Breaking changes 🛑

- Removed `jaegarlegacy` (#397) and `zipkinscribe` receivers (#410)
- `kubeletstats` receiver: Renamed `k8s.pod.namespace` pod label to `k8s.namespace.name` and `k8s.container.name` container label to `container.name`

### 🚀 New components 🚀

- Processors
  - `metricstransform` renames/aggregates within individual metrics (#376) and allow changing the data type between int and float (#402)

### 💡 Enhancements 💡

- `awsxray` exporter: Use `peer.service` as segment name when set. (#385)
- `splunk` exporter: Add trace exports support (#359, #399)
- Build and publish Windows MSI (#408) and DEB/RPM Linux packages (#405)

### 🧰 Bug fixes 🧰

- `kubeletstats` receiver:
  - Fixed NPE for newly created pods (#404)
  - Updated to latest change in the ReceiverFactoryOld interface (#401)
  - Fixed logging and self reported metrics (#357)
- `awsxray` exporter: Only convert SQL information for SQL databases. (#379)
- `resourcedetection` processor: Correctly obtain machine-type info from gce metadata (#395)
- `k8scluster` receiver: Fix container resource metrics (#416)

## v0.5.0

Released 01-07-2020

# 🎉 OpenTelemetry Collector Contrib v0.5.0 (Beta) 🎉

The OpenTelemetry Collector Contrib contains everything in the [opentelemetry-collector release](https://github.com/open-telemetry/opentelemetry-collector/releases/tag/v0.5.0) (be sure to check the release notes here as well!). Check out the [Getting Started Guide](https://opentelemetry.io/docs/collector/getting-started/) for deployment and configuration information.

### 🚀 New components 🚀

- Processors
  - `resourcedetection` to automatically detect the resource based on the configured set of detectors (#309)

### 💡 Enhancements 💡

- `kubeletstats` receiver: Support for ServiceAccount authentication (#324)
- `signalfx` exporter and receiver
  - Add SignalFx metric token passthrough and config option (#325)
  - Set default endpoint of `signalfx` receiver to `:9943` (#351)
- `awsxray` exporter: Support aws plugins EC2/ECS/Beanstalk (#343)
- `sapm` exporter and receiver: Add SAPM access token passthrough and config option (#349)
- `k8s` processor: Add metrics support (#358)
- `k8s` observer: Separate annotations from labels in discovered pods (#363)

### 🧰 Bug fixes 🧰

- `honeycomb` exporter: Remove shared use of libhoney from goroutines (#305)

## v0.4.0

Released 17-06-2020

# 🎉 OpenTelemetry Collector Contrib v0.4.0 (Beta) 🎉

The OpenTelemetry Collector Contrib contains everything in the [opentelemetry-collector release](https://github.com/open-telemetry/opentelemetry-collector/releases/tag/v0.4.0) (be sure to check the release notes here as well!). Check out the [Getting Started Guide](https://opentelemetry.io/docs/collector/getting-started/) for deployment and configuration information.

### 🛑 Breaking changes 🛑

  - `signalfx` exporter `url` parameter changed to `ingest_url` (no impact if only using `realm` setting)

### 🚀 New components 🚀

- Receivers
  - `receiver_creator` to create receivers at runtime (#145), add observer support to receiver_creator (#173), add rules support (#207), add dynamic configuration values (#235) 
  - `kubeletstats` receiver (#237) 
  - `prometheus_simple` receiver (#184) 
  - `kubernetes-cluster` receiver (#175) 
  - `redis` receiver (#138)
- Exporters
  - `alibabacloudlogservice` exporter (#259) 
  - `SplunkHEC` metrics exporter (#246)
  - `elastic` APM exporter (#240)
  - `newrelic` exporter (#229) 
- Extensions
  - `k8s` observer (#185) 

### 💡 Enhancements 💡

- `awsxray` exporter
  - Use X-Ray convention of segment name == service name (#282)
  - Tweak xray export to improve rendering of traces and improve parity (#241)
  - Add handling for spans received with nil attributes (#212)
- `honeycomb` exporter
  - Use SendPresampled (#291)
  - Add span attributes as honeycomb event fields (#271)
  - Support resource labels in Honeycomb exporter (#20)
- `k8s` processor
  - Add support of Pod UID extraction to k8sprocessor (#219)
  - Use `k8s.pod.ip` to record resource IP instead of just `ip` (#183)
  - Support same authentication mechanism as other kubernetes components do (#307)
- `sapm` exporter: Add TLS for SAPM and SignalFx receiver (#215)
- `signalfx` exporter
  - Add metric metadata syncer to SignalFx exporter (#231)
  - Add TLS for SAPM and SignalFx receiver (#215)
- `stackdriver` exporter: Add support for resource mapping in config (#163)

### 🧰 Bug fixes 🧰

- `awsxray` exporter: Wrap bad request errors for proper handling by retry queue (#205)
- `lightstep` exporter: Ensure Lightstep exporter doesnt crash on nil node (#250)
- `sapm` exporter: Do not break Jaeger traces before sending downstream (#193)
- `k8s` processor: Ensure Jaeger spans work in passthrough mode (262)

## 🧩 Components 🧩

### Receivers

| Traces | Metrics |
|:-------:|:-------:|
| Jaeger Legacy | Carbon |
| SAPM (SignalFx APM) | Collectd | 
| Zipkin Scribe | K8s Cluster |
| | Redis |
| |  SignalFx | 
| | Simple Prometheus |
| | Wavefront |

### Processors

- K8s

### Exporters

| Commercial | Community |
|:------------:|:-----------:|
| Alibaba Cloud Log Service | Carbon |
| AWS X-ray | Elastic |
| Azure Monitor | Jaeger Thrift |
| Honeycomb | Kinesis |
| Lightstep |
| New Relic |
| SAPM (SignalFx APM) | 
| SignalFx (Metrics) |
| Splunk HEC |
| Stackdriver (Google) |

### Extensions

- Observer
  - K8s

## v0.3.0 Beta

Released 2020-03-30

### Breaking changes

-  Make prometheus receiver config loading strict. #697 
Prometheus receiver will now fail fast if the config contains unused keys in it.

### Changes and fixes

- Enable best effort serve by default of Prometheus Exporter (https://github.com/orijtech/prometheus-go-metrics-exporter/pull/6)
- Fix null pointer exception in the logging exporter #743 
- Remove unnecessary condition to have at least one processor #744 
- Updated Honeycomb exported to `honeycombio/opentelemetry-exporter-go v0.3.1`

### Features

Receivers / Exporters:

* AWS X-Ray
* Carbon
* CollectD
* Honeycomb
* Jaeger
* Kinesis
* LightStep
* OpenCensus
* OpenTelemetry
* SAPM
* SignalFx
* Stackdriver
* Wavefront
* Zipkin
* Zipkin Scribe


Processors:

* Attributes
* Batch
* Memory Limiter
* Queued Retry
* Resource
* Sampling
* Span
* Kubernetes

Extensions:

* Health Check
* Performance Profiler
* zPages


## v0.2.8

Released 2020-03-25

Alpha v0.2.8 of OpenTelemetry Collector Contrib.

- Implemented OTLP receiver and exporter.
- Added ability to pass config to the service programmatically (useful for custom builds).
- Improved own metrics / observability.


## v0.2.7

Released 2020-03-17

### Self-Observability
- New command-line switch to control legacy and new metrics. Users are encouraged
to experiment and migrate to the new metrics.
- Improved error handling on shutdown.


### Processors
- Fixed passthrough mode k8sprocessor.
- Added `HASH` action to attribute processor.

### Receivers and Exporters
- Added Honeycomb exporter.
- Added LightStep exporter.
- Added regular expression for Carbon receiver, allowing the metric name to be broken into proper label keys and values.
- Updated Stackdriver exporter to use a new batch API.


## v0.2.6 Alpha

Released 2020-02-18

### Self-Observability
- Updated metrics prefix to `otelcol` and expose command line argument to modify the prefix value.
- Batch dropped span now emits zero when no spans are dropped.

### Processors
- Extended Span processor to have include/exclude span logic.
- Ability to choose strict or regexp matching for include/exclude filters.

### Receivers and Exporters
- Added Carbon receiver and exporter.
- Added Wavefront receiver.


## v0.0.5 Alpha

Released 2020-01-30

- Regexp-based filtering of span names.
- Ability to extract attributes from span names and rename span.
- File exporter for debugging.
- Span processor is now enabled by default.

## v0.0.1 Alpha

Released 2020-01-11

First release of OpenTelemetry Collector Contrib.


[v0.3.0]: https://github.com/open-telemetry/opentelemetry-collector-contrib/compare/v0.2.8...v0.3.0
[v0.2.8]: https://github.com/open-telemetry/opentelemetry-collector-contrib/compare/v0.2.7...v0.2.8
[v0.2.7]: https://github.com/open-telemetry/opentelemetry-collector-contrib/compare/v0.2.6...v0.2.7
[v0.2.6]: https://github.com/open-telemetry/opentelemetry-collector-contrib/compare/v0.0.5...v0.2.6
[v0.0.5]: https://github.com/open-telemetry/opentelemetry-collector-contrib/compare/v0.0.1...v0.0.5
[v0.0.1]: https://github.com/open-telemetry/opentelemetry-collector-contrib/tree/v0.0.1<|MERGE_RESOLUTION|>--- conflicted
+++ resolved
@@ -11,6 +11,7 @@
 - `dynatraceexporter`: add multi-instance deployment note to README.md (#8848)
 - `resourcedetectionprocessor`: Add attribute allowlist (#8547)
 - `datadogexporter`:  Metrics payload data and Sketches payload data will be logged if collector is started in debug mode (#8929)
+- `datadogexporter`: Add `metrics::summaries::mode` to specify export mode for summaries (#8846)
 
 ### 🛑 Breaking changes 🛑
 
@@ -22,26 +23,10 @@
 
 - `datadogexporter`: Deprecate `OnlyMetadata` method from `Config` struct (#8359)
 - `datadogexporter`: Deprecate `GetCensoredKey` method from `APIConfig` struct (#8830)
-<<<<<<< HEAD
+- `datadogexporter`: Deprecate `metrics::send_monotonic_counter` in favor of `metrics::sums::cumulative_monotonic_mode` (#8490)
 - `datadogexporter`: Deprecate `metrics::report_quantiles` in favor of `metrics::summaries::mode` (#8846)
-- `resourcedetectionprocessor`: Add attribute allowlist (#8547)
-
-### 💡 Enhancements 💡
-
-- `cmd/mdatagen`: Add resource attributes definition to metadata.yaml and move `pdata.Metrics` creation to the
-  generated code (#5270) 
-
-### 💡 Enhancements 💡
-
-- `datadogexporter`: Add `metrics::sums::cumulative_monotonic_mode` to specify export mode for cumulative monotonic sums (#8490)
-- `datadogexporter`: Add `metrics::summaries::mode` to specify export mode for summaries (#8846)
-
-### 🚩 Deprecations 🚩
-=======
-- `datadogexporter`: Deprecate `metrics::send_monotonic_counter` in favor of `metrics::sums::cumulative_monotonic_mode` (#8490)
-
-### 🚀 New components 🚀
->>>>>>> 88c4debf
+
+### 🚀 New components 🚀
 
 - `sigv4authextension`: Enable component (#8518)
 
