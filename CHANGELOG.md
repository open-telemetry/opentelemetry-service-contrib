--- conflicted
+++ resolved
@@ -26,16 +26,13 @@
 - `elasticsearchreceiver`: Add integration test for elasticsearch receiver (#10165)
 - `datadogexporter`: Some config validation and unmarshaling steps are now done on `Validate` and `Unmarshal` instead of `Sanitize` (#8829)
 - `examples`: Add an example for scraping Couchbase metrics (#10894)
-<<<<<<< HEAD
 - `k8sattributeprocessor`: Add debug logs to help identify missing attributes (#10882)
-=======
 - `filestorageextension`: Add background compaction capability (#9327)
 - `googlecloudpubsubreceiver`: Added new `Endpoint` and `Insecure` connection configuration options. (#10845)
 - `mongodbreceiver`: Add integration test for mongodb receiver (#10864)
 - `mezmoexporter`: add logging for HTTP errors (#10875)
 - `googlecloudexporter`: Support writing to multiple GCP projects by setting the `gcp.project.id` resource attribute, and support service account impersonation (#11051)
 
->>>>>>> 095e2e6c
 ### 🧰 Bug fixes 🧰
 
 - `kubletetstatsreceiver`: Bring back `k8s.container.name` attribute (#10848)
