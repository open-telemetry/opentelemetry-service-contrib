# Changelog

## Unreleased

### 🛑 Breaking changes 🛑

- `datadogexporter`: Replace HistogramMode defined as string with enum.
- `pkg/translator/signalfx`: Change signalfx translator to expose To/From translator structs. (#9740)

### 🚩 Deprecations 🚩

- `exporter/azuremonitor`: Deprecate use of LogRecord.Name as the log envelope category name. There is no replacement.

### 🚀 New components 🚀

- `schemaprocessor`: Starting the initial work to allow from translating from semantic convention to another (#8371)
- `saphanareceiver`: Added implementation of SAP HANA Metric Receiver (#8827)
- `logstransformprocessor`: Add implementation of Logs Transform Processor (#9335)

### 💡 Enhancements 💡

- `cmd/mdatagen`: Replace enum attributes values with typed constants (#9683)
- `elasticsearchreceiver`: Update metrics scope name from `otelcol/elasticsearch` 
  to `otelcol/elasticsearchreceiver` (#9757)
- `k8sclusterreceiver`: Validate that k8s API supports a resource before setting up a watcher for it (#9523)
- `internal/stanza`: Add support for `remove` operator (#9524)
- `k8sattributesprocessor`: Support regex capture groups in tag_name (#9525)
- `mongoreceiver`: Update metrics scope name from `otelcol/mongodb` to `otelcol/mongodbreceiver` (#9759)
- `transformprocessor`: Add new `truncation` function to allow truncating string values in maps such as `attributes` or `resource.attributes` (#9546)
- `datadogexporter`: Add `api.fail_on_invalid_key` to fail fast if api key is invalid (#9426)
- `transformprocessor`: Add support for functions to validate parameters (#9563)
- `googlecloudexporter`: Add GCP cloud logging exporter (#9679)
- `processor/attributes`: Support attributes set by server authenticator (#9420)

### 🧰 Bug fixes 🧰

- `k8sclusterreceiver`: Fix the receiver to work with 1.19 and 1.20 k8s API versions (#9523)
- `azuremonitorexporter`: Fix log exporter bug related to incorrectly mapping SpanId (#9579)
- `mysqlreceiver`: Fix attribute values mismatch with its definition (#9688)
- `opencensusreceiver`: Do not report fatal error if err is server closed (#9559).
- `sqlserverreceiver`: Fix the receiver to have integer types on metrics where applicable (#9601)
- `prometheusreceiver`: Fix the memory issue introduced in the 0.49.0 release (#9718)
- `couchdbreceiver`: Fix issue where the receiver would not respect custom metric settings (#9598)
- `nginxreceiver`: Include nginxreceiver in components (#9572)
- `pkg/translator/prometheusremotewrite`: Fix data race when used with other exporters (#9736)
- `examples/demo`: fix baggage not work in trace demo app. (#9418)
- `prometheusreceiver`: Handle the condition where `up` metric value is NaN (#9253)
<<<<<<< HEAD
- `groupbyattrsprocessor`: copied aggregationtemporality when grouping metrics. (#9087)
=======
- `tanzuobservabilityexporter`: Make metrics stanza in config be optional (#9098)
- `filelogreceiver`: Update Kubernetes examples to fix native OTel logs collection issue where 0 length logs cause errors (#9754)
>>>>>>> 75bd1e91

## v0.50.0

### 🛑 Breaking changes 🛑

- `stackdriverexporter`: Remove the stackdriver exporter in favor of the identical googlecloud exporter (#9274)
- `filelog`, `journald`, `syslog`, `tcplog`, `udplog`: Remove `preserve_to` field from sub-parsers (#9331)
- `kafkametricsreceiver`: instrumentation name updated from `otelcol/kafkametrics` to `otelcol/kafkametricsreceiver` (#9406)
- `kubeletstatsreceiver`: instrumentation name updated from `kubeletstats` to `otelcol/kubeletstatsreceiver` (#9400)
- `datadogexporter`: Remove `GetHostTags` method from `TagsConfig` struct (#9423)
- `googlecloudexporter`: Graduate the `exporter.googlecloud.OTLPDirect` feature-gate to Beta.  This includes changes to the configuration structure, and many changes to default behavior. (#9471)

### 🚩 Deprecations 🚩

- `cumulativetodeltaprocessor`: Deprecated `metrics` configuration option in favor of `include` and `exclude` (#8952)
- `datadogexporter`: Deprecate `metrics::report_quantiles` in favor of `metrics::summaries::mode` (#8846)

### 🚀 New components 🚀

- `iisreceiver`: Add implementation of IIS Metric Receiver (#8832)
- `sqlserverreceiver`: Add implementation of SQL Server Metric Receiver (#8398)
- `activedirectorydsreceiver`: Add implementation of Active Directory Domain Services metric receiver (#9359)

### 💡 Enhancements 💡

- `pkg/translator/prometheusremotewrite`: Allow to disable sanitize metric labels (#8270)
- `basicauthextension`: Implement `configauth.ClientAuthenticator` so that the extension can also be used as HTTP client basic authenticator.(#8847)
- `azuremonitorexporter`, `lokiexporter`, `observiqexporter`: Update timestamp processing logic (#9130)
- `cumulativetodeltaprocessor`: add new include/exclude configuration options with regex support (#8952)
- `datadogexporter`: Update deprecation messages to reflect new deprecation plan (#9422)
- `cmd/mdatagen`: Update generated functions to have simple parse function to handle string parsing consistently and limit code duplication across receivers (#7574)
- `attributesprocessor`: Support filter by severity (#9132)
- `transformprocessor`: Add transformation of logs (#9368)
- `datadogexporter`: Add `metrics::summaries::mode` to specify export mode for summaries (#8846)
- `prometheusreceiver`: Add resource attributes for kubernetes resource discovery labels (#9416)

### 🧰 Bug fixes 🧰

- `fluentforwardreceiver`: Release port on shutdown (#9111)
- `prometheusexporter`: Prometheus fails to generate logs when prometheus exporter produced a check exception occurs. (#8949)
- `resourcedetectionprocessor`: Wire docker detector (#9372)
- `kafkametricsreceiver`: The kafkametricsreceiver was changed to connect to kafka during scrape, rather than startup. If kafka is unavailable the receiver will attempt to connect during subsequent scrapes until succcessful (#8817).
- `datadogexporter`: Update Kubernetes example manifest to new executable name. (#9425).
- `riakreceiver`: Fix issue where user configured metric settings were ignored. (#9561)
- `sqlserverreceiver`: Update `sqlserver.transaction_log.growth.count` and `sqlserver.transaction_log.shrink.count` to be monotonic sums. (#9522)

## v0.49.0

### ⚠️ Warning  ⚠️

This release contains an issue in
[Prometheus receiver](https://github.com/open-telemetry/opentelemetry-collector-contrib/tree/main/receiver/prometheusreceiver)
causing 30% memory consumption increase when there is a lot of target churn. The issue is currently being 
investigated and will be fixed in one of the new releases. More details:
https://github.com/open-telemetry/opentelemetry-collector-contrib/issues/9278.

### 🛑 Breaking changes 🛑

- `filelogreceiver`, `journaldreceiver`, `syslogreceiver`, `tcplogreceiver`, `udplogreceiver`:
  - Updated data model to align with stable logs data model, which includes various breaking changes. (#9139, #8835)
    - A detailed [Upgrade Guide](https://github.com/open-telemetry/opentelemetry-log-collection/releases/tag/v0.28.0) is available in the log-collection v0.29.0 release notes.
- `datadogexporter`: Remove `OnlyMetadata` method from `Config` struct (#8980)
- `datadogexporter`: Remove `GetCensoredKey` method from `APIConfig` struct (#8980)
- `mongodbatlasreceiver`: Updated to uses newer metric builder which changed some metric and resource attributes (#9093)
- `dynatraceexporter`: Make `serialization` package `/internal` (#9097)
- `attributesprocessor`: Remove log names from filters (#9131)
- `k8sclusterreceiver`: The `receiver.k8sclusterreceiver.reportCpuMetricsAsDouble` feature gate is now enabled by default (#9367)
  - Users may have to update monitoring for a few Kubernetes cpu metrics, for 
    more details see [feature-gate-configurations](https://github.com/open-telemetry/opentelemetry-collector-contrib/tree/main/receiver/k8sclusterreceiver#feature-gate-configurations).

### 🚩 Deprecations 🚩

- `datadogexporter`: Deprecate `service` setting in favor of `service.name` semantic convention (#8784)
- `datadogexporter`: Deprecate `version` setting in favor of `service.version` semantic convention (#8784)
- `datadogexporter`: Deprecate `env` setting in favor of `deployment.environment` semantic convention (#9017)
- `datadogexporter`: Deprecate `GetHostTags` method from `TagsConfig` struct (#8975)
- `datadogexporter`: Deprecate `tags` setting in favor of `host_metadata::tags` (#9100)
- `datadogexporter`: Deprecate `send_metadata` setting in favor of `host_metadata::enabled` (#9100)
- `datadogexporter`: Deprecate `use_resource_metadata` setting in favor of `host_metadata::hostname_source` (#9100)
- `prometheusexecreceiver`: Deprecate prom_exec receiver (#9058)
- `fluentbitextension`: Deprecate Fluentbit extension (#9062)

### 🚀 New components 🚀

- `riakreceiver`: Riak Metric Receiver (#8548)

### 💡 Enhancements 💡
- `splunkhecexporter`: Add support for batching traces (#8995)
- `hostmetricsreceiver`: Migrate Processes scraper to the Metrics builder (#8855)
- `tanzuobservabilityexporter`: Use resourcetotelemetry helper (#8338)
- Add `make crosslink` target to ensure replace statements are included in `go.mod` for all transitive dependencies within repository (#8822)
- `filestorageextension`: Change bbolt DB settings for better performance (#9004)
- `jaegerremotesamplingextension`: Add local and remote sampling stores (#8818)
- `attributesprocessor`: Add support to filter on log body (#8996)
- `prometheusremotewriteexporter`: Translate resource attributes to the target info metric (#8493)
- `prometheusexporter`: Add `job` and `instance` labels to metrics so they can be scraped with `honor_labels: true` (#9115)
- `podmanreceiver`: Add API timeout configuration option (#9014)
- `cmd/mdatagen`: Add `sem_conv_version` field to metadata.yaml that is used to set metrics SchemaURL (#9010)
- `splunkheceporter`: Add an option to disable log or profiling data (#9065)
- `windowsperfcountersreceiver`: Move code into separate package for use in other windowsperfcounter receivers (#9108)
- `datadogexporter`: Add `host_metadata` configuration section to configure host metadata export (#9100)
- `cmd/mdatagen`: Update documentation generated for attributes to list enumerated values and show the "value" that will be visible on metrics when it is different from the attribute key in metadata.yaml (#8983)
- `routingprocessor`: add option to drop resource attribute used for routing (#8990)

### 🧰 Bug fixes 🧰

- `filestorageextension`: use correct bbolt options for compaction (#9134)
- `hostmetricsreceiver`: Use cpu times for time delta in cpu.utilization calculation (#8857)
- `dynatraceexporter`: Remove overly verbose stacktrace from certain logs (#8989)
- `googlecloudexporter`: fix the `exporter.googlecloud.OTLPDirect` fature-gate, which was not applied when the flag was provided (#9116)
- `signalfxexporter`: Fix bug to enable timeouts for correlating traces and metrics (#9101)
- `windowsperfcountersreceiver`: fix exported values being integers instead of doubles (#9138)
- `prometheusreceiver`: Fix issues with relabelling the `job` and `instance` labels. (#8780)
- `dynatraceexporter`: Continue processing data points after a serialization error. (#9330)

## v0.48.0

### 💡 Enhancements 💡

- `k8seventsreceiver`: Add Api_version and resource_version (#8539)
- `datadogexporter`: Add `metrics::sums::cumulative_monotonic_mode` to specify export mode for cumulative monotonic sums (#8490)
- `dynatraceexporter`: add multi-instance deployment note to README.md (#8848)
- `resourcedetectionprocessor`: Add attribute allowlist (#8547)
- `datadogexporter`:  Metrics payload data and Sketches payload data will be logged if collector is started in debug mode (#8929)
- `cmd/mdatagen`: Add resource attributes definition to metadata.yaml and move `pdata.Metrics` creation to the
  generated code (#8555)

### 🛑 Breaking changes 🛑

- `windowsperfcountersreceiver`: Added metrics configuration (#8376)
- `lokiexporter`: Remove deprecated LogRecord.name field (#8951)
- `splunkhecexporter`: Remove deprecated LogRecord.name field (#8951)

### 🚩 Deprecations 🚩

- `datadogexporter`: Deprecate `OnlyMetadata` method from `Config` struct (#8359)
- `datadogexporter`: Deprecate `GetCensoredKey` method from `APIConfig` struct (#8830)
- `datadogexporter`: Deprecate `metrics::send_monotonic_counter` in favor of `metrics::sums::cumulative_monotonic_mode` (#8490)

### 🚀 New components 🚀

- `sigv4authextension`: Enable component (#8518)

## v0.47.0

### 💡 Enhancements 💡

- `googlecloudexporter`: Add Validate method in config (#8559)
- `attributesprocessor`: Add convert action (#7930)
- `attributesprocessor`: Add metric support (#8111)
- `prometheusremotewriteexporter`: Write-Ahead Log support enabled (#7304)
- `hostreceiver/filesystemscraper`: Add filesystem utilization (#8027)
- `hostreceiver/pagingscraper`: Add paging.utilization (#6221)
- `googlecloudexporter`: [Alpha] Translate metrics directly from OTLP to gcm using the `exporter.googlecloud.OTLPDirect` feature-gate (#7177)
- `simpleprometheusreceiver`: Add support for static labels (#7908)
- `spanmetricsprocessor`: Dropping the condition to replace _ with key_ as __ label is reserved and _ is not (#8057)
- `podmanreceiver`: Add container.runtime attribute to container metrics (#8262)
- `dockerstatsreceiver`: Add container.runtime attribute to container metrics (#8261)
- `tanzuobservabilityexporter`: instrumentation Library and Dropped Counts to Span Tags (#8120)
- `clickhouseexporter`: Implement consume log logic. (#9705)
- `influxdbexporter`: Add support for cumulative, non-monotonic metrics. (#8348)
- `oauth2clientauthextension`: Add support for EndpointParams (#7307)
- Add `NewMetricData` function to `MetricsBuilder` to consistently set instrumentation library name (#8255)
- `googlecloudpubsubreceiver` Added implementation of Google Cloud Pubsub receiver. (#8391)
- `googlecloudpubsubexporter` Added implementation of Google Cloud Pubsub exporter. (#8391)
- `coralogixexporter` Allow exporter timeout to be configured (#7957)
- `prometheusremotewriteexporter` support adding trace id and span id attached to exemplars (#8380)
- `influxdbexporter`: accept histogram metric missing infinity bucket. (#8462)
- `skywalkingreceiver`: Added implementation of Skywalking receiver. (#8549)
- `prometheusreceiver`: Fix staleness bug for histograms and summaries (#8561)

### 🛑 Breaking changes 🛑

- `mongodbatlasreceiver`: rename mislabeled attribute `memory_state` to correct `disk_status` on partition disk metrics (#7747)
- `mongodbatlasreceiver`: Correctly set initial lookback for querying mongodb atlas api (#8246)
- `nginxreceiver`: instrumentation name updated from `otelcol/nginx` to `otelcol/nginxreceiver` (#8255)
- `postgresqlreceiver`: instrumentation name updated from `otelcol/postgresql` to `otelcol/postgresqlreceiver` (#8255)
- `redisreceiver`: instrumentation name updated from `otelcol/redis` to `otelcol/redisreceiver` (#8255)
- `apachereceiver`: instrumentation name updated from `otelcol/apache` to `otelcol/apachereceiver` ()
- `couchdbreceiver`: instrumentation name updated from `otelcol/couchdb` to `otelcol/couchdbreceiver` (#8366)
- `prometheusreceiver` Change resource attributes on metrics: `instance` -> `service.instance.id`, `host.name` -> `net.host.name`,  `port` -> `net.host.port`, `scheme` -> `http.scheme`, `job` removed (#8266)
- `prometheusremotewriteexporter` Use `service.*` resource attributes instead of `job` and `instance` resource attributes when adding job and instance labels to metrics (#8266)
- `mysqlreceiver`: instrumentation name updated from `otel/mysql` to `otelcol/mysqlreceiver` (#8387)
- `zookeeperreceiver`: instrumentation name updated from `otelcol/zookeeper` to `otelcol/zookeeperreceiver` (#8389)
- `coralogixexporter`: Create dynamic subsystem name (#7957)
  - Deprecate configuration changed. Dynamic subsystem name from traces service name property.
- `rabbitmqreceiver`: instrumentation name updated from `otelcol/rabbitmq` to `otelcol/rabbitmqreceiver` (#8400)

### 🧰 Bug fixes 🧰

- `zipkinexporter`: Set "error" tag value when status is set to error (#8187)
- `prometheusremotewriteexporter`: Correctly handle metric labels which collide after sanitization (#8378)
- `prometheusremotewriteexporter`: Drop labels when exemplar attributes exceed the max number of characters (#8379)
- `k8sclusterreceiver`: Add support to enable k8s node and container cpu metrics to be reported as double values (#8245)
  - Use "--feature-gates=receiver.k8sclusterreceiver.reportCpuMetricsAsDouble" to enable reporting node and container
    cpu metrics as a double values.
- `tanzuobservabilityexporter`: Fix a typo in Instrumentation Library name and version tags (#8384)
- `logreceivers`: Fix an issue where receiver would sometimes fail to build using Go 1.18 (#8521)
- `awsxrayreceiver`: Add defaults for optional stack frame parameters (#8790)

### 🚩 Deprecations 🚩

- `datadogexporter`: Deprecate automatic environment variable detection (#8397)

### 🚀 New components 🚀
- `sigv4authextension`: New Component: Sigv4 Authenticator Extension (#8263)

## v0.46.0

### 💡 Enhancements 💡

- `internal/stanza`: Export metrics from Stanza receivers (#8025)
- `hostreceiver/pagingscraper`: Migrate the scraper to the mdatagen metrics builder (#7139)
- Do not drop zero trace/span id spans in the jaeger conversion (#7946)
- Upgrade to use semantic conventions 1.6.1 (#7926)
- `dynatraceexporter`: Validate QueueSettings and perform config validation in Validate() instead (#8020)
- `sapmexporter`: Add validation for `sending_queue` setting (#8023)
- `signalfxexporter`: Add validation for `sending_queue` setting (#8026)
- `internal/stanza`: Add support for arbitrary attribute types (#8081)
- `resourcedetectionprocessor`: Add confighttp.HTTPClientSettings To Resource Detection Config Fixes (#7397)
- `hostmetricsreceiver`: Add cpu.utilization metrics to cpu scrapper (#7130)
- `honeycombexporter`: Add validation for `sending_queue` setting (#8113)
- `routingprocessor`: Expand error handling on failure to build exporters (#8125)
- `skywalkingreceiver`: Add new skywalking receiver component folder and structure (#8107)
- `groupbyattrsprocesor`: Allow empty keys, which allows to use the processor for compaction (#7793)
- `datadogexporter`: Add rbac to example k8s manifest file (#8186)
- `splunkhecexporter`: Add validation for `sending_queue` setting (#8256)

### 🛑 Breaking changes 🛑

- Remove deprecated functions from jaeger translator (#8032)
- `internal/stanza`: Remove `write_to` setting from input operators (#8081)
- `mongodbatlasreceiver`: rename `mongodb.atlas.*` attributes to `mongodb_atlas.*` adhering to naming guidelines. Adding 3 new attributes (#7960)

### 🧰 Bug fixes 🧰

- `prometheusreceiver`: Fix segfault that can occur after receiving stale metrics (#8056)
- `filelogreceiver`: Fix issue where logs could occasionally be duplicated (#8123)
- `prometheusremotewriteexporter`: Fix empty non-string resource attributes (#8116)

### 🚀 New components 🚀

## v0.45.1

### 💡 Enhancements 💡

- `sumologicexporter`: Move validation to Config (#7936)
- `elasticsearchexporter`: Fix crash with batch processor (#7953).
- `splunkhecexporter`: Batch metrics payloads (#7760)
- `tanzuobservabilityexporter`: Add internal SDK metric tag (#7826)
- `hostreceiver/processscraper`: Migrate the scraper to the mdatagen metrics builder (#7287)

### 🧰 Bug fixes 🧰

- `awsprometheusremotewriteexporter`: fix dependencies issue (#7963)

### 🚀 New components 🚀

- `awsfirehose` receiver: Add AWS Kinesis Data Firehose Receiver (#7918)

## v0.45.0

### 💡 Enhancements 💡

- `hostreceiver/filesystemscraper`: Migrate the scraper to the mdatagen metrics builder (#7772)
- `hostreceiver/memoryscraper`: Migrate the scraper to the mdatagen metrics builder (#7312)
- `lokiexporter`: Use record attributes as log labels (#7569)
- `routingprocessor`: Do not err on failure to build exporters (#7423)
- `apachereceiver`: Update to mdatagen v2 (#7573)
- `datadogexporter`: Don't send host metadata if hostname is empty (#7426)
- `datadogexporter`: Add insecure_skip_verify flag to configuration (#7422)
- `coralogixexporter`: Update readme (#7785)
- `awscloudwatchlogsexporter`: Remove name from aws cloudwatch logs exporter (#7554)
- `tanzuobservabilityexporter`: Update OTel Collector's Exporter to match WF Proxy Handling of source (#7929)
- `hostreceiver/memoryscraper`: Add memory.utilization (#6221)
- `awskinesisexporter`: Add Queue Config Validation AWS Kinesis Exporter (#7835)
- `elasticsearchexporter`: Remove usage of deprecated LogRecord.Name field (#7829).
- `loadbalancingexporter`: Allow non-exist hostname on startup (#7935)
- `datadogexporter`: Use exact sum, count and average on Datadog distributions (#7830)
- `storage/filestorage`: add optional compaction to filestorage (#7768)
- `tanzuobservabilityexporter`: Add attributes from the Resource to the resulting WF metric tags & set `source` value in WF metric (#8101)

### 🛑 Breaking changes 🛑

- Use go mod compat, drops support for reproducibility with go 1.16 (#7915)
- `apachereceiver`: Update instrumentation library name from `otel/apache` to `otelcol/apache` (#7754)
- `pkg/translator/prometheusremotewrite`: Cleanup prw translator public functions (#7776)
- `prometheusreceiver`: The OpenCensus-based metric conversion pipeline has
  been removed.
  - The `receiver.prometheus.OTLPDirect` feature gate has been removed as
    the direct pipeline is the only remaining pipeline.
- `translator/jaeger`: Cleanup jaeger translator function names (#7775)
  - Deprecate old funcs with Internal word.
- `mysqlreceiver`: Update data model and names for several metrics (#7924)
  - Change all metrics to Int values
  - Remove `mysql.buffer_pool_pages`. Replace with:
    - `mysql.buffer_pool.pages`
    - `mysql.buffer_pool.data_pages`
    - `mysql.buffer_pool.page_flushes`
  - Remove `mysql.buffer_pool_size`. Replace with:
    - `mysql.buffer_pool.limit`
    - `mysql.buffer_pool.usage`
  - Rename `mysql.buffer_pool_operations` to `mysql.buffer_pool.operations`

### 🚩 Deprecations 🚩

- Deprecated log_names setting from filter processor. (#7552)

### 🧰 Bug fixes 🧰

 - `tailsamplingprocessor`: "And" policy only works as a sub policy under a composite policy (#7590)
 - `prometheusreceiver`: Correctly map description and units when converting
  Prometheus metadata directly to pdata. (#7748)
 - `sumologicexporter`: fix exporter panics on malformed histogram (#7548)
- `awsecscontainermetrics`: CPU Reserved is now 1024/vCPU for ECS Container Insights (#6734)

### 🚀 New components 🚀

- `clickhouse` exporter: Add ClickHouse Exporter (#6907)
- `pkg/translator/signalfx`: Extract signalfx to metrics conversion in a separate package (#7778)
  - Extract FromMetrics to SignalFx translator package (#7823)

## v0.44.0

### 💡 Enhancements 💡

- `kafkaexporter`: Add compression and flush max messages options.
- `dynatraceexporter`: Write error logs using plugin logger (#7360)
- `dynatraceexporter`: Fix docs for TLS settings (#7568)
- `tanzuobservabilityexporter`: Turn on metrics exporter (#7281)
- `attributesprocessor` `resourceprocessor`: Add `from_context` value source
- `resourcedetectionprocessor`: check cluster config to verify resource is on aws for eks resources (#7186)
- `awscloudwatchlogsexporter`: enable awscloudwatchlogsexporter which accepts and exports log data (#7297)
- `translator/prometheusremotewrite`: add a new module to help translate data from OTLP to Prometheus Remote Write (#7240)
- `azuremonitorexporter`: In addition to traces, export logs to Azure Application Insights (#7403)
- `jmxreceiver`: Added `additional_jars` configuration option to launch JMX Metric Gatherer JAR with extended `CLASSPATH` (#7378)
- `awscontainerinsightreceiver`: add full pod name when configured to AWS Container Insights Receiver (#7415)
- `hostreceiver/loadscraper`: Migrate the scraper to the mdatagen metrics builder (#7288)
- `awsecscontainermetricsreceiver`: Rename attributes to follow semantic conventions (#7425)
- `datadogexporter`: Always map conventional attributes to tags (#7185)
- `mysqlreceiver`: Add golden files for integration test (#7303)
- `nginxreceiver`: Standardize integration test (#7515)
- `mysqlreceiver`: Update to use mdatagen v2 (#7507)
- `postgresqlreceiver`: Add integration tests (#7501)
- `apachereceiver`: Add integration test (#7517)
- `mysqlreceiver`: Use scrapererror to report errors (#7513)
- `postgresreceiver`: Update to mdatagen v2 (#7503)
- `nginxreceiver`: Update to mdatagen v2 (#7549)
- `datadogexporter`: Fix traces exporter's initialization log (#7564)
- `tailsamplingprocessor`: Add And sampling policy (#6910)
- `coralogixexporter`: Add Coralogix Exporter (#7383)
- `prometheusexecreceiver`: Add default value for `scrape_timeout` option (#7587)

### 🛑 Breaking changes 🛑

- `resourcedetectionprocessor`: Update `os.type` attribute values according to semantic conventions (#7544)
- `awsprometheusremotewriteexporter`: Deprecation notice; may be removed after v0.49.0
  - Switch to using the `prometheusremotewriteexporter` + `sigv4authextension` instead

### 🧰 Bug fixes 🧰

- `resourcedetectionprocessor`: fix `meta` allow list excluding keys with nil values (#7424)
- `postgresqlreceiver`: Fix issue where empty metrics could be returned after failed connection (#7502)
- `resourcetotelemetry`: Ensure resource attributes are added to summary
  and exponential histogram data points. (#7523)

### 🚩 Deprecations 🚩

- Deprecated otel_to_hec_fields.name setting from splunkhec exporter. (#7560)

## v0.43.0

### 💡 Enhancements 💡

- `coralogixexporter`: First implementation of Coralogix Exporter (#6816)
- `cloudfoundryreceiver`: Enable Cloud Foundry client (#7060)
- `elasticsearchexporter`: add elasticsearchexporter to the components exporter list (#6002)
- `elasticsearchreceiver`: Add metric metadata (#6892)
- `elasticsearchreceiver`: Use same metrics as JMX receiver for JVM metrics (#7160)
- `elasticsearchreceiver`: Implement scraping logic (#7174)
- `datadogexporter`: Add http.status_code tag to trace stats (#6889)
- `datadogexporter`: Add configuration option to use OTel span name into the Datatog resource name (#6611)
- `mongodbreceiver`: Add initial client code to the component (#7125)
- `tanzuobservabilityexporter`: Support delta histograms (#6897)
- `awscloudwatchlogsexporter`: Use cwlogs package to export logs (#7152)
- `mysqlreceiver`: Add the receiver to available components (#7078)
- `tanzuobservabilityexporter`: Documentation for the memory_limiter configuration (#7164)
- `dynatraceexporter`: Do not shut down exporter when metrics ingest module is temporarily unavailable (#7161)
- `mongodbreceiver`: Add metric metadata (#7163)
- `mongodbreceiver`: Add metric scraping (#7175)
- `postgresqlreceiver`: add the receiver to available components (#7079)
- `rabbitmqreceiver`: Add scraper logic (#7299)
- `tanzuobservability exporter`: Support summary metrics (#7121)
- `mongodbatlasreceiver`: Add retry and backoff to HTTP client (#6943)
- Use Jaeger gRPC instead of Thrift in the docker-compose example (#7243)
- `tanzuobservabilityexporter`: Support exponential histograms (#7127)
- `receiver_creator`: Log added and removed endpoint env structs (#7248)
- `prometheusreceiver`: Use the OTLP data conversion path by default. (#7282)
  - Use `--feature-gates=-receiver.prometheus.OTLPDirect` to re-enable the
    OpenCensus conversion path.
- `extension/observers`: Correctly set image and tag on container endpoints (#7279)
- `tanzuobservabilityexporter`: Document how to enable memory_limiter (#7286)
- `hostreceiver/networkscraper`: Migrate the scraper to the mdatagen metrics builder (#7048)
- `hostmetricsreceiver`: Add MuteProcessNameError config flag to mute specific error reading process executable (#7176)
- `scrapertest`: Improve comparison logic (#7305)
- `hostmetricsreceiver`: add `cpu_average` option for load scraper to report the average cpu load (#6999)
- `scrapertest`: Add comparison option to ignore specific attributes (#6519)
- `tracegen`: Add option to pass in custom headers to export calls via command line (#7308)
- `tracegen`: Provide official container images (#7179)
- `scrapertest`: Add comparison function for pdata.Metrics (#7400)
- `prometheusremotewriteexporter` : Dropping the condition to replace _ with key_ as __ label is reserved and _ is not (#7112)

### 🛑 Breaking changes 🛑

- `tanzuobservabilityexporter`: Remove status.code
- `tanzuobservabilityexporter`: Use semantic conventions for status.message (#7126)
- `k8sattributesprocessor`: Move `kube` and `observability` packages to `internal` folder (#7159)
- `k8sattributesprocessor`: Unexport processor `Option`s (#7311)
- `zookeeperreceiver`: Refactored metrics to have correct units, types, and combined some metrics via attributes. (#7280)
- `prometheusremotewriteexporter`: `PRWExporter` struct and `NewPRWExporter()`
  function are now unexported. (#TBD)
- `newrelicexporter` marked as deprecated (#7284)

### 🚀 New components 🚀

- `rabbitmqreceiver`: Establish codebase for RabbitMQ metrics receiver (#7239)
- Add `basicauth` extension (#7167)
- `k8seventsreceiver`: Implement core logic (#6885)

### 🧰 Bug fixes 🧰

- `k8sattributeprocessor`: Parse IP out of net.Addr to correctly tag k8s.pod.ip (#7077)
- `k8sattributeprocessor`: Process IP correctly for net.Addr instances that are not typed (#7133)
- `mdatagen`: Fix validation of `enabled` field in metadata.yaml (#7166)
- `elasticsearch`: Fix timestamp for each metric being startup time (#7255)
- `prometheusremotewriteexporter`: Fix index out of range panic caused by expiring metrics (#7149)
- `resourcedetection`: Log the error when checking for ec2metadata availability (#7296)

## v0.42.0

### 💡 Enhancements 💡

- `couchbasereceiver`: Add couchbase client (#7122)
- `couchdbreceiver`: Add couchdb scraper (#7131)
- `couchdbreceiver`: Add couchdb client (#6880)
- `elasticsearchreceiver`: Implement scraper client (#7019)
- `couchdbreceiver`: Add metadata metrics (#6878)
- `prometheusremotewriteexporter`: Handling Staleness flag from OTLP (#6679)
- `prometheusexporter`: Handling Staleness flag from OTLP (#6805)
- `prometheusreceiver`: Set OTLP no-data-present flag for stale scraped metrics. (#7043)
- `mysqlreceiver`: Add Integration test (#6916)
- `datadogexporter`: Add compatibility with ECS Fargate semantic conventions (#6670)
- `k8s_observer`: discover k8s.node endpoints (#6820)
- `redisreceiver`: Add missing description fields to keyspace metrics (#6940)
- `redisreceiver`: Set start timestamp uniformly for gauge and sum metrics (#6941)
- `kafkaexporter`: Allow controlling Kafka acknowledgment behaviour  (#6301)
- `lokiexporter`: Log the first part of the http body on failed pushes to loki (#6946)
- `resourcedetectionprocessor`: add the [consul](https://www.consul.io/) detector (#6382)
- `awsemfexporter`: refactor cw_client logic into separate `cwlogs` package (#7072)
- `prometheusexporter`: Dropping the condition to replace _ with key_ as __ label is reserved and _ is not (#7506)

### 🛑 Breaking changes 🛑

- `memcachedreceiver`: Update metric names (#6594)
- `memcachedreceiver`: Fix some metric units and value types (#6895)
- `sapm` receiver: Use Jaeger status values instead of OpenCensus (#6682)
- `jaeger` receiver/exporter: Parse/set Jaeger status with OTel spec values (#6682)
- `awsecscontainermetricsreceiver`: remove tag from `container.image.name` (#6436)
- `k8sclusterreceiver`: remove tag from `container.image.name` (#6436)

### 🚀 New components 🚀

- `ecs_task_observer`: Discover running containers in AWS ECS tasks (#6894)
- `mongodbreceiver`: Establish codebase for MongoDB metrics receiver (#6972)
- `couchbasereceiver`: Establish codebase for Couchbase metrics receiver (#7046)
- `dbstorage`: New experimental dbstorage extension (#7061)
- `redactionprocessor`: Remove sensitive data from traces (#6495)

### 🧰 Bug fixes 🧰

- `ecstaskobserver`: Fix "Incorrect conversion between integer types" security issue (#6939)
- Fix typo in "direction" metrics attribute description (#6949)
- `zookeeperreceiver`: Fix issue where receiver could panic during shutdown (#7020)
- `prometheusreceiver`: Fix metadata fetching when metrics differ by trimmable suffixes (#6932)
- Sanitize URLs being logged (#7021)
- `prometheusreceiver`: Fix start time tracking for long scrape intervals (#7053)
- `signalfxexporter`: Don't use syscall to avoid compilation errors on some platforms (#7062)
- `tailsamplingprocessor`: Add support for new policies as composite sub-policies (#6975)

### 💡 Enhancements 💡

- `lokiexporter`: add complete log record to body (#6619)
- `k8sclusterreceiver` add `container.image.tag` attribute (#6436)
- `spanmetricproccessor`: use an LRU cache for the cached Dimensions key-value pairs (#2179)
- `skywalkingexporter`: add skywalking metrics exporter (#6528)
- `deltatorateprocessor`: add int counter support (#6982)
- `filestorageextension`: document default values (#7022)
- `redisreceiver`: Migrate the scraper to the mdatagen metrics builder (#6938)

## v0.41.0

### 🛑 Breaking changes 🛑

- None

### 🚀 New components 🚀

- `asapauthextension` (#6627)
- `mongodbatlasreceiver` (#6367)

### 🧰 Bug fixes 🧰

- `filestorageextension`: fix panic when configured directory cannot be accessed (#6103)
- `hostmetricsreceiver`: fix set of attributes for system.cpu.time metric (#6422)
- `k8sobserver`: only record pod endpoints for running pods (#5878)
- `mongodbatlasreceiver`: fix attributes fields in metadata.yaml (#6440)
- `prometheusexecreceiver`: command line processing on Windows (#6145)
- `spanmetricsprocessor`: fix exemplars support (#6140)
-  Remap arm64 to aarch64 on rpm/deb packages (#6635)

### 💡 Enhancements 💡

- `datadogexporter`: do not use attribute localhost-like hostnames (#6477)
- `datadogexporter`: retry per network call (#6412)
- `datadogexporter`: take hostname into account for cache (#6223)
- `exporter/lokiexporter`: adding a feature for loki exporter to encode JSON for log entry (#5846)
- `googlecloudspannerreceiver`: added fallback to ADC for database connections. (#6629)
- `googlecloudspannerreceiver`: added parsing only distinct items for sample lock request label. (#6514)
- `googlecloudspannerreceiver`: added request tag label to metadata config for top query stats. (#6475)
- `googlecloudspannerreceiver`: added sample lock requests label to the top lock stats metrics. (#6466)
- `googlecloudspannerreceiver`: added transaction tag label to metadata config for top transaction stats. (#6433)
- `groupbyattrsprocessor`: added support for metrics signal (#6248)
- `hostmetricsreceiver`: ensure SchemaURL is set (#6482)
- `kubeletstatsreceiver`: add support for read-only kubelet endpoint (#6488)
- `mysqlreceiver`: enable native authentication (#6628)
- `mysqlreceiver`: remove requirement for password on MySQL (#6479)
- `receiver/prometheusreceiver`: do not add host.name to metrics from localhost/unspecified targets (#6476)
- `spanmetricsprocessor`: add setStatus operation (#5886)
- `splunkhecexporter`: remove duplication of host.name attribute (#6527)
- `tanzuobservabilityexporter`: add consumer for sum metrics. (#6385)
- Update log-collection library to v0.23.0 (#6593)

## v0.40.0

### 🛑 Breaking changes 🛑

- `tencentcloudlogserviceexporter`: change `Endpoint` to `Region` to simplify configuration (#6135)

### 🚀 New components 🚀

- Add `memcached` receiver (#5839)

### 🧰 Bug fixes 🧰

- Fix token passthrough for HEC (#5435)
- `datadogexporter`: Fix missing resource attributes default mapping when resource_attributes_as_tags: false (#6359)
- `tanzuobservabilityexporter`: Log and report missing metric values. (#5835)
- `mongodbatlasreceiver`: Fix metrics metadata (#6395)

### 💡 Enhancements 💡

- `awsprometheusremotewrite` exporter: Improve error message when failing to sign request
- `mongodbatlas`: add metrics (#5921)
- `healthcheckextension`: Add path option (#6111)
- Set unprivileged user to container image (#6380)
- `k8sclusterreceiver`: Add allocatable type of metrics (#6113)
- `observiqexporter`: Allow Dialer timeout to be configured (#5906)
- `routingprocessor`: remove broken debug log fields (#6373)
- `prometheusremotewriteexporter`: Add exemplars support (#5578)
- `fluentforwardreceiver`: Convert attributes with nil value to AttributeValueTypeEmpty (#6630)

## v0.39.0

### 🛑 Breaking changes 🛑

- `httpdreceiver` renamed to `apachereceiver` to match industry standards (#6207)
- `tencentcloudlogserviceexporter` change `Endpoint` to `Region` to simplify configuration (#6135)

### 🚀 New components 🚀

- Add `postgresqlreceiver` config and factory (#6153)
- Add TencentCloud LogService exporter `tencentcloudlogserviceexporter` (#5722)
- Restore `jaegerthrifthttpexporter` (#5666)
- Add `skywalkingexporter` (#5690, #6114)

### 🧰 Bug fixes 🧰

- `datadogexporter`: Improve cumulative metrics reset detection using `StartTimestamp` (#6120)
- `mysqlreceiver`: Address issues in shutdown function (#6239)
- `tailsamplingprocessor`: End go routines during shutdown (#5693)
- `googlecloudexporter`: Update google cloud exporter to correctly close the metric exporter (#5990)
- `statsdreceiver`: Fix the summary point calculation (#6155)
- `datadogexporter` Correct default value for `send_count_sum_metrics` (#6130)

### 💡 Enhancements 💡

- `datadogexporter`: Increase default timeout to 15 seconds (#6131)
- `googlecloudspannerreceiver`: Added metrics cardinality handling for Google Cloud Spanner receiver (#5981, #6148, #6229)
- `mysqlreceiver`: Mysql add support for different protocols (#6138)
- `bearertokenauthextension`: Added support of Bearer Auth for HTTP Exporters (#5962)
- `awsxrayexporter`: Fallback to rpc.method for segment operation when aws.operation missing (#6231)
- `healthcheckextension`: Add new health check feature for collector pipeline (#5643)
- `datadogexporter`: Always add current hostname (#5967)
- `k8sattributesprocessor`: Add code to fetch all annotations and labels by specifying key regex (#5780)
- `datadogexporter`: Do not rely on collector to resolve envvar when possible to resolve them (#6122)
- `datadogexporter`: Add container tags to attributes package (#6086)
- `datadogexporter`: Preserve original TraceID (#6158)
- `prometheusreceiver`: Enhance prometheus receiver logger to determine errors, test real e2e usage (#5870)
- `awsxrayexporter`: Added support for AWS AppRunner origin (#6141)

## v0.38.0

### 🛑 Breaking changes 🛑

- `datadogexporter` Make distributions the default histogram export option. (#5885)
- `redisreceiver` Update Redis receiver's metric names. (#5837)
- Remove `scraperhelper` from contrib, use the core version. (#5826)

### 🚀 New components 🚀

- `googlecloudspannerreceiver` Added implementation of Google Cloud Spanner receiver. (#5727)
- `awsxrayproxy` Wire up awsxrayproxy extension. (#5747)
- `awscontainerinsightreceiver` Enable AWS Container Insight receiver. (#5960)

### 🧰 Bug fixes 🧰

- `statsdreceiver`: fix start timestamp / temporality for counters. (#5714)
- Fix security issue related to github.com/tidwall/gjson. (#5936)
- `datadogexporter` Fix cumulative histogram handling in distributions mode (#5867)
- `datadogexporter` Skip nil sketches (#5925)

### 💡 Enhancements 💡

- Extend `kafkareceiver` configuration capabilities. (#5677)
- Convert `mongodbatlas` receiver to use scraperhelper. (#5827)
- Convert `dockerstats` receiver to use scraperhelper. (#5825)
- Convert `podman` receiver to use scraperhelper. (#5822)
- Convert `redisreceiver` to use scraperhelper. (#5796)
- Convert `kubeletstats` receiver to use scraperhelper. (#5821)
- `googlecloudspannerreceiver` Migrated Google Cloud Spanner receiver to scraper approach. (#5868)
- `datadogexporter` Use a `Consumer` interface for decoupling from zorkian's package. (#5315)
- `mdatagen` - Add support for extended metric descriptions (#5688)
- `signalfxexporter` Log datapoints option. (#5689)
- `cumulativetodeltaprocessor`: Update cumulative to delta. (#5772)
- Update configuration default values in log receivers docs. (#5840)
- `fluentforwardreceiver`: support more complex fluent-bit objects. (#5676)
- `datadogexporter` Remove spammy logging. (#5856)
- `datadogexporter` Remove obsolete report_buckets config. (#5858)
- Improve performance of metric expression matcher. (#5864)
- `tanzuobservabilityexporter` Introduce metricsConsumer and gaugeMetricConsumer. (#5426)
- `awsxrayexporter` rpc.system has priority to determine aws namespace. (#5833)
- `tailsamplingprocessor` Add support for composite sampling policy to the tailsampler. (#4958)
- `kafkaexporter` Add support for AWS_MSK_IAM SASL Auth (#5763)
- Refactor the client Authenticators  for the new "ClientAuthenticator" interfaces (#5905)
- `mongodbatlasreceiver` Add client wrapper for MongoDB Atlas support (#5386)
- `redisreceiver` Update Redis config options (#5861)
- `routingprocessor`: allow routing for all signals (#5869)
- `extension/observer/docker` add ListAndWatch to observer (#5851)

## v0.37.1

### 🧰 Bug fixes 🧰

- Fixes a problem with v0.37.0 which contained dependencies on v0.36.0 components. They should have been updated to v0.37.0.

## v0.37.0

### 🚀 New components 🚀

- [`journald` receiver](https://github.com/open-telemetry/opentelemetry-collector-contrib/tree/main/receiver/journaldreceiver) to parse Journald events from systemd journal using the [opentelemetry-log-collection](https://github.com/open-telemetry/opentelemetry-log-collection) library

### 🛑 Breaking changes 🛑

- Remove squash on configtls.TLSClientSetting for splunkhecexporter (#5541)
- Remove squash on configtls.TLSClientSetting for elastic components (#5539)
- Remove squash on configtls.TLSClientSetting for observiqexporter (#5540)
- Remove squash on configtls.TLSClientSetting for AWS components (#5454)
- Move `k8sprocessor` to `k8sattributesprocessor`.
- Rename `k8s_tagger` configuration `k8sattributes`.
- filelog receiver: use empty value for `SeverityText` field instead of `"Undefined"` (#5423)
- Rename `configparser.ConfigMap` to `config.Map`
- Rename `pdata.AggregationTemporality*` to `pdata.MetricAggregationTemporality*`
- Remove deprecated `batchpertrace` package/module (#5380)

### 💡 Enhancements 💡

- `k8sattributes` processor: add container metadata enrichment (#5467, #5572)
- `resourcedetection` processor: Add an option to force using hostname instead of FQDN (#5064)
- `dockerstats` receiver: Move docker client into new shared `internal/docker` (#4702)
- `spanmetrics` processor:
  - Add exemplars to metrics (#5263)
  - Support resource attributes in metrics dimensions (#4624)
- `filter` processor:
  - Add log filtering by `regexp` type filters (#5237)
  - Add record level log filtering (#5418)
- `dynatrace` exporter: Handle non-gauge data types (#5056)
- `datadog` exporter:
  - Add support for exporting histograms as sketches (#5082)
  - Scrub sensitive information from errors (#5575)
  - Add option to send instrumentation library metadata tags with metrics (#5431)
- `podman` receiver: Add `api_version`, `ssh_key`, and `ssh_passphrase` config options (#5430)
- `signalfx` exporter:
  - Add `max_connections` config option (#5432)
  - Add dimension name to log when value > 256 chars (#5258)
  - Discourage setting of endpoint path (#4851)
- `kubeletstats` receiver: Convert to pdata instead of using OpenCensus (#5458)
- `tailsampling` processor: Add `invert_match` config option to `string_attribute` policy (#4393)
- `awsemf` exporter: Add a feature flag in UserAgent for AWS backend to monitor the adoptions (#5178)
- `splunkhec` exporter: Handle explicitly NaN and Inf values (#5581)
- `hostmetrics` receiver:
  - Collect more process states in processes scraper (#4856)
  - Add device label to paging scraper (#4854)
- `awskinesis` exporter: Extend to allow for dynamic export types (#5440)

### 🧰 Bug fixes 🧰

- `datadog` exporter:
  - Fix tags on summary and bucket metrics (#5416)
  - Fix cache key generation for cumulative metrics (#5417)
- `resourcedetection` processor: Fix failure to start collector if at least one detector returns an error (#5242)
- `prometheus` exporter: Do not record obsreport calls (#5438)
- `prometheus` receiver: Metric type fixes to match Prometheus functionality (#4865)
- `sentry` exporter: Fix sentry tracing (#4320)
- `statsd` receiver: Set quantiles for metrics (#5647)

## v0.36.0

### 🛑 Breaking changes 🛑

- `filter` processor: The configs for `logs` filter processor have been changed to be consistent with the `metrics` filter processor. (#4895)
- `splunk_hec` receiver:
  - `source_key`, `sourcetype_key`, `host_key` and `index_key` have now moved under `hec_metadata_to_otel_attrs` (#4726)
  - `path` field on splunkhecreceiver configuration is removed: We removed the `path` attribute as any request going to the Splunk HEC receiver port should be accepted, and added the `raw_path` field to explicitly map the path accepting raw HEC data. (#4951)
- feat(dynatrace): tags is deprecated in favor of default_dimensions (#5055)

### 💡 Enhancements 💡

- `filter` processor: Add ability to `include` logs based on resource attributes in addition to excluding logs based on resource attributes for strict matching. (#4895)
- `kubelet` API: Add ability to create an empty CertPool when the system run environment is windows
- `JMX` receiver: Allow JMX receiver logging level to be configured (#4898)
- `datadog` exporter: Export histograms as in OpenMetrics Datadog check (#5065)
- `dockerstats` receiver: Set Schema URL (#5239)
- Rename memorylimiter -> memorylimiterprocessor (#5262)
- `awskinesis` exporter: Refactor AWS kinesis exporter to be synchronous  (#5248)

## v0.35.0

### 🛑 Breaking changes 🛑

- Rename configparser.Parser to configparser.ConfigMap (#5070)
- Rename TelemetryCreateSettings -> TelemetrySettings (#5169)

### 💡 Enhancements 💡

- chore: update influxdb exporter and receiver (#5058)
- chore(dynatrace): use payload limit from api constants (#5077)
- Add documentation for filelog's new force_flush_period parameter (#5066)
- Reuse the gzip reader with a sync.Pool (#5145)
- Add a trace observer when splunkhecreceiver is used for logs (#5063)
- Remove usage of deprecated pdata.AttributeValueMapToMap (#5174)
- Podman Stats Receiver: Receiver and Metrics implementation (#4577)

### 🧰 Bug fixes 🧰

- Use staleness markers generated by prometheus, rather than making our own (#5062)
- `datadogexporter` exporter: skip NaN and infinite values (#5053)

## v0.34.0

### 🚀 New components 🚀

- [`cumulativetodelta` processor](https://github.com/open-telemetry/opentelemetry-collector-contrib/tree/main/processor/cumulativetodeltaprocessor) to convert cumulative sum metrics to cumulative delta

- [`file` exporter](https://github.com/open-telemetry/opentelemetry-collector-contrib/tree/main/exporter/fileexporter) from core repository ([#3474](https://github.com/open-telemetry/opentelemetry-collector/issues/3474))
- [`jaeger` exporter](https://github.com/open-telemetry/opentelemetry-collector-contrib/tree/main/exporter/jaegerexporter) from core repository ([#3474](https://github.com/open-telemetry/opentelemetry-collector/issues/3474))
- [`kafka` exporter](https://github.com/open-telemetry/opentelemetry-collector-contrib/tree/main/exporter/kafkaexporter) from core repository ([#3474](https://github.com/open-telemetry/opentelemetry-collector/issues/3474))
- [`opencensus` exporter](https://github.com/open-telemetry/opentelemetry-collector-contrib/tree/main/exporter/opencensusexporter) from core repository ([#3474](https://github.com/open-telemetry/opentelemetry-collector/issues/3474))
- [`prometheus` exporter](https://github.com/open-telemetry/opentelemetry-collector-contrib/tree/main/exporter/prometheusexporter) from core repository ([#3474](https://github.com/open-telemetry/opentelemetry-collector/issues/3474))
- [`prometheusremotewrite` exporter](https://github.com/open-telemetry/opentelemetry-collector-contrib/tree/main/exporter/prometheusremotewriteexporter) from core repository ([#3474](https://github.com/open-telemetry/opentelemetry-collector/issues/3474))
- [`zipkin` exporter](https://github.com/open-telemetry/opentelemetry-collector-contrib/tree/main/exporter/zipkinexporter) from core repository ([#3474](https://github.com/open-telemetry/opentelemetry-collector/issues/3474))
- [`attribute` processor](https://github.com/open-telemetry/opentelemetry-collector-contrib/tree/main/processor/attributeprocessor) from core repository ([#3474](https://github.com/open-telemetry/opentelemetry-collector/issues/3474))
- [`filter` processor](https://github.com/open-telemetry/opentelemetry-collector-contrib/tree/main/processor/filterprocessor) from core repository ([#3474](https://github.com/open-telemetry/opentelemetry-collector/issues/3474))
- [`probabilisticsampler` processor](https://github.com/open-telemetry/opentelemetry-collector-contrib/tree/main/processor/probabilisticsamplerprocessor) from core repository ([#3474](https://github.com/open-telemetry/opentelemetry-collector/issues/3474))
- [`resource` processor](https://github.com/open-telemetry/opentelemetry-collector-contrib/tree/main/processor/resourceprocessor) from core repository ([#3474](https://github.com/open-telemetry/opentelemetry-collector/issues/3474))
- [`span` processor](https://github.com/open-telemetry/opentelemetry-collector-contrib/tree/main/processor/spanprocessor) from core repository ([#3474](https://github.com/open-telemetry/opentelemetry-collector/issues/3474))
- [`hostmetrics` receiver](https://github.com/open-telemetry/opentelemetry-collector-contrib/tree/main/receiver/hostmetricsreceiver) from core repository ([#3474](https://github.com/open-telemetry/opentelemetry-collector/issues/3474))
- [`jaeger` receiver](https://github.com/open-telemetry/opentelemetry-collector-contrib/tree/main/receiver/jaegerreceiver) from core repository ([#3474](https://github.com/open-telemetry/opentelemetry-collector/issues/3474))
- [`kafka` receiver](https://github.com/open-telemetry/opentelemetry-collector-contrib/tree/main/receiver/kafkareceiver) from core repository ([#3474](https://github.com/open-telemetry/opentelemetry-collector/issues/3474))
- [`opencensus` receiver](https://github.com/open-telemetry/opentelemetry-collector-contrib/tree/main/receiver/opencensusreceiver) from core repository ([#3474](https://github.com/open-telemetry/opentelemetry-collector/issues/3474))
- [`prometheus` receiver](https://github.com/open-telemetry/opentelemetry-collector-contrib/tree/main/receiver/prometheusreceiver) from core repository ([#3474](https://github.com/open-telemetry/opentelemetry-collector/issues/3474))
- [`zipkin` receiver](https://github.com/open-telemetry/opentelemetry-collector-contrib/tree/main/receiver/zipkinreceiver) from core repository ([#3474](https://github.com/open-telemetry/opentelemetry-collector/issues/3474))
- [`bearertokenauth` extension](https://github.com/open-telemetry/opentelemetry-collector-contrib/tree/main/extension/bearertokenauthextension) from core repository ([#3474](https://github.com/open-telemetry/opentelemetry-collector/issues/3474))
- [`healthcheck` extension](https://github.com/open-telemetry/opentelemetry-collector-contrib/tree/main/extension/healthcheckextension) from core repository ([#3474](https://github.com/open-telemetry/opentelemetry-collector/issues/3474))
- [`oidcauth` extension](https://github.com/open-telemetry/opentelemetry-collector-contrib/tree/main/extension/oidcauthextension) from core repository ([#3474](https://github.com/open-telemetry/opentelemetry-collector/issues/3474))
- [`pprof` extension](https://github.com/open-telemetry/opentelemetry-collector-contrib/tree/main/extension/pprofextension) from core repository ([#3474](https://github.com/open-telemetry/opentelemetry-collector/issues/3474))
- [`testbed`](https://github.com/open-telemetry/opentelemetry-collector-contrib/tree/main/testbed) from core repository ([#3474](https://github.com/open-telemetry/opentelemetry-collector/issues/3474))

### 💡 Enhancements 💡

- `tailsampling` processor: Add new policy `probabilistic` (#3876)

## v0.33.0

# 🎉 OpenTelemetry Collector Contrib v0.33.0 (Beta) 🎉

The OpenTelemetry Collector Contrib contains everything in the [opentelemetry-collector release](https://github.com/open-telemetry/opentelemetry-collector/releases/tag/v0.32.0) (be sure to check the release notes here as well!). Check out the [Getting Started Guide](https://opentelemetry.io/docs/collector/getting-started/) for deployment and configuration information.

### 🚀 New components 🚀

- [`cumulativetodelta` processor](https://github.com/open-telemetry/opentelemetry-collector-contrib/tree/main/processor/cumulativetodeltaprocessor) to convert cumulative sum metrics to cumulative delta

### 💡 Enhancements 💡

- Collector contrib has now full support for metrics proto v0.9.0.

## v0.32.0

# 🎉 OpenTelemetry Collector Contrib v0.32.0 (Beta) 🎉

This release is marked as "bad" since the metrics pipelines will produce bad data.

- See https://github.com/open-telemetry/opentelemetry-collector/issues/3824

The OpenTelemetry Collector Contrib contains everything in the [opentelemetry-collector release](https://github.com/open-telemetry/opentelemetry-collector/releases/tag/v0.32.0) (be sure to check the release notes here as well!). Check out the [Getting Started Guide](https://opentelemetry.io/docs/collector/getting-started/) for deployment and configuration information.

### 🛑 Breaking changes 🛑

- `splunk_hec` receiver/exporter: `com.splunk.source` field is mapped to `source` field in Splunk instead of `service.name` (#4596)
- `redis` receiver: Move interval runner package to `internal/interval` (#4600)
- `datadog` exporter: Export summary count and sum as monotonic counts (#4605)

### 💡 Enhancements 💡

- `logzio` exporter:
  - New implementation of an in-memory queue to store traces, data compression with gzip, and queue configuration options (#4395)
  - Make `Hclog2ZapLogger` struct and methods private for public go api review (#4431)
- `newrelic` exporter (#4392):
  - Marked unsupported metric as permanent error
  - Force the interval to be valid even if 0
- `awsxray` exporter: Add PHP stacktrace parsing support (#4454)
- `file_storage` extension: Implementation of batch storage API (#4145)
- `datadog` exporter:
  - Skip sum metrics with no aggregation temporality (#4597)
  - Export delta sums as counts (#4609)
- `elasticsearch` exporter: Add dedot support (#4579)
- `signalfx` exporter: Add process metric to translation rules (#4598)
- `splunk_hec` exporter: Add profiling logs support (#4464)
- `awsemf` exporter: Replace logGroup and logStream pattern with metric labels (#4466)

### 🧰 Bug fixes 🧰

- `awsxray` exporter: Fix the origin on ECS/EKS/EB on EC2 cases (#4391)
- `splunk_hec` exporter: Prevent re-sending logs that were successfully sent (#4467)
- `signalfx` exporter: Prefix temporary metric translations (#4394)

## v0.31.0

# 🎉 OpenTelemetry Collector Contrib v0.31.0 (Beta) 🎉

The OpenTelemetry Collector Contrib contains everything in the [opentelemetry-collector release](https://github.com/open-telemetry/opentelemetry-collector/releases/tag/v0.31.0) (be sure to check the release notes here as well!). Check out the [Getting Started Guide](https://opentelemetry.io/docs/collector/getting-started/) for deployment and configuration information.

### 🛑 Breaking changes 🛑

- `influxdb` receiver: Removed `metrics_schema` config option (#4277)

### 💡 Enhancements 💡

- Update to OTLP 0.8.0:
  - Remove use of `IntHistogram` (#4276)
  - Update exporters/receivers for `NumberDataPoint`
- Remove use of deprecated `pdata` slice `Resize()` (#4203, #4208, #4209)
- `awsemf` exporter: Added the option to have a user who is sending metrics from EKS Fargate Container Insights to reformat them to look the same as insights from ECS so that they can be ingested by CloudWatch (#4130)
- `k8scluster` receiver: Support OpenShift cluster quota metrics (#4342)
- `newrelic` exporter (#4278):
  - Requests are now retry-able via configuration option (defaults to retries enabled). Permanent errors are not retried.
  - The exporter monitoring metrics now include an untagged summary metric for ease of use.
  - Improved error logging to include URLs that fail to post messages to New Relic.
- `datadog` exporter: Upscale trace stats when global sampling rate is set (#4213)

### 🧰 Bug fixes 🧰

- `statsd` receiver: Add option to set Counter to be monotonic (#4154)
- Fix `internal/stanza` severity mappings (#4315)
- `awsxray` exporter: Fix the wrong AWS env resource setting (#4384)
- `newrelic` exporter (#4278):
  - Configuration unmarshalling did not allow timeout value to be set to 0 in the endpoint specific section.
  - Request cancellation was not propagated via context into the http request.
  - The queued retry logger is set to a zap.Nop logger as intended.

## v0.30.0

# 🎉 OpenTelemetry Collector Contrib v0.30.0 (Beta) 🎉

The OpenTelemetry Collector Contrib contains everything in the [opentelemetry-collector release](https://github.com/open-telemetry/opentelemetry-collector/releases/tag/v0.30.0) (be sure to check the release notes here as well!). Check out the [Getting Started Guide](https://opentelemetry.io/docs/collector/getting-started/) for deployment and configuration information.

### 🚀 New components 🚀
- `oauth2clientauth` extension: ported from core (#3848)
- `metrics-generation` processor: is now enabled and available (#4047)

### 🛑 Breaking changes 🛑

- Removed `jaegerthrifthttp` exporter (#4089)

### 💡 Enhancements 💡

- `tailsampling` processor:
  - Add new policy `status_code` (#3754)
  - Add new tail sampling processor policy: status_code (#3754)
- `awscontainerinsights` receiver:
  - Integrate components and fix bugs for EKS Container Insights (#3846)
  - Add Cgroup to collect ECS instance metrics for container insights receiver #3875
- `spanmetrics` processor: Support sub-millisecond latency buckets (#4091)
- `sentry` exporter: Add exception event capture in sentry (#3854)

## v0.29.0

# 🎉 OpenTelemetry Collector Contrib v0.29.0 (Beta) 🎉

The OpenTelemetry Collector Contrib contains everything in the [opentelemetry-collector release](https://github.com/open-telemetry/opentelemetry-collector/releases/tag/v0.29.0) (be sure to check the release notes here as well!). Check out the [Getting Started Guide](https://opentelemetry.io/docs/collector/getting-started/) for deployment and configuration information.

### 🛑 Breaking changes 🛑

- `redis` receiver (#3808)
  - removed configuration `service_name`. Use resource processor or `resource_attributes` setting if using `receivercreator`
  - removed `type` label and set instrumentation library name to `otelcol/redis` as other receivers do

### 💡 Enhancements 💡

- `tailsampling` processor:
  - Add new policy `latency` (#3750)
  - Add new policy `status_code` (#3754)
- `splunkhec` exporter: Include `trace_id` and `span_id` if set (#3850)
- `newrelic` exporter: Update instrumentation naming in accordance with otel spec (#3733)
- `sentry` exporter: Added support for insecure connection with Sentry (#3446)
- `k8s` processor:
  - Add namespace k8s tagger (#3384)
  - Add ignored pod names as config parameter (#3520)
- `awsemf` exporter: Add support for `TaskDefinitionFamily` placeholder on log stream name (#3755)
- `loki` exporter: Add resource attributes as Loki label (#3418)

### 🧰 Bug fixes 🧰

- `datadog` exporter:
  - Ensure top level spans are computed (#3786)
  - Update `env` clobbering behavior (#3851)
- `awsxray` exporter: Fixed filtered attribute translation (#3757)
- `splunkhec` exporter: Include trace and span id if set in log record (#3850)

## v0.28.0

# 🎉 OpenTelemetry Collector Contrib v0.28.0 (Beta) 🎉

The OpenTelemetry Collector Contrib contains everything in the [opentelemetry-collector release](https://github.com/open-telemetry/opentelemetry-collector/releases/tag/v0.28.0) (be sure to check the release notes here as well!). Check out the [Getting Started Guide](https://opentelemetry.io/docs/collector/getting-started/) for deployment and configuration information.

### 🚀 New components 🚀

- `humio` exporter to export data to Humio using JSON over the HTTP [Ingest API](https://docs.humio.com/reference/api/ingest/)
- `udplog` receiver to receives logs from udp using the [opentelemetry-log-collection](https://github.com/open-telemetry/opentelemetry-log-collection) library
- `tanzuobservability` exporter to send traces to [Tanzu Observability](https://tanzu.vmware.com/observability)

### 🛑 Breaking changes 🛑

- `f5cloud` exporter (#3509):
  - Renamed the config 'auth' field to 'f5cloud_auth'. This will prevent a config field name collision when [Support for Custom Exporter Authenticators as Extensions](https://github.com/open-telemetry/opentelemetry-collector/pull/3128) is ready to be integrated.

### 💡 Enhancements 💡

- Enabled Dependabot for Github Actions (#3543)
- Change obsreport helpers for receivers to use the new pattern created in Collector (#3439,#3443,#3449,#3504,#3521,#3548)
- `datadog` exporter:
  - Add logging for unknown or unsupported metric types (#3421)
  - Add collector version tag to internal health metrics (#3394)
  - Remove sublayer stats calc and mutex (#3531)
  - Deduplicate hosts for which we send running metrics (#3539)
  - Add support for summary datatype (#3660)
  - Add datadog span operation name remapping config option (#3444)
  - Update error formatting for error spans that are not exceptions (#3701)
- `nginx` receiver: Update the nginx metrics to more closely align with the conventions (#3420)
- `elasticsearch` exporter: Init JSON encoding support (#3101)
- `jmx` receiver:
  - Allow setting system properties (#3450)
  - Update tested JMX Metric Gatherer release (#3695)
- Refactor components for the Client Authentication Extensions (#3507)
- Remove redundant conversion calls (#3688)
- `storage` extension: Add a `Close` method to Client interface (#3506)
- `splunkhec` exporter: Add `metric_type` as key which maps to the type of the metric (#3696)
- `k8s` processor: Add semantic conventions to k8s-tagger for pod metadata (#3544)
- `kubeletstats` receiver: Refactor kubelet client to internal folder (#3698)
- `newrelic` exporter (#3690):
  - Updates the log level from error to debug when New Relic rate limiting occurs
  - Updates the sanitized api key that is reported via metrics
- `filestorage` extension: Add ability to specify name (#3703)
- `awsemf` exporter: Store the initial value for cumulative metrics (#3425)
- `awskinesis` exporter: Refactor to allow for extended types of encoding (#3655)
- `ecsobserver` extension:
  - Add task definition, ec2, and service fetcher (#3503)
  - Add exporter to convert task to target (#3333)

### 🧰 Bug fixes 🧰

- `awsemf` exporter: Remove delta adjustment from summaries by default (#3408)
- `alibabacloudlogservice` exporter: Sanitize labels for metrics (#3454)
- `statsd` receiver: Fix StatsD drop metrics tags when using summary as observer_type for timer/histogram (#3440)
- `awsxray` exporter: Restore setting of Throttle for HTTP throttle response (#3685)
- `awsxray` receiver: Fix quick start bug (#3653)
- `metricstransform` processor: Check all data points for matching metric label values (#3435)

## v0.27.0

# 🎉 OpenTelemetry Collector Contrib v0.27.0 (Beta) 🎉

The OpenTelemetry Collector Contrib contains everything in the [opentelemetry-collector release](https://github.com/open-telemetry/opentelemetry-collector/releases/tag/v0.27.0) (be sure to check the release notes here as well!). Check out the [Getting Started Guide](https://opentelemetry.io/docs/collector/getting-started/) for deployment and configuration information.

### 🚀 New components 🚀

- `tcplog` receiver to receive logs from tcp using the [opentelemetry-log-collection](https://github.com/open-telemetry/opentelemetry-log-collection) library
- `influxdb` receiver to accept metrics data as [InfluxDB Line Protocol](https://docs.influxdata.com/influxdb/v2.0/reference/syntax/line-protocol/)

### 💡 Enhancements 💡

- `splunkhec` exporter:
  - Include the response in returned 400 errors (#3338)
  - Map summary metrics to Splunk HEC metrics (#3344)
  - Add HEC telemetry (#3260)
- `newrelic` exporter: Include dropped attributes and events counts (#3187)
- `datadog` exporter:
  - Add Fargate task ARN to container tags (#3326)
  - Improve mappings for span kind dd span type (#3368)
- `signalfx` exporter: Add info log for host metadata properties update (#3343)
- `awsprometheusremotewrite` exporter: Add SDK and system information to User-Agent header (#3317)
- `metricstransform` processor: Add filtering capabilities matching metric label values for applying changes (#3201)
- `groupbytrace` processor: Added workers for queue processing (#2902)
- `resourcedetection` processor: Add docker detector (#2775)
- `tailsampling` processor: Support regex on span attribute filtering (#3335)

### 🧰 Bug fixes 🧰

- `datadog` exporter:
  - Update Datadog attributes to tags mapping (#3292)
  - Consistent `hostname` and default metrics behavior (#3286)
- `signalfx` exporter: Handle character limits on metric names and dimensions (#3328)
- `newrelic` exporter: Fix timestamp value for cumulative metrics (#3406)

## v0.26.0

# 🎉 OpenTelemetry Collector Contrib v0.26.0 (Beta) 🎉

The OpenTelemetry Collector Contrib contains everything in the [opentelemetry-collector release](https://github.com/open-telemetry/opentelemetry-collector/releases/tag/v0.26.0) (be sure to check the release notes here as well!). Check out the [Getting Started Guide](https://opentelemetry.io/docs/collector/getting-started/) for deployment and configuration information.

### 🚀 New components 🚀

- `influxdb` exporter to support sending tracing, metrics, and logging data to [InfluxDB](https://www.influxdata.com/products/)

### 🛑 Breaking changes 🛑

- `signalfx` exporter (#3207):
  - Additional metrics excluded by default by signalfx exporter
    - system.disk.io_time
    - system.disk.operation_time
    - system.disk.weighted_io_time
    - system.network.connections
    - system.processes.count
    - system.processes.created

### 💡 Enhancements 💡

- Add default config and systemd environment file support for DEB/RPM packages (#3123)
- Log errors on receiver start/stop failures (#3208)
- `newrelic` exporter: Update API key detection logic (#3212)
- `splunkhec` exporter:
  - Mark permanent errors to avoid futile retries (#3253)
  - Add TLS certs verification (#3204)
- `datadog` exporter:
  - Add env and tag name normalization to trace payloads (#3200)
  - add `ignore_resource`s configuration option (#3245)
- `jmx` receiver: Update for latest snapshot and header support (#3283)
- `awsxray` exporter: Added support for stack trace translation for .NET language (#3280)
- `statsd` receiver: Add timing/histogram for statsD receiver as OTLP summary (#3261)

### 🧰 Bug fixes 🧰

- `awsprometheusremotewrite` exporter:
  - Remove `sending_queue` (#3186)
  - Use the correct default for aws_auth.service (#3161)
  - Identify the Amazon Prometheus region from the endpoint (#3210)
  - Don't panic in case session can't be constructed (#3221)
- `datadog` exporter: Add max tag length (#3185)
- `sapm` exporter: Fix crash when passing the signalfx access token (#3294)
- `newrelic` exporter: Update error conditions (#3322)

## v0.25.0

# 🎉 OpenTelemetry Collector Contrib v0.25.0 (Beta) 🎉

The OpenTelemetry Collector Contrib contains everything in the [opentelemetry-collector release](https://github.com/open-telemetry/opentelemetry-collector/releases/tag/v0.25.0) (be sure to check the release notes here as well!). Check out the [Getting Started Guide](https://opentelemetry.io/docs/collector/getting-started/) for deployment and configuration information.

### 🚀 New components 🚀

- `kafkametricsreceiver` new receiver component for collecting metrics about a kafka cluster - primarily lag and offset. [configuration instructions](receiver/kafkametricsreceiver/README.md)
- `file_storage` extension to read and write data to the local file system (#3087)

### 🛑 Breaking changes 🛑

- `newrelic` exporter (#3091):
  - Removal of common attributes (use opentelemetry collector resource processor to add attributes)
  - Drop support for cumulative metrics being sent to New Relic via a collector

### 💡 Enhancements 💡

- Update `opentelemetry-log-collection` to v0.17.0 for log receivers (#3017)
- `datadog` exporter:
  - Add `peer.service` priority instead of `service.name` (#2817)
  - Improve support of semantic conventions for K8s, Azure and ECS (#2623)
- Improve and batch logs translation for stanza (#2892)
- `statsd` receiver: Add timing/histogram as OTLP gauge (#2973)
- `honeycomb` exporter: Add Retry and Queue settings (#2714)
- `resourcedetection` processor:
  - Add AKS resource detector (#3035)
  - Use conventions package constants for ECS detector (#3171)
- `sumologic` exporter: Add graphite format (#2695)
- Add trace attributes to the log entry for stanza (#3018)
- `splunk_hec` exporter: Send log record name as part of the HEC log event (#3119)
- `newrelic` exporter (#3091):
  - Add support for logs
  - Performance improvements
  - Optimizations to the New Relic payload to reduce payload size
  - Metrics generated for monitoring the exporter
  - Insert Key vs License keys are auto-detected in some cases
  - Collector version information is properly extracted via the application start info parameters

### 🧰 Bug fixes 🧰

- `splunk_hec` exporter: Fix sending log payload with missing the GZIP footer (#3032)
- `awsxray` exporter: Remove propagation of error on shutdown (#2999)
- `resourcedetection` processor:
  - Correctly report DRAGONFLYBSD value (#3100)
  - Fallback to `os.Hostname` when FQDN is not available (#3099)
- `httpforwarder` extension: Do not report ErrServerClosed when shutting down the service (#3173)
- `collectd` receiver: Do not report ErrServerClosed when shutting down the service (#3178)

## v0.24.0

# 🎉 OpenTelemetry Collector Contrib v0.24.0 (Beta) 🎉

The OpenTelemetry Collector Contrib contains everything in the [opentelemetry-collector release](https://github.com/open-telemetry/opentelemetry-collector/releases/tag/v0.24.0) (be sure to check the release notes here as well!). Check out the [Getting Started Guide](https://opentelemetry.io/docs/collector/getting-started/) for deployment and configuration information.

### 🚀 New components 🚀

- `fluentbit` extension and `fluentforward` receiver moved from opentelemetry-collector

### 💡 Enhancements 💡

- Check `NO_WINDOWS_SERVICE` environment variable to force interactive mode on Windows (#2819)
- `resourcedetection `processor:
  - Add task revision to ECS resource detector (#2814)
  - Add GKE detector (#2821)
  - Add Amazon EKS detector (#2820)
  - Add `VMScaleSetName` field to Azure detector (#2890)
- `awsemf` exporter:
  - Add `parse_json_encoded_attr_values` config option to decode json-encoded strings in attribute values (#2827)
  - Add `output_destination` config option to support AWS Lambda (#2720)
- `googlecloud` exporter: Handle `cloud.availability_zone` semantic convention (#2893)
- `newrelic` exporter: Add `instrumentation.provider` to default attributes (#2900)
- Set unprivileged user to container image (#2925)
- `splunkhec` exporter: Add `max_content_length_logs` config option to send log data in payloads less than max content length (#2524)
- `k8scluster` and `kubeletstats` receiver: Replace package constants in favor of constants from conventions in core (#2996)

### 🧰 Bug fixes 🧰

- `spanmetrics` processor:
  - Rename `calls` metric to `calls_total` and set `IsMonotonic` to true (#2837)
  - Validate duplicate dimensions at start (#2844)
- `awsemf` exporter: Calculate delta instead of rate for cumulative metrics (#2512)
- `signalfx` exporter:
  - Remove more unnecessary translation rules (#2889)
  - Implement summary type (#2998)
- `awsxray` exporter: Remove translation to HTTP status from OC status (#2978)
- `awsprometheusremotewrite` exporter: Close HTTP body after RoundTrip (#2955)
- `splunkhec` exporter: Add ResourceAttributes to Splunk Event (#2843)

## v0.23.0

# 🎉 OpenTelemetry Collector Contrib v0.23.0 (Beta) 🎉

The OpenTelemetry Collector Contrib contains everything in the [opentelemetry-collector release](https://github.com/open-telemetry/opentelemetry-collector/releases/tag/v0.23.0) (be sure to check the release notes here as well!). Check out the [Getting Started Guide](https://opentelemetry.io/docs/collector/getting-started/) for deployment and configuration information.

### 🚀 New components 🚀

- `groupbyattrs` processor to group the records by provided attributes
- `dotnetdiagnostics` receiver to read metrics from .NET processes

### 🛑 Breaking changes 🛑

- `stackdriver` exporter marked as deprecated and renamed to `googlecloud`
- Change the rule expression in receiver creator for matching endpoints types from `type.port`, `type.hostport` and `type.pod` to `type == "port"`, `type == "hostport"` and `type == "pod"` (#2661)

### 💡 Enhancements 💡

- `loadbalancing` exporter: Add support for logs (#2470)
- `sumologic` exporter: Add carbon formatter (#2562)
- `awsecscontainermetrics` receiver: Add new metric for stopped container (#2383)
- `awsemf` exporter:
  - Send EMF logs in batches (#2572)
  - Add prometheus type field for CloudWatch compatibility (#2689)
- `signalfx` exporter:
  - Add resource attributes to events (#2631)
  - Add translation rule to drop dimensions (#2660)
  - Remove temporary host translation workaround (#2652)
  - Remove unnecessary default translation rules (#2672)
  - Update `exclude_metrics` option so that the default exclude rules can be overridden by setting the option to `[]` (#2737)
- `awsprometheusremotewrite` exporter: Add support for given IAM roles (#2675)
- `statsd` receiver: Change to use OpenTelemetry type instead of OpenCensus type (#2733)
- `resourcedetection` processor: Add missing entries for `cloud.infrastructure_service` (#2777)

### 🧰 Bug fixes 🧰

- `dynatrace` exporter: Serialize each datapoint into separate line (#2618)
- `splunkhec` exporter: Retain all otel attributes (#2712)
- `newrelic` exporter: Fix default metric URL (#2739)
- `googlecloud` exporter: Add host.name label if hostname is present in node (#2711)

## v0.22.0

# 🎉 OpenTelemetry Collector Contrib v0.22.0 (Beta) 🎉

The OpenTelemetry Collector Contrib contains everything in the [opentelemetry-collector release](https://github.com/open-telemetry/opentelemetry-collector/releases/tag/v0.22.0) (be sure to check the release notes here as well!). Check out the [Getting Started Guide](https://opentelemetry.io/docs/collector/getting-started/) for deployment and configuration information.

### 🚀 New components 🚀

- `filelog` receiver to tail and parse logs from files using the [opentelemetry-log-collection](https://github.com/open-telemetry/opentelemetry-log-collection) library

### 💡 Enhancements 💡

- `dynatrace` exporter: Send metrics to Dynatrace in chunks of 1000 (#2468)
- `k8s` processor: Add ability to associate metadata tags using pod UID rather than just IP (#2199)
- `signalfx` exporter:
  - Add statusCode to logging field on dimension client (#2459)
  - Add translation rules for `cpu.utilization_per_core` (#2540)
  - Updates to metadata handling (#2531)
  - Calculate extra network I/O metrics (#2553)
  - Calculate extra disk I/O metrics (#2557)
- `statsd` receiver: Add metric type label and `enable_metric_type` option (#2466)
- `sumologic` exporter: Add support for carbon2 format (#2562)
- `resourcedetection` processor: Add Azure detector (#2372)
- `k8scluster` receiver: Use OTel conventions for metadata (#2530)
- `newrelic` exporter: Multi-tenant support for sending trace data and performance enhancements (#2481)
- `stackdriver` exporter: Enable `retry_on_failure` and `sending_queue` options (#2613)
- Use standard way to convert from time.Time to proto Timestamp (#2548)

### 🧰 Bug fixes 🧰

- `signalfx` exporter:
  - Fix calculation of `network.total` metric (#2551)
  - Correctly convert dimensions on metadata updates (#2552)
- `awsxray` exporter and receiver: Fix the type of content_length (#2539)
- `resourcedetection` processor: Use values in accordance to semantic conventions for AWS (#2556)
- `awsemf` exporter: Fix concurrency issue (#2571)

## v0.21.0

# 🎉 OpenTelemetry Collector Contrib v0.21.0 (Beta) 🎉

The OpenTelemetry Collector Contrib contains everything in the [opentelemetry-collector release](https://github.com/open-telemetry/opentelemetry-collector/releases/tag/v0.21.0) (be sure to check the release notes here as well!). Check out the [Getting Started Guide](https://opentelemetry.io/docs/collector/getting-started/) for deployment and configuration information.

### 🚀 New components 🚀

- `loki` exporter to export data via HTTP to Loki

### 🛑 Breaking changes 🛑

- `signalfx` exporter: Allow periods to be sent in dimension keys (#2456). Existing users who do not want to change this functionality can set `nonalphanumeric_dimension_chars` to `_-`

### 💡 Enhancements 💡

- `awsemf` exporter:
  - Support unit customization before sending logs to AWS CloudWatch (#2318)
  - Group exported metrics by labels (#2317)
- `datadog` exporter: Add basic span events support (#2338)
- `alibabacloudlogservice` exporter: Support new metrics interface (#2280)
- `sumologic` exporter:
  - Enable metrics pipeline (#2117)
  - Add support for all types of log body (#2380)
- `signalfx` exporter: Add `nonalphanumeric_dimension_chars` config option (#2442)

### 🧰 Bug fixes 🧰

- `resourcedetection` processor: Fix resource attribute environment variable (#2378)
- `k8scluster` receiver: Fix nil pointer bug (#2450)

## v0.20.0

# 🎉 OpenTelemetry Collector Contrib v0.20.0 (Beta) 🎉

The OpenTelemetry Collector Contrib contains everything in the [opentelemetry-collector release](https://github.com/open-telemetry/opentelemetry-collector/releases/tag/v0.20.0) (be sure to check the release notes here as well!). Check out the [Getting Started Guide](https://opentelemetry.io/docs/collector/getting-started/) for deployment and configuration information.

### 🚀 New components 🚀

- `spanmetrics` processor to aggregate Request, Error and Duration (R.E.D) metrics from span data
- `awsxray` receiver to accept spans in the X-Ray Segment format
- `groupbyattrs` processor to group the records by provided attributes

### 🛑 Breaking changes 🛑

- Rename `kinesis` exporter to `awskinesis` (#2234)
- `signalfx` exporter: Remove `send_compatible_metrics` option, use `translation_rules` instead (#2267)
- `datadog` exporter: Remove default prefix from user metrics (#2308)

### 💡 Enhancements 💡

- `signalfx` exporter: Add k8s metrics to default excludes (#2167)
- `stackdriver` exporter: Reduce QPS (#2191)
- `datadog` exporter:
  - Translate otel exceptions to DataDog errors (#2195)
  - Use resource attributes for metadata and generated metrics (#2023)
- `sapm` exporter: Enable queuing by default (#1224)
- `dynatrace` exporter: Allow underscores anywhere in metric or dimension names (#2219)
- `awsecscontainermetrics` receiver: Handle stopped container's metadata (#2229)
- `awsemf` exporter: Enhance metrics batching in AWS EMF logs (#2271)
- `f5cloud` exporter: Add User-Agent header with version to requests (#2292)

### 🧰 Bug fixes 🧰

- `signalfx` exporter: Reinstate network/filesystem translation rules (#2171)

## v0.19.0

# 🎉 OpenTelemetry Collector Contrib v0.19.0 (Beta) 🎉

The OpenTelemetry Collector Contrib contains everything in the [opentelemetry-collector release](https://github.com/open-telemetry/opentelemetry-collector/releases/tag/v0.19.0) (be sure to check the release notes here as well!). Check out the [Getting Started Guide](https://opentelemetry.io/docs/collector/getting-started/) for deployment and configuration information.

### 🚀 New components 🚀

- `f5cloud` exporter to export metric, trace, and log data to F5 Cloud
- `jmx` receiver to report metrics from a target MBean server in conjunction with the [JMX Metric Gatherer](https://github.com/open-telemetry/opentelemetry-java-contrib/blob/main/contrib/jmx-metrics/README.md)

### 🛑 Breaking changes 🛑

- `signalfx` exporter: The `exclude_metrics` option now takes slice of metric filters instead of just metric names (slice of strings) (#1951)

### 💡 Enhancements 💡

- `datadog` exporter: Sanitize datadog service names (#1982)
- `awsecscontainermetrics` receiver: Add more metadata (#2011)
- `azuremonitor` exporter: Favor RPC over HTTP spans (#2006)
- `awsemf` exporter: Always use float64 as calculated rate (#2019)
- `splunkhec` receiver: Make the HEC receiver path configurable, and use `/*` by default (#2137)
- `signalfx` exporter:
  - Drop non-default metrics and add `include_metrics` option to override (#2145, #2146, #2162)
  - Rename `system.network.dropped_packets` metric to `system.network.dropped` (#2160)
  - Do not filter cloud attributes from dimensions (#2020)
- `redis` receiver: Migrate to pdata metrics #1889

### 🧰 Bug fixes 🧰

- `datadog` exporter: Ensure that version tag is added to trace stats (#2010)
- `loadbalancing` exporter: Rolling update of collector can stop the periodical check of DNS updates (#1798)
- `awsecscontainermetrics` receiver: Change the type of `exit_code` from string to int and deal with the situation when there is no data (#2147)
- `groupbytrace` processor: Make onTraceReleased asynchronous to fix processor overload (#1808)
- Handle cases where the time field of Splunk HEC events is encoded as a String (#2159)

## v0.18.0

# 🎉 OpenTelemetry Collector Contrib v0.18.0 (Beta) 🎉

The OpenTelemetry Collector Contrib contains everything in the [opentelemetry-collector release](https://github.com/open-telemetry/opentelemetry-collector/releases/tag/v0.18.0) (be sure to check the release notes here as well!). Check out the [Getting Started Guide](https://opentelemetry.io/docs/collector/getting-started/) for deployment and configuration information.

### 🚀 New components 🚀

- `sumologic` exporter to send logs and metrics data to Sumo Logic
- `dynatrace` exporter to send metrics to Dynatrace

### 💡 Enhancements 💡

- `datadog` exporter:
  - Add resource attributes to tags conversion feature (#1782)
  - Add Kubernetes conventions for hostnames (#1919)
  - Add container tags to datadog export for container infra metrics in service view (#1895)
  - Update resource naming and span naming (#1861)
  - Add environment variables support for config options (#1897)
- `awsxray` exporter: Add parsing of JavaScript stack traces (#1888)
- `elastic` exporter: Translate exception span events (#1858)
- `signalfx` exporter: Add translation rules to aggregate per core CPU metrics in default translations (#1841)
- `resourcedetection` processor: Gather tags associated with the EC2 instance and add them as resource attributes (#1899)
- `simpleprometheus` receiver: Add support for passing params to the prometheus scrape config (#1949)
- `azuremonitor` exporter: Implement Span status code specification changes - gRPC (#1960)
- `metricstransform` processor: Add grouping option ($1887)
- `alibabacloudlogservice` exporter: Use producer to send data to improve performance (#1981)

### 🧰 Bug fixes 🧰

- `datadog` exporter: Handle monotonic metrics client-side (#1805)
- `awsxray` exporter: Log error when translating span (#1809)

## v0.17.0

# 🎉 OpenTelemetry Collector Contrib v0.17.0 (Beta) 🎉

The OpenTelemetry Collector Contrib contains everything in the [opentelemetry-collector release](https://github.com/open-telemetry/opentelemetry-collector/releases/tag/v0.17.0) (be sure to check the release notes here as well!). Check out the [Getting Started Guide](https://opentelemetry.io/docs/collector/getting-started/) for deployment and configuration information.

### 💡 Enhancements 💡

- `awsemf` exporter: Add collector version to EMF exporter user agent (#1778)
- `signalfx` exporter: Add configuration for trace correlation (#1795)
- `statsd` receiver: Add support for metric aggregation (#1670)
- `datadog` exporter: Improve logging of hostname detection (#1796)

### 🧰 Bug fixes 🧰

- `resourcedetection` processor: Fix ecs detector to not use the default golang logger (#1745)
- `signalfx` receiver: Return 200 when receiver succeed (#1785)
- `datadog` exporter: Use a singleton for sublayer calculation (#1759)
- `awsxray` and `awsemf` exporters: Change the User-Agent content order (#1791)

## v0.16.0

# 🎉 OpenTelemetry Collector Contrib v0.16.0 (Beta) 🎉

The OpenTelemetry Collector Contrib contains everything in the [opentelemetry-collector release](https://github.com/open-telemetry/opentelemetry-collector/releases/tag/v0.16.0) (be sure to check the release notes here as well!). Check out the [Getting Started Guide](https://opentelemetry.io/docs/collector/getting-started/) for deployment and configuration information.

### 🛑 Breaking changes 🛑

- `honeycomb` exporter: Update to use internal data format (#1689)

### 💡 Enhancements 💡

- `newrelic` exporter: Add support for span events (#1643)
- `awsemf` exporter:
  - Add placeholder support in `log_group_name` and `log_stream_name` config (#1623, #1661)
  - Add label matching filtering rule (#1619)
- `resourcedetection` processor: Add new resource detector for AWS Elastic Beanstalk environments (#1585)
- `loadbalancing` exporter:
  - Add sort of endpoints in static resolver (#1692)
  - Allow specifying port when using DNS resolver (#1650)
- Add `batchperresourceattr` helper library that splits an incoming data based on an attribute in the resource (#1694)
- `alibabacloudlogservice` exporter:
  - Add logs exporter (#1609)
  - Change trace type from opencensus to opentelemetry (#1713)
- `datadog` exporter:
  - Improve trace exporter performance (#1706, #1707)
  - Add option to only send metadata (#1723)
- `awsxray` exporter:
  - Add parsing of Python stack traces (#1676)
  - Add collector version to user agent (#1730)

### 🧰 Bug fixes 🧰

- `loadbalancing` exporter:
  - Fix retry queue for exporters (#1687)
  - Fix `periodicallyResolve` for DNS resolver checks (#1678)
- `datadog` exporter: Fix status code handling (#1691)
- `awsxray` exporter:
  - Fix empty traces in X-Ray console (#1709)
  - Stricter requirements for adding http request url (#1729)
  - Fix status code handling for errors/faults (#1740)
- `signalfx` exporter:
  - Split incoming data requests by access token before enqueuing (#1727)
  - Disable retry on 400 and 401, retry with backoff on 429 and 503 (#1672)
- `awsecscontainermetrics` receiver: Improve error handling to fix seg fault (#1738)

## v0.15.0

# 🎉 OpenTelemetry Collector Contrib v0.15.0 (Beta) 🎉

The OpenTelemetry Collector Contrib contains everything in the [opentelemetry-collector release](https://github.com/open-telemetry/opentelemetry-collector/releases/tag/v0.15.0) (be sure to check the release notes here as well!). Check out the [Getting Started Guide](https://opentelemetry.io/docs/collector/getting-started/) for deployment and configuration information.

### 🚀 New components 🚀

- `zookeeper` receiver: Collects metrics from a Zookeeper instance using the `mntr` command
- `loadbalacing` exporter: Consistently exports spans belonging to the same trace to the same backend
- `windowsperfcounters` receiver: Captures the configured system, application, or custom performance counter data from the Windows registry using the PDH interface
- `awsprometheusremotewrite` exporter:  Sends metrics data in Prometheus TimeSeries format to a Prometheus Remote Write Backend and signs each outgoing HTTP request following the AWS Signature Version 4 signing process

### 💡 Enhancements 💡

- `awsemf` exporter:
  - Add `metric_declarations` config option for metric filtering and dimensions (#1503)
  - Add SummaryDataType and remove Min/Max from Histogram (#1584)
- `signalfxcorrelation` exporter: Add ability to translate host dimension (#1561)
- `newrelic` exporter: Use pdata instead of the OpenCensus for traces (#1587)
- `metricstransform` processor:
  - Add `combine` action for matched metrics (#1506)
  - Add `submatch_case` config option to specify case of matched label values (#1640)
- `awsecscontainermetrics` receiver: Extract cluster name from ARN (#1626)
- `elastic` exporter: Improve handling of span status if the status code is unset (#1591)

### 🧰 Bug fixes 🧰

- `awsemf` exporter: Add check for unhandled metric data types (#1493)
- `groupbytrace` processor: Make buffered channel to avoid goroutines leak (#1505)
- `stackdriver` exporter: Set `options.UserAgent` so that the OpenCensus exporter does not override the UA ($1620)

## v0.14.0

# 🎉 OpenTelemetry Collector Contrib v0.14.0 (Beta) 🎉

The OpenTelemetry Collector Contrib contains everything in the [opentelemetry-collector release](https://github.com/open-telemetry/opentelemetry-collector/releases/tag/v0.14.0) (be sure to check the release notes here as well!). Check out the [Getting Started Guide](https://opentelemetry.io/docs/collector/getting-started/) for deployment and configuration information.

### 🚀 New components 🚀

- `datadog` exporter to send metric and trace data to Datadog (#1352)
- `tailsampling` processor moved from core to contrib (#1383)

### 🛑 Breaking changes 🛑

- `jmxmetricsextension` migrated to `jmxreceiver` (#1182, #1357)
- Move signalfx correlation code out of `sapm` to `signalfxcorrelation` exporter (#1376)
- Move Splunk specific utils outside of common (#1306)
- `stackdriver` exporter:
    - Config options `metric_prefix` & `skip_create_metric_descriptor` are now nested under `metric`, see [README](https://github.com/open-telemetry/opentelemetry-collector-contrib/blob/main/exporter/stackdriverexporter/README.md).
    - Trace status codes no longer reflect gRPC codes as per spec changes: open-telemetry/opentelemetry-specification#1067
- `datadog` exporter: Remove option to change the namespace prefix (#1483)

### 💡 Enhancements 💡

- `splunkhec` receiver: Add ability to ingest metrics (#1276)
- `signalfx` receiver: Improve pipeline error handling (#1329)
- `datadog` exporter:
  - Improve hostname resolution (#1285)
  - Add flushing/export of traces and trace-related statistics (#1266)
  - Enable traces on Windows (#1340)
  - Send otel.exporter running metric (#1354)
  - Add tag normalization util method (#1373)
  - Send host metadata (#1351)
  - Support resource conventions for hostnames (#1434)
  - Add version tag extract (#1449)
- Add `batchpertrace` library to split the incoming batch into several batches, one per trace (#1257)
- `statsd` receiver:
  - Add timer support (#1335)
  - Add sample rate support for counter, transfer gauge to double and transfer counter to int only (#1361)
- `awsemf` exporter: Restructure metric translator logic (#1353)
- `resourcedetection` processor:
  - Add EC2 hostname attribute (#1324)
  - Add ECS Resource detector (#1360)
- `sapm` exporter: Add queue settings (#1390)
- `metrictransform` processor: Add metric filter option (#1447)
- `awsxray` exporter: Improve ECS attribute and origin translation (#1428)
- `resourcedetection` processor: Initial system detector (#1405)

### 🧰 Bug fixes 🧰

- Remove duplicate definition of cloud providers with core conventions (#1288)
- `kubeletstats` receiver: Handle nil references from the kubelet API (#1326)
- `awsxray` receiver:
  - Add kind type to root span to fix the empty parentID problem (#1338)
  - Fix the race condition issue (#1490)
- `awsxray` exporter:
  - Setting the tlsconfig InsecureSkipVerify using NoVerifySSL (#1350)
  - Drop invalid xray trace id (#1366)
- `elastic` exporter: Ensure span name is limited (#1371)
- `splunkhec` exporter: Don't send 'zero' timestamps to Splunk HEC (#1157)
- `stackdriver` exporter: Skip processing empty metrics slice (#1494)

## v0.13.0

# 🎉 OpenTelemetry Collector Contrib v0.13.0 (Beta) 🎉

The OpenTelemetry Collector Contrib contains everything in the [opentelemetry-collector release](https://github.com/open-telemetry/opentelemetry-collector/releases/tag/v0.13.0) (be sure to check the release notes here as well!). Check out the [Getting Started Guide](https://opentelemetry.io/docs/collector/getting-started/) for deployment and configuration information.

### 💡 Enhancements 💡

- `sapm` exporter:
  - Enable queuing by default (#1224)
  - Add SignalFx APM correlation (#1205)
  - Make span source attribute and destination dimension names configurable (#1286)
- `signalfx` exporter:
  - Pass context to the http client requests (#1225)
  - Update `disk.summary_utilization` translation rule to accommodate new labels (#1258)
- `newrelic` exporter: Add `span.kind` attribute (#1263)
- `datadog` exporter:
  - Add Datadog trace translation helpers (#1208)
  - Add API key validation (#1216)
- `splunkhec` receiver: Add the ability to ingest logs (#1268)
- `awscontainermetrics` receiver: Report `CpuUtilized` metric in percentage (#1283)
- `awsemf` exporter: Only calculate metric rate for cumulative counter and avoid SingleDimensionRollup for metrics with only one dimension (#1280)

### 🧰 Bug fixes 🧰

- Make `signalfx` exporter a metadata exporter (#1252)
- `awsecscontainermetrics` receiver: Check for empty network rate stats and set zero (#1260)
- `awsemf` exporter: Remove InstrumentationLibrary dimension in CloudWatch EMF Logs if it is undefined (#1256)
- `awsxray` receiver: Fix trace/span id transfer (#1264)
- `datadog` exporter: Remove trace support for Windows for now (#1274)
- `sapm` exporter: Correlation enabled check inversed (#1278)

## v0.12.0

# 🎉 OpenTelemetry Collector Contrib v0.12.0 (Beta) 🎉

The OpenTelemetry Collector Contrib contains everything in the [opentelemetry-collector release](https://github.com/open-telemetry/opentelemetry-collector/releases/tag/v0.12.0) (be sure to check the release notes here as well!). Check out the [Getting Started Guide](https://opentelemetry.io/docs/collector/getting-started/) for deployment and configuration information.

### 🚀 New components 🚀

- `awsemf` exporter to support exporting metrics to AWS CloudWatch (#498, #1169)
- `http_forwarder` extension that forwards HTTP requests to a specified target (#979, #1014, #1150)
- `datadog` exporter that sends metric and trace data to Datadog (#1142, #1178, #1181, #1212)
- `awsecscontainermetrics` receiver to collect metrics from Amazon ECS Task Metadata Endpoint (#1089, #1148, #1160)

### 💡 Enhancements 💡

- `signalfx` exporter:
  - Add host metadata synchronization (#1039, #1118)
  - Add `copy_dimensions` translator option (#1126)
  - Update `k8s_cluster` metric translations (#1121)
  - Add option to exclude metrics (#1156)
  - Add `avg` aggregation method (#1151)
  - Fallback to host if cloud resource id not found (#1170)
  - Add backwards compatible translation rules for the `dockerstatsreceiver` (#1201)
  - Enable queuing and retries (#1223)
- `splunkhec` exporter:
  - Add log support (#875)
  - Enable queuing and retries (#1222)
- `k8scluster` receiver: Standardize metric names (#1119)
- `awsxray` exporter:
  - Support AWS EKS attributes (#1090)
  - Store resource attributes in X-Ray segments (#1174)
- `honeycomb` exporter:
  - Add span kind to the event sent to Honeycomb (#474)
  - Add option to adjust the sample rate using an attribute on the span (#1162)
- `jmxmetrics` extension: Add subprocess manager to manage child java processes (#1028)
- `elastic` exporter: Initial metrics support (#1173)
- `k8s` processor: Rename default attr names for label/annotation extraction (#1214)
- Add common SignalFx host id extraction (#1100)
- Allow MSI upgrades (#1165)

### 🧰 Bug fixes 🧰

- `awsxray` exporter: Don't set origin to EC2 when not on AWS (#1115)

## v0.11.0

# 🎉 OpenTelemetry Collector Contrib v0.11.0 (Beta) 🎉

The OpenTelemetry Collector Contrib contains everything in the [opentelemetry-collector release](https://github.com/open-telemetry/opentelemetry-collector/releases/tag/v0.11.0) (be sure to check the release notes here as well!). Check out the [Getting Started Guide](https://opentelemetry.io/docs/collector/getting-started/) for deployment and configuration information.

### 🚀 New components 🚀
- add `dockerstats` receiver as top level component (#1081)
- add `tracegen` utility (#956)

### 💡 Enhancements 💡
- `stackdriver` exporter: Allow overriding client options via config (#1010)
- `k8scluster` receiver: Ensure informer caches are synced before initial data sync (#842)
- `elastic` exporter: Translate `deployment.environment` resource attribute to Elastic APM's semantically equivalent `service.environment` (#1022)
- `k8s` processor: Add logs support (#1051)
- `awsxray` exporter: Log response error with zap (#1050)
- `signalfx` exporter
  - Add dimensions to renamed metrics (#1041)
  - Add translation rules for `disk_ops.total` and `disk_ops.pending` metrics (#1082)
  - Add event support (#1036)
- `kubeletstats` receiver: Cache detailed PVC labels to reduce API calls (#1052)
- `signalfx` receiver: Add event support (#1035)

## v0.10.0

# 🎉 OpenTelemetry Collector Contrib v0.10.0 (Beta) 🎉

The OpenTelemetry Collector Contrib contains everything in the [opentelemetry-collector release](https://github.com/open-telemetry/opentelemetry-collector/releases/tag/v0.10.0) (be sure to check the release notes here as well!). Check out the [Getting Started Guide](https://opentelemetry.io/docs/collector/getting-started/) for deployment and configuration information.

### 🚀 New components 🚀
- add initial docker stats receiver, without sourcing in top level components (#495)
- add initial jmx metrics extension structure, without sourcing in top level components (#740)
- `routing` processor for routing spans based on HTTP headers (#907)
- `splunkhec` receiver to receive Splunk HEC metrics, traces and logs (#840)
- Add skeleton for `http_forwarder` extension that forwards HTTP requests to a specified target (#979)

### 💡 Enhancements 💡
- `stackdriver` exporter
  - Add timeout parameter (#835)
  - Add option to configurably set UserAgent string (#758)
- `signalfx` exporter
  - Reduce memory allocations for big batches processing (#871)
  - Add AWSUniqueId and gcp_id generation (#829)
  - Calculate cpu.utilization compatibility metric (#839, #974, #954)
- `metricstransform` processor: Replace `{{version}}` in label values (#876)
- `resourcedetection` processor: Logs Support (#970)
- `statsd` receiver: Add parsing for labels and gauges (#903)

### 🧰 Bug fixes 🧰
- `k8s` processor
  - Wrap metrics before sending further down the pipeline (#837)
  - Fix setting attributes on metrics passed from agent (#836)
- `awsxray` exporter: Fix "pointer to empty string" is not omitted bug (#830)
- `azuremonitor` exporter: Treat UNSPECIFIED span kind as INTERNAL (#844)
- `signalfx` exporter: Remove misleading warnings (#869)
- `newrelic` exporter: Fix panic if service name is empty (#969)
- `honeycomb` exporter: Don't emit default proc id + starttime (#972)

## v0.9.0

# 🎉 OpenTelemetry Collector Contrib v0.9.0 (Beta) 🎉

The OpenTelemetry Collector Contrib contains everything in the [opentelemetry-collector release](https://github.com/open-telemetry/opentelemetry-collector/releases/tag/v0.9.0) (be sure to check the release notes here as well!). Check out the [Getting Started Guide](https://opentelemetry.io/docs/collector/getting-started/) for deployment and configuration information.

### 🛑 Breaking changes 🛑
- Remove deprecated `lightstep` exporter (#828)

### 🚀 New components 🚀
- `statsd` receiver for ingesting StatsD messages (#566)

### 💡 Enhancements 💡
- `signalfx` exporter
   - Add disk usage translations (#760)
   - Add disk utilization translations (#782)
   - Add translation rule to drop redundant metrics (#809)
- `kubeletstats` receiver
  - Sync available volume metadata from /pods endpoint (#690)
  - Add ability to collect detailed data from PVC (#743)
- `awsxray` exporter: Translate SDK name/version into xray model (#755)
- `elastic` exporter: Translate semantic conventions to Elastic destination fields (#671)
- `stackdriver` exporter: Add point count metric (#757)
- `awsxray` receiver
  - Ported the TCP proxy from the X-Ray daemon (#774)
  - Convert to OTEL trace format (#691)

### 🧰 Bug fixes 🧰
- `kubeletstats` receiver: Do not break down metrics batch (#754)
- `host` observer: Fix issue on darwin where ports listening on all interfaces are not correctly accounted for (#582)
- `newrelic` exporter: Fix panic on missing span status (#775)

## v0.8.0

# 🎉 OpenTelemetry Collector Contrib v0.8.0 (Beta) 🎉

The OpenTelemetry Collector Contrib contains everything in the [opentelemetry-collector release](https://github.com/open-telemetry/opentelemetry-collector/releases/tag/v0.8.0) (be sure to check the release notes here as well!). Check out the [Getting Started Guide](https://opentelemetry.io/docs/collector/getting-started/) for deployment and configuration information.

### 🚀 New components 🚀

- Receivers
  - `prometheusexec` subprocess manager (##499)

### 💡 Enhancements 💡

- `signalfx` exporter
  - Add/Update metric translations (#579, #584, #639, #640, #652, #662)
  - Add support for calculate new metric translator (#644)
  - Add renaming rules for load metrics (#664)
  - Update `container.name` to `k8s.container.name` in default translation rule (#683)
  - Rename working-set and page-fault metrics (#679)
- `awsxray` exporter
  - Translate exception event into xray exception (#577)
  - Add ingestion of X-Ray segments via UDP (#502)
  - Parse Java stacktrace and populate in xray cause (#687)
- `kubeletstats` receiver
  - Add metric_groups option (#648)
  - Set datapoint timestamp in receiver (#661)
  - Change `container.name` label to `k8s.container.name` (#680)
  - Add working-set and page-fault metrics (#666)
  - Add basic support for volume metrics (#667)
- `stackdriver` trace exporter: Move to new interface and pdata (#486)
- `metricstranform` processor: Keep timeseries and points in order after aggregation (#663)
- `k8scluster` receiver: Change `container.spec.name` label to `k8s.container.name` (#681)
- Migrate receiver creator to internal data model (#701)
- Add ec2 support to `resourcedetection` processor (#587)
- Enable timeout, sending queue and retry for SAPM exporter (#707)

### 🧰 Bug fixes 🧰

- `azuremonitor` exporter: Correct HTTP status code success mapping (#588)
- `k8scluster` receiver: Fix owner reference in metadata updates (#649)
- `awsxray` exporter: Fix handling of db system (#697)

### 🚀 New components 🚀

- Skeleton for AWS ECS container metrics receiver (#463)
- `prometheus_exec` receiver (#655)

## v0.7.0

# 🎉 OpenTelemetry Collector Contrib v0.7.0 (Beta) 🎉

The OpenTelemetry Collector Contrib contains everything in the [opentelemetry-collector release](https://github.com/open-telemetry/opentelemetry-collector/releases/tag/v0.7.0) (be sure to check the release notes here as well!). Check out the [Getting Started Guide](https://opentelemetry.io/docs/collector/getting-started/) for deployment and configuration information.

### 🛑 Breaking changes 🛑

- `awsxray` receiver updated to support udp: `tcp_endpoint` config option renamed to `endpoint` (#497)
- TLS config changed for `sapmreceiver` (#488) and `signalfxreceiver` receivers (#488)

### 🚀 New components 🚀

- Exporters
  - `sentry` adds tracing exporter for [Sentry](https://sentry.io/) (#565)
- Extensions
  - `endpoints` observer: adds generic endpoint watcher (#427)
  - `host` observer: looks for listening network endpoints on host (#432)

### 💡 Enhancements 💡

- Update `honeycomb` exporter for v0.8.0 compatibility
- Extend `metricstransform` processor to be able to add a label to an existing metric (#441)
- Update `kubeletstats` metrics according to semantic conventions (#475)
- Updated `awsxray` receiver config to use udp (#497)
- Add `/pods` endpoint support in `kubeletstats` receiver to add extra labels (#569)
- Add metric translation options to `signalfx` exporter (#477, #501, #571, #573)

### 🧰 Bug fixes 🧰

- `azuremonitor` exporter: Mark spanToEnvelope errors as permanent (#500)

## v0.6.0

# 🎉 OpenTelemetry Collector Contrib v0.6.0 (Beta) 🎉

The OpenTelemetry Collector Contrib contains everything in the [opentelemetry-collector release](https://github.com/open-telemetry/opentelemetry-collector/releases/tag/v0.6.0) (be sure to check the release notes here as well!). Check out the [Getting Started Guide](https://opentelemetry.io/docs/collector/getting-started/) for deployment and configuration information.

### 🛑 Breaking changes 🛑

- Removed `jaegarlegacy` (#397) and `zipkinscribe` receivers (#410)
- `kubeletstats` receiver: Renamed `k8s.pod.namespace` pod label to `k8s.namespace.name` and `k8s.container.name` container label to `container.name`

### 🚀 New components 🚀

- Processors
  - `metricstransform` renames/aggregates within individual metrics (#376) and allow changing the data type between int and float (#402)

### 💡 Enhancements 💡

- `awsxray` exporter: Use `peer.service` as segment name when set. (#385)
- `splunk` exporter: Add trace exports support (#359, #399)
- Build and publish Windows MSI (#408) and DEB/RPM Linux packages (#405)

### 🧰 Bug fixes 🧰

- `kubeletstats` receiver:
  - Fixed NPE for newly created pods (#404)
  - Updated to latest change in the ReceiverFactoryOld interface (#401)
  - Fixed logging and self reported metrics (#357)
- `awsxray` exporter: Only convert SQL information for SQL databases. (#379)
- `resourcedetection` processor: Correctly obtain machine-type info from gce metadata (#395)
- `k8scluster` receiver: Fix container resource metrics (#416)

## v0.5.0

Released 01-07-2020

# 🎉 OpenTelemetry Collector Contrib v0.5.0 (Beta) 🎉

The OpenTelemetry Collector Contrib contains everything in the [opentelemetry-collector release](https://github.com/open-telemetry/opentelemetry-collector/releases/tag/v0.5.0) (be sure to check the release notes here as well!). Check out the [Getting Started Guide](https://opentelemetry.io/docs/collector/getting-started/) for deployment and configuration information.

### 🚀 New components 🚀

- Processors
  - `resourcedetection` to automatically detect the resource based on the configured set of detectors (#309)

### 💡 Enhancements 💡

- `kubeletstats` receiver: Support for ServiceAccount authentication (#324)
- `signalfx` exporter and receiver
  - Add SignalFx metric token passthrough and config option (#325)
  - Set default endpoint of `signalfx` receiver to `:9943` (#351)
- `awsxray` exporter: Support aws plugins EC2/ECS/Beanstalk (#343)
- `sapm` exporter and receiver: Add SAPM access token passthrough and config option (#349)
- `k8s` processor: Add metrics support (#358)
- `k8s` observer: Separate annotations from labels in discovered pods (#363)

### 🧰 Bug fixes 🧰

- `honeycomb` exporter: Remove shared use of libhoney from goroutines (#305)

## v0.4.0

Released 17-06-2020

# 🎉 OpenTelemetry Collector Contrib v0.4.0 (Beta) 🎉

The OpenTelemetry Collector Contrib contains everything in the [opentelemetry-collector release](https://github.com/open-telemetry/opentelemetry-collector/releases/tag/v0.4.0) (be sure to check the release notes here as well!). Check out the [Getting Started Guide](https://opentelemetry.io/docs/collector/getting-started/) for deployment and configuration information.

### 🛑 Breaking changes 🛑

  - `signalfx` exporter `url` parameter changed to `ingest_url` (no impact if only using `realm` setting)

### 🚀 New components 🚀

- Receivers
  - `receiver_creator` to create receivers at runtime (#145), add observer support to receiver_creator (#173), add rules support (#207), add dynamic configuration values (#235)
  - `kubeletstats` receiver (#237)
  - `prometheus_simple` receiver (#184)
  - `kubernetes-cluster` receiver (#175)
  - `redis` receiver (#138)
- Exporters
  - `alibabacloudlogservice` exporter (#259)
  - `SplunkHEC` metrics exporter (#246)
  - `elastic` APM exporter (#240)
  - `newrelic` exporter (#229)
- Extensions
  - `k8s` observer (#185)

### 💡 Enhancements 💡

- `awsxray` exporter
  - Use X-Ray convention of segment name == service name (#282)
  - Tweak xray export to improve rendering of traces and improve parity (#241)
  - Add handling for spans received with nil attributes (#212)
- `honeycomb` exporter
  - Use SendPresampled (#291)
  - Add span attributes as honeycomb event fields (#271)
  - Support resource labels in Honeycomb exporter (#20)
- `k8s` processor
  - Add support of Pod UID extraction to k8sprocessor (#219)
  - Use `k8s.pod.ip` to record resource IP instead of just `ip` (#183)
  - Support same authentication mechanism as other kubernetes components do (#307)
- `sapm` exporter: Add TLS for SAPM and SignalFx receiver (#215)
- `signalfx` exporter
  - Add metric metadata syncer to SignalFx exporter (#231)
  - Add TLS for SAPM and SignalFx receiver (#215)
- `stackdriver` exporter: Add support for resource mapping in config (#163)

### 🧰 Bug fixes 🧰

- `awsxray` exporter: Wrap bad request errors for proper handling by retry queue (#205)
- `lightstep` exporter: Ensure Lightstep exporter doesnt crash on nil node (#250)
- `sapm` exporter: Do not break Jaeger traces before sending downstream (#193)
- `k8s` processor: Ensure Jaeger spans work in passthrough mode (262)

## 🧩 Components 🧩

### Receivers

| Traces | Metrics |
|:-------:|:-------:|
| Jaeger Legacy | Carbon |
| SAPM (SignalFx APM) | Collectd |
| Zipkin Scribe | K8s Cluster |
| | Redis |
| |  SignalFx |
| | Simple Prometheus |
| | Wavefront |

### Processors

- K8s

### Exporters

| Commercial | Community |
|:------------:|:-----------:|
| Alibaba Cloud Log Service | Carbon |
| AWS X-ray | Elastic |
| Azure Monitor | Jaeger Thrift |
| Honeycomb | Kinesis |
| Lightstep |
| New Relic |
| SAPM (SignalFx APM) |
| SignalFx (Metrics) |
| Splunk HEC |
| Stackdriver (Google) |

### Extensions

- Observer
  - K8s

## v0.3.0 Beta

Released 2020-03-30

### Breaking changes

-  Make prometheus receiver config loading strict. #697
Prometheus receiver will now fail fast if the config contains unused keys in it.

### Changes and fixes

- Enable best effort serve by default of Prometheus Exporter (https://github.com/orijtech/prometheus-go-metrics-exporter/pull/6)
- Fix null pointer exception in the logging exporter #743
- Remove unnecessary condition to have at least one processor #744
- Updated Honeycomb exported to `honeycombio/opentelemetry-exporter-go v0.3.1`

### Features

Receivers / Exporters:

* AWS X-Ray
* Carbon
* CollectD
* Honeycomb
* Jaeger
* Kinesis
* LightStep
* OpenCensus
* OpenTelemetry
* SAPM
* SignalFx
* Stackdriver
* Wavefront
* Zipkin
* Zipkin Scribe


Processors:

* Attributes
* Batch
* Memory Limiter
* Queued Retry
* Resource
* Sampling
* Span
* Kubernetes

Extensions:

* Health Check
* Performance Profiler
* zPages


## v0.2.8

Released 2020-03-25

Alpha v0.2.8 of OpenTelemetry Collector Contrib.

- Implemented OTLP receiver and exporter.
- Added ability to pass config to the service programmatically (useful for custom builds).
- Improved own metrics / observability.


## v0.2.7

Released 2020-03-17

### Self-Observability
- New command-line switch to control legacy and new metrics. Users are encouraged
to experiment and migrate to the new metrics.
- Improved error handling on shutdown.


### Processors
- Fixed passthrough mode k8sprocessor.
- Added `HASH` action to attribute processor.

### Receivers and Exporters
- Added Honeycomb exporter.
- Added LightStep exporter.
- Added regular expression for Carbon receiver, allowing the metric name to be broken into proper label keys and values.
- Updated Stackdriver exporter to use a new batch API.


## v0.2.6 Alpha

Released 2020-02-18

### Self-Observability
- Updated metrics prefix to `otelcol` and expose command line argument to modify the prefix value.
- Batch dropped span now emits zero when no spans are dropped.

### Processors
- Extended Span processor to have include/exclude span logic.
- Ability to choose strict or regexp matching for include/exclude filters.

### Receivers and Exporters
- Added Carbon receiver and exporter.
- Added Wavefront receiver.


## v0.0.5 Alpha

Released 2020-01-30

- Regexp-based filtering of span names.
- Ability to extract attributes from span names and rename span.
- File exporter for debugging.
- Span processor is now enabled by default.

## v0.0.1 Alpha

Released 2020-01-11

First release of OpenTelemetry Collector Contrib.


[v0.3.0]: https://github.com/open-telemetry/opentelemetry-collector-contrib/compare/v0.2.8...v0.3.0
[v0.2.8]: https://github.com/open-telemetry/opentelemetry-collector-contrib/compare/v0.2.7...v0.2.8
[v0.2.7]: https://github.com/open-telemetry/opentelemetry-collector-contrib/compare/v0.2.6...v0.2.7
[v0.2.6]: https://github.com/open-telemetry/opentelemetry-collector-contrib/compare/v0.0.5...v0.2.6
[v0.0.5]: https://github.com/open-telemetry/opentelemetry-collector-contrib/compare/v0.0.1...v0.0.5
[v0.0.1]: https://github.com/open-telemetry/opentelemetry-collector-contrib/tree/v0.0.1<|MERGE_RESOLUTION|>--- conflicted
+++ resolved
@@ -45,12 +45,9 @@
 - `pkg/translator/prometheusremotewrite`: Fix data race when used with other exporters (#9736)
 - `examples/demo`: fix baggage not work in trace demo app. (#9418)
 - `prometheusreceiver`: Handle the condition where `up` metric value is NaN (#9253)
-<<<<<<< HEAD
-- `groupbyattrsprocessor`: copied aggregationtemporality when grouping metrics. (#9087)
-=======
 - `tanzuobservabilityexporter`: Make metrics stanza in config be optional (#9098)
 - `filelogreceiver`: Update Kubernetes examples to fix native OTel logs collection issue where 0 length logs cause errors (#9754)
->>>>>>> 75bd1e91
+- `groupbyattrsprocessor`: copied aggregationtemporality when grouping metrics. (#9087)
 
 ## v0.50.0
 
