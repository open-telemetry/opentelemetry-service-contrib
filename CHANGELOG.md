--- conflicted
+++ resolved
@@ -29,15 +29,12 @@
 - `k8sclusterreceiver`: Fix the receiver to work with 1.19 and 1.20 k8s API versions (#9523)
 - `azuremonitorexporter`: Fix log exporter bug related to incorrectly mapping SpanId (#9579)
 - `mysqlreceiver`: Fix attribute values mismatch with its definition (#9688)
-<<<<<<< HEAD
-- `datadogexporter`: Fix host aliases not being properly sent to the Datadog backend (#9748)
-=======
 - `opencensusreceiver`: Do not report fatal error if err is server closed (#9559).
 - `sqlserverreceiver`: Fix the receiver to have integer types on metrics where applicable (#9601)
 - `prometheusreceiver`: Fix the memory issue introduced in the 0.49.0 release (#9718)
 - `couchdbreceiver`: Fix issue where the receiver would not respect custom metric settings (#9598)
 - `nginxreceiver`: Include nginxreceiver in components (#9572)
->>>>>>> 1fbbcd14
+- `datadogexporter`: Fix host aliases not being properly sent to the Datadog backend (#9748)
 
 ## v0.50.0
 
