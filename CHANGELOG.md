# Changelog

## Unreleased

### 💡 Enhancements 💡

- `k8seventsreceiver`: Add Api_version and resource_version (#8539)
- `cmd/mdatagen`: Add resource attributes definition to metadata.yaml and move `pdata.Metrics` creation to the
  generated code (#5270) 
- `datadogexporter`: Add `metrics::sums::cumulative_monotonic_mode` to specify export mode for cumulative monotonic sums (#8490)
- `dynatraceexporter`: add multi-instance deployment note to README.md (#8848)
- `resourcedetectionprocessor`: Add attribute allowlist (#8547)
- `datadogexporter`:  Metrics payload data and Sketches payload data will be logged if collector is started in debug mode (#8929)

### 🛑 Breaking changes 🛑

- `windowsperfcountersreceiver`: Added metrics configuration (#8376)
- `lokiexporter`: Remove deprecated LogRecord.name field (#8951)
- `splunkhecexporter`: Remove deprecated LogRecord.name field (#8951)

### 🚩 Deprecations 🚩

- `datadogexporter`: Deprecate `OnlyMetadata` method from `Config` struct (#8359)
- `datadogexporter`: Deprecate `GetCensoredKey` method from `APIConfig` struct (#8830)
<<<<<<< HEAD
- `datadogexporter`: Deprecate `service` setting in favor of `service.name` semantic convention (#8784)
- `datadogexporter`: Deprecate `version` setting in favor of `service.version` semantic convention (#8784)
=======
- `datadogexporter`: Deprecate `metrics::send_monotonic_counter` in favor of `metrics::sums::cumulative_monotonic_mode` (#8490)
>>>>>>> 88c4debf

### 🚀 New components 🚀

- `sigv4authextension`: Enable component (#8518)

## v0.47.0

### 💡 Enhancements 💡

- `googlecloudexporter`: Add Validate method in config (#8559)
- `attributesprocessor`: Add convert action (#7930)
- `attributesprocessor`: Add metric support (#8111)
- `prometheusremotewriteexporter`: Write-Ahead Log support enabled (#7304)
- `hostreceiver/filesystemscraper`: Add filesystem utilization (#8027)
- `hostreceiver/pagingscraper`: Add paging.utilization (#6221)
- `googlecloudexporter`: [Alpha] Translate metrics directly from OTLP to gcm using the `exporter.googlecloud.OTLPDirect` feature-gate (#7177)
- `simpleprometheusreceiver`: Add support for static labels (#7908)
- `spanmetricsprocessor`: Dropping the condition to replace _ with key_ as __ label is reserved and _ is not (#8057)
- `podmanreceiver`: Add container.runtime attribute to container metrics (#8262)
- `dockerstatsreceiver`: Add container.runtime attribute to container metrics (#8261)
- `tanzuobservabilityexporter`: instrumentation Library and Dropped Counts to Span Tags (#8120)
- `clickhouseexporter`: Implement consume log logic. (#9705)
- `influxdbexporter`: Add support for cumulative, non-monotonic metrics. (#8348)
- `oauth2clientauthextension`: Add support for EndpointParams (#7307)
- Add `NewMetricData` function to `MetricsBuilder` to consistently set instrumentation library name (#8255)
- `googlecloudpubsubreceiver` Added implementation of Google Cloud Pubsub receiver. (#8391)
- `googlecloudpubsubexporter` Added implementation of Google Cloud Pubsub exporter. (#8391)
- `coralogixexporter` Allow exporter timeout to be configured (#7957)
- `prometheusremotewriteexporter` support adding trace id and span id attached to exemplars (#8380)
- `influxdbexporter`: accept histogram metric missing infinity bucket. (#8462)
- `skywalkingreceiver`: Added implementation of Skywalking receiver. (#8549)
- `prometheusreceiver`: Fix staleness bug for histograms and summaries (#8561)

### 🛑 Breaking changes 🛑

- `mongodbatlasreceiver`: rename mislabeled attribute `memory_state` to correct `disk_status` on partition disk metrics (#7747)
- `mongodbatlasreceiver`: Correctly set initial lookback for querying mongodb atlas api (#8246)
- `nginxreceiver`: instrumentation name updated from `otelcol/nginx` to `otelcol/nginxreceiver` (#8255)
- `postgresqlreceiver`: instrumentation name updated from `otelcol/postgresql` to `otelcol/postgresqlreceiver` (#8255)
- `redisreceiver`: instrumentation name updated from `otelcol/redis` to `otelcol/redisreceiver` (#8255)
- `apachereceiver`: instrumentation name updated from `otelcol/apache` to `otelcol/apachereceiver` ()
- `couchdbreceiver`: instrumentation name updated from `otelcol/couchdb` to `otelcol/couchdbreceiver` (#8366)
- `prometheusreceiver` Change resource attributes on metrics: `instance` -> `service.instance.id`, `host.name` -> `net.host.name`,  `port` -> `net.host.port`, `scheme` -> `http.scheme`, `job` removed (#8266)
- `prometheusremotewriteexporter` Use `service.*` resource attributes instead of `job` and `instance` resource attributes when adding job and instance labels to metrics (#8266)
- `mysqlreceiver`: instrumentation name updated from `otel/mysql` to `otelcol/mysqlreceiver` (#8387)
- `zookeeperreceiver`: instrumentation name updated from `otelcol/zookeeper` to `otelcol/zookeeperreceiver` (#8389)
- `coralogixexporter`: Create dynamic subsystem name (#7957)
  - Deprecate configuration changed. Dynamic subsystem name from traces service name property.
- `rabbitmqreceiver`: instrumentation name updated from `otelcol/rabbitmq` to `otelcol/rabbitmqreceiver` (#8400)

### 🧰 Bug fixes 🧰

- `zipkinexporter`: Set "error" tag value when status is set to error (#8187)
- `prometheusremotewriteexporter`: Correctly handle metric labels which collide after sanitization (#8378)
- `prometheusremotewriteexporter`: Drop labels when exemplar attributes exceed the max number of characters (#8379)
- `k8sclusterreceiver`: Add support to enable k8s node and container cpu metrics to be reported as double values (#8245)
  - Use "--feature-gates=receiver.k8sclusterreceiver.reportCpuMetricsAsDouble" to enable reporting node and container
    cpu metrics as a double values.
- `tanzuobservabilityexporter`: Fix a typo in Instrumentation Library name and version tags (#8384)
- `logreceivers`: Fix an issue where receiver would sometimes fail to build using Go 1.18 (#8521)
- `awsxrayreceiver`: Add defaults for optional stack frame parameters (#8790)

### 🚩 Deprecations 🚩

- `datadogexporter`: Deprecate automatic environment variable detection (#8397)

### 🚀 New components 🚀
- `sigv4authextension`: New Component: Sigv4 Authenticator Extension (#8263)

## v0.46.0

### 💡 Enhancements 💡

- `internal/stanza`: Export metrics from Stanza receivers (#8025)
- `hostreceiver/pagingscraper`: Migrate the scraper to the mdatagen metrics builder (#7139)
- Do not drop zero trace/span id spans in the jaeger conversion (#7946)
- Upgrade to use semantic conventions 1.6.1 (#7926)
- `dynatraceexporter`: Validate QueueSettings and perform config validation in Validate() instead (#8020)
- `sapmexporter`: Add validation for `sending_queue` setting (#8023)
- `signalfxexporter`: Add validation for `sending_queue` setting (#8026)
- `internal/stanza`: Add support for arbitrary attribute types (#8081)
- `resourcedetectionprocessor`: Add confighttp.HTTPClientSettings To Resource Detection Config Fixes (#7397)
- `hostmetricsreceiver`: Add cpu.utilization metrics to cpu scrapper (#7130)
- `honeycombexporter`: Add validation for `sending_queue` setting (#8113)
- `routingprocessor`: Expand error handling on failure to build exporters (#8125)
- `skywalkingreceiver`: Add new skywalking receiver component folder and structure (#8107)
- `groupbyattrsprocesor`: Allow empty keys, which allows to use the processor for compaction (#7793)
- `datadogexporter`: Add rbac to example k8s manifest file (#8186)
- `splunkhecexporter`: Add validation for `sending_queue` setting (#8256)

### 🛑 Breaking changes 🛑

- Remove deprecated functions from jaeger translator (#8032)
- `internal/stanza`: Remove `write_to` setting from input operators (#8081)
- `mongodbatlasreceiver`: rename `mongodb.atlas.*` attributes to `mongodb_atlas.*` adhering to naming guidelines. Adding 3 new attributes (#7960)

### 🧰 Bug fixes 🧰

- `prometheusreceiver`: Fix segfault that can occur after receiving stale metrics (#8056)
- `filelogreceiver`: Fix issue where logs could occasionally be duplicated (#8123)
- `prometheusremotewriteexporter`: Fix empty non-string resource attributes (#8116)

### 🚀 New components 🚀

## v0.45.1

### 💡 Enhancements 💡

- `sumologicexporter`: Move validation to Config (#7936)
- `elasticsearchexporter`: Fix crash with batch processor (#7953).
- `splunkhecexporter`: Batch metrics payloads (#7760)
- `tanzuobservabilityexporter`: Add internal SDK metric tag (#7826)
- `hostreceiver/processscraper`: Migrate the scraper to the mdatagen metrics builder (#7287)

### 🧰 Bug fixes 🧰

- `awsprometheusremotewriteexporter`: fix dependencies issue (#7963)

### 🚀 New components 🚀

- `awsfirehose` receiver: Add AWS Kinesis Data Firehose Receiver (#7918)

## v0.45.0

### 💡 Enhancements 💡

- `hostreceiver/filesystemscraper`: Migrate the scraper to the mdatagen metrics builder (#7772)
- `hostreceiver/memoryscraper`: Migrate the scraper to the mdatagen metrics builder (#7312)
- `lokiexporter`: Use record attributes as log labels (#7569)
- `routingprocessor`: Do not err on failure to build exporters (#7423)
- `apachereceiver`: Update to mdatagen v2 (#7573)
- `datadogexporter`: Don't send host metadata if hostname is empty (#7426)
- `datadogexporter`: Add insecure_skip_verify flag to configuration (#7422)
- `coralogixexporter`: Update readme (#7785)
- `awscloudwatchlogsexporter`: Remove name from aws cloudwatch logs exporter (#7554)
- `tanzuobservabilityexporter`: Update OTel Collector's Exporter to match WF Proxy Handling of source (#7929)
- `hostreceiver/memoryscraper`: Add memory.utilization (#6221)
- `awskinesisexporter`: Add Queue Config Validation AWS Kinesis Exporter (#7835)
- `elasticsearchexporter`: Remove usage of deprecated LogRecord.Name field (#7829).
- `loadbalancingexporter`: Allow non-exist hostname on startup (#7935)
- `datadogexporter`: Use exact sum, count and average on Datadog distributions (#7830)
- `storage/filestorage`: add optional compaction to filestorage (#7768)
- `tanzuobservabilityexporter`: Add attributes from the Resource to the resulting WF metric tags & set `source` value in WF metric (#8101)

### 🛑 Breaking changes 🛑

- Use go mod compat, drops support for reproducibility with go 1.16 (#7915)
- `apachereceiver`: Update instrumentation library name from `otel/apache` to `otelcol/apache` (#7754)
- `pkg/translator/prometheusremotewrite`: Cleanup prw translator public functions (#7776)
- `prometheusreceiver`: The OpenCensus-based metric conversion pipeline has 
  been removed.
  - The `receiver.prometheus.OTLPDirect` feature gate has been removed as 
    the direct pipeline is the only remaining pipeline.
- `translator/jaeger`: Cleanup jaeger translator function names (#7775)
  - Deprecate old funcs with Internal word.
- `mysqlreceiver`: Update data model and names for several metrics (#7924)
  - Change all metrics to Int values
  - Remove `mysql.buffer_pool_pages`. Replace with:
    - `mysql.buffer_pool.pages`
    - `mysql.buffer_pool.data_pages`
    - `mysql.buffer_pool.page_flushes`
  - Remove `mysql.buffer_pool_size`. Replace with:
    - `mysql.buffer_pool.limit`
    - `mysql.buffer_pool.usage`
  - Rename `mysql.buffer_pool_operations` to `mysql.buffer_pool.operations`

### 🚩 Deprecations 🚩

- Deprecated log_names setting from filter processor. (#7552)

### 🧰 Bug fixes 🧰

 - `tailsamplingprocessor`: "And" policy only works as a sub policy under a composite policy (#7590) 
 - `prometheusreceiver`: Correctly map description and units when converting
  Prometheus metadata directly to pdata. (#7748)
 - `sumologicexporter`: fix exporter panics on malformed histogram (#7548)
- `awsecscontainermetrics`: CPU Reserved is now 1024/vCPU for ECS Container Insights (#6734)

### 🚀 New components 🚀

- `clickhouse` exporter: Add ClickHouse Exporter (#6907)
- `pkg/translator/signalfx`: Extract signalfx to metrics conversion in a separate package (#7778)
  - Extract FromMetrics to SignalFx translator package (#7823)

## v0.44.0

### 💡 Enhancements 💡

- `kafkaexporter`: Add compression and flush max messages options.
- `dynatraceexporter`: Write error logs using plugin logger (#7360)
- `dynatraceexporter`: Fix docs for TLS settings (#7568)
- `tanzuobservabilityexporter`: Turn on metrics exporter (#7281)
- `attributesprocessor` `resourceprocessor`: Add `from_context` value source
- `resourcedetectionprocessor`: check cluster config to verify resource is on aws for eks resources (#7186)
- `awscloudwatchlogsexporter`: enable awscloudwatchlogsexporter which accepts and exports log data (#7297)
- `translator/prometheusremotewrite`: add a new module to help translate data from OTLP to Prometheus Remote Write (#7240)
- `azuremonitorexporter`: In addition to traces, export logs to Azure Application Insights (#7403)
- `jmxreceiver`: Added `additional_jars` configuration option to launch JMX Metric Gatherer JAR with extended `CLASSPATH` (#7378)
- `awscontainerinsightreceiver`: add full pod name when configured to AWS Container Insights Receiver (#7415)
- `hostreceiver/loadscraper`: Migrate the scraper to the mdatagen metrics builder (#7288)
- `awsecscontainermetricsreceiver`: Rename attributes to follow semantic conventions (#7425)
- `datadogexporter`: Always map conventional attributes to tags (#7185)
- `mysqlreceiver`: Add golden files for integration test (#7303)
- `nginxreceiver`: Standardize integration test (#7515)
- `mysqlreceiver`: Update to use mdatagen v2 (#7507)
- `postgresqlreceiver`: Add integration tests (#7501)
- `apachereceiver`: Add integration test (#7517)
- `mysqlreceiver`: Use scrapererror to report errors (#7513)
- `postgresreceiver`: Update to mdatagen v2 (#7503)
- `nginxreceiver`: Update to mdatagen v2 (#7549)
- `datadogexporter`: Fix traces exporter's initialization log (#7564)
- `tailsamplingprocessor`: Add And sampling policy (#6910)
- `coralogixexporter`: Add Coralogix Exporter (#7383)
- `prometheusexecreceiver`: Add default value for `scrape_timeout` option (#7587)

### 🛑 Breaking changes 🛑

- `resourcedetectionprocessor`: Update `os.type` attribute values according to semantic conventions (#7544)
- `awsprometheusremotewriteexporter`: Deprecation notice; may be removed after v0.49.0
  - Switch to using the `prometheusremotewriteexporter` + `sigv4authextension` instead

### 🧰 Bug fixes 🧰

- `resourcedetectionprocessor`: fix `meta` allow list excluding keys with nil values (#7424)
- `postgresqlreceiver`: Fix issue where empty metrics could be returned after failed connection (#7502)
- `resourcetotelemetry`: Ensure resource attributes are added to summary
  and exponential histogram data points. (#7523)

### 🚩 Deprecations 🚩

- Deprecated otel_to_hec_fields.name setting from splunkhec exporter. (#7560)

## v0.43.0

### 💡 Enhancements 💡

- `coralogixexporter`: First implementation of Coralogix Exporter (#6816)
- `cloudfoundryreceiver`: Enable Cloud Foundry client (#7060)
- `elasticsearchexporter`: add elasticsearchexporter to the components exporter list (#6002)
- `elasticsearchreceiver`: Add metric metadata (#6892)
- `elasticsearchreceiver`: Use same metrics as JMX receiver for JVM metrics (#7160)
- `elasticsearchreceiver`: Implement scraping logic (#7174)
- `datadogexporter`: Add http.status_code tag to trace stats (#6889)
- `datadogexporter`: Add configuration option to use OTel span name into the Datatog resource name (#6611)
- `mongodbreceiver`: Add initial client code to the component (#7125)
- `tanzuobservabilityexporter`: Support delta histograms (#6897)
- `awscloudwatchlogsexporter`: Use cwlogs package to export logs (#7152)
- `mysqlreceiver`: Add the receiver to available components (#7078)
- `tanzuobservabilityexporter`: Documentation for the memory_limiter configuration (#7164)
- `dynatraceexporter`: Do not shut down exporter when metrics ingest module is temporarily unavailable (#7161)
- `mongodbreceiver`: Add metric metadata (#7163)
- `mongodbreceiver`: Add metric scraping (#7175)
- `postgresqlreceiver`: add the receiver to available components (#7079)
- `rabbitmqreceiver`: Add scraper logic (#7299)
- `tanzuobservability exporter`: Support summary metrics (#7121)
- `mongodbatlasreceiver`: Add retry and backoff to HTTP client (#6943)
- Use Jaeger gRPC instead of Thrift in the docker-compose example (#7243)
- `tanzuobservabilityexporter`: Support exponential histograms (#7127)
- `receiver_creator`: Log added and removed endpoint env structs (#7248)
- `prometheusreceiver`: Use the OTLP data conversion path by default. (#7282)
  - Use `--feature-gates=-receiver.prometheus.OTLPDirect` to re-enable the 
    OpenCensus conversion path.
- `extension/observers`: Correctly set image and tag on container endpoints (#7279)
- `tanzuobservabilityexporter`: Document how to enable memory_limiter (#7286)
- `hostreceiver/networkscraper`: Migrate the scraper to the mdatagen metrics builder (#7048)
- `hostmetricsreceiver`: Add MuteProcessNameError config flag to mute specific error reading process executable (#7176)
- `scrapertest`: Improve comparison logic (#7305)
- `hostmetricsreceiver`: add `cpu_average` option for load scraper to report the average cpu load (#6999)
- `scrapertest`: Add comparison option to ignore specific attributes (#6519)
- `tracegen`: Add option to pass in custom headers to export calls via command line (#7308)
- `tracegen`: Provide official container images (#7179)
- `scrapertest`: Add comparison function for pdata.Metrics (#7400)
- `prometheusremotewriteexporter` : Dropping the condition to replace _ with key_ as __ label is reserved and _ is not (#7112)

### 🛑 Breaking changes 🛑

- `tanzuobservabilityexporter`: Remove status.code
- `tanzuobservabilityexporter`: Use semantic conventions for status.message (#7126) 
- `k8sattributesprocessor`: Move `kube` and `observability` packages to `internal` folder (#7159)
- `k8sattributesprocessor`: Unexport processor `Option`s (#7311)
- `zookeeperreceiver`: Refactored metrics to have correct units, types, and combined some metrics via attributes. (#7280)
- `prometheusremotewriteexporter`: `PRWExporter` struct and `NewPRWExporter()`
  function are now unexported. (#TBD)
- `newrelicexporter` marked as deprecated (#7284)

### 🚀 New components 🚀

- `rabbitmqreceiver`: Establish codebase for RabbitMQ metrics receiver (#7239)
- Add `basicauth` extension (#7167)
- `k8seventsreceiver`: Implement core logic (#6885)

### 🧰 Bug fixes 🧰

- `k8sattributeprocessor`: Parse IP out of net.Addr to correctly tag k8s.pod.ip (#7077)
- `k8sattributeprocessor`: Process IP correctly for net.Addr instances that are not typed (#7133)
- `mdatagen`: Fix validation of `enabled` field in metadata.yaml (#7166)
- `elasticsearch`: Fix timestamp for each metric being startup time (#7255)
- `prometheusremotewriteexporter`: Fix index out of range panic caused by expiring metrics (#7149)
- `resourcedetection`: Log the error when checking for ec2metadata availability (#7296) 

## v0.42.0

### 💡 Enhancements 💡

- `couchbasereceiver`: Add couchbase client (#7122)
- `couchdbreceiver`: Add couchdb scraper (#7131)
- `couchdbreceiver`: Add couchdb client (#6880)
- `elasticsearchreceiver`: Implement scraper client (#7019)
- `couchdbreceiver`: Add metadata metrics (#6878)
- `prometheusremotewriteexporter`: Handling Staleness flag from OTLP (#6679)
- `prometheusexporter`: Handling Staleness flag from OTLP (#6805)
- `prometheusreceiver`: Set OTLP no-data-present flag for stale scraped metrics. (#7043)
- `mysqlreceiver`: Add Integration test (#6916)
- `datadogexporter`: Add compatibility with ECS Fargate semantic conventions (#6670)
- `k8s_observer`: discover k8s.node endpoints (#6820)
- `redisreceiver`: Add missing description fields to keyspace metrics (#6940)
- `redisreceiver`: Set start timestamp uniformly for gauge and sum metrics (#6941)
- `kafkaexporter`: Allow controlling Kafka acknowledgment behaviour  (#6301)
- `lokiexporter`: Log the first part of the http body on failed pushes to loki (#6946)
- `resourcedetectionprocessor`: add the [consul](https://www.consul.io/) detector (#6382)
- `awsemfexporter`: refactor cw_client logic into separate `cwlogs` package (#7072)
- `prometheusexporter`: Dropping the condition to replace _ with key_ as __ label is reserved and _ is not (#7506)

### 🛑 Breaking changes 🛑

- `memcachedreceiver`: Update metric names (#6594)
- `memcachedreceiver`: Fix some metric units and value types (#6895)
- `sapm` receiver: Use Jaeger status values instead of OpenCensus (#6682)
- `jaeger` receiver/exporter: Parse/set Jaeger status with OTel spec values (#6682)
- `awsecscontainermetricsreceiver`: remove tag from `container.image.name` (#6436)
- `k8sclusterreceiver`: remove tag from `container.image.name` (#6436)

### 🚀 New components 🚀

- `ecs_task_observer`: Discover running containers in AWS ECS tasks (#6894)
- `mongodbreceiver`: Establish codebase for MongoDB metrics receiver (#6972)
- `couchbasereceiver`: Establish codebase for Couchbase metrics receiver (#7046)
- `dbstorage`: New experimental dbstorage extension (#7061)
- `redactionprocessor`: Remove sensitive data from traces (#6495)

### 🧰 Bug fixes 🧰

- `ecstaskobserver`: Fix "Incorrect conversion between integer types" security issue (#6939)
- Fix typo in "direction" metrics attribute description (#6949)
- `zookeeperreceiver`: Fix issue where receiver could panic during shutdown (#7020)
- `prometheusreceiver`: Fix metadata fetching when metrics differ by trimmable suffixes (#6932)
- Sanitize URLs being logged (#7021)
- `prometheusreceiver`: Fix start time tracking for long scrape intervals (#7053)
- `signalfxexporter`: Don't use syscall to avoid compilation errors on some platforms (#7062)
- `tailsamplingprocessor`: Add support for new policies as composite sub-policies (#6975)

### 💡 Enhancements 💡

- `lokiexporter`: add complete log record to body (#6619)
- `k8sclusterreceiver` add `container.image.tag` attribute (#6436)
- `spanmetricproccessor`: use an LRU cache for the cached Dimensions key-value pairs (#2179)
- `skywalkingexporter`: add skywalking metrics exporter (#6528)
- `deltatorateprocessor`: add int counter support (#6982)
- `filestorageextension`: document default values (#7022)
- `redisreceiver`: Migrate the scraper to the mdatagen metrics builder (#6938)  

## v0.41.0

### 🛑 Breaking changes 🛑

- None

### 🚀 New components 🚀

- `asapauthextension` (#6627)
- `mongodbatlasreceiver` (#6367)

### 🧰 Bug fixes 🧰

- `filestorageextension`: fix panic when configured directory cannot be accessed (#6103)
- `hostmetricsreceiver`: fix set of attributes for system.cpu.time metric (#6422)
- `k8sobserver`: only record pod endpoints for running pods (#5878)
- `mongodbatlasreceiver`: fix attributes fields in metadata.yaml (#6440)
- `prometheusexecreceiver`: command line processing on Windows (#6145)
- `spanmetricsprocessor`: fix exemplars support (#6140)
-  Remap arm64 to aarch64 on rpm/deb packages (#6635)

### 💡 Enhancements 💡

- `datadogexporter`: do not use attribute localhost-like hostnames (#6477)
- `datadogexporter`: retry per network call (#6412)
- `datadogexporter`: take hostname into account for cache (#6223)
- `exporter/lokiexporter`: adding a feature for loki exporter to encode JSON for log entry (#5846)
- `googlecloudspannerreceiver`: added fallback to ADC for database connections. (#6629)
- `googlecloudspannerreceiver`: added parsing only distinct items for sample lock request label. (#6514)
- `googlecloudspannerreceiver`: added request tag label to metadata config for top query stats. (#6475)
- `googlecloudspannerreceiver`: added sample lock requests label to the top lock stats metrics. (#6466)
- `googlecloudspannerreceiver`: added transaction tag label to metadata config for top transaction stats. (#6433)
- `groupbyattrsprocessor`: added support for metrics signal (#6248)
- `hostmetricsreceiver`: ensure SchemaURL is set (#6482)
- `kubeletstatsreceiver`: add support for read-only kubelet endpoint (#6488)
- `mysqlreceiver`: enable native authentication (#6628)
- `mysqlreceiver`: remove requirement for password on MySQL (#6479)
- `receiver/prometheusreceiver`: do not add host.name to metrics from localhost/unspecified targets (#6476)
- `spanmetricsprocessor`: add setStatus operation (#5886)
- `splunkhecexporter`: remove duplication of host.name attribute (#6527)
- `tanzuobservabilityexporter`: add consumer for sum metrics. (#6385)
- Update log-collection library to v0.23.0 (#6593)

## v0.40.0

### 🛑 Breaking changes 🛑

- `tencentcloudlogserviceexporter`: change `Endpoint` to `Region` to simplify configuration (#6135)

### 🚀 New components 🚀

- Add `memcached` receiver (#5839)

### 🧰 Bug fixes 🧰

- Fix token passthrough for HEC (#5435)
- `datadogexporter`: Fix missing resource attributes default mapping when resource_attributes_as_tags: false (#6359)
- `tanzuobservabilityexporter`: Log and report missing metric values. (#5835)
- `mongodbatlasreceiver`: Fix metrics metadata (#6395)

### 💡 Enhancements 💡

- `awsprometheusremotewrite` exporter: Improve error message when failing to sign request
- `mongodbatlas`: add metrics (#5921)
- `healthcheckextension`: Add path option (#6111)
- Set unprivileged user to container image (#6380)
- `k8sclusterreceiver`: Add allocatable type of metrics (#6113)
- `observiqexporter`: Allow Dialer timeout to be configured (#5906)
- `routingprocessor`: remove broken debug log fields (#6373)
- `prometheusremotewriteexporter`: Add exemplars support (#5578) 
- `fluentforwardreceiver`: Convert attributes with nil value to AttributeValueTypeEmpty (#6630)

## v0.39.0

### 🛑 Breaking changes 🛑

- `httpdreceiver` renamed to `apachereceiver` to match industry standards (#6207)
- `tencentcloudlogserviceexporter` change `Endpoint` to `Region` to simplify configuration (#6135)

### 🚀 New components 🚀

- Add `postgresqlreceiver` config and factory (#6153)
- Add TencentCloud LogService exporter `tencentcloudlogserviceexporter` (#5722)
- Restore `jaegerthrifthttpexporter` (#5666)
- Add `skywalkingexporter` (#5690, #6114)

### 🧰 Bug fixes 🧰

- `datadogexporter`: Improve cumulative metrics reset detection using `StartTimestamp` (#6120)
- `mysqlreceiver`: Address issues in shutdown function (#6239)
- `tailsamplingprocessor`: End go routines during shutdown (#5693)
- `googlecloudexporter`: Update google cloud exporter to correctly close the metric exporter (#5990)
- `statsdreceiver`: Fix the summary point calculation (#6155)
- `datadogexporter` Correct default value for `send_count_sum_metrics` (#6130)

### 💡 Enhancements 💡

- `datadogexporter`: Increase default timeout to 15 seconds (#6131)
- `googlecloudspannerreceiver`: Added metrics cardinality handling for Google Cloud Spanner receiver (#5981, #6148, #6229)
- `mysqlreceiver`: Mysql add support for different protocols (#6138)
- `bearertokenauthextension`: Added support of Bearer Auth for HTTP Exporters (#5962)
- `awsxrayexporter`: Fallback to rpc.method for segment operation when aws.operation missing (#6231)
- `healthcheckextension`: Add new health check feature for collector pipeline (#5643)
- `datadogexporter`: Always add current hostname (#5967)
- `k8sattributesprocessor`: Add code to fetch all annotations and labels by specifying key regex (#5780)
- `datadogexporter`: Do not rely on collector to resolve envvar when possible to resolve them (#6122)
- `datadogexporter`: Add container tags to attributes package (#6086)
- `datadogexporter`: Preserve original TraceID (#6158)
- `prometheusreceiver`: Enhance prometheus receiver logger to determine errors, test real e2e usage (#5870)
- `awsxrayexporter`: Added support for AWS AppRunner origin (#6141)

## v0.38.0

### 🛑 Breaking changes 🛑

- `datadogexporter` Make distributions the default histogram export option. (#5885)
- `redisreceiver` Update Redis receiver's metric names. (#5837)
- Remove `scraperhelper` from contrib, use the core version. (#5826)

### 🚀 New components 🚀

- `googlecloudspannerreceiver` Added implementation of Google Cloud Spanner receiver. (#5727)
- `awsxrayproxy` Wire up awsxrayproxy extension. (#5747)
- `awscontainerinsightreceiver` Enable AWS Container Insight receiver. (#5960)

### 🧰 Bug fixes 🧰

- `statsdreceiver`: fix start timestamp / temporality for counters. (#5714)
- Fix security issue related to github.com/tidwall/gjson. (#5936)
- `datadogexporter` Fix cumulative histogram handling in distributions mode (#5867)
- `datadogexporter` Skip nil sketches (#5925)

### 💡 Enhancements 💡

- Extend `kafkareceiver` configuration capabilities. (#5677)
- Convert `mongodbatlas` receiver to use scraperhelper. (#5827)
- Convert `dockerstats` receiver to use scraperhelper. (#5825)
- Convert `podman` receiver to use scraperhelper. (#5822)
- Convert `redisreceiver` to use scraperhelper. (#5796)
- Convert `kubeletstats` receiver to use scraperhelper. (#5821)
- `googlecloudspannerreceiver` Migrated Google Cloud Spanner receiver to scraper approach. (#5868)
- `datadogexporter` Use a `Consumer` interface for decoupling from zorkian's package. (#5315)
- `mdatagen` - Add support for extended metric descriptions (#5688)
- `signalfxexporter` Log datapoints option. (#5689)
- `cumulativetodeltaprocessor`: Update cumulative to delta. (#5772)
- Update configuration default values in log receivers docs. (#5840)
- `fluentforwardreceiver`: support more complex fluent-bit objects. (#5676)
- `datadogexporter` Remove spammy logging. (#5856)
- `datadogexporter` Remove obsolete report_buckets config. (#5858)
- Improve performance of metric expression matcher. (#5864)
- `tanzuobservabilityexporter` Introduce metricsConsumer and gaugeMetricConsumer. (#5426)
- `awsxrayexporter` rpc.system has priority to determine aws namespace. (#5833)
- `tailsamplingprocessor` Add support for composite sampling policy to the tailsampler. (#4958)
- `kafkaexporter` Add support for AWS_MSK_IAM SASL Auth (#5763)
- Refactor the client Authenticators  for the new "ClientAuthenticator" interfaces (#5905)
- `mongodbatlasreceiver` Add client wrapper for MongoDB Atlas support (#5386)
- `redisreceiver` Update Redis config options (#5861)
- `routingprocessor`: allow routing for all signals (#5869)
- `extension/observer/docker` add ListAndWatch to observer (#5851)

## v0.37.1

### 🧰 Bug fixes 🧰

- Fixes a problem with v0.37.0 which contained dependencies on v0.36.0 components. They should have been updated to v0.37.0.

## v0.37.0

### 🚀 New components 🚀

- [`journald` receiver](https://github.com/open-telemetry/opentelemetry-collector-contrib/tree/main/receiver/journaldreceiver) to parse Journald events from systemd journal using the [opentelemetry-log-collection](https://github.com/open-telemetry/opentelemetry-log-collection) library

### 🛑 Breaking changes 🛑

- Remove squash on configtls.TLSClientSetting for splunkhecexporter (#5541)
- Remove squash on configtls.TLSClientSetting for elastic components (#5539)
- Remove squash on configtls.TLSClientSetting for observiqexporter (#5540)
- Remove squash on configtls.TLSClientSetting for AWS components (#5454)
- Move `k8sprocessor` to `k8sattributesprocessor`.
- Rename `k8s_tagger` configuration `k8sattributes`.
- filelog receiver: use empty value for `SeverityText` field instead of `"Undefined"` (#5423)
- Rename `configparser.ConfigMap` to `config.Map`
- Rename `pdata.AggregationTemporality*` to `pdata.MetricAggregationTemporality*`
- Remove deprecated `batchpertrace` package/module (#5380)

### 💡 Enhancements 💡

- `k8sattributes` processor: add container metadata enrichment (#5467, #5572)
- `resourcedetection` processor: Add an option to force using hostname instead of FQDN (#5064)
- `dockerstats` receiver: Move docker client into new shared `internal/docker` (#4702)
- `spanmetrics` processor:
  - Add exemplars to metrics (#5263)
  - Support resource attributes in metrics dimensions (#4624)
- `filter` processor:
  - Add log filtering by `regexp` type filters (#5237)
  - Add record level log filtering (#5418)
- `dynatrace` exporter: Handle non-gauge data types (#5056)
- `datadog` exporter:
  - Add support for exporting histograms as sketches (#5082)
  - Scrub sensitive information from errors (#5575)
  - Add option to send instrumentation library metadata tags with metrics (#5431)
- `podman` receiver: Add `api_version`, `ssh_key`, and `ssh_passphrase` config options (#5430)
- `signalfx` exporter:
  - Add `max_connections` config option (#5432)
  - Add dimension name to log when value > 256 chars (#5258)
  - Discourage setting of endpoint path (#4851)
- `kubeletstats` receiver: Convert to pdata instead of using OpenCensus (#5458)
- `tailsampling` processor: Add `invert_match` config option to `string_attribute` policy (#4393)
- `awsemf` exporter: Add a feature flag in UserAgent for AWS backend to monitor the adoptions (#5178)
- `splunkhec` exporter: Handle explicitly NaN and Inf values (#5581)
- `hostmetrics` receiver:
  - Collect more process states in processes scraper (#4856)
  - Add device label to paging scraper (#4854)
- `awskinesis` exporter: Extend to allow for dynamic export types (#5440)

### 🧰 Bug fixes 🧰

- `datadog` exporter:
  - Fix tags on summary and bucket metrics (#5416)
  - Fix cache key generation for cumulative metrics (#5417)
- `resourcedetection` processor: Fix failure to start collector if at least one detector returns an error (#5242)
- `prometheus` exporter: Do not record obsreport calls (#5438)
- `prometheus` receiver: Metric type fixes to match Prometheus functionality (#4865)
- `sentry` exporter: Fix sentry tracing (#4320)
- `statsd` receiver: Set quantiles for metrics (#5647)

## v0.36.0

### 🛑 Breaking changes 🛑

- `filter` processor: The configs for `logs` filter processor have been changed to be consistent with the `metrics` filter processor. (#4895)
- `splunk_hec` receiver: 
  - `source_key`, `sourcetype_key`, `host_key` and `index_key` have now moved under `hec_metadata_to_otel_attrs` (#4726)
  - `path` field on splunkhecreceiver configuration is removed: We removed the `path` attribute as any request going to the Splunk HEC receiver port should be accepted, and added the `raw_path` field to explicitly map the path accepting raw HEC data. (#4951)
- feat(dynatrace): tags is deprecated in favor of default_dimensions (#5055)

### 💡 Enhancements 💡

- `filter` processor: Add ability to `include` logs based on resource attributes in addition to excluding logs based on resource attributes for strict matching. (#4895)
- `kubelet` API: Add ability to create an empty CertPool when the system run environment is windows
- `JMX` receiver: Allow JMX receiver logging level to be configured (#4898)
- `datadog` exporter: Export histograms as in OpenMetrics Datadog check (#5065)
- `dockerstats` receiver: Set Schema URL (#5239)
- Rename memorylimiter -> memorylimiterprocessor (#5262)
- `awskinesis` exporter: Refactor AWS kinesis exporter to be synchronous  (#5248)

## v0.35.0

### 🛑 Breaking changes 🛑

- Rename configparser.Parser to configparser.ConfigMap (#5070)
- Rename TelemetryCreateSettings -> TelemetrySettings (#5169)

### 💡 Enhancements 💡

- chore: update influxdb exporter and receiver (#5058)
- chore(dynatrace): use payload limit from api constants (#5077)
- Add documentation for filelog's new force_flush_period parameter (#5066)
- Reuse the gzip reader with a sync.Pool (#5145)
- Add a trace observer when splunkhecreceiver is used for logs (#5063)
- Remove usage of deprecated pdata.AttributeValueMapToMap (#5174)
- Podman Stats Receiver: Receiver and Metrics implementation (#4577)

### 🧰 Bug fixes 🧰

- Use staleness markers generated by prometheus, rather than making our own (#5062)
- `datadogexporter` exporter: skip NaN and infinite values (#5053)

## v0.34.0

### 🚀 New components 🚀

- [`cumulativetodelta` processor](https://github.com/open-telemetry/opentelemetry-collector-contrib/tree/main/processor/cumulativetodeltaprocessor) to convert cumulative sum metrics to cumulative delta

- [`file` exporter](https://github.com/open-telemetry/opentelemetry-collector-contrib/tree/main/exporter/fileexporter) from core repository ([#3474](https://github.com/open-telemetry/opentelemetry-collector/issues/3474))
- [`jaeger` exporter](https://github.com/open-telemetry/opentelemetry-collector-contrib/tree/main/exporter/jaegerexporter) from core repository ([#3474](https://github.com/open-telemetry/opentelemetry-collector/issues/3474))
- [`kafka` exporter](https://github.com/open-telemetry/opentelemetry-collector-contrib/tree/main/exporter/kafkaexporter) from core repository ([#3474](https://github.com/open-telemetry/opentelemetry-collector/issues/3474))
- [`opencensus` exporter](https://github.com/open-telemetry/opentelemetry-collector-contrib/tree/main/exporter/opencensusexporter) from core repository ([#3474](https://github.com/open-telemetry/opentelemetry-collector/issues/3474))
- [`prometheus` exporter](https://github.com/open-telemetry/opentelemetry-collector-contrib/tree/main/exporter/prometheusexporter) from core repository ([#3474](https://github.com/open-telemetry/opentelemetry-collector/issues/3474))
- [`prometheusremotewrite` exporter](https://github.com/open-telemetry/opentelemetry-collector-contrib/tree/main/exporter/prometheusremotewriteexporter) from core repository ([#3474](https://github.com/open-telemetry/opentelemetry-collector/issues/3474))
- [`zipkin` exporter](https://github.com/open-telemetry/opentelemetry-collector-contrib/tree/main/exporter/zipkinexporter) from core repository ([#3474](https://github.com/open-telemetry/opentelemetry-collector/issues/3474))
- [`attribute` processor](https://github.com/open-telemetry/opentelemetry-collector-contrib/tree/main/processor/attributeprocessor) from core repository ([#3474](https://github.com/open-telemetry/opentelemetry-collector/issues/3474))
- [`filter` processor](https://github.com/open-telemetry/opentelemetry-collector-contrib/tree/main/processor/filterprocessor) from core repository ([#3474](https://github.com/open-telemetry/opentelemetry-collector/issues/3474))
- [`probabilisticsampler` processor](https://github.com/open-telemetry/opentelemetry-collector-contrib/tree/main/processor/probabilisticsamplerprocessor) from core repository ([#3474](https://github.com/open-telemetry/opentelemetry-collector/issues/3474))
- [`resource` processor](https://github.com/open-telemetry/opentelemetry-collector-contrib/tree/main/processor/resourceprocessor) from core repository ([#3474](https://github.com/open-telemetry/opentelemetry-collector/issues/3474))
- [`span` processor](https://github.com/open-telemetry/opentelemetry-collector-contrib/tree/main/processor/spanprocessor) from core repository ([#3474](https://github.com/open-telemetry/opentelemetry-collector/issues/3474))
- [`hostmetrics` receiver](https://github.com/open-telemetry/opentelemetry-collector-contrib/tree/main/receiver/hostmetricsreceiver) from core repository ([#3474](https://github.com/open-telemetry/opentelemetry-collector/issues/3474))
- [`jaeger` receiver](https://github.com/open-telemetry/opentelemetry-collector-contrib/tree/main/receiver/jaegerreceiver) from core repository ([#3474](https://github.com/open-telemetry/opentelemetry-collector/issues/3474))
- [`kafka` receiver](https://github.com/open-telemetry/opentelemetry-collector-contrib/tree/main/receiver/kafkareceiver) from core repository ([#3474](https://github.com/open-telemetry/opentelemetry-collector/issues/3474))
- [`opencensus` receiver](https://github.com/open-telemetry/opentelemetry-collector-contrib/tree/main/receiver/opencensusreceiver) from core repository ([#3474](https://github.com/open-telemetry/opentelemetry-collector/issues/3474))
- [`prometheus` receiver](https://github.com/open-telemetry/opentelemetry-collector-contrib/tree/main/receiver/prometheusreceiver) from core repository ([#3474](https://github.com/open-telemetry/opentelemetry-collector/issues/3474))
- [`zipkin` receiver](https://github.com/open-telemetry/opentelemetry-collector-contrib/tree/main/receiver/zipkinreceiver) from core repository ([#3474](https://github.com/open-telemetry/opentelemetry-collector/issues/3474))
- [`bearertokenauth` extension](https://github.com/open-telemetry/opentelemetry-collector-contrib/tree/main/extension/bearertokenauthextension) from core repository ([#3474](https://github.com/open-telemetry/opentelemetry-collector/issues/3474))
- [`healthcheck` extension](https://github.com/open-telemetry/opentelemetry-collector-contrib/tree/main/extension/healthcheckextension) from core repository ([#3474](https://github.com/open-telemetry/opentelemetry-collector/issues/3474))
- [`oidcauth` extension](https://github.com/open-telemetry/opentelemetry-collector-contrib/tree/main/extension/oidcauthextension) from core repository ([#3474](https://github.com/open-telemetry/opentelemetry-collector/issues/3474))
- [`pprof` extension](https://github.com/open-telemetry/opentelemetry-collector-contrib/tree/main/extension/pprofextension) from core repository ([#3474](https://github.com/open-telemetry/opentelemetry-collector/issues/3474))
- [`testbed`](https://github.com/open-telemetry/opentelemetry-collector-contrib/tree/main/testbed) from core repository ([#3474](https://github.com/open-telemetry/opentelemetry-collector/issues/3474))

### 💡 Enhancements 💡

- `tailsampling` processor: Add new policy `probabilistic` (#3876)

## v0.33.0

# 🎉 OpenTelemetry Collector Contrib v0.33.0 (Beta) 🎉

The OpenTelemetry Collector Contrib contains everything in the [opentelemetry-collector release](https://github.com/open-telemetry/opentelemetry-collector/releases/tag/v0.32.0) (be sure to check the release notes here as well!). Check out the [Getting Started Guide](https://opentelemetry.io/docs/collector/getting-started/) for deployment and configuration information.

### 🚀 New components 🚀

- [`cumulativetodelta` processor](https://github.com/open-telemetry/opentelemetry-collector-contrib/tree/main/processor/cumulativetodeltaprocessor) to convert cumulative sum metrics to cumulative delta

### 💡 Enhancements 💡

- Collector contrib has now full support for metrics proto v0.9.0.

## v0.32.0

# 🎉 OpenTelemetry Collector Contrib v0.32.0 (Beta) 🎉

This release is marked as "bad" since the metrics pipelines will produce bad data.

- See https://github.com/open-telemetry/opentelemetry-collector/issues/3824

The OpenTelemetry Collector Contrib contains everything in the [opentelemetry-collector release](https://github.com/open-telemetry/opentelemetry-collector/releases/tag/v0.32.0) (be sure to check the release notes here as well!). Check out the [Getting Started Guide](https://opentelemetry.io/docs/collector/getting-started/) for deployment and configuration information.

### 🛑 Breaking changes 🛑

- `splunk_hec` receiver/exporter: `com.splunk.source` field is mapped to `source` field in Splunk instead of `service.name` (#4596)
- `redis` receiver: Move interval runner package to `internal/interval` (#4600)
- `datadog` exporter: Export summary count and sum as monotonic counts (#4605)

### 💡 Enhancements 💡

- `logzio` exporter:
  - New implementation of an in-memory queue to store traces, data compression with gzip, and queue configuration options (#4395)
  - Make `Hclog2ZapLogger` struct and methods private for public go api review (#4431)
- `newrelic` exporter (#4392):
  - Marked unsupported metric as permanent error
  - Force the interval to be valid even if 0
- `awsxray` exporter: Add PHP stacktrace parsing support (#4454)
- `file_storage` extension: Implementation of batch storage API (#4145)
- `datadog` exporter:
  - Skip sum metrics with no aggregation temporality (#4597)
  - Export delta sums as counts (#4609)
- `elasticsearch` exporter: Add dedot support (#4579)
- `signalfx` exporter: Add process metric to translation rules (#4598)
- `splunk_hec` exporter: Add profiling logs support (#4464)
- `awsemf` exporter: Replace logGroup and logStream pattern with metric labels (#4466)

### 🧰 Bug fixes 🧰

- `awsxray` exporter: Fix the origin on ECS/EKS/EB on EC2 cases (#4391)
- `splunk_hec` exporter: Prevent re-sending logs that were successfully sent (#4467)
- `signalfx` exporter: Prefix temporary metric translations (#4394)

## v0.31.0

# 🎉 OpenTelemetry Collector Contrib v0.31.0 (Beta) 🎉

The OpenTelemetry Collector Contrib contains everything in the [opentelemetry-collector release](https://github.com/open-telemetry/opentelemetry-collector/releases/tag/v0.31.0) (be sure to check the release notes here as well!). Check out the [Getting Started Guide](https://opentelemetry.io/docs/collector/getting-started/) for deployment and configuration information.

### 🛑 Breaking changes 🛑

- `influxdb` receiver: Removed `metrics_schema` config option (#4277)

### 💡 Enhancements 💡

- Update to OTLP 0.8.0:
  - Remove use of `IntHistogram` (#4276)
  - Update exporters/receivers for `NumberDataPoint`
- Remove use of deprecated `pdata` slice `Resize()` (#4203, #4208, #4209)
- `awsemf` exporter: Added the option to have a user who is sending metrics from EKS Fargate Container Insights to reformat them to look the same as insights from ECS so that they can be ingested by CloudWatch (#4130)
- `k8scluster` receiver: Support OpenShift cluster quota metrics (#4342)
- `newrelic` exporter (#4278):
  - Requests are now retry-able via configuration option (defaults to retries enabled). Permanent errors are not retried.
  - The exporter monitoring metrics now include an untagged summary metric for ease of use.
  - Improved error logging to include URLs that fail to post messages to New Relic.
- `datadog` exporter: Upscale trace stats when global sampling rate is set (#4213)

### 🧰 Bug fixes 🧰

- `statsd` receiver: Add option to set Counter to be monotonic (#4154)
- Fix `internal/stanza` severity mappings (#4315)
- `awsxray` exporter: Fix the wrong AWS env resource setting (#4384)
- `newrelic` exporter (#4278):
  - Configuration unmarshalling did not allow timeout value to be set to 0 in the endpoint specific section.
  - Request cancellation was not propagated via context into the http request.
  - The queued retry logger is set to a zap.Nop logger as intended.

## v0.30.0

# 🎉 OpenTelemetry Collector Contrib v0.30.0 (Beta) 🎉

The OpenTelemetry Collector Contrib contains everything in the [opentelemetry-collector release](https://github.com/open-telemetry/opentelemetry-collector/releases/tag/v0.30.0) (be sure to check the release notes here as well!). Check out the [Getting Started Guide](https://opentelemetry.io/docs/collector/getting-started/) for deployment and configuration information.

### 🚀 New components 🚀
- `oauth2clientauth` extension: ported from core (#3848)
- `metrics-generation` processor: is now enabled and available (#4047) 

### 🛑 Breaking changes 🛑

- Removed `jaegerthrifthttp` exporter (#4089) 

### 💡 Enhancements 💡

- `tailsampling` processor:
  - Add new policy `status_code` (#3754)
  - Add new tail sampling processor policy: status_code (#3754)
- `awscontainerinsights` receiver:
  - Integrate components and fix bugs for EKS Container Insights (#3846) 
  - Add Cgroup to collect ECS instance metrics for container insights receiver #3875
- `spanmetrics` processor: Support sub-millisecond latency buckets (#4091) 
- `sentry` exporter: Add exception event capture in sentry (#3854)

## v0.29.0

# 🎉 OpenTelemetry Collector Contrib v0.29.0 (Beta) 🎉

The OpenTelemetry Collector Contrib contains everything in the [opentelemetry-collector release](https://github.com/open-telemetry/opentelemetry-collector/releases/tag/v0.29.0) (be sure to check the release notes here as well!). Check out the [Getting Started Guide](https://opentelemetry.io/docs/collector/getting-started/) for deployment and configuration information.

### 🛑 Breaking changes 🛑

- `redis` receiver (#3808)
  - removed configuration `service_name`. Use resource processor or `resource_attributes` setting if using `receivercreator`
  - removed `type` label and set instrumentation library name to `otelcol/redis` as other receivers do

### 💡 Enhancements 💡

- `tailsampling` processor:
  - Add new policy `latency` (#3750)
  - Add new policy `status_code` (#3754)
- `splunkhec` exporter: Include `trace_id` and `span_id` if set (#3850)
- `newrelic` exporter: Update instrumentation naming in accordance with otel spec (#3733)
- `sentry` exporter: Added support for insecure connection with Sentry (#3446)
- `k8s` processor:
  - Add namespace k8s tagger (#3384)
  - Add ignored pod names as config parameter (#3520)
- `awsemf` exporter: Add support for `TaskDefinitionFamily` placeholder on log stream name (#3755)
- `loki` exporter: Add resource attributes as Loki label (#3418)

### 🧰 Bug fixes 🧰

- `datadog` exporter:
  - Ensure top level spans are computed (#3786)
  - Update `env` clobbering behavior (#3851)
- `awsxray` exporter: Fixed filtered attribute translation (#3757)
- `splunkhec` exporter: Include trace and span id if set in log record (#3850)

## v0.28.0

# 🎉 OpenTelemetry Collector Contrib v0.28.0 (Beta) 🎉

The OpenTelemetry Collector Contrib contains everything in the [opentelemetry-collector release](https://github.com/open-telemetry/opentelemetry-collector/releases/tag/v0.28.0) (be sure to check the release notes here as well!). Check out the [Getting Started Guide](https://opentelemetry.io/docs/collector/getting-started/) for deployment and configuration information.

### 🚀 New components 🚀

- `humio` exporter to export data to Humio using JSON over the HTTP [Ingest API](https://docs.humio.com/reference/api/ingest/)
- `udplog` receiver to receives logs from udp using the [opentelemetry-log-collection](https://github.com/open-telemetry/opentelemetry-log-collection) library
- `tanzuobservability` exporter to send traces to [Tanzu Observability](https://tanzu.vmware.com/observability)

### 🛑 Breaking changes 🛑

- `f5cloud` exporter (#3509):
  - Renamed the config 'auth' field to 'f5cloud_auth'. This will prevent a config field name collision when [Support for Custom Exporter Authenticators as Extensions](https://github.com/open-telemetry/opentelemetry-collector/pull/3128) is ready to be integrated.

### 💡 Enhancements 💡

- Enabled Dependabot for Github Actions (#3543)
- Change obsreport helpers for receivers to use the new pattern created in Collector (#3439,#3443,#3449,#3504,#3521,#3548)
- `datadog` exporter:
  - Add logging for unknown or unsupported metric types (#3421)
  - Add collector version tag to internal health metrics (#3394)
  - Remove sublayer stats calc and mutex (#3531)
  - Deduplicate hosts for which we send running metrics (#3539)
  - Add support for summary datatype (#3660)
  - Add datadog span operation name remapping config option (#3444)
  - Update error formatting for error spans that are not exceptions (#3701)
- `nginx` receiver: Update the nginx metrics to more closely align with the conventions (#3420)
- `elasticsearch` exporter: Init JSON encoding support (#3101)
- `jmx` receiver:
  - Allow setting system properties (#3450)
  - Update tested JMX Metric Gatherer release (#3695)
- Refactor components for the Client Authentication Extensions (#3507)
- Remove redundant conversion calls (#3688)
- `storage` extension: Add a `Close` method to Client interface (#3506)
- `splunkhec` exporter: Add `metric_type` as key which maps to the type of the metric (#3696)
- `k8s` processor: Add semantic conventions to k8s-tagger for pod metadata (#3544)
- `kubeletstats` receiver: Refactor kubelet client to internal folder (#3698)
- `newrelic` exporter (#3690):
  - Updates the log level from error to debug when New Relic rate limiting occurs
  - Updates the sanitized api key that is reported via metrics
- `filestorage` extension: Add ability to specify name (#3703)
- `awsemf` exporter: Store the initial value for cumulative metrics (#3425)
- `awskinesis` exporter: Refactor to allow for extended types of encoding (#3655)
- `ecsobserver` extension:
  - Add task definition, ec2, and service fetcher (#3503)
  - Add exporter to convert task to target (#3333)

### 🧰 Bug fixes 🧰

- `awsemf` exporter: Remove delta adjustment from summaries by default (#3408)
- `alibabacloudlogservice` exporter: Sanitize labels for metrics (#3454)
- `statsd` receiver: Fix StatsD drop metrics tags when using summary as observer_type for timer/histogram (#3440)
- `awsxray` exporter: Restore setting of Throttle for HTTP throttle response (#3685)
- `awsxray` receiver: Fix quick start bug (#3653)
- `metricstransform` processor: Check all data points for matching metric label values (#3435)

## v0.27.0

# 🎉 OpenTelemetry Collector Contrib v0.27.0 (Beta) 🎉

The OpenTelemetry Collector Contrib contains everything in the [opentelemetry-collector release](https://github.com/open-telemetry/opentelemetry-collector/releases/tag/v0.27.0) (be sure to check the release notes here as well!). Check out the [Getting Started Guide](https://opentelemetry.io/docs/collector/getting-started/) for deployment and configuration information.

### 🚀 New components 🚀

- `tcplog` receiver to receive logs from tcp using the [opentelemetry-log-collection](https://github.com/open-telemetry/opentelemetry-log-collection) library
- `influxdb` receiver to accept metrics data as [InfluxDB Line Protocol](https://docs.influxdata.com/influxdb/v2.0/reference/syntax/line-protocol/)

### 💡 Enhancements 💡

- `splunkhec` exporter:
  - Include the response in returned 400 errors (#3338)
  - Map summary metrics to Splunk HEC metrics (#3344)
  - Add HEC telemetry (#3260)
- `newrelic` exporter: Include dropped attributes and events counts (#3187)
- `datadog` exporter:
  - Add Fargate task ARN to container tags (#3326)
  - Improve mappings for span kind dd span type (#3368)
- `signalfx` exporter: Add info log for host metadata properties update (#3343)
- `awsprometheusremotewrite` exporter: Add SDK and system information to User-Agent header (#3317)
- `metricstransform` processor: Add filtering capabilities matching metric label values for applying changes (#3201)
- `groupbytrace` processor: Added workers for queue processing (#2902)
- `resourcedetection` processor: Add docker detector (#2775)
- `tailsampling` processor: Support regex on span attribute filtering (#3335)

### 🧰 Bug fixes 🧰

- `datadog` exporter:
  - Update Datadog attributes to tags mapping (#3292)
  - Consistent `hostname` and default metrics behavior (#3286)
- `signalfx` exporter: Handle character limits on metric names and dimensions (#3328)
- `newrelic` exporter: Fix timestamp value for cumulative metrics (#3406)

## v0.26.0

# 🎉 OpenTelemetry Collector Contrib v0.26.0 (Beta) 🎉

The OpenTelemetry Collector Contrib contains everything in the [opentelemetry-collector release](https://github.com/open-telemetry/opentelemetry-collector/releases/tag/v0.26.0) (be sure to check the release notes here as well!). Check out the [Getting Started Guide](https://opentelemetry.io/docs/collector/getting-started/) for deployment and configuration information.

### 🚀 New components 🚀

- `influxdb` exporter to support sending tracing, metrics, and logging data to [InfluxDB](https://www.influxdata.com/products/)

### 🛑 Breaking changes 🛑

- `signalfx` exporter (#3207):
  - Additional metrics excluded by default by signalfx exporter
    - system.disk.io_time
    - system.disk.operation_time
    - system.disk.weighted_io_time
    - system.network.connections
    - system.processes.count
    - system.processes.created

### 💡 Enhancements 💡

- Add default config and systemd environment file support for DEB/RPM packages (#3123)
- Log errors on receiver start/stop failures (#3208)
- `newrelic` exporter: Update API key detection logic (#3212)
- `splunkhec` exporter:
  - Mark permanent errors to avoid futile retries (#3253)
  - Add TLS certs verification (#3204)
- `datadog` exporter:
  - Add env and tag name normalization to trace payloads (#3200)
  - add `ignore_resource`s configuration option (#3245)
- `jmx` receiver: Update for latest snapshot and header support (#3283)
- `awsxray` exporter: Added support for stack trace translation for .NET language (#3280)
- `statsd` receiver: Add timing/histogram for statsD receiver as OTLP summary (#3261)

### 🧰 Bug fixes 🧰

- `awsprometheusremotewrite` exporter:
  - Remove `sending_queue` (#3186)
  - Use the correct default for aws_auth.service (#3161)
  - Identify the Amazon Prometheus region from the endpoint (#3210)
  - Don't panic in case session can't be constructed (#3221)
- `datadog` exporter: Add max tag length (#3185)
- `sapm` exporter: Fix crash when passing the signalfx access token (#3294)
- `newrelic` exporter: Update error conditions (#3322)

## v0.25.0

# 🎉 OpenTelemetry Collector Contrib v0.25.0 (Beta) 🎉

The OpenTelemetry Collector Contrib contains everything in the [opentelemetry-collector release](https://github.com/open-telemetry/opentelemetry-collector/releases/tag/v0.25.0) (be sure to check the release notes here as well!). Check out the [Getting Started Guide](https://opentelemetry.io/docs/collector/getting-started/) for deployment and configuration information.

### 🚀 New components 🚀

- `kafkametricsreceiver` new receiver component for collecting metrics about a kafka cluster - primarily lag and offset. [configuration instructions](receiver/kafkametricsreceiver/README.md)
- `file_storage` extension to read and write data to the local file system (#3087)

### 🛑 Breaking changes 🛑

- `newrelic` exporter (#3091):
  - Removal of common attributes (use opentelemetry collector resource processor to add attributes)
  - Drop support for cumulative metrics being sent to New Relic via a collector

### 💡 Enhancements 💡

- Update `opentelemetry-log-collection` to v0.17.0 for log receivers (#3017)
- `datadog` exporter:
  - Add `peer.service` priority instead of `service.name` (#2817)
  - Improve support of semantic conventions for K8s, Azure and ECS (#2623)
- Improve and batch logs translation for stanza (#2892)
- `statsd` receiver: Add timing/histogram as OTLP gauge (#2973)
- `honeycomb` exporter: Add Retry and Queue settings (#2714)
- `resourcedetection` processor:
  - Add AKS resource detector (#3035)
  - Use conventions package constants for ECS detector (#3171)
- `sumologic` exporter: Add graphite format (#2695)
- Add trace attributes to the log entry for stanza (#3018)
- `splunk_hec` exporter: Send log record name as part of the HEC log event (#3119)
- `newrelic` exporter (#3091):
  - Add support for logs
  - Performance improvements
  - Optimizations to the New Relic payload to reduce payload size
  - Metrics generated for monitoring the exporter
  - Insert Key vs License keys are auto-detected in some cases
  - Collector version information is properly extracted via the application start info parameters

### 🧰 Bug fixes 🧰

- `splunk_hec` exporter: Fix sending log payload with missing the GZIP footer (#3032)
- `awsxray` exporter: Remove propagation of error on shutdown (#2999)
- `resourcedetection` processor:
  - Correctly report DRAGONFLYBSD value (#3100)
  - Fallback to `os.Hostname` when FQDN is not available (#3099)
- `httpforwarder` extension: Do not report ErrServerClosed when shutting down the service (#3173)
- `collectd` receiver: Do not report ErrServerClosed when shutting down the service (#3178)

## v0.24.0

# 🎉 OpenTelemetry Collector Contrib v0.24.0 (Beta) 🎉

The OpenTelemetry Collector Contrib contains everything in the [opentelemetry-collector release](https://github.com/open-telemetry/opentelemetry-collector/releases/tag/v0.24.0) (be sure to check the release notes here as well!). Check out the [Getting Started Guide](https://opentelemetry.io/docs/collector/getting-started/) for deployment and configuration information.

### 🚀 New components 🚀

- `fluentbit` extension and `fluentforward` receiver moved from opentelemetry-collector

### 💡 Enhancements 💡

- Check `NO_WINDOWS_SERVICE` environment variable to force interactive mode on Windows (#2819)
- `resourcedetection `processor:
  - Add task revision to ECS resource detector (#2814)
  - Add GKE detector (#2821)
  - Add Amazon EKS detector (#2820)
  - Add `VMScaleSetName` field to Azure detector (#2890)
- `awsemf` exporter:
  - Add `parse_json_encoded_attr_values` config option to decode json-encoded strings in attribute values (#2827)
  - Add `output_destination` config option to support AWS Lambda (#2720)
- `googlecloud` exporter: Handle `cloud.availability_zone` semantic convention (#2893)
- `newrelic` exporter: Add `instrumentation.provider` to default attributes (#2900)
- Set unprivileged user to container image (#2925)
- `splunkhec` exporter: Add `max_content_length_logs` config option to send log data in payloads less than max content length (#2524)
- `k8scluster` and `kubeletstats` receiver: Replace package constants in favor of constants from conventions in core (#2996)

### 🧰 Bug fixes 🧰

- `spanmetrics` processor:
  - Rename `calls` metric to `calls_total` and set `IsMonotonic` to true (#2837)
  - Validate duplicate dimensions at start (#2844)
- `awsemf` exporter: Calculate delta instead of rate for cumulative metrics (#2512)
- `signalfx` exporter:
  - Remove more unnecessary translation rules (#2889)
  - Implement summary type (#2998)
- `awsxray` exporter: Remove translation to HTTP status from OC status (#2978)
- `awsprometheusremotewrite` exporter: Close HTTP body after RoundTrip (#2955)
- `splunkhec` exporter: Add ResourceAttributes to Splunk Event (#2843)

## v0.23.0

# 🎉 OpenTelemetry Collector Contrib v0.23.0 (Beta) 🎉

The OpenTelemetry Collector Contrib contains everything in the [opentelemetry-collector release](https://github.com/open-telemetry/opentelemetry-collector/releases/tag/v0.23.0) (be sure to check the release notes here as well!). Check out the [Getting Started Guide](https://opentelemetry.io/docs/collector/getting-started/) for deployment and configuration information.

### 🚀 New components 🚀

- `groupbyattrs` processor to group the records by provided attributes
- `dotnetdiagnostics` receiver to read metrics from .NET processes

### 🛑 Breaking changes 🛑

- `stackdriver` exporter marked as deprecated and renamed to `googlecloud`
- Change the rule expression in receiver creator for matching endpoints types from `type.port`, `type.hostport` and `type.pod` to `type == "port"`, `type == "hostport"` and `type == "pod"` (#2661)

### 💡 Enhancements 💡

- `loadbalancing` exporter: Add support for logs (#2470)
- `sumologic` exporter: Add carbon formatter (#2562)
- `awsecscontainermetrics` receiver: Add new metric for stopped container (#2383)
- `awsemf` exporter:
  - Send EMF logs in batches (#2572)
  - Add prometheus type field for CloudWatch compatibility (#2689)
- `signalfx` exporter:
  - Add resource attributes to events (#2631)
  - Add translation rule to drop dimensions (#2660)
  - Remove temporary host translation workaround (#2652)
  - Remove unnecessary default translation rules (#2672)
  - Update `exclude_metrics` option so that the default exclude rules can be overridden by setting the option to `[]` (#2737)
- `awsprometheusremotewrite` exporter: Add support for given IAM roles (#2675)
- `statsd` receiver: Change to use OpenTelemetry type instead of OpenCensus type (#2733)
- `resourcedetection` processor: Add missing entries for `cloud.infrastructure_service` (#2777)

### 🧰 Bug fixes 🧰

- `dynatrace` exporter: Serialize each datapoint into separate line (#2618)
- `splunkhec` exporter: Retain all otel attributes (#2712)
- `newrelic` exporter: Fix default metric URL (#2739)
- `googlecloud` exporter: Add host.name label if hostname is present in node (#2711)

## v0.22.0

# 🎉 OpenTelemetry Collector Contrib v0.22.0 (Beta) 🎉

The OpenTelemetry Collector Contrib contains everything in the [opentelemetry-collector release](https://github.com/open-telemetry/opentelemetry-collector/releases/tag/v0.22.0) (be sure to check the release notes here as well!). Check out the [Getting Started Guide](https://opentelemetry.io/docs/collector/getting-started/) for deployment and configuration information.

### 🚀 New components 🚀

- `filelog` receiver to tail and parse logs from files using the [opentelemetry-log-collection](https://github.com/open-telemetry/opentelemetry-log-collection) library

### 💡 Enhancements 💡

- `dynatrace` exporter: Send metrics to Dynatrace in chunks of 1000 (#2468)
- `k8s` processor: Add ability to associate metadata tags using pod UID rather than just IP (#2199)
- `signalfx` exporter:
  - Add statusCode to logging field on dimension client (#2459)
  - Add translation rules for `cpu.utilization_per_core` (#2540)
  - Updates to metadata handling (#2531)
  - Calculate extra network I/O metrics (#2553)
  - Calculate extra disk I/O metrics (#2557)
- `statsd` receiver: Add metric type label and `enable_metric_type` option (#2466)
- `sumologic` exporter: Add support for carbon2 format (#2562)
- `resourcedetection` processor: Add Azure detector (#2372)
- `k8scluster` receiver: Use OTel conventions for metadata (#2530)
- `newrelic` exporter: Multi-tenant support for sending trace data and performance enhancements (#2481)
- `stackdriver` exporter: Enable `retry_on_failure` and `sending_queue` options (#2613)
- Use standard way to convert from time.Time to proto Timestamp (#2548)

### 🧰 Bug fixes 🧰

- `signalfx` exporter:
  - Fix calculation of `network.total` metric (#2551)
  - Correctly convert dimensions on metadata updates (#2552)
- `awsxray` exporter and receiver: Fix the type of content_length (#2539)
- `resourcedetection` processor: Use values in accordance to semantic conventions for AWS (#2556)
- `awsemf` exporter: Fix concurrency issue (#2571)

## v0.21.0

# 🎉 OpenTelemetry Collector Contrib v0.21.0 (Beta) 🎉

The OpenTelemetry Collector Contrib contains everything in the [opentelemetry-collector release](https://github.com/open-telemetry/opentelemetry-collector/releases/tag/v0.21.0) (be sure to check the release notes here as well!). Check out the [Getting Started Guide](https://opentelemetry.io/docs/collector/getting-started/) for deployment and configuration information.

### 🚀 New components 🚀

- `loki` exporter to export data via HTTP to Loki

### 🛑 Breaking changes 🛑

- `signalfx` exporter: Allow periods to be sent in dimension keys (#2456). Existing users who do not want to change this functionality can set `nonalphanumeric_dimension_chars` to `_-`

### 💡 Enhancements 💡

- `awsemf` exporter:
  - Support unit customization before sending logs to AWS CloudWatch (#2318)
  - Group exported metrics by labels (#2317)
- `datadog` exporter: Add basic span events support (#2338)
- `alibabacloudlogservice` exporter: Support new metrics interface (#2280)
- `sumologic` exporter:
  - Enable metrics pipeline (#2117)
  - Add support for all types of log body (#2380)
- `signalfx` exporter: Add `nonalphanumeric_dimension_chars` config option (#2442)

### 🧰 Bug fixes 🧰

- `resourcedetection` processor: Fix resource attribute environment variable (#2378)
- `k8scluster` receiver: Fix nil pointer bug (#2450)

## v0.20.0

# 🎉 OpenTelemetry Collector Contrib v0.20.0 (Beta) 🎉

The OpenTelemetry Collector Contrib contains everything in the [opentelemetry-collector release](https://github.com/open-telemetry/opentelemetry-collector/releases/tag/v0.20.0) (be sure to check the release notes here as well!). Check out the [Getting Started Guide](https://opentelemetry.io/docs/collector/getting-started/) for deployment and configuration information.

### 🚀 New components 🚀

- `spanmetrics` processor to aggregate Request, Error and Duration (R.E.D) metrics from span data
- `awsxray` receiver to accept spans in the X-Ray Segment format
- `groupbyattrs` processor to group the records by provided attributes

### 🛑 Breaking changes 🛑

- Rename `kinesis` exporter to `awskinesis` (#2234)
- `signalfx` exporter: Remove `send_compatible_metrics` option, use `translation_rules` instead (#2267)
- `datadog` exporter: Remove default prefix from user metrics (#2308)

### 💡 Enhancements 💡

- `signalfx` exporter: Add k8s metrics to default excludes (#2167)
- `stackdriver` exporter: Reduce QPS (#2191)
- `datadog` exporter:
  - Translate otel exceptions to DataDog errors (#2195)
  - Use resource attributes for metadata and generated metrics (#2023)
- `sapm` exporter: Enable queuing by default (#1224)
- `dynatrace` exporter: Allow underscores anywhere in metric or dimension names (#2219)
- `awsecscontainermetrics` receiver: Handle stopped container's metadata (#2229)
- `awsemf` exporter: Enhance metrics batching in AWS EMF logs (#2271)
- `f5cloud` exporter: Add User-Agent header with version to requests (#2292)

### 🧰 Bug fixes 🧰

- `signalfx` exporter: Reinstate network/filesystem translation rules (#2171)

## v0.19.0

# 🎉 OpenTelemetry Collector Contrib v0.19.0 (Beta) 🎉

The OpenTelemetry Collector Contrib contains everything in the [opentelemetry-collector release](https://github.com/open-telemetry/opentelemetry-collector/releases/tag/v0.19.0) (be sure to check the release notes here as well!). Check out the [Getting Started Guide](https://opentelemetry.io/docs/collector/getting-started/) for deployment and configuration information.

### 🚀 New components 🚀

- `f5cloud` exporter to export metric, trace, and log data to F5 Cloud
- `jmx` receiver to report metrics from a target MBean server in conjunction with the [JMX Metric Gatherer](https://github.com/open-telemetry/opentelemetry-java-contrib/blob/main/contrib/jmx-metrics/README.md)

### 🛑 Breaking changes 🛑

- `signalfx` exporter: The `exclude_metrics` option now takes slice of metric filters instead of just metric names (slice of strings) (#1951)

### 💡 Enhancements 💡

- `datadog` exporter: Sanitize datadog service names (#1982)
- `awsecscontainermetrics` receiver: Add more metadata (#2011)
- `azuremonitor` exporter: Favor RPC over HTTP spans (#2006)
- `awsemf` exporter: Always use float64 as calculated rate (#2019)
- `splunkhec` receiver: Make the HEC receiver path configurable, and use `/*` by default (#2137)
- `signalfx` exporter:
  - Drop non-default metrics and add `include_metrics` option to override (#2145, #2146, #2162)
  - Rename `system.network.dropped_packets` metric to `system.network.dropped` (#2160)
  - Do not filter cloud attributes from dimensions (#2020)
- `redis` receiver: Migrate to pdata metrics #1889

### 🧰 Bug fixes 🧰

- `datadog` exporter: Ensure that version tag is added to trace stats (#2010)
- `loadbalancing` exporter: Rolling update of collector can stop the periodical check of DNS updates (#1798)
- `awsecscontainermetrics` receiver: Change the type of `exit_code` from string to int and deal with the situation when there is no data (#2147)
- `groupbytrace` processor: Make onTraceReleased asynchronous to fix processor overload (#1808)
- Handle cases where the time field of Splunk HEC events is encoded as a String (#2159)

## v0.18.0

# 🎉 OpenTelemetry Collector Contrib v0.18.0 (Beta) 🎉

The OpenTelemetry Collector Contrib contains everything in the [opentelemetry-collector release](https://github.com/open-telemetry/opentelemetry-collector/releases/tag/v0.18.0) (be sure to check the release notes here as well!). Check out the [Getting Started Guide](https://opentelemetry.io/docs/collector/getting-started/) for deployment and configuration information.

### 🚀 New components 🚀

- `sumologic` exporter to send logs and metrics data to Sumo Logic
- `dynatrace` exporter to send metrics to Dynatrace

### 💡 Enhancements 💡

- `datadog` exporter:
  - Add resource attributes to tags conversion feature (#1782)
  - Add Kubernetes conventions for hostnames (#1919)
  - Add container tags to datadog export for container infra metrics in service view (#1895)
  - Update resource naming and span naming (#1861)
  - Add environment variables support for config options (#1897)
- `awsxray` exporter: Add parsing of JavaScript stack traces (#1888)
- `elastic` exporter: Translate exception span events (#1858)
- `signalfx` exporter: Add translation rules to aggregate per core CPU metrics in default translations (#1841)
- `resourcedetection` processor: Gather tags associated with the EC2 instance and add them as resource attributes (#1899)
- `simpleprometheus` receiver: Add support for passing params to the prometheus scrape config (#1949)
- `azuremonitor` exporter: Implement Span status code specification changes - gRPC (#1960)
- `metricstransform` processor: Add grouping option ($1887)
- `alibabacloudlogservice` exporter: Use producer to send data to improve performance (#1981)

### 🧰 Bug fixes 🧰

- `datadog` exporter: Handle monotonic metrics client-side (#1805)
- `awsxray` exporter: Log error when translating span (#1809)

## v0.17.0

# 🎉 OpenTelemetry Collector Contrib v0.17.0 (Beta) 🎉

The OpenTelemetry Collector Contrib contains everything in the [opentelemetry-collector release](https://github.com/open-telemetry/opentelemetry-collector/releases/tag/v0.17.0) (be sure to check the release notes here as well!). Check out the [Getting Started Guide](https://opentelemetry.io/docs/collector/getting-started/) for deployment and configuration information.

### 💡 Enhancements 💡

- `awsemf` exporter: Add collector version to EMF exporter user agent (#1778)
- `signalfx` exporter: Add configuration for trace correlation (#1795)
- `statsd` receiver: Add support for metric aggregation (#1670)
- `datadog` exporter: Improve logging of hostname detection (#1796)

### 🧰 Bug fixes 🧰

- `resourcedetection` processor: Fix ecs detector to not use the default golang logger (#1745)
- `signalfx` receiver: Return 200 when receiver succeed (#1785)
- `datadog` exporter: Use a singleton for sublayer calculation (#1759)
- `awsxray` and `awsemf` exporters: Change the User-Agent content order (#1791)

## v0.16.0

# 🎉 OpenTelemetry Collector Contrib v0.16.0 (Beta) 🎉

The OpenTelemetry Collector Contrib contains everything in the [opentelemetry-collector release](https://github.com/open-telemetry/opentelemetry-collector/releases/tag/v0.16.0) (be sure to check the release notes here as well!). Check out the [Getting Started Guide](https://opentelemetry.io/docs/collector/getting-started/) for deployment and configuration information.

### 🛑 Breaking changes 🛑

- `honeycomb` exporter: Update to use internal data format (#1689)

### 💡 Enhancements 💡

- `newrelic` exporter: Add support for span events (#1643)
- `awsemf` exporter:
  - Add placeholder support in `log_group_name` and `log_stream_name` config (#1623, #1661)
  - Add label matching filtering rule (#1619)
- `resourcedetection` processor: Add new resource detector for AWS Elastic Beanstalk environments (#1585)
- `loadbalancing` exporter:
  - Add sort of endpoints in static resolver (#1692)
  - Allow specifying port when using DNS resolver (#1650)
- Add `batchperresourceattr` helper library that splits an incoming data based on an attribute in the resource (#1694)
- `alibabacloudlogservice` exporter:
  - Add logs exporter (#1609)
  - Change trace type from opencensus to opentelemetry (#1713)
- `datadog` exporter:
  - Improve trace exporter performance (#1706, #1707)
  - Add option to only send metadata (#1723)
- `awsxray` exporter:
  - Add parsing of Python stack traces (#1676)
  - Add collector version to user agent (#1730)

### 🧰 Bug fixes 🧰

- `loadbalancing` exporter:
  - Fix retry queue for exporters (#1687)
  - Fix `periodicallyResolve` for DNS resolver checks (#1678)
- `datadog` exporter: Fix status code handling (#1691)
- `awsxray` exporter:
  - Fix empty traces in X-Ray console (#1709)
  - Stricter requirements for adding http request url (#1729)
  - Fix status code handling for errors/faults (#1740)
- `signalfx` exporter:
  - Split incoming data requests by access token before enqueuing (#1727)
  - Disable retry on 400 and 401, retry with backoff on 429 and 503 (#1672)
- `awsecscontainermetrics` receiver: Improve error handling to fix seg fault (#1738)

## v0.15.0

# 🎉 OpenTelemetry Collector Contrib v0.15.0 (Beta) 🎉

The OpenTelemetry Collector Contrib contains everything in the [opentelemetry-collector release](https://github.com/open-telemetry/opentelemetry-collector/releases/tag/v0.15.0) (be sure to check the release notes here as well!). Check out the [Getting Started Guide](https://opentelemetry.io/docs/collector/getting-started/) for deployment and configuration information.

### 🚀 New components 🚀

- `zookeeper` receiver: Collects metrics from a Zookeeper instance using the `mntr` command
- `loadbalacing` exporter: Consistently exports spans belonging to the same trace to the same backend
- `windowsperfcounters` receiver: Captures the configured system, application, or custom performance counter data from the Windows registry using the PDH interface
- `awsprometheusremotewrite` exporter:  Sends metrics data in Prometheus TimeSeries format to a Prometheus Remote Write Backend and signs each outgoing HTTP request following the AWS Signature Version 4 signing process

### 💡 Enhancements 💡

- `awsemf` exporter:
  - Add `metric_declarations` config option for metric filtering and dimensions (#1503)
  - Add SummaryDataType and remove Min/Max from Histogram (#1584)
- `signalfxcorrelation` exporter: Add ability to translate host dimension (#1561)
- `newrelic` exporter: Use pdata instead of the OpenCensus for traces (#1587)
- `metricstransform` processor:
  - Add `combine` action for matched metrics (#1506)
  - Add `submatch_case` config option to specify case of matched label values (#1640)
- `awsecscontainermetrics` receiver: Extract cluster name from ARN (#1626)
- `elastic` exporter: Improve handling of span status if the status code is unset (#1591)

### 🧰 Bug fixes 🧰

- `awsemf` exporter: Add check for unhandled metric data types (#1493)
- `groupbytrace` processor: Make buffered channel to avoid goroutines leak (#1505)
- `stackdriver` exporter: Set `options.UserAgent` so that the OpenCensus exporter does not override the UA ($1620)

## v0.14.0

# 🎉 OpenTelemetry Collector Contrib v0.14.0 (Beta) 🎉

The OpenTelemetry Collector Contrib contains everything in the [opentelemetry-collector release](https://github.com/open-telemetry/opentelemetry-collector/releases/tag/v0.14.0) (be sure to check the release notes here as well!). Check out the [Getting Started Guide](https://opentelemetry.io/docs/collector/getting-started/) for deployment and configuration information.

### 🚀 New components 🚀

- `datadog` exporter to send metric and trace data to Datadog (#1352)
- `tailsampling` processor moved from core to contrib (#1383)

### 🛑 Breaking changes 🛑

- `jmxmetricsextension` migrated to `jmxreceiver` (#1182, #1357)
- Move signalfx correlation code out of `sapm` to `signalfxcorrelation` exporter (#1376)
- Move Splunk specific utils outside of common (#1306)
- `stackdriver` exporter:
    - Config options `metric_prefix` & `skip_create_metric_descriptor` are now nested under `metric`, see [README](https://github.com/open-telemetry/opentelemetry-collector-contrib/blob/main/exporter/stackdriverexporter/README.md).
    - Trace status codes no longer reflect gRPC codes as per spec changes: open-telemetry/opentelemetry-specification#1067
- `datadog` exporter: Remove option to change the namespace prefix (#1483)

### 💡 Enhancements 💡

- `splunkhec` receiver: Add ability to ingest metrics (#1276)
- `signalfx` receiver: Improve pipeline error handling (#1329)
- `datadog` exporter:
  - Improve hostname resolution (#1285)
  - Add flushing/export of traces and trace-related statistics (#1266)
  - Enable traces on Windows (#1340)
  - Send otel.exporter running metric (#1354)
  - Add tag normalization util method (#1373)
  - Send host metadata (#1351)
  - Support resource conventions for hostnames (#1434)
  - Add version tag extract (#1449)
- Add `batchpertrace` library to split the incoming batch into several batches, one per trace (#1257)
- `statsd` receiver:
  - Add timer support (#1335)
  - Add sample rate support for counter, transfer gauge to double and transfer counter to int only (#1361)
- `awsemf` exporter: Restructure metric translator logic (#1353)
- `resourcedetection` processor:
  - Add EC2 hostname attribute (#1324)
  - Add ECS Resource detector (#1360)
- `sapm` exporter: Add queue settings (#1390)
- `metrictransform` processor: Add metric filter option (#1447)
- `awsxray` exporter: Improve ECS attribute and origin translation (#1428)
- `resourcedetection` processor: Initial system detector (#1405)

### 🧰 Bug fixes 🧰

- Remove duplicate definition of cloud providers with core conventions (#1288)
- `kubeletstats` receiver: Handle nil references from the kubelet API (#1326)
- `awsxray` receiver:
  - Add kind type to root span to fix the empty parentID problem (#1338)
  - Fix the race condition issue (#1490)
- `awsxray` exporter:
  - Setting the tlsconfig InsecureSkipVerify using NoVerifySSL (#1350)
  - Drop invalid xray trace id (#1366)
- `elastic` exporter: Ensure span name is limited (#1371)
- `splunkhec` exporter: Don't send 'zero' timestamps to Splunk HEC (#1157)
- `stackdriver` exporter: Skip processing empty metrics slice (#1494)

## v0.13.0

# 🎉 OpenTelemetry Collector Contrib v0.13.0 (Beta) 🎉

The OpenTelemetry Collector Contrib contains everything in the [opentelemetry-collector release](https://github.com/open-telemetry/opentelemetry-collector/releases/tag/v0.13.0) (be sure to check the release notes here as well!). Check out the [Getting Started Guide](https://opentelemetry.io/docs/collector/getting-started/) for deployment and configuration information.

### 💡 Enhancements 💡

- `sapm` exporter:
  - Enable queuing by default (#1224)
  - Add SignalFx APM correlation (#1205)
  - Make span source attribute and destination dimension names configurable (#1286)
- `signalfx` exporter:
  - Pass context to the http client requests (#1225)
  - Update `disk.summary_utilization` translation rule to accommodate new labels (#1258)
- `newrelic` exporter: Add `span.kind` attribute (#1263)
- `datadog` exporter:
  - Add Datadog trace translation helpers (#1208)
  - Add API key validation (#1216)
- `splunkhec` receiver: Add the ability to ingest logs (#1268)
- `awscontainermetrics` receiver: Report `CpuUtilized` metric in percentage (#1283)
- `awsemf` exporter: Only calculate metric rate for cumulative counter and avoid SingleDimensionRollup for metrics with only one dimension (#1280)

### 🧰 Bug fixes 🧰

- Make `signalfx` exporter a metadata exporter (#1252)
- `awsecscontainermetrics` receiver: Check for empty network rate stats and set zero (#1260)
- `awsemf` exporter: Remove InstrumentationLibrary dimension in CloudWatch EMF Logs if it is undefined (#1256)
- `awsxray` receiver: Fix trace/span id transfer (#1264)
- `datadog` exporter: Remove trace support for Windows for now (#1274)
- `sapm` exporter: Correlation enabled check inversed (#1278)

## v0.12.0

# 🎉 OpenTelemetry Collector Contrib v0.12.0 (Beta) 🎉

The OpenTelemetry Collector Contrib contains everything in the [opentelemetry-collector release](https://github.com/open-telemetry/opentelemetry-collector/releases/tag/v0.12.0) (be sure to check the release notes here as well!). Check out the [Getting Started Guide](https://opentelemetry.io/docs/collector/getting-started/) for deployment and configuration information.

### 🚀 New components 🚀

- `awsemf` exporter to support exporting metrics to AWS CloudWatch (#498, #1169)
- `http_forwarder` extension that forwards HTTP requests to a specified target (#979, #1014, #1150)
- `datadog` exporter that sends metric and trace data to Datadog (#1142, #1178, #1181, #1212)
- `awsecscontainermetrics` receiver to collect metrics from Amazon ECS Task Metadata Endpoint (#1089, #1148, #1160)

### 💡 Enhancements 💡

- `signalfx` exporter:
  - Add host metadata synchronization (#1039, #1118)
  - Add `copy_dimensions` translator option (#1126)
  - Update `k8s_cluster` metric translations (#1121)
  - Add option to exclude metrics (#1156)
  - Add `avg` aggregation method (#1151)
  - Fallback to host if cloud resource id not found (#1170)
  - Add backwards compatible translation rules for the `dockerstatsreceiver` (#1201)
  - Enable queuing and retries (#1223)
- `splunkhec` exporter:
  - Add log support (#875)
  - Enable queuing and retries (#1222)
- `k8scluster` receiver: Standardize metric names (#1119)
- `awsxray` exporter:
  - Support AWS EKS attributes (#1090)
  - Store resource attributes in X-Ray segments (#1174)
- `honeycomb` exporter:
  - Add span kind to the event sent to Honeycomb (#474)
  - Add option to adjust the sample rate using an attribute on the span (#1162)
- `jmxmetrics` extension: Add subprocess manager to manage child java processes (#1028)
- `elastic` exporter: Initial metrics support (#1173)
- `k8s` processor: Rename default attr names for label/annotation extraction (#1214)
- Add common SignalFx host id extraction (#1100)
- Allow MSI upgrades (#1165)

### 🧰 Bug fixes 🧰

- `awsxray` exporter: Don't set origin to EC2 when not on AWS (#1115)

## v0.11.0

# 🎉 OpenTelemetry Collector Contrib v0.11.0 (Beta) 🎉

The OpenTelemetry Collector Contrib contains everything in the [opentelemetry-collector release](https://github.com/open-telemetry/opentelemetry-collector/releases/tag/v0.11.0) (be sure to check the release notes here as well!). Check out the [Getting Started Guide](https://opentelemetry.io/docs/collector/getting-started/) for deployment and configuration information.

### 🚀 New components 🚀
- add `dockerstats` receiver as top level component (#1081)
- add `tracegen` utility (#956)

### 💡 Enhancements 💡
- `stackdriver` exporter: Allow overriding client options via config (#1010)
- `k8scluster` receiver: Ensure informer caches are synced before initial data sync (#842)
- `elastic` exporter: Translate `deployment.environment` resource attribute to Elastic APM's semantically equivalent `service.environment` (#1022)
- `k8s` processor: Add logs support (#1051)
- `awsxray` exporter: Log response error with zap (#1050)
- `signalfx` exporter
  - Add dimensions to renamed metrics (#1041)
  - Add translation rules for `disk_ops.total` and `disk_ops.pending` metrics (#1082)
  - Add event support (#1036)
- `kubeletstats` receiver: Cache detailed PVC labels to reduce API calls (#1052)
- `signalfx` receiver: Add event support (#1035)

## v0.10.0

# 🎉 OpenTelemetry Collector Contrib v0.10.0 (Beta) 🎉

The OpenTelemetry Collector Contrib contains everything in the [opentelemetry-collector release](https://github.com/open-telemetry/opentelemetry-collector/releases/tag/v0.10.0) (be sure to check the release notes here as well!). Check out the [Getting Started Guide](https://opentelemetry.io/docs/collector/getting-started/) for deployment and configuration information.

### 🚀 New components 🚀
- add initial docker stats receiver, without sourcing in top level components (#495)
- add initial jmx metrics extension structure, without sourcing in top level components (#740)
- `routing` processor for routing spans based on HTTP headers (#907)
- `splunkhec` receiver to receive Splunk HEC metrics, traces and logs (#840)
- Add skeleton for `http_forwarder` extension that forwards HTTP requests to a specified target (#979)

### 💡 Enhancements 💡
- `stackdriver` exporter
  - Add timeout parameter (#835)
  - Add option to configurably set UserAgent string (#758)
- `signalfx` exporter
  - Reduce memory allocations for big batches processing (#871)
  - Add AWSUniqueId and gcp_id generation (#829)
  - Calculate cpu.utilization compatibility metric (#839, #974, #954)
- `metricstransform` processor: Replace `{{version}}` in label values (#876)
- `resourcedetection` processor: Logs Support (#970)
- `statsd` receiver: Add parsing for labels and gauges (#903)

### 🧰 Bug fixes 🧰
- `k8s` processor
  - Wrap metrics before sending further down the pipeline (#837)
  - Fix setting attributes on metrics passed from agent (#836)
- `awsxray` exporter: Fix "pointer to empty string" is not omitted bug (#830)
- `azuremonitor` exporter: Treat UNSPECIFIED span kind as INTERNAL (#844)
- `signalfx` exporter: Remove misleading warnings (#869)
- `newrelic` exporter: Fix panic if service name is empty (#969)
- `honeycomb` exporter: Don't emit default proc id + starttime (#972)

## v0.9.0

# 🎉 OpenTelemetry Collector Contrib v0.9.0 (Beta) 🎉

The OpenTelemetry Collector Contrib contains everything in the [opentelemetry-collector release](https://github.com/open-telemetry/opentelemetry-collector/releases/tag/v0.9.0) (be sure to check the release notes here as well!). Check out the [Getting Started Guide](https://opentelemetry.io/docs/collector/getting-started/) for deployment and configuration information.

### 🛑 Breaking changes 🛑
- Remove deprecated `lightstep` exporter (#828)

### 🚀 New components 🚀
- `statsd` receiver for ingesting StatsD messages (#566)

### 💡 Enhancements 💡
- `signalfx` exporter
   - Add disk usage translations (#760)
   - Add disk utilization translations (#782)
   - Add translation rule to drop redundant metrics (#809)
- `kubeletstats` receiver
  - Sync available volume metadata from /pods endpoint (#690)
  - Add ability to collect detailed data from PVC (#743)
- `awsxray` exporter: Translate SDK name/version into xray model (#755)
- `elastic` exporter: Translate semantic conventions to Elastic destination fields (#671)
- `stackdriver` exporter: Add point count metric (#757)
- `awsxray` receiver
  - Ported the TCP proxy from the X-Ray daemon (#774)
  - Convert to OTEL trace format (#691)

### 🧰 Bug fixes 🧰
- `kubeletstats` receiver: Do not break down metrics batch (#754)
- `host` observer: Fix issue on darwin where ports listening on all interfaces are not correctly accounted for (#582)
- `newrelic` exporter: Fix panic on missing span status (#775)

## v0.8.0

# 🎉 OpenTelemetry Collector Contrib v0.8.0 (Beta) 🎉

The OpenTelemetry Collector Contrib contains everything in the [opentelemetry-collector release](https://github.com/open-telemetry/opentelemetry-collector/releases/tag/v0.8.0) (be sure to check the release notes here as well!). Check out the [Getting Started Guide](https://opentelemetry.io/docs/collector/getting-started/) for deployment and configuration information.

### 🚀 New components 🚀

- Receivers
  - `prometheusexec` subprocess manager (##499)

### 💡 Enhancements 💡

- `signalfx` exporter
  - Add/Update metric translations (#579, #584, #639, #640, #652, #662)
  - Add support for calculate new metric translator (#644)
  - Add renaming rules for load metrics (#664)
  - Update `container.name` to `k8s.container.name` in default translation rule (#683)
  - Rename working-set and page-fault metrics (#679)
- `awsxray` exporter
  - Translate exception event into xray exception (#577)
  - Add ingestion of X-Ray segments via UDP (#502)
  - Parse Java stacktrace and populate in xray cause (#687)
- `kubeletstats` receiver
  - Add metric_groups option (#648)
  - Set datapoint timestamp in receiver (#661)
  - Change `container.name` label to `k8s.container.name` (#680)
  - Add working-set and page-fault metrics (#666)
  - Add basic support for volume metrics (#667)
- `stackdriver` trace exporter: Move to new interface and pdata (#486)
- `metricstranform` processor: Keep timeseries and points in order after aggregation (#663)
- `k8scluster` receiver: Change `container.spec.name` label to `k8s.container.name` (#681)
- Migrate receiver creator to internal data model (#701)
- Add ec2 support to `resourcedetection` processor (#587)
- Enable timeout, sending queue and retry for SAPM exporter (#707)

### 🧰 Bug fixes 🧰

- `azuremonitor` exporter: Correct HTTP status code success mapping (#588)
- `k8scluster` receiver: Fix owner reference in metadata updates (#649)
- `awsxray` exporter: Fix handling of db system (#697)

### 🚀 New components 🚀

- Skeleton for AWS ECS container metrics receiver (#463)
- `prometheus_exec` receiver (#655)

## v0.7.0

# 🎉 OpenTelemetry Collector Contrib v0.7.0 (Beta) 🎉

The OpenTelemetry Collector Contrib contains everything in the [opentelemetry-collector release](https://github.com/open-telemetry/opentelemetry-collector/releases/tag/v0.7.0) (be sure to check the release notes here as well!). Check out the [Getting Started Guide](https://opentelemetry.io/docs/collector/getting-started/) for deployment and configuration information.

### 🛑 Breaking changes 🛑

- `awsxray` receiver updated to support udp: `tcp_endpoint` config option renamed to `endpoint` (#497)
- TLS config changed for `sapmreceiver` (#488) and `signalfxreceiver` receivers (#488)

### 🚀 New components 🚀

- Exporters
  - `sentry` adds tracing exporter for [Sentry](https://sentry.io/) (#565)
- Extensions
  - `endpoints` observer: adds generic endpoint watcher (#427)
  - `host` observer: looks for listening network endpoints on host (#432)

### 💡 Enhancements 💡

- Update `honeycomb` exporter for v0.8.0 compatibility
- Extend `metricstransform` processor to be able to add a label to an existing metric (#441)
- Update `kubeletstats` metrics according to semantic conventions (#475)
- Updated `awsxray` receiver config to use udp (#497)
- Add `/pods` endpoint support in `kubeletstats` receiver to add extra labels (#569)
- Add metric translation options to `signalfx` exporter (#477, #501, #571, #573)

### 🧰 Bug fixes 🧰

- `azuremonitor` exporter: Mark spanToEnvelope errors as permanent (#500)

## v0.6.0

# 🎉 OpenTelemetry Collector Contrib v0.6.0 (Beta) 🎉

The OpenTelemetry Collector Contrib contains everything in the [opentelemetry-collector release](https://github.com/open-telemetry/opentelemetry-collector/releases/tag/v0.6.0) (be sure to check the release notes here as well!). Check out the [Getting Started Guide](https://opentelemetry.io/docs/collector/getting-started/) for deployment and configuration information.

### 🛑 Breaking changes 🛑

- Removed `jaegarlegacy` (#397) and `zipkinscribe` receivers (#410)
- `kubeletstats` receiver: Renamed `k8s.pod.namespace` pod label to `k8s.namespace.name` and `k8s.container.name` container label to `container.name`

### 🚀 New components 🚀

- Processors
  - `metricstransform` renames/aggregates within individual metrics (#376) and allow changing the data type between int and float (#402)

### 💡 Enhancements 💡

- `awsxray` exporter: Use `peer.service` as segment name when set. (#385)
- `splunk` exporter: Add trace exports support (#359, #399)
- Build and publish Windows MSI (#408) and DEB/RPM Linux packages (#405)

### 🧰 Bug fixes 🧰

- `kubeletstats` receiver:
  - Fixed NPE for newly created pods (#404)
  - Updated to latest change in the ReceiverFactoryOld interface (#401)
  - Fixed logging and self reported metrics (#357)
- `awsxray` exporter: Only convert SQL information for SQL databases. (#379)
- `resourcedetection` processor: Correctly obtain machine-type info from gce metadata (#395)
- `k8scluster` receiver: Fix container resource metrics (#416)

## v0.5.0

Released 01-07-2020

# 🎉 OpenTelemetry Collector Contrib v0.5.0 (Beta) 🎉

The OpenTelemetry Collector Contrib contains everything in the [opentelemetry-collector release](https://github.com/open-telemetry/opentelemetry-collector/releases/tag/v0.5.0) (be sure to check the release notes here as well!). Check out the [Getting Started Guide](https://opentelemetry.io/docs/collector/getting-started/) for deployment and configuration information.

### 🚀 New components 🚀

- Processors
  - `resourcedetection` to automatically detect the resource based on the configured set of detectors (#309)

### 💡 Enhancements 💡

- `kubeletstats` receiver: Support for ServiceAccount authentication (#324)
- `signalfx` exporter and receiver
  - Add SignalFx metric token passthrough and config option (#325)
  - Set default endpoint of `signalfx` receiver to `:9943` (#351)
- `awsxray` exporter: Support aws plugins EC2/ECS/Beanstalk (#343)
- `sapm` exporter and receiver: Add SAPM access token passthrough and config option (#349)
- `k8s` processor: Add metrics support (#358)
- `k8s` observer: Separate annotations from labels in discovered pods (#363)

### 🧰 Bug fixes 🧰

- `honeycomb` exporter: Remove shared use of libhoney from goroutines (#305)

## v0.4.0

Released 17-06-2020

# 🎉 OpenTelemetry Collector Contrib v0.4.0 (Beta) 🎉

The OpenTelemetry Collector Contrib contains everything in the [opentelemetry-collector release](https://github.com/open-telemetry/opentelemetry-collector/releases/tag/v0.4.0) (be sure to check the release notes here as well!). Check out the [Getting Started Guide](https://opentelemetry.io/docs/collector/getting-started/) for deployment and configuration information.

### 🛑 Breaking changes 🛑

  - `signalfx` exporter `url` parameter changed to `ingest_url` (no impact if only using `realm` setting)

### 🚀 New components 🚀

- Receivers
  - `receiver_creator` to create receivers at runtime (#145), add observer support to receiver_creator (#173), add rules support (#207), add dynamic configuration values (#235) 
  - `kubeletstats` receiver (#237) 
  - `prometheus_simple` receiver (#184) 
  - `kubernetes-cluster` receiver (#175) 
  - `redis` receiver (#138)
- Exporters
  - `alibabacloudlogservice` exporter (#259) 
  - `SplunkHEC` metrics exporter (#246)
  - `elastic` APM exporter (#240)
  - `newrelic` exporter (#229) 
- Extensions
  - `k8s` observer (#185) 

### 💡 Enhancements 💡

- `awsxray` exporter
  - Use X-Ray convention of segment name == service name (#282)
  - Tweak xray export to improve rendering of traces and improve parity (#241)
  - Add handling for spans received with nil attributes (#212)
- `honeycomb` exporter
  - Use SendPresampled (#291)
  - Add span attributes as honeycomb event fields (#271)
  - Support resource labels in Honeycomb exporter (#20)
- `k8s` processor
  - Add support of Pod UID extraction to k8sprocessor (#219)
  - Use `k8s.pod.ip` to record resource IP instead of just `ip` (#183)
  - Support same authentication mechanism as other kubernetes components do (#307)
- `sapm` exporter: Add TLS for SAPM and SignalFx receiver (#215)
- `signalfx` exporter
  - Add metric metadata syncer to SignalFx exporter (#231)
  - Add TLS for SAPM and SignalFx receiver (#215)
- `stackdriver` exporter: Add support for resource mapping in config (#163)

### 🧰 Bug fixes 🧰

- `awsxray` exporter: Wrap bad request errors for proper handling by retry queue (#205)
- `lightstep` exporter: Ensure Lightstep exporter doesnt crash on nil node (#250)
- `sapm` exporter: Do not break Jaeger traces before sending downstream (#193)
- `k8s` processor: Ensure Jaeger spans work in passthrough mode (262)

## 🧩 Components 🧩

### Receivers

| Traces | Metrics |
|:-------:|:-------:|
| Jaeger Legacy | Carbon |
| SAPM (SignalFx APM) | Collectd | 
| Zipkin Scribe | K8s Cluster |
| | Redis |
| |  SignalFx | 
| | Simple Prometheus |
| | Wavefront |

### Processors

- K8s

### Exporters

| Commercial | Community |
|:------------:|:-----------:|
| Alibaba Cloud Log Service | Carbon |
| AWS X-ray | Elastic |
| Azure Monitor | Jaeger Thrift |
| Honeycomb | Kinesis |
| Lightstep |
| New Relic |
| SAPM (SignalFx APM) | 
| SignalFx (Metrics) |
| Splunk HEC |
| Stackdriver (Google) |

### Extensions

- Observer
  - K8s

## v0.3.0 Beta

Released 2020-03-30

### Breaking changes

-  Make prometheus receiver config loading strict. #697 
Prometheus receiver will now fail fast if the config contains unused keys in it.

### Changes and fixes

- Enable best effort serve by default of Prometheus Exporter (https://github.com/orijtech/prometheus-go-metrics-exporter/pull/6)
- Fix null pointer exception in the logging exporter #743 
- Remove unnecessary condition to have at least one processor #744 
- Updated Honeycomb exported to `honeycombio/opentelemetry-exporter-go v0.3.1`

### Features

Receivers / Exporters:

* AWS X-Ray
* Carbon
* CollectD
* Honeycomb
* Jaeger
* Kinesis
* LightStep
* OpenCensus
* OpenTelemetry
* SAPM
* SignalFx
* Stackdriver
* Wavefront
* Zipkin
* Zipkin Scribe


Processors:

* Attributes
* Batch
* Memory Limiter
* Queued Retry
* Resource
* Sampling
* Span
* Kubernetes

Extensions:

* Health Check
* Performance Profiler
* zPages


## v0.2.8

Released 2020-03-25

Alpha v0.2.8 of OpenTelemetry Collector Contrib.

- Implemented OTLP receiver and exporter.
- Added ability to pass config to the service programmatically (useful for custom builds).
- Improved own metrics / observability.


## v0.2.7

Released 2020-03-17

### Self-Observability
- New command-line switch to control legacy and new metrics. Users are encouraged
to experiment and migrate to the new metrics.
- Improved error handling on shutdown.


### Processors
- Fixed passthrough mode k8sprocessor.
- Added `HASH` action to attribute processor.

### Receivers and Exporters
- Added Honeycomb exporter.
- Added LightStep exporter.
- Added regular expression for Carbon receiver, allowing the metric name to be broken into proper label keys and values.
- Updated Stackdriver exporter to use a new batch API.


## v0.2.6 Alpha

Released 2020-02-18

### Self-Observability
- Updated metrics prefix to `otelcol` and expose command line argument to modify the prefix value.
- Batch dropped span now emits zero when no spans are dropped.

### Processors
- Extended Span processor to have include/exclude span logic.
- Ability to choose strict or regexp matching for include/exclude filters.

### Receivers and Exporters
- Added Carbon receiver and exporter.
- Added Wavefront receiver.


## v0.0.5 Alpha

Released 2020-01-30

- Regexp-based filtering of span names.
- Ability to extract attributes from span names and rename span.
- File exporter for debugging.
- Span processor is now enabled by default.

## v0.0.1 Alpha

Released 2020-01-11

First release of OpenTelemetry Collector Contrib.


[v0.3.0]: https://github.com/open-telemetry/opentelemetry-collector-contrib/compare/v0.2.8...v0.3.0
[v0.2.8]: https://github.com/open-telemetry/opentelemetry-collector-contrib/compare/v0.2.7...v0.2.8
[v0.2.7]: https://github.com/open-telemetry/opentelemetry-collector-contrib/compare/v0.2.6...v0.2.7
[v0.2.6]: https://github.com/open-telemetry/opentelemetry-collector-contrib/compare/v0.0.5...v0.2.6
[v0.0.5]: https://github.com/open-telemetry/opentelemetry-collector-contrib/compare/v0.0.1...v0.0.5
[v0.0.1]: https://github.com/open-telemetry/opentelemetry-collector-contrib/tree/v0.0.1<|MERGE_RESOLUTION|>--- conflicted
+++ resolved
@@ -22,12 +22,9 @@
 
 - `datadogexporter`: Deprecate `OnlyMetadata` method from `Config` struct (#8359)
 - `datadogexporter`: Deprecate `GetCensoredKey` method from `APIConfig` struct (#8830)
-<<<<<<< HEAD
+- `datadogexporter`: Deprecate `metrics::send_monotonic_counter` in favor of `metrics::sums::cumulative_monotonic_mode` (#8490)
 - `datadogexporter`: Deprecate `service` setting in favor of `service.name` semantic convention (#8784)
 - `datadogexporter`: Deprecate `version` setting in favor of `service.version` semantic convention (#8784)
-=======
-- `datadogexporter`: Deprecate `metrics::send_monotonic_counter` in favor of `metrics::sums::cumulative_monotonic_mode` (#8490)
->>>>>>> 88c4debf
 
 ### 🚀 New components 🚀
 
