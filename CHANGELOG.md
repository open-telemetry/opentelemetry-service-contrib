--- conflicted
+++ resolved
@@ -14,15 +14,12 @@
 
 ### 💡 Enhancements 💡
 
+- `cmd/mdatagen`: Allow attribute values of any types (#9245)
 - `transformprocessor`: Add byte slice literal to the grammar.  Add new SpanID and TraceID functions that take a byte slice and return a Span/Trace ID. (#10487)
 - `elasticsearchreceiver`: Add integration test for elasticsearch receiver (#10165)
 - `datadogexporter`: Some config validation and unmarshaling steps are now done on `Validate` and `Unmarshal` instead of `Sanitize` (#8829)
-<<<<<<< HEAD
-- `cmd/mdatagen`: Allow attribute values of any types (#9245)
-
-=======
 - `examples`: Add an example for scraping Couchbase metrics (#10894)
->>>>>>> a542e2b1
+
 ### 🧰 Bug fixes 🧰
 
 - `kubletetstatsreceiver`: Bring back `k8s.container.name` attribute (#10848)
