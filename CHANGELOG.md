--- conflicted
+++ resolved
@@ -35,12 +35,8 @@
 - `mezmoexporter`: add logging for HTTP errors (#10875)
 - `signalfxexporter`: Enable the exporting of seven Kubernetes metrics used in Splunk/SignalFx content by default (#11032)
 - `googlecloudexporter`: Support writing to multiple GCP projects by setting the `gcp.project.id` resource attribute, and support service account impersonation (#11051)
-<<<<<<< HEAD
+- `k8sattributeprocessor`: Add debug logs to help identify missing attributes (#11060)
 - `rabbitmqreceiver`: Add integration test for rabbitmq receiver (#10865)
-
-=======
-- `k8sattributeprocessor`: Add debug logs to help identify missing attributes (#11060)
->>>>>>> aa868151
 
 ### 🧰 Bug fixes 🧰
 
