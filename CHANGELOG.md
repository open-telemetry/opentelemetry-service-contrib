# Changelog

## Unreleased

### 💡 Enhancements 💡

- `googlecloudexporter`: [Alpha] Translate metrics directly from OTLP to gcm using the `exporter.googlecloud.OTLPDirect` feature-gate (#7177)
- `simpleprometheusreceiver`: Add support for static labels (#7908)

### 🛑 Breaking changes 🛑

### 🧰 Bug fixes 🧰

### 🚀 New components 🚀

## v0.46.0

### 💡 Enhancements 💡

- `internal/stanza`: Export metrics from Stanza receivers (#8025)
- `hostreceiver/pagingscraper`: Migrate the scraper to the mdatagen metrics builder (#7139)
- Do not drop zero trace/span id spans in the jaeger conversion (#7946)
- Upgrade to use semantic conventions 1.6.1 (#7926)
- `dynatraceexporter`: Validate QueueSettings and perform config validation in Validate() instead (#8020)
- `sapmexporter`: Add validation for `sending_queue` setting (#8023)
- `signalfxexporter`: Add validation for `sending_queue` setting (#8026)
- `internal/stanza`: Add support for arbitrary attribute types (#8081)
- `resourcedetectionprocessor`: Add confighttp.HTTPClientSettings To Resource Detection Config Fixes (#7397)
- `honeycombexporter`: Add validation for `sending_queue` setting (#8113)
- `routingprocessor`: Expand error handling on failure to build exporters (#8125)
- `skywalkingreceiver`: Add new skywalking receiver component folder and structure (#8107)
- `groupbyattrsprocesor`: Allow empty keys, which allows to use the processor for compaction (#7793)
<<<<<<< HEAD
- `splunkhecexporter`: Add validation for `sending_queue` setting (#8256)
=======
- `datadogexporter`: Add rbac to example k8s manifest file (#8186)
>>>>>>> 579334c5

### 🛑 Breaking changes 🛑

- Remove deprecated functions from jaeger translator (#8032)
- `internal/stanza`: Remove `write_to` setting from input operators (#8081)
- `mongodbatlasreceiver`: rename `mongodb.atlas.*` attributes to `mongodb_atlas.*` adhering to naming guidelines. Adding 3 new attributes (#7960)

### 🧰 Bug fixes 🧰

- `prometheusreceiver`: Fix segfault that can occur after receiving stale metrics (#8056)
- `filelogreceiver`: Fix issue where logs could occasionally be duplicated (#8123)
- `prometheusremotewriteexporter`: Fix empty non-string resource attributes (#8116)

### 🚀 New components 🚀

## v0.45.1

### 💡 Enhancements 💡

- `sumologicexporter`: Move validation to Config (#7936)
- `elasticsearchexporter`: Fix crash with batch processor (#7953).
- `splunkhecexporter`: Batch metrics payloads (#7760)
- `tanzuobservabilityexporter`: Add internal SDK metric tag (#7826)
- `hostreceiver/processscraper`: Migrate the scraper to the mdatagen metrics builder (#7287)

### 🧰 Bug fixes 🧰

- `awsprometheusremotewriteexporter`: fix dependencies issue (#7963)

### 🚀 New components 🚀

- `awsfirehose` receiver: Add AWS Kinesis Data Firehose Receiver (#7918)

## v0.45.0

### 💡 Enhancements 💡

- `hostreceiver/filesystemscraper`: Migrate the scraper to the mdatagen metrics builder (#7772)
- `hostreceiver/memoryscraper`: Migrate the scraper to the mdatagen metrics builder (#7312)
- `lokiexporter`: Use record attributes as log labels (#7569)
- `routingprocessor`: Do not err on failure to build exporters (#7423)
- `apachereceiver`: Update to mdatagen v2 (#7573)
- `datadogexporter`: Don't send host metadata if hostname is empty (#7426)
- `datadogexporter`: Add insecure_skip_verify flag to configuration (#7422)
- `coralogixexporter`: Update readme (#7785)
- `awscloudwatchlogsexporter`: Remove name from aws cloudwatch logs exporter (#7554)
- `tanzuobservabilityexporter`: Update OTel Collector's Exporter to match WF Proxy Handling of source (#7929)
- `hostreceiver/memoryscraper`: Add memory.utilization (#6221)
- `awskinesisexporter`: Add Queue Config Validation AWS Kinesis Exporter (#7835)
- `elasticsearchexporter`: Remove usage of deprecated LogRecord.Name field (#7829).
- `loadbalancingexporter`: Allow non-exist hostname on startup (#7935)
- `datadogexporter`: Use exact sum, count and average on Datadog distributions (#7830)
- `storage/filestorage`: add optional compaction to filestorage (#7768)
- `tanzuobservabilityexporter`: Add attributes from the Resource to the resulting WF metric tags & set `source` value in WF metric (#8101)

### 🛑 Breaking changes 🛑

- Use go mod compat, drops support for reproducibility with go 1.16 (#7915)
- `apachereceiver`: Update instrumentation library name from `otel/apache` to `otelcol/apache` (#7754)
- `pkg/translator/prometheusremotewrite`: Cleanup prw translator public functions (#7776)
- `prometheusreceiver`: The OpenCensus-based metric conversion pipeline has 
  been removed.
  - The `receiver.prometheus.OTLPDirect` feature gate has been removed as 
    the direct pipeline is the only remaining pipeline.
- `translator/jaeger`: Cleanup jaeger translator function names (#7775)
  - Deprecate old funcs with Internal word.
- `mysqlreceiver`: Update data model and names for several metrics (#7924)
  - Change all metrics to Int values
  - Remove `mysql.buffer_pool_pages`. Replace with:
    - `mysql.buffer_pool.pages`
    - `mysql.buffer_pool.data_pages`
    - `mysql.buffer_pool.page_flushes`
  - Remove `mysql.buffer_pool_size`. Replace with:
    - `mysql.buffer_pool.limit`
    - `mysql.buffer_pool.usage`
  - Rename `mysql.buffer_pool_operations` to `mysql.buffer_pool.operations`

### 🚩 Deprecations 🚩

- Deprecated log_names setting from filter processor. (#7552)

### 🧰 Bug fixes 🧰

 - `tailsamplingprocessor`: "And" policy only works as a sub policy under a composite policy (#7590) 
 - `prometheusreceiver`: Correctly map description and units when converting
  Prometheus metadata directly to pdata. (#7748)
 - `sumologicexporter`: fix exporter panics on malformed histogram (#7548)
- `awsecscontainermetrics`: CPU Reserved is now 1024/vCPU for ECS Container Insights (#6734)

### 🚀 New components 🚀

- `clickhouse` exporter: Add ClickHouse Exporter (#6907)
- `pkg/translator/signalfx`: Extract signalfx to metrics conversion in a separate package (#7778)
  - Extract FromMetrics to SignalFx translator package (#7823)

## v0.44.0

### 💡 Enhancements 💡

- `kafkaexporter`: Add compression and flush max messages options.
- `dynatraceexporter`: Write error logs using plugin logger (#7360)
- `dynatraceexporter`: Fix docs for TLS settings (#7568)
- `tanzuobservabilityexporter`: Turn on metrics exporter (#7281)
- `attributesprocessor` `resourceprocessor`: Add `from_context` value source
- `resourcedetectionprocessor`: check cluster config to verify resource is on aws for eks resources (#7186)
- `awscloudwatchlogsexporter`: enable awscloudwatchlogsexporter which accepts and exports log data (#7297)
- `translator/prometheusremotewrite`: add a new module to help translate data from OTLP to Prometheus Remote Write (#7240)
- `azuremonitorexporter`: In addition to traces, export logs to Azure Application Insights (#7403)
- `jmxreceiver`: Added `additional_jars` configuration option to launch JMX Metric Gatherer JAR with extended `CLASSPATH` (#7378)
- `awscontainerinsightreceiver`: add full pod name when configured to AWS Container Insights Receiver (#7415)
- `hostreceiver/loadscraper`: Migrate the scraper to the mdatagen metrics builder (#7288)
- `awsecscontainermetricsreceiver`: Rename attributes to follow semantic conventions (#7425)
- `datadogexporter`: Always map conventional attributes to tags (#7185)
- `mysqlreceiver`: Add golden files for integration test (#7303)
- `nginxreceiver`: Standardize integration test (#7515)
- `mysqlreceiver`: Update to use mdatagen v2 (#7507)
- `postgresqlreceiver`: Add integration tests (#7501)
- `apachereceiver`: Add integration test (#7517)
- `mysqlreceiver`: Use scrapererror to report errors (#7513)
- `postgresreceiver`: Update to mdatagen v2 (#7503)
- `nginxreceiver`: Update to mdatagen v2 (#7549)
- `datadogexporter`: Fix traces exporter's initialization log (#7564)
- `tailsamplingprocessor`: Add And sampling policy (#6910)
- `coralogixexporter`: Add Coralogix Exporter (#7383)
- `prometheusexecreceiver`: Add default value for `scrape_timeout` option (#7587)

### 🛑 Breaking changes 🛑

- `resourcedetectionprocessor`: Update `os.type` attribute values according to semantic conventions (#7544)

### 🧰 Bug fixes 🧰

- `resourcedetectionprocessor`: fix `meta` allow list excluding keys with nil values (#7424)
- `postgresqlreceiver`: Fix issue where empty metrics could be returned after failed connection (#7502)
- `resourcetotelemetry`: Ensure resource attributes are added to summary
  and exponential histogram data points. (#7523)

### 🚩 Deprecations 🚩

- Deprecated otel_to_hec_fields.name setting from splunkhec exporter. (#7560)

## v0.43.0

### 💡 Enhancements 💡

- `coralogixexporter`: First implementation of Coralogix Exporter (#6816)
- `cloudfoundryreceiver`: Enable Cloud Foundry client (#7060)
- `elasticsearchexporter`: add elasticsearchexporter to the components exporter list (#6002)
- `elasticsearchreceiver`: Add metric metadata (#6892)
- `elasticsearchreceiver`: Use same metrics as JMX receiver for JVM metrics (#7160)
- `elasticsearchreceiver`: Implement scraping logic (#7174)
- `datadogexporter`: Add http.status_code tag to trace stats (#6889)
- `datadogexporter`: Add configuration option to use OTel span name into the Datatog resource name (#6611)
- `mongodbreceiver`: Add initial client code to the component (#7125)
- `tanzuobservabilityexporter`: Support delta histograms (#6897)
- `awscloudwatchlogsexporter`: Use cwlogs package to export logs (#7152)
- `mysqlreceiver`: Add the receiver to available components (#7078)
- `tanzuobservabilityexporter`: Documentation for the memory_limiter configuration (#7164)
- `dynatraceexporter`: Do not shut down exporter when metrics ingest module is temporarily unavailable (#7161)
- `mongodbreceiver`: Add metric metadata (#7163)
- `mongodbreceiver`: Add metric scraping (#7175)
- `postgresqlreceiver`: add the receiver to available components (#7079)
- `rabbitmqreceiver`: Add scraper logic (#7299)
- `tanzuobservability exporter`: Support summary metrics (#7121)
- `mongodbatlasreceiver`: Add retry and backoff to HTTP client (#6943)
- Use Jaeger gRPC instead of Thrift in the docker-compose example (#7243)
- `tanzuobservabilityexporter`: Support exponential histograms (#7127)
- `receiver_creator`: Log added and removed endpoint env structs (#7248)
- `prometheusreceiver`: Use the OTLP data conversion path by default. (#7282)
  - Use `--feature-gates=-receiver.prometheus.OTLPDirect` to re-enable the 
    OpenCensus conversion path.
- `extension/observers`: Correctly set image and tag on container endpoints (#7279)
- `tanzuobservabilityexporter`: Document how to enable memory_limiter (#7286)
- `hostreceiver/networkscraper`: Migrate the scraper to the mdatagen metrics builder (#7048)
- `hostmetricsreceiver`: Add MuteProcessNameError config flag to mute specific error reading process executable (#7176)
- `scrapertest`: Improve comparison logic (#7305)
- `hostmetricsreceiver`: add `cpu_average` option for load scraper to report the average cpu load (#6999)
- `scrapertest`: Add comparison option to ignore specific attributes (#6519)
- `tracegen`: Add option to pass in custom headers to export calls via command line (#7308)
- `tracegen`: Provide official container images (#7179)
- `scrapertest`: Add comparison function for pdata.Metrics (#7400)
- `prometheusremotewriteexporter` : Dropping the condition to replace _ with key_ as __ label is reserved and _ is not (#7112)

### 🛑 Breaking changes 🛑

- `tanzuobservabilityexporter`: Remove status.code
- `tanzuobservabilityexporter`: Use semantic conventions for status.message (#7126) 
- `k8sattributesprocessor`: Move `kube` and `observability` packages to `internal` folder (#7159)
- `k8sattributesprocessor`: Unexport processor `Option`s (#7311)
- `zookeeperreceiver`: Refactored metrics to have correct units, types, and combined some metrics via attributes. (#7280)
- `prometheusremotewriteexporter`: `PRWExporter` struct and `NewPRWExporter()`
  function are now unexported. (#TBD)
- `newrelicexporter` marked as deprecated (#7284)

### 🚀 New components 🚀

- `rabbitmqreceiver`: Establish codebase for RabbitMQ metrics receiver (#7239)
- Add `basicauth` extension (#7167)
- `k8seventsreceiver`: Implement core logic (#6885)

### 🧰 Bug fixes 🧰

- `k8sattributeprocessor`: Parse IP out of net.Addr to correctly tag k8s.pod.ip (#7077)
- `k8sattributeprocessor`: Process IP correctly for net.Addr instances that are not typed (#7133)
- `mdatagen`: Fix validation of `enabled` field in metadata.yaml (#7166)
- `elasticsearch`: Fix timestamp for each metric being startup time (#7255)
- `prometheusremotewriteexporter`: Fix index out of range panic caused by expiring metrics (#7149)
- `resourcedetection`: Log the error when checking for ec2metadata availability (#7296) 

## v0.42.0

### 💡 Enhancements 💡

- `couchbasereceiver`: Add couchbase client (#7122)
- `couchdbreceiver`: Add couchdb scraper (#7131)
- `couchdbreceiver`: Add couchdb client (#6880)
- `elasticsearchreceiver`: Implement scraper client (#7019)
- `couchdbreceiver`: Add metadata metrics (#6878)
- `prometheusremotewriteexporter`: Handling Staleness flag from OTLP (#6679)
- `prometheusexporter`: Handling Staleness flag from OTLP (#6805)
- `prometheusreceiver`: Set OTLP no-data-present flag for stale scraped metrics. (#7043)
- `mysqlreceiver`: Add Integration test (#6916)
- `datadogexporter`: Add compatibility with ECS Fargate semantic conventions (#6670)
- `k8s_observer`: discover k8s.node endpoints (#6820)
- `redisreceiver`: Add missing description fields to keyspace metrics (#6940)
- `redisreceiver`: Set start timestamp uniformly for gauge and sum metrics (#6941)
- `kafkaexporter`: Allow controlling Kafka acknowledgment behaviour  (#6301)
- `lokiexporter`: Log the first part of the http body on failed pushes to loki (#6946)
- `resourcedetectionprocessor`: add the [consul](https://www.consul.io/) detector (#6382)
- `awsemfexporter`: refactor cw_client logic into separate `cwlogs` package (#7072)
- `prometheusexporter`: Dropping the condition to replace _ with key_ as __ label is reserved and _ is not (#7506)


### 🛑 Breaking changes 🛑

- `memcachedreceiver`: Update metric names (#6594)
- `memcachedreceiver`: Fix some metric units and value types (#6895)
- `sapm` receiver: Use Jaeger status values instead of OpenCensus (#6682)
- `jaeger` receiver/exporter: Parse/set Jaeger status with OTel spec values (#6682)
- `awsecscontainermetricsreceiver`: remove tag from `container.image.name` (#6436)
- `k8sclusterreceiver`: remove tag from `container.image.name` (#6436)

### 🚀 New components 🚀

- `ecs_task_observer`: Discover running containers in AWS ECS tasks (#6894)
- `mongodbreceiver`: Establish codebase for MongoDB metrics receiver (#6972)
- `couchbasereceiver`: Establish codebase for Couchbase metrics receiver (#7046)
- `dbstorage`: New experimental dbstorage extension (#7061)

### 🧰 Bug fixes 🧰

- `ecstaskobserver`: Fix "Incorrect conversion between integer types" security issue (#6939)
- Fix typo in "direction" metrics attribute description (#6949)
- `zookeeperreceiver`: Fix issue where receiver could panic during shutdown (#7020)
- `prometheusreceiver`: Fix metadata fetching when metrics differ by trimmable suffixes (#6932)
- Sanitize URLs being logged (#7021)
- `prometheusreceiver`: Fix start time tracking for long scrape intervals (#7053)
- `signalfxexporter`: Don't use syscall to avoid compilation errors on some platforms (#7062)
- `tailsamplingprocessor`: Add support for new policies as composite sub-policies (#6975)

### 💡 Enhancements 💡

- `lokiexporter`: add complete log record to body (#6619)
- `k8sclusterreceiver` add `container.image.tag` attribute (#6436)
- `spanmetricproccessor`: use an LRU cache for the cached Dimensions key-value pairs (#2179)
- `skywalkingexporter`: add skywalking metrics exporter (#6528)
- `deltatorateprocessor`: add int counter support (#6982)
- `filestorageextension`: document default values (#7022)
- `redisreceiver`: Migrate the scraper to the mdatagen metrics builder (#6938)  

## v0.41.0

### 🛑 Breaking changes 🛑

- None

### 🚀 New components 🚀

- `asapauthextension` (#6627)
- `mongodbatlasreceiver` (#6367)

### 🧰 Bug fixes 🧰

- `filestorageextension`: fix panic when configured directory cannot be accessed (#6103)
- `hostmetricsreceiver`: fix set of attributes for system.cpu.time metric (#6422)
- `k8sobserver`: only record pod endpoints for running pods (#5878)
- `mongodbatlasreceiver`: fix attributes fields in metadata.yaml (#6440)
- `prometheusexecreceiver`: command line processing on Windows (#6145)
- `spanmetricsprocessor`: fix exemplars support (#6140)
-  Remap arm64 to aarch64 on rpm/deb packages (#6635)

### 💡 Enhancements 💡

- `datadogexporter`: do not use attribute localhost-like hostnames (#6477)
- `datadogexporter`: retry per network call (#6412)
- `datadogexporter`: take hostname into account for cache (#6223)
- `exporter/lokiexporter`: adding a feature for loki exporter to encode JSON for log entry (#5846)
- `googlecloudspannerreceiver`: added fallback to ADC for database connections. (#6629)
- `googlecloudspannerreceiver`: added parsing only distinct items for sample lock request label. (#6514)
- `googlecloudspannerreceiver`: added request tag label to metadata config for top query stats. (#6475)
- `googlecloudspannerreceiver`: added sample lock requests label to the top lock stats metrics. (#6466)
- `googlecloudspannerreceiver`: added transaction tag label to metadata config for top transaction stats. (#6433)
- `groupbyattrsprocessor`: added support for metrics signal (#6248)
- `hostmetricsreceiver`: ensure SchemaURL is set (#6482)
- `kubeletstatsreceiver`: add support for read-only kubelet endpoint (#6488)
- `mysqlreceiver`: enable native authentication (#6628)
- `mysqlreceiver`: remove requirement for password on MySQL (#6479)
- `receiver/prometheusreceiver`: do not add host.name to metrics from localhost/unspecified targets (#6476)
- `spanmetricsprocessor`: add setStatus operation (#5886)
- `splunkhecexporter`: remove duplication of host.name attribute (#6527)
- `tanzuobservabilityexporter`: add consumer for sum metrics. (#6385)
- Update log-collection library to v0.23.0 (#6593)

## v0.40.0

### 🛑 Breaking changes 🛑

- `tencentcloudlogserviceexporter`: change `Endpoint` to `Region` to simplify configuration (#6135)

### 🚀 New components 🚀

- Add `memcached` receiver (#5839)

### 🧰 Bug fixes 🧰

- Fix token passthrough for HEC (#5435)
- `datadogexporter`: Fix missing resource attributes default mapping when resource_attributes_as_tags: false (#6359)
- `tanzuobservabilityexporter`: Log and report missing metric values. (#5835)
- `mongodbatlasreceiver`: Fix metrics metadata (#6395)

### 💡 Enhancements 💡

- `awsprometheusremotewrite` exporter: Improve error message when failing to sign request
- `mongodbatlas`: add metrics (#5921)
- `healthcheckextension`: Add path option (#6111)
- Set unprivileged user to container image (#6380)
- `k8sclusterreceiver`: Add allocatable type of metrics (#6113)
- `observiqexporter`: Allow Dialer timeout to be configured (#5906)
- `routingprocessor`: remove broken debug log fields (#6373)
- `prometheusremotewriteexporter`: Add exemplars support (#5578) 
- `fluentforwardreceiver`: Convert attributes with nil value to AttributeValueTypeEmpty (#6630)

## v0.39.0

### 🛑 Breaking changes 🛑

- `httpdreceiver` renamed to `apachereceiver` to match industry standards (#6207)
- `tencentcloudlogserviceexporter` change `Endpoint` to `Region` to simplify configuration (#6135)

### 🚀 New components 🚀

- Add `postgresqlreceiver` config and factory (#6153)
- Add TencentCloud LogService exporter `tencentcloudlogserviceexporter` (#5722)
- Restore `jaegerthrifthttpexporter` (#5666)
- Add `skywalkingexporter` (#5690, #6114)

### 🧰 Bug fixes 🧰

- `datadogexporter`: Improve cumulative metrics reset detection using `StartTimestamp` (#6120)
- `mysqlreceiver`: Address issues in shutdown function (#6239)
- `tailsamplingprocessor`: End go routines during shutdown (#5693)
- `googlecloudexporter`: Update google cloud exporter to correctly close the metric exporter (#5990)
- `statsdreceiver`: Fix the summary point calculation (#6155)
- `datadogexporter` Correct default value for `send_count_sum_metrics` (#6130)

### 💡 Enhancements 💡

- `datadogexporter`: Increase default timeout to 15 seconds (#6131)
- `googlecloudspannerreceiver`: Added metrics cardinality handling for Google Cloud Spanner receiver (#5981, #6148, #6229)
- `mysqlreceiver`: Mysql add support for different protocols (#6138)
- `bearertokenauthextension`: Added support of Bearer Auth for HTTP Exporters (#5962)
- `awsxrayexporter`: Fallback to rpc.method for segment operation when aws.operation missing (#6231)
- `healthcheckextension`: Add new health check feature for collector pipeline (#5643)
- `datadogexporter`: Always add current hostname (#5967)
- `k8sattributesprocessor`: Add code to fetch all annotations and labels by specifying key regex (#5780)
- `datadogexporter`: Do not rely on collector to resolve envvar when possible to resolve them (#6122)
- `datadogexporter`: Add container tags to attributes package (#6086)
- `datadogexporter`: Preserve original TraceID (#6158)
- `prometheusreceiver`: Enhance prometheus receiver logger to determine errors, test real e2e usage (#5870)
- `awsxrayexporter`: Added support for AWS AppRunner origin (#6141)

## v0.38.0

### 🛑 Breaking changes 🛑

- `datadogexporter` Make distributions the default histogram export option. (#5885)
- `redisreceiver` Update Redis receiver's metric names. (#5837)
- Remove `scraperhelper` from contrib, use the core version. (#5826)

### 🚀 New components 🚀

- `googlecloudspannerreceiver` Added implementation of Google Cloud Spanner receiver. (#5727)
- `awsxrayproxy` Wire up awsxrayproxy extension. (#5747)
- `awscontainerinsightreceiver` Enable AWS Container Insight receiver. (#5960)

### 🧰 Bug fixes 🧰

- `statsdreceiver`: fix start timestamp / temporality for counters. (#5714)
- Fix security issue related to github.com/tidwall/gjson. (#5936)
- `datadogexporter` Fix cumulative histogram handling in distributions mode (#5867)
- `datadogexporter` Skip nil sketches (#5925)

### 💡 Enhancements 💡

- Extend `kafkareceiver` configuration capabilities. (#5677)
- Convert `mongodbatlas` receiver to use scraperhelper. (#5827)
- Convert `dockerstats` receiver to use scraperhelper. (#5825)
- Convert `podman` receiver to use scraperhelper. (#5822)
- Convert `redisreceiver` to use scraperhelper. (#5796)
- Convert `kubeletstats` receiver to use scraperhelper. (#5821)
- `googlecloudspannerreceiver` Migrated Google Cloud Spanner receiver to scraper approach. (#5868)
- `datadogexporter` Use a `Consumer` interface for decoupling from zorkian's package. (#5315)
- `mdatagen` - Add support for extended metric descriptions (#5688)
- `signalfxexporter` Log datapoints option. (#5689)
- `cumulativetodeltaprocessor`: Update cumulative to delta. (#5772)
- Update configuration default values in log receivers docs. (#5840)
- `fluentforwardreceiver`: support more complex fluent-bit objects. (#5676)
- `datadogexporter` Remove spammy logging. (#5856)
- `datadogexporter` Remove obsolete report_buckets config. (#5858)
- Improve performance of metric expression matcher. (#5864)
- `tanzuobservabilityexporter` Introduce metricsConsumer and gaugeMetricConsumer. (#5426)
- `awsxrayexporter` rpc.system has priority to determine aws namespace. (#5833)
- `tailsamplingprocessor` Add support for composite sampling policy to the tailsampler. (#4958)
- `kafkaexporter` Add support for AWS_MSK_IAM SASL Auth (#5763)
- Refactor the client Authenticators  for the new "ClientAuthenticator" interfaces (#5905)
- `mongodbatlasreceiver` Add client wrapper for MongoDB Atlas support (#5386)
- `redisreceiver` Update Redis config options (#5861)
- `routingprocessor`: allow routing for all signals (#5869)
- `extension/observer/docker` add ListAndWatch to observer (#5851)

## v0.37.1

### 🧰 Bug fixes 🧰

- Fixes a problem with v0.37.0 which contained dependencies on v0.36.0 components. They should have been updated to v0.37.0.

## v0.37.0

### 🚀 New components 🚀

- [`journald` receiver](https://github.com/open-telemetry/opentelemetry-collector-contrib/tree/main/receiver/journaldreceiver) to parse Journald events from systemd journal using the [opentelemetry-log-collection](https://github.com/open-telemetry/opentelemetry-log-collection) library

### 🛑 Breaking changes 🛑

- Remove squash on configtls.TLSClientSetting for splunkhecexporter (#5541)
- Remove squash on configtls.TLSClientSetting for elastic components (#5539)
- Remove squash on configtls.TLSClientSetting for observiqexporter (#5540)
- Remove squash on configtls.TLSClientSetting for AWS components (#5454)
- Move `k8sprocessor` to `k8sattributesprocessor`.
- Rename `k8s_tagger` configuration `k8sattributes`.
- filelog receiver: use empty value for `SeverityText` field instead of `"Undefined"` (#5423)
- Rename `configparser.ConfigMap` to `config.Map`
- Rename `pdata.AggregationTemporality*` to `pdata.MetricAggregationTemporality*`
- Remove deprecated `batchpertrace` package/module (#5380)

### 💡 Enhancements 💡

- `k8sattributes` processor: add container metadata enrichment (#5467, #5572)
- `resourcedetection` processor: Add an option to force using hostname instead of FQDN (#5064)
- `dockerstats` receiver: Move docker client into new shared `internal/docker` (#4702)
- `spanmetrics` processor:
  - Add exemplars to metrics (#5263)
  - Support resource attributes in metrics dimensions (#4624)
- `filter` processor:
  - Add log filtering by `regexp` type filters (#5237)
  - Add record level log filtering (#5418)
- `dynatrace` exporter: Handle non-gauge data types (#5056)
- `datadog` exporter:
  - Add support for exporting histograms as sketches (#5082)
  - Scrub sensitive information from errors (#5575)
  - Add option to send instrumentation library metadata tags with metrics (#5431)
- `podman` receiver: Add `api_version`, `ssh_key`, and `ssh_passphrase` config options (#5430)
- `signalfx` exporter:
  - Add `max_connections` config option (#5432)
  - Add dimension name to log when value > 256 chars (#5258)
  - Discourage setting of endpoint path (#4851)
- `kubeletstats` receiver: Convert to pdata instead of using OpenCensus (#5458)
- `tailsampling` processor: Add `invert_match` config option to `string_attribute` policy (#4393)
- `awsemf` exporter: Add a feature flag in UserAgent for AWS backend to monitor the adoptions (#5178)
- `splunkhec` exporter: Handle explicitly NaN and Inf values (#5581)
- `hostmetrics` receiver:
  - Collect more process states in processes scraper (#4856)
  - Add device label to paging scraper (#4854)
- `awskinesis` exporter: Extend to allow for dynamic export types (#5440)

### 🧰 Bug fixes 🧰

- `datadog` exporter:
  - Fix tags on summary and bucket metrics (#5416)
  - Fix cache key generation for cumulative metrics (#5417)
- `resourcedetection` processor: Fix failure to start collector if at least one detector returns an error (#5242)
- `prometheus` exporter: Do not record obsreport calls (#5438)
- `prometheus` receiver: Metric type fixes to match Prometheus functionality (#4865)
- `sentry` exporter: Fix sentry tracing (#4320)
- `statsd` receiver: Set quantiles for metrics (#5647)

## v0.36.0

### 🛑 Breaking changes 🛑

- `filter` processor: The configs for `logs` filter processor have been changed to be consistent with the `metrics` filter processor. (#4895)
- `splunk_hec` receiver: 
  - `source_key`, `sourcetype_key`, `host_key` and `index_key` have now moved under `hec_metadata_to_otel_attrs` (#4726)
  - `path` field on splunkhecreceiver configuration is removed: We removed the `path` attribute as any request going to the Splunk HEC receiver port should be accepted, and added the `raw_path` field to explicitly map the path accepting raw HEC data. (#4951)
- feat(dynatrace): tags is deprecated in favor of default_dimensions (#5055)

### 💡 Enhancements 💡

- `filter` processor: Add ability to `include` logs based on resource attributes in addition to excluding logs based on resource attributes for strict matching. (#4895)
- `kubelet` API: Add ability to create an empty CertPool when the system run environment is windows
- `JMX` receiver: Allow JMX receiver logging level to be configured (#4898)
- `datadog` exporter: Export histograms as in OpenMetrics Datadog check (#5065)
- `dockerstats` receiver: Set Schema URL (#5239)
- Rename memorylimiter -> memorylimiterprocessor (#5262)
- `awskinesis` exporter: Refactor AWS kinesis exporter to be synchronous  (#5248)

## v0.35.0

### 🛑 Breaking changes 🛑

- Rename configparser.Parser to configparser.ConfigMap (#5070)
- Rename TelemetryCreateSettings -> TelemetrySettings (#5169)

### 💡 Enhancements 💡

- chore: update influxdb exporter and receiver (#5058)
- chore(dynatrace): use payload limit from api constants (#5077)
- Add documentation for filelog's new force_flush_period parameter (#5066)
- Reuse the gzip reader with a sync.Pool (#5145)
- Add a trace observer when splunkhecreceiver is used for logs (#5063)
- Remove usage of deprecated pdata.AttributeValueMapToMap (#5174)
- Podman Stats Receiver: Receiver and Metrics implementation (#4577)

### 🧰 Bug fixes 🧰

- Use staleness markers generated by prometheus, rather than making our own (#5062)
- `datadogexporter` exporter: skip NaN and infinite values (#5053)

## v0.34.0

### 🚀 New components 🚀

- [`cumulativetodelta` processor](https://github.com/open-telemetry/opentelemetry-collector-contrib/tree/main/processor/cumulativetodeltaprocessor) to convert cumulative sum metrics to cumulative delta

- [`file` exporter](https://github.com/open-telemetry/opentelemetry-collector-contrib/tree/main/exporter/fileexporter) from core repository ([#3474](https://github.com/open-telemetry/opentelemetry-collector/issues/3474))
- [`jaeger` exporter](https://github.com/open-telemetry/opentelemetry-collector-contrib/tree/main/exporter/jaegerexporter) from core repository ([#3474](https://github.com/open-telemetry/opentelemetry-collector/issues/3474))
- [`kafka` exporter](https://github.com/open-telemetry/opentelemetry-collector-contrib/tree/main/exporter/kafkaexporter) from core repository ([#3474](https://github.com/open-telemetry/opentelemetry-collector/issues/3474))
- [`opencensus` exporter](https://github.com/open-telemetry/opentelemetry-collector-contrib/tree/main/exporter/opencensusexporter) from core repository ([#3474](https://github.com/open-telemetry/opentelemetry-collector/issues/3474))
- [`prometheus` exporter](https://github.com/open-telemetry/opentelemetry-collector-contrib/tree/main/exporter/prometheusexporter) from core repository ([#3474](https://github.com/open-telemetry/opentelemetry-collector/issues/3474))
- [`prometheusremotewrite` exporter](https://github.com/open-telemetry/opentelemetry-collector-contrib/tree/main/exporter/prometheusremotewriteexporter) from core repository ([#3474](https://github.com/open-telemetry/opentelemetry-collector/issues/3474))
- [`zipkin` exporter](https://github.com/open-telemetry/opentelemetry-collector-contrib/tree/main/exporter/zipkinexporter) from core repository ([#3474](https://github.com/open-telemetry/opentelemetry-collector/issues/3474))
- [`attribute` processor](https://github.com/open-telemetry/opentelemetry-collector-contrib/tree/main/processor/attributeprocessor) from core repository ([#3474](https://github.com/open-telemetry/opentelemetry-collector/issues/3474))
- [`filter` processor](https://github.com/open-telemetry/opentelemetry-collector-contrib/tree/main/processor/filterprocessor) from core repository ([#3474](https://github.com/open-telemetry/opentelemetry-collector/issues/3474))
- [`probabilisticsampler` processor](https://github.com/open-telemetry/opentelemetry-collector-contrib/tree/main/processor/probabilisticsamplerprocessor) from core repository ([#3474](https://github.com/open-telemetry/opentelemetry-collector/issues/3474))
- [`resource` processor](https://github.com/open-telemetry/opentelemetry-collector-contrib/tree/main/processor/resourceprocessor) from core repository ([#3474](https://github.com/open-telemetry/opentelemetry-collector/issues/3474))
- [`span` processor](https://github.com/open-telemetry/opentelemetry-collector-contrib/tree/main/processor/spanprocessor) from core repository ([#3474](https://github.com/open-telemetry/opentelemetry-collector/issues/3474))
- [`hostmetrics` receiver](https://github.com/open-telemetry/opentelemetry-collector-contrib/tree/main/receiver/hostmetricsreceiver) from core repository ([#3474](https://github.com/open-telemetry/opentelemetry-collector/issues/3474))
- [`jaeger` receiver](https://github.com/open-telemetry/opentelemetry-collector-contrib/tree/main/receiver/jaegerreceiver) from core repository ([#3474](https://github.com/open-telemetry/opentelemetry-collector/issues/3474))
- [`kafka` receiver](https://github.com/open-telemetry/opentelemetry-collector-contrib/tree/main/receiver/kafkareceiver) from core repository ([#3474](https://github.com/open-telemetry/opentelemetry-collector/issues/3474))
- [`opencensus` receiver](https://github.com/open-telemetry/opentelemetry-collector-contrib/tree/main/receiver/opencensusreceiver) from core repository ([#3474](https://github.com/open-telemetry/opentelemetry-collector/issues/3474))
- [`prometheus` receiver](https://github.com/open-telemetry/opentelemetry-collector-contrib/tree/main/receiver/prometheusreceiver) from core repository ([#3474](https://github.com/open-telemetry/opentelemetry-collector/issues/3474))
- [`zipkin` receiver](https://github.com/open-telemetry/opentelemetry-collector-contrib/tree/main/receiver/zipkinreceiver) from core repository ([#3474](https://github.com/open-telemetry/opentelemetry-collector/issues/3474))
- [`bearertokenauth` extension](https://github.com/open-telemetry/opentelemetry-collector-contrib/tree/main/extension/bearertokenauthextension) from core repository ([#3474](https://github.com/open-telemetry/opentelemetry-collector/issues/3474))
- [`healthcheck` extension](https://github.com/open-telemetry/opentelemetry-collector-contrib/tree/main/extension/healthcheckextension) from core repository ([#3474](https://github.com/open-telemetry/opentelemetry-collector/issues/3474))
- [`oidcauth` extension](https://github.com/open-telemetry/opentelemetry-collector-contrib/tree/main/extension/oidcauthextension) from core repository ([#3474](https://github.com/open-telemetry/opentelemetry-collector/issues/3474))
- [`pprof` extension](https://github.com/open-telemetry/opentelemetry-collector-contrib/tree/main/extension/pprofextension) from core repository ([#3474](https://github.com/open-telemetry/opentelemetry-collector/issues/3474))
- [`testbed`](https://github.com/open-telemetry/opentelemetry-collector-contrib/tree/main/testbed) from core repository ([#3474](https://github.com/open-telemetry/opentelemetry-collector/issues/3474))

### 💡 Enhancements 💡

- `tailsampling` processor: Add new policy `probabilistic` (#3876)

## v0.33.0

# 🎉 OpenTelemetry Collector Contrib v0.33.0 (Beta) 🎉

The OpenTelemetry Collector Contrib contains everything in the [opentelemetry-collector release](https://github.com/open-telemetry/opentelemetry-collector/releases/tag/v0.32.0) (be sure to check the release notes here as well!). Check out the [Getting Started Guide](https://opentelemetry.io/docs/collector/getting-started/) for deployment and configuration information.

### 🚀 New components 🚀

- [`cumulativetodelta` processor](https://github.com/open-telemetry/opentelemetry-collector-contrib/tree/main/processor/cumulativetodeltaprocessor) to convert cumulative sum metrics to cumulative delta

### 💡 Enhancements 💡

- Collector contrib has now full support for metrics proto v0.9.0.

## v0.32.0

# 🎉 OpenTelemetry Collector Contrib v0.32.0 (Beta) 🎉

This release is marked as "bad" since the metrics pipelines will produce bad data.

- See https://github.com/open-telemetry/opentelemetry-collector/issues/3824

The OpenTelemetry Collector Contrib contains everything in the [opentelemetry-collector release](https://github.com/open-telemetry/opentelemetry-collector/releases/tag/v0.32.0) (be sure to check the release notes here as well!). Check out the [Getting Started Guide](https://opentelemetry.io/docs/collector/getting-started/) for deployment and configuration information.

### 🛑 Breaking changes 🛑

- `splunk_hec` receiver/exporter: `com.splunk.source` field is mapped to `source` field in Splunk instead of `service.name` (#4596)
- `redis` receiver: Move interval runner package to `internal/interval` (#4600)
- `datadog` exporter: Export summary count and sum as monotonic counts (#4605)

### 💡 Enhancements 💡

- `logzio` exporter:
  - New implementation of an in-memory queue to store traces, data compression with gzip, and queue configuration options (#4395)
  - Make `Hclog2ZapLogger` struct and methods private for public go api review (#4431)
- `newrelic` exporter (#4392):
  - Marked unsupported metric as permanent error
  - Force the interval to be valid even if 0
- `awsxray` exporter: Add PHP stacktrace parsing support (#4454)
- `file_storage` extension: Implementation of batch storage API (#4145)
- `datadog` exporter:
  - Skip sum metrics with no aggregation temporality (#4597)
  - Export delta sums as counts (#4609)
- `elasticsearch` exporter: Add dedot support (#4579)
- `signalfx` exporter: Add process metric to translation rules (#4598)
- `splunk_hec` exporter: Add profiling logs support (#4464)
- `awsemf` exporter: Replace logGroup and logStream pattern with metric labels (#4466)

### 🧰 Bug fixes 🧰

- `awsxray` exporter: Fix the origin on ECS/EKS/EB on EC2 cases (#4391)
- `splunk_hec` exporter: Prevent re-sending logs that were successfully sent (#4467)
- `signalfx` exporter: Prefix temporary metric translations (#4394)

## v0.31.0

# 🎉 OpenTelemetry Collector Contrib v0.31.0 (Beta) 🎉

The OpenTelemetry Collector Contrib contains everything in the [opentelemetry-collector release](https://github.com/open-telemetry/opentelemetry-collector/releases/tag/v0.31.0) (be sure to check the release notes here as well!). Check out the [Getting Started Guide](https://opentelemetry.io/docs/collector/getting-started/) for deployment and configuration information.

### 🛑 Breaking changes 🛑

- `influxdb` receiver: Removed `metrics_schema` config option (#4277)

### 💡 Enhancements 💡

- Update to OTLP 0.8.0:
  - Remove use of `IntHistogram` (#4276)
  - Update exporters/receivers for `NumberDataPoint`
- Remove use of deprecated `pdata` slice `Resize()` (#4203, #4208, #4209)
- `awsemf` exporter: Added the option to have a user who is sending metrics from EKS Fargate Container Insights to reformat them to look the same as insights from ECS so that they can be ingested by CloudWatch (#4130)
- `k8scluster` receiver: Support OpenShift cluster quota metrics (#4342)
- `newrelic` exporter (#4278):
  - Requests are now retry-able via configuration option (defaults to retries enabled). Permanent errors are not retried.
  - The exporter monitoring metrics now include an untagged summary metric for ease of use.
  - Improved error logging to include URLs that fail to post messages to New Relic.
- `datadog` exporter: Upscale trace stats when global sampling rate is set (#4213)

### 🧰 Bug fixes 🧰

- `statsd` receiver: Add option to set Counter to be monotonic (#4154)
- Fix `internal/stanza` severity mappings (#4315)
- `awsxray` exporter: Fix the wrong AWS env resource setting (#4384)
- `newrelic` exporter (#4278):
  - Configuration unmarshalling did not allow timeout value to be set to 0 in the endpoint specific section.
  - Request cancellation was not propagated via context into the http request.
  - The queued retry logger is set to a zap.Nop logger as intended.

## v0.30.0

# 🎉 OpenTelemetry Collector Contrib v0.30.0 (Beta) 🎉

The OpenTelemetry Collector Contrib contains everything in the [opentelemetry-collector release](https://github.com/open-telemetry/opentelemetry-collector/releases/tag/v0.30.0) (be sure to check the release notes here as well!). Check out the [Getting Started Guide](https://opentelemetry.io/docs/collector/getting-started/) for deployment and configuration information.

### 🚀 New components 🚀
- `oauth2clientauth` extension: ported from core (#3848)
- `metrics-generation` processor: is now enabled and available (#4047) 

### 🛑 Breaking changes 🛑

- Removed `jaegerthrifthttp` exporter (#4089) 

### 💡 Enhancements 💡

- `tailsampling` processor:
  - Add new policy `status_code` (#3754)
  - Add new tail sampling processor policy: status_code (#3754)
- `awscontainerinsights` receiver:
  - Integrate components and fix bugs for EKS Container Insights (#3846) 
  - Add Cgroup to collect ECS instance metrics for container insights receiver #3875
- `spanmetrics` processor: Support sub-millisecond latency buckets (#4091) 
- `sentry` exporter: Add exception event capture in sentry (#3854)

## v0.29.0

# 🎉 OpenTelemetry Collector Contrib v0.29.0 (Beta) 🎉

The OpenTelemetry Collector Contrib contains everything in the [opentelemetry-collector release](https://github.com/open-telemetry/opentelemetry-collector/releases/tag/v0.29.0) (be sure to check the release notes here as well!). Check out the [Getting Started Guide](https://opentelemetry.io/docs/collector/getting-started/) for deployment and configuration information.

### 🛑 Breaking changes 🛑

- `redis` receiver (#3808)
  - removed configuration `service_name`. Use resource processor or `resource_attributes` setting if using `receivercreator`
  - removed `type` label and set instrumentation library name to `otelcol/redis` as other receivers do

### 💡 Enhancements 💡

- `tailsampling` processor:
  - Add new policy `latency` (#3750)
  - Add new policy `status_code` (#3754)
- `splunkhec` exporter: Include `trace_id` and `span_id` if set (#3850)
- `newrelic` exporter: Update instrumentation naming in accordance with otel spec (#3733)
- `sentry` exporter: Added support for insecure connection with Sentry (#3446)
- `k8s` processor:
  - Add namespace k8s tagger (#3384)
  - Add ignored pod names as config parameter (#3520)
- `awsemf` exporter: Add support for `TaskDefinitionFamily` placeholder on log stream name (#3755)
- `loki` exporter: Add resource attributes as Loki label (#3418)

### 🧰 Bug fixes 🧰

- `datadog` exporter:
  - Ensure top level spans are computed (#3786)
  - Update `env` clobbering behavior (#3851)
- `awsxray` exporter: Fixed filtered attribute translation (#3757)
- `splunkhec` exporter: Include trace and span id if set in log record (#3850)

## v0.28.0

# 🎉 OpenTelemetry Collector Contrib v0.28.0 (Beta) 🎉

The OpenTelemetry Collector Contrib contains everything in the [opentelemetry-collector release](https://github.com/open-telemetry/opentelemetry-collector/releases/tag/v0.28.0) (be sure to check the release notes here as well!). Check out the [Getting Started Guide](https://opentelemetry.io/docs/collector/getting-started/) for deployment and configuration information.

### 🚀 New components 🚀

- `humio` exporter to export data to Humio using JSON over the HTTP [Ingest API](https://docs.humio.com/reference/api/ingest/)
- `udplog` receiver to receives logs from udp using the [opentelemetry-log-collection](https://github.com/open-telemetry/opentelemetry-log-collection) library
- `tanzuobservability` exporter to send traces to [Tanzu Observability](https://tanzu.vmware.com/observability)

### 🛑 Breaking changes 🛑

- `f5cloud` exporter (#3509):
  - Renamed the config 'auth' field to 'f5cloud_auth'. This will prevent a config field name collision when [Support for Custom Exporter Authenticators as Extensions](https://github.com/open-telemetry/opentelemetry-collector/pull/3128) is ready to be integrated.

### 💡 Enhancements 💡

- Enabled Dependabot for Github Actions (#3543)
- Change obsreport helpers for receivers to use the new pattern created in Collector (#3439,#3443,#3449,#3504,#3521,#3548)
- `datadog` exporter:
  - Add logging for unknown or unsupported metric types (#3421)
  - Add collector version tag to internal health metrics (#3394)
  - Remove sublayer stats calc and mutex (#3531)
  - Deduplicate hosts for which we send running metrics (#3539)
  - Add support for summary datatype (#3660)
  - Add datadog span operation name remapping config option (#3444)
  - Update error formatting for error spans that are not exceptions (#3701)
- `nginx` receiver: Update the nginx metrics to more closely align with the conventions (#3420)
- `elasticsearch` exporter: Init JSON encoding support (#3101)
- `jmx` receiver:
  - Allow setting system properties (#3450)
  - Update tested JMX Metric Gatherer release (#3695)
- Refactor components for the Client Authentication Extensions (#3507)
- Remove redundant conversion calls (#3688)
- `storage` extension: Add a `Close` method to Client interface (#3506)
- `splunkhec` exporter: Add `metric_type` as key which maps to the type of the metric (#3696)
- `k8s` processor: Add semantic conventions to k8s-tagger for pod metadata (#3544)
- `kubeletstats` receiver: Refactor kubelet client to internal folder (#3698)
- `newrelic` exporter (#3690):
  - Updates the log level from error to debug when New Relic rate limiting occurs
  - Updates the sanitized api key that is reported via metrics
- `filestorage` extension: Add ability to specify name (#3703)
- `awsemf` exporter: Store the initial value for cumulative metrics (#3425)
- `awskinesis` exporter: Refactor to allow for extended types of encoding (#3655)
- `ecsobserver` extension:
  - Add task definition, ec2, and service fetcher (#3503)
  - Add exporter to convert task to target (#3333)

### 🧰 Bug fixes 🧰

- `awsemf` exporter: Remove delta adjustment from summaries by default (#3408)
- `alibabacloudlogservice` exporter: Sanitize labels for metrics (#3454)
- `statsd` receiver: Fix StatsD drop metrics tags when using summary as observer_type for timer/histogram (#3440)
- `awsxray` exporter: Restore setting of Throttle for HTTP throttle response (#3685)
- `awsxray` receiver: Fix quick start bug (#3653)
- `metricstransform` processor: Check all data points for matching metric label values (#3435)

## v0.27.0

# 🎉 OpenTelemetry Collector Contrib v0.27.0 (Beta) 🎉

The OpenTelemetry Collector Contrib contains everything in the [opentelemetry-collector release](https://github.com/open-telemetry/opentelemetry-collector/releases/tag/v0.27.0) (be sure to check the release notes here as well!). Check out the [Getting Started Guide](https://opentelemetry.io/docs/collector/getting-started/) for deployment and configuration information.

### 🚀 New components 🚀

- `tcplog` receiver to receive logs from tcp using the [opentelemetry-log-collection](https://github.com/open-telemetry/opentelemetry-log-collection) library
- `influxdb` receiver to accept metrics data as [InfluxDB Line Protocol](https://docs.influxdata.com/influxdb/v2.0/reference/syntax/line-protocol/)

### 💡 Enhancements 💡

- `splunkhec` exporter:
  - Include the response in returned 400 errors (#3338)
  - Map summary metrics to Splunk HEC metrics (#3344)
  - Add HEC telemetry (#3260)
- `newrelic` exporter: Include dropped attributes and events counts (#3187)
- `datadog` exporter:
  - Add Fargate task ARN to container tags (#3326)
  - Improve mappings for span kind dd span type (#3368)
- `signalfx` exporter: Add info log for host metadata properties update (#3343)
- `awsprometheusremotewrite` exporter: Add SDK and system information to User-Agent header (#3317)
- `metricstransform` processor: Add filtering capabilities matching metric label values for applying changes (#3201)
- `groupbytrace` processor: Added workers for queue processing (#2902)
- `resourcedetection` processor: Add docker detector (#2775)
- `tailsampling` processor: Support regex on span attribute filtering (#3335)

### 🧰 Bug fixes 🧰

- `datadog` exporter:
  - Update Datadog attributes to tags mapping (#3292)
  - Consistent `hostname` and default metrics behavior (#3286)
- `signalfx` exporter: Handle character limits on metric names and dimensions (#3328)
- `newrelic` exporter: Fix timestamp value for cumulative metrics (#3406)

## v0.26.0

# 🎉 OpenTelemetry Collector Contrib v0.26.0 (Beta) 🎉

The OpenTelemetry Collector Contrib contains everything in the [opentelemetry-collector release](https://github.com/open-telemetry/opentelemetry-collector/releases/tag/v0.26.0) (be sure to check the release notes here as well!). Check out the [Getting Started Guide](https://opentelemetry.io/docs/collector/getting-started/) for deployment and configuration information.

### 🚀 New components 🚀

- `influxdb` exporter to support sending tracing, metrics, and logging data to [InfluxDB](https://www.influxdata.com/products/)

### 🛑 Breaking changes 🛑

- `signalfx` exporter (#3207):
  - Additional metrics excluded by default by signalfx exporter
    - system.disk.io_time
    - system.disk.operation_time
    - system.disk.weighted_io_time
    - system.network.connections
    - system.processes.count
    - system.processes.created

### 💡 Enhancements 💡

- Add default config and systemd environment file support for DEB/RPM packages (#3123)
- Log errors on receiver start/stop failures (#3208)
- `newrelic` exporter: Update API key detection logic (#3212)
- `splunkhec` exporter:
  - Mark permanent errors to avoid futile retries (#3253)
  - Add TLS certs verification (#3204)
- `datadog` exporter:
  - Add env and tag name normalization to trace payloads (#3200)
  - add `ignore_resource`s configuration option (#3245)
- `jmx` receiver: Update for latest snapshot and header support (#3283)
- `awsxray` exporter: Added support for stack trace translation for .NET language (#3280)
- `statsd` receiver: Add timing/histogram for statsD receiver as OTLP summary (#3261)

### 🧰 Bug fixes 🧰

- `awsprometheusremotewrite` exporter:
  - Remove `sending_queue` (#3186)
  - Use the correct default for aws_auth.service (#3161)
  - Identify the Amazon Prometheus region from the endpoint (#3210)
  - Don't panic in case session can't be constructed (#3221)
- `datadog` exporter: Add max tag length (#3185)
- `sapm` exporter: Fix crash when passing the signalfx access token (#3294)
- `newrelic` exporter: Update error conditions (#3322)

## v0.25.0

# 🎉 OpenTelemetry Collector Contrib v0.25.0 (Beta) 🎉

The OpenTelemetry Collector Contrib contains everything in the [opentelemetry-collector release](https://github.com/open-telemetry/opentelemetry-collector/releases/tag/v0.25.0) (be sure to check the release notes here as well!). Check out the [Getting Started Guide](https://opentelemetry.io/docs/collector/getting-started/) for deployment and configuration information.

### 🚀 New components 🚀

- `kafkametricsreceiver` new receiver component for collecting metrics about a kafka cluster - primarily lag and offset. [configuration instructions](receiver/kafkametricsreceiver/README.md)
- `file_storage` extension to read and write data to the local file system (#3087)

### 🛑 Breaking changes 🛑

- `newrelic` exporter (#3091):
  - Removal of common attributes (use opentelemetry collector resource processor to add attributes)
  - Drop support for cumulative metrics being sent to New Relic via a collector

### 💡 Enhancements 💡

- Update `opentelemetry-log-collection` to v0.17.0 for log receivers (#3017)
- `datadog` exporter:
  - Add `peer.service` priority instead of `service.name` (#2817)
  - Improve support of semantic conventions for K8s, Azure and ECS (#2623)
- Improve and batch logs translation for stanza (#2892)
- `statsd` receiver: Add timing/histogram as OTLP gauge (#2973)
- `honeycomb` exporter: Add Retry and Queue settings (#2714)
- `resourcedetection` processor:
  - Add AKS resource detector (#3035)
  - Use conventions package constants for ECS detector (#3171)
- `sumologic` exporter: Add graphite format (#2695)
- Add trace attributes to the log entry for stanza (#3018)
- `splunk_hec` exporter: Send log record name as part of the HEC log event (#3119)
- `newrelic` exporter (#3091):
  - Add support for logs
  - Performance improvements
  - Optimizations to the New Relic payload to reduce payload size
  - Metrics generated for monitoring the exporter
  - Insert Key vs License keys are auto-detected in some cases
  - Collector version information is properly extracted via the application start info parameters

### 🧰 Bug fixes 🧰

- `splunk_hec` exporter: Fix sending log payload with missing the GZIP footer (#3032)
- `awsxray` exporter: Remove propagation of error on shutdown (#2999)
- `resourcedetection` processor:
  - Correctly report DRAGONFLYBSD value (#3100)
  - Fallback to `os.Hostname` when FQDN is not available (#3099)
- `httpforwarder` extension: Do not report ErrServerClosed when shutting down the service (#3173)
- `collectd` receiver: Do not report ErrServerClosed when shutting down the service (#3178)

## v0.24.0

# 🎉 OpenTelemetry Collector Contrib v0.24.0 (Beta) 🎉

The OpenTelemetry Collector Contrib contains everything in the [opentelemetry-collector release](https://github.com/open-telemetry/opentelemetry-collector/releases/tag/v0.24.0) (be sure to check the release notes here as well!). Check out the [Getting Started Guide](https://opentelemetry.io/docs/collector/getting-started/) for deployment and configuration information.

### 🚀 New components 🚀

- `fluentbit` extension and `fluentforward` receiver moved from opentelemetry-collector

### 💡 Enhancements 💡

- Check `NO_WINDOWS_SERVICE` environment variable to force interactive mode on Windows (#2819)
- `resourcedetection `processor:
  - Add task revision to ECS resource detector (#2814)
  - Add GKE detector (#2821)
  - Add Amazon EKS detector (#2820)
  - Add `VMScaleSetName` field to Azure detector (#2890)
- `awsemf` exporter:
  - Add `parse_json_encoded_attr_values` config option to decode json-encoded strings in attribute values (#2827)
  - Add `output_destination` config option to support AWS Lambda (#2720)
- `googlecloud` exporter: Handle `cloud.availability_zone` semantic convention (#2893)
- `newrelic` exporter: Add `instrumentation.provider` to default attributes (#2900)
- Set unprivileged user to container image (#2925)
- `splunkhec` exporter: Add `max_content_length_logs` config option to send log data in payloads less than max content length (#2524)
- `k8scluster` and `kubeletstats` receiver: Replace package constants in favor of constants from conventions in core (#2996)

### 🧰 Bug fixes 🧰

- `spanmetrics` processor:
  - Rename `calls` metric to `calls_total` and set `IsMonotonic` to true (#2837)
  - Validate duplicate dimensions at start (#2844)
- `awsemf` exporter: Calculate delta instead of rate for cumulative metrics (#2512)
- `signalfx` exporter:
  - Remove more unnecessary translation rules (#2889)
  - Implement summary type (#2998)
- `awsxray` exporter: Remove translation to HTTP status from OC status (#2978)
- `awsprometheusremotewrite` exporter: Close HTTP body after RoundTrip (#2955)
- `splunkhec` exporter: Add ResourceAttributes to Splunk Event (#2843)

## v0.23.0

# 🎉 OpenTelemetry Collector Contrib v0.23.0 (Beta) 🎉

The OpenTelemetry Collector Contrib contains everything in the [opentelemetry-collector release](https://github.com/open-telemetry/opentelemetry-collector/releases/tag/v0.23.0) (be sure to check the release notes here as well!). Check out the [Getting Started Guide](https://opentelemetry.io/docs/collector/getting-started/) for deployment and configuration information.

### 🚀 New components 🚀

- `groupbyattrs` processor to group the records by provided attributes
- `dotnetdiagnostics` receiver to read metrics from .NET processes

### 🛑 Breaking changes 🛑

- `stackdriver` exporter marked as deprecated and renamed to `googlecloud`
- Change the rule expression in receiver creator for matching endpoints types from `type.port`, `type.hostport` and `type.pod` to `type == "port"`, `type == "hostport"` and `type == "pod"` (#2661)

### 💡 Enhancements 💡

- `loadbalancing` exporter: Add support for logs (#2470)
- `sumologic` exporter: Add carbon formatter (#2562)
- `awsecscontainermetrics` receiver: Add new metric for stopped container (#2383)
- `awsemf` exporter:
  - Send EMF logs in batches (#2572)
  - Add prometheus type field for CloudWatch compatibility (#2689)
- `signalfx` exporter:
  - Add resource attributes to events (#2631)
  - Add translation rule to drop dimensions (#2660)
  - Remove temporary host translation workaround (#2652)
  - Remove unnecessary default translation rules (#2672)
  - Update `exclude_metrics` option so that the default exclude rules can be overridden by setting the option to `[]` (#2737)
- `awsprometheusremotewrite` exporter: Add support for given IAM roles (#2675)
- `statsd` receiver: Change to use OpenTelemetry type instead of OpenCensus type (#2733)
- `resourcedetection` processor: Add missing entries for `cloud.infrastructure_service` (#2777)

### 🧰 Bug fixes 🧰

- `dynatrace` exporter: Serialize each datapoint into separate line (#2618)
- `splunkhec` exporter: Retain all otel attributes (#2712)
- `newrelic` exporter: Fix default metric URL (#2739)
- `googlecloud` exporter: Add host.name label if hostname is present in node (#2711)

## v0.22.0

# 🎉 OpenTelemetry Collector Contrib v0.22.0 (Beta) 🎉

The OpenTelemetry Collector Contrib contains everything in the [opentelemetry-collector release](https://github.com/open-telemetry/opentelemetry-collector/releases/tag/v0.22.0) (be sure to check the release notes here as well!). Check out the [Getting Started Guide](https://opentelemetry.io/docs/collector/getting-started/) for deployment and configuration information.

### 🚀 New components 🚀

- `filelog` receiver to tail and parse logs from files using the [opentelemetry-log-collection](https://github.com/open-telemetry/opentelemetry-log-collection) library

### 💡 Enhancements 💡

- `dynatrace` exporter: Send metrics to Dynatrace in chunks of 1000 (#2468)
- `k8s` processor: Add ability to associate metadata tags using pod UID rather than just IP (#2199)
- `signalfx` exporter:
  - Add statusCode to logging field on dimension client (#2459)
  - Add translation rules for `cpu.utilization_per_core` (#2540)
  - Updates to metadata handling (#2531)
  - Calculate extra network I/O metrics (#2553)
  - Calculate extra disk I/O metrics (#2557)
- `statsd` receiver: Add metric type label and `enable_metric_type` option (#2466)
- `sumologic` exporter: Add support for carbon2 format (#2562)
- `resourcedetection` processor: Add Azure detector (#2372)
- `k8scluster` receiver: Use OTel conventions for metadata (#2530)
- `newrelic` exporter: Multi-tenant support for sending trace data and performance enhancements (#2481)
- `stackdriver` exporter: Enable `retry_on_failure` and `sending_queue` options (#2613)
- Use standard way to convert from time.Time to proto Timestamp (#2548)

### 🧰 Bug fixes 🧰

- `signalfx` exporter:
  - Fix calculation of `network.total` metric (#2551)
  - Correctly convert dimensions on metadata updates (#2552)
- `awsxray` exporter and receiver: Fix the type of content_length (#2539)
- `resourcedetection` processor: Use values in accordance to semantic conventions for AWS (#2556)
- `awsemf` exporter: Fix concurrency issue (#2571)

## v0.21.0

# 🎉 OpenTelemetry Collector Contrib v0.21.0 (Beta) 🎉

The OpenTelemetry Collector Contrib contains everything in the [opentelemetry-collector release](https://github.com/open-telemetry/opentelemetry-collector/releases/tag/v0.21.0) (be sure to check the release notes here as well!). Check out the [Getting Started Guide](https://opentelemetry.io/docs/collector/getting-started/) for deployment and configuration information.

### 🚀 New components 🚀

- `loki` exporter to export data via HTTP to Loki

### 🛑 Breaking changes 🛑

- `signalfx` exporter: Allow periods to be sent in dimension keys (#2456). Existing users who do not want to change this functionality can set `nonalphanumeric_dimension_chars` to `_-`

### 💡 Enhancements 💡

- `awsemf` exporter:
  - Support unit customization before sending logs to AWS CloudWatch (#2318)
  - Group exported metrics by labels (#2317)
- `datadog` exporter: Add basic span events support (#2338)
- `alibabacloudlogservice` exporter: Support new metrics interface (#2280)
- `sumologic` exporter:
  - Enable metrics pipeline (#2117)
  - Add support for all types of log body (#2380)
- `signalfx` exporter: Add `nonalphanumeric_dimension_chars` config option (#2442)

### 🧰 Bug fixes 🧰

- `resourcedetection` processor: Fix resource attribute environment variable (#2378)
- `k8scluster` receiver: Fix nil pointer bug (#2450)

## v0.20.0

# 🎉 OpenTelemetry Collector Contrib v0.20.0 (Beta) 🎉

The OpenTelemetry Collector Contrib contains everything in the [opentelemetry-collector release](https://github.com/open-telemetry/opentelemetry-collector/releases/tag/v0.20.0) (be sure to check the release notes here as well!). Check out the [Getting Started Guide](https://opentelemetry.io/docs/collector/getting-started/) for deployment and configuration information.

### 🚀 New components 🚀

- `spanmetrics` processor to aggregate Request, Error and Duration (R.E.D) metrics from span data
- `awsxray` receiver to accept spans in the X-Ray Segment format
- `groupbyattrs` processor to group the records by provided attributes

### 🛑 Breaking changes 🛑

- Rename `kinesis` exporter to `awskinesis` (#2234)
- `signalfx` exporter: Remove `send_compatible_metrics` option, use `translation_rules` instead (#2267)
- `datadog` exporter: Remove default prefix from user metrics (#2308)

### 💡 Enhancements 💡

- `signalfx` exporter: Add k8s metrics to default excludes (#2167)
- `stackdriver` exporter: Reduce QPS (#2191)
- `datadog` exporter:
  - Translate otel exceptions to DataDog errors (#2195)
  - Use resource attributes for metadata and generated metrics (#2023)
- `sapm` exporter: Enable queuing by default (#1224)
- `dynatrace` exporter: Allow underscores anywhere in metric or dimension names (#2219)
- `awsecscontainermetrics` receiver: Handle stopped container's metadata (#2229)
- `awsemf` exporter: Enhance metrics batching in AWS EMF logs (#2271)
- `f5cloud` exporter: Add User-Agent header with version to requests (#2292)

### 🧰 Bug fixes 🧰

- `signalfx` exporter: Reinstate network/filesystem translation rules (#2171)

## v0.19.0

# 🎉 OpenTelemetry Collector Contrib v0.19.0 (Beta) 🎉

The OpenTelemetry Collector Contrib contains everything in the [opentelemetry-collector release](https://github.com/open-telemetry/opentelemetry-collector/releases/tag/v0.19.0) (be sure to check the release notes here as well!). Check out the [Getting Started Guide](https://opentelemetry.io/docs/collector/getting-started/) for deployment and configuration information.

### 🚀 New components 🚀

- `f5cloud` exporter to export metric, trace, and log data to F5 Cloud
- `jmx` receiver to report metrics from a target MBean server in conjunction with the [JMX Metric Gatherer](https://github.com/open-telemetry/opentelemetry-java-contrib/blob/main/contrib/jmx-metrics/README.md)

### 🛑 Breaking changes 🛑

- `signalfx` exporter: The `exclude_metrics` option now takes slice of metric filters instead of just metric names (slice of strings) (#1951)

### 💡 Enhancements 💡

- `datadog` exporter: Sanitize datadog service names (#1982)
- `awsecscontainermetrics` receiver: Add more metadata (#2011)
- `azuremonitor` exporter: Favor RPC over HTTP spans (#2006)
- `awsemf` exporter: Always use float64 as calculated rate (#2019)
- `splunkhec` receiver: Make the HEC receiver path configurable, and use `/*` by default (#2137)
- `signalfx` exporter:
  - Drop non-default metrics and add `include_metrics` option to override (#2145, #2146, #2162)
  - Rename `system.network.dropped_packets` metric to `system.network.dropped` (#2160)
  - Do not filter cloud attributes from dimensions (#2020)
- `redis` receiver: Migrate to pdata metrics #1889

### 🧰 Bug fixes 🧰

- `datadog` exporter: Ensure that version tag is added to trace stats (#2010)
- `loadbalancing` exporter: Rolling update of collector can stop the periodical check of DNS updates (#1798)
- `awsecscontainermetrics` receiver: Change the type of `exit_code` from string to int and deal with the situation when there is no data (#2147)
- `groupbytrace` processor: Make onTraceReleased asynchronous to fix processor overload (#1808)
- Handle cases where the time field of Splunk HEC events is encoded as a String (#2159)

## v0.18.0

# 🎉 OpenTelemetry Collector Contrib v0.18.0 (Beta) 🎉

The OpenTelemetry Collector Contrib contains everything in the [opentelemetry-collector release](https://github.com/open-telemetry/opentelemetry-collector/releases/tag/v0.18.0) (be sure to check the release notes here as well!). Check out the [Getting Started Guide](https://opentelemetry.io/docs/collector/getting-started/) for deployment and configuration information.

### 🚀 New components 🚀

- `sumologic` exporter to send logs and metrics data to Sumo Logic
- `dynatrace` exporter to send metrics to Dynatrace

### 💡 Enhancements 💡

- `datadog` exporter:
  - Add resource attributes to tags conversion feature (#1782)
  - Add Kubernetes conventions for hostnames (#1919)
  - Add container tags to datadog export for container infra metrics in service view (#1895)
  - Update resource naming and span naming (#1861)
  - Add environment variables support for config options (#1897)
- `awsxray` exporter: Add parsing of JavaScript stack traces (#1888)
- `elastic` exporter: Translate exception span events (#1858)
- `signalfx` exporter: Add translation rules to aggregate per core CPU metrics in default translations (#1841)
- `resourcedetection` processor: Gather tags associated with the EC2 instance and add them as resource attributes (#1899)
- `simpleprometheus` receiver: Add support for passing params to the prometheus scrape config (#1949)
- `azuremonitor` exporter: Implement Span status code specification changes - gRPC (#1960)
- `metricstransform` processor: Add grouping option ($1887)
- `alibabacloudlogservice` exporter: Use producer to send data to improve performance (#1981)

### 🧰 Bug fixes 🧰

- `datadog` exporter: Handle monotonic metrics client-side (#1805)
- `awsxray` exporter: Log error when translating span (#1809)

## v0.17.0

# 🎉 OpenTelemetry Collector Contrib v0.17.0 (Beta) 🎉

The OpenTelemetry Collector Contrib contains everything in the [opentelemetry-collector release](https://github.com/open-telemetry/opentelemetry-collector/releases/tag/v0.17.0) (be sure to check the release notes here as well!). Check out the [Getting Started Guide](https://opentelemetry.io/docs/collector/getting-started/) for deployment and configuration information.

### 💡 Enhancements 💡

- `awsemf` exporter: Add collector version to EMF exporter user agent (#1778)
- `signalfx` exporter: Add configuration for trace correlation (#1795)
- `statsd` receiver: Add support for metric aggregation (#1670)
- `datadog` exporter: Improve logging of hostname detection (#1796)

### 🧰 Bug fixes 🧰

- `resourcedetection` processor: Fix ecs detector to not use the default golang logger (#1745)
- `signalfx` receiver: Return 200 when receiver succeed (#1785)
- `datadog` exporter: Use a singleton for sublayer calculation (#1759)
- `awsxray` and `awsemf` exporters: Change the User-Agent content order (#1791)

## v0.16.0

# 🎉 OpenTelemetry Collector Contrib v0.16.0 (Beta) 🎉

The OpenTelemetry Collector Contrib contains everything in the [opentelemetry-collector release](https://github.com/open-telemetry/opentelemetry-collector/releases/tag/v0.16.0) (be sure to check the release notes here as well!). Check out the [Getting Started Guide](https://opentelemetry.io/docs/collector/getting-started/) for deployment and configuration information.

### 🛑 Breaking changes 🛑

- `honeycomb` exporter: Update to use internal data format (#1689)

### 💡 Enhancements 💡

- `newrelic` exporter: Add support for span events (#1643)
- `awsemf` exporter:
  - Add placeholder support in `log_group_name` and `log_stream_name` config (#1623, #1661)
  - Add label matching filtering rule (#1619)
- `resourcedetection` processor: Add new resource detector for AWS Elastic Beanstalk environments (#1585)
- `loadbalancing` exporter:
  - Add sort of endpoints in static resolver (#1692)
  - Allow specifying port when using DNS resolver (#1650)
- Add `batchperresourceattr` helper library that splits an incoming data based on an attribute in the resource (#1694)
- `alibabacloudlogservice` exporter:
  - Add logs exporter (#1609)
  - Change trace type from opencensus to opentelemetry (#1713)
- `datadog` exporter:
  - Improve trace exporter performance (#1706, #1707)
  - Add option to only send metadata (#1723)
- `awsxray` exporter:
  - Add parsing of Python stack traces (#1676)
  - Add collector version to user agent (#1730)

### 🧰 Bug fixes 🧰

- `loadbalancing` exporter:
  - Fix retry queue for exporters (#1687)
  - Fix `periodicallyResolve` for DNS resolver checks (#1678)
- `datadog` exporter: Fix status code handling (#1691)
- `awsxray` exporter:
  - Fix empty traces in X-Ray console (#1709)
  - Stricter requirements for adding http request url (#1729)
  - Fix status code handling for errors/faults (#1740)
- `signalfx` exporter:
  - Split incoming data requests by access token before enqueuing (#1727)
  - Disable retry on 400 and 401, retry with backoff on 429 and 503 (#1672)
- `awsecscontainermetrics` receiver: Improve error handling to fix seg fault (#1738)

## v0.15.0

# 🎉 OpenTelemetry Collector Contrib v0.15.0 (Beta) 🎉

The OpenTelemetry Collector Contrib contains everything in the [opentelemetry-collector release](https://github.com/open-telemetry/opentelemetry-collector/releases/tag/v0.15.0) (be sure to check the release notes here as well!). Check out the [Getting Started Guide](https://opentelemetry.io/docs/collector/getting-started/) for deployment and configuration information.

### 🚀 New components 🚀

- `zookeeper` receiver: Collects metrics from a Zookeeper instance using the `mntr` command
- `loadbalacing` exporter: Consistently exports spans belonging to the same trace to the same backend
- `windowsperfcounters` receiver: Captures the configured system, application, or custom performance counter data from the Windows registry using the PDH interface
- `awsprometheusremotewrite` exporter:  Sends metrics data in Prometheus TimeSeries format to a Prometheus Remote Write Backend and signs each outgoing HTTP request following the AWS Signature Version 4 signing process

### 💡 Enhancements 💡

- `awsemf` exporter:
  - Add `metric_declarations` config option for metric filtering and dimensions (#1503)
  - Add SummaryDataType and remove Min/Max from Histogram (#1584)
- `signalfxcorrelation` exporter: Add ability to translate host dimension (#1561)
- `newrelic` exporter: Use pdata instead of the OpenCensus for traces (#1587)
- `metricstransform` processor:
  - Add `combine` action for matched metrics (#1506)
  - Add `submatch_case` config option to specify case of matched label values (#1640)
- `awsecscontainermetrics` receiver: Extract cluster name from ARN (#1626)
- `elastic` exporter: Improve handling of span status if the status code is unset (#1591)

### 🧰 Bug fixes 🧰

- `awsemf` exporter: Add check for unhandled metric data types (#1493)
- `groupbytrace` processor: Make buffered channel to avoid goroutines leak (#1505)
- `stackdriver` exporter: Set `options.UserAgent` so that the OpenCensus exporter does not override the UA ($1620)

## v0.14.0

# 🎉 OpenTelemetry Collector Contrib v0.14.0 (Beta) 🎉

The OpenTelemetry Collector Contrib contains everything in the [opentelemetry-collector release](https://github.com/open-telemetry/opentelemetry-collector/releases/tag/v0.14.0) (be sure to check the release notes here as well!). Check out the [Getting Started Guide](https://opentelemetry.io/docs/collector/getting-started/) for deployment and configuration information.

### 🚀 New components 🚀

- `datadog` exporter to send metric and trace data to Datadog (#1352)
- `tailsampling` processor moved from core to contrib (#1383)

### 🛑 Breaking changes 🛑

- `jmxmetricsextension` migrated to `jmxreceiver` (#1182, #1357)
- Move signalfx correlation code out of `sapm` to `signalfxcorrelation` exporter (#1376)
- Move Splunk specific utils outside of common (#1306)
- `stackdriver` exporter:
    - Config options `metric_prefix` & `skip_create_metric_descriptor` are now nested under `metric`, see [README](https://github.com/open-telemetry/opentelemetry-collector-contrib/blob/main/exporter/stackdriverexporter/README.md).
    - Trace status codes no longer reflect gRPC codes as per spec changes: open-telemetry/opentelemetry-specification#1067
- `datadog` exporter: Remove option to change the namespace prefix (#1483)

### 💡 Enhancements 💡

- `splunkhec` receiver: Add ability to ingest metrics (#1276)
- `signalfx` receiver: Improve pipeline error handling (#1329)
- `datadog` exporter:
  - Improve hostname resolution (#1285)
  - Add flushing/export of traces and trace-related statistics (#1266)
  - Enable traces on Windows (#1340)
  - Send otel.exporter running metric (#1354)
  - Add tag normalization util method (#1373)
  - Send host metadata (#1351)
  - Support resource conventions for hostnames (#1434)
  - Add version tag extract (#1449)
- Add `batchpertrace` library to split the incoming batch into several batches, one per trace (#1257)
- `statsd` receiver:
  - Add timer support (#1335)
  - Add sample rate support for counter, transfer gauge to double and transfer counter to int only (#1361)
- `awsemf` exporter: Restructure metric translator logic (#1353)
- `resourcedetection` processor:
  - Add EC2 hostname attribute (#1324)
  - Add ECS Resource detector (#1360)
- `sapm` exporter: Add queue settings (#1390)
- `metrictransform` processor: Add metric filter option (#1447)
- `awsxray` exporter: Improve ECS attribute and origin translation (#1428)
- `resourcedetection` processor: Initial system detector (#1405)

### 🧰 Bug fixes 🧰

- Remove duplicate definition of cloud providers with core conventions (#1288)
- `kubeletstats` receiver: Handle nil references from the kubelet API (#1326)
- `awsxray` receiver:
  - Add kind type to root span to fix the empty parentID problem (#1338)
  - Fix the race condition issue (#1490)
- `awsxray` exporter:
  - Setting the tlsconfig InsecureSkipVerify using NoVerifySSL (#1350)
  - Drop invalid xray trace id (#1366)
- `elastic` exporter: Ensure span name is limited (#1371)
- `splunkhec` exporter: Don't send 'zero' timestamps to Splunk HEC (#1157)
- `stackdriver` exporter: Skip processing empty metrics slice (#1494)

## v0.13.0

# 🎉 OpenTelemetry Collector Contrib v0.13.0 (Beta) 🎉

The OpenTelemetry Collector Contrib contains everything in the [opentelemetry-collector release](https://github.com/open-telemetry/opentelemetry-collector/releases/tag/v0.13.0) (be sure to check the release notes here as well!). Check out the [Getting Started Guide](https://opentelemetry.io/docs/collector/getting-started/) for deployment and configuration information.

### 💡 Enhancements 💡

- `sapm` exporter:
  - Enable queuing by default (#1224)
  - Add SignalFx APM correlation (#1205)
  - Make span source attribute and destination dimension names configurable (#1286)
- `signalfx` exporter:
  - Pass context to the http client requests (#1225)
  - Update `disk.summary_utilization` translation rule to accommodate new labels (#1258)
- `newrelic` exporter: Add `span.kind` attribute (#1263)
- `datadog` exporter:
  - Add Datadog trace translation helpers (#1208)
  - Add API key validation (#1216)
- `splunkhec` receiver: Add the ability to ingest logs (#1268)
- `awscontainermetrics` receiver: Report `CpuUtilized` metric in percentage (#1283)
- `awsemf` exporter: Only calculate metric rate for cumulative counter and avoid SingleDimensionRollup for metrics with only one dimension (#1280)

### 🧰 Bug fixes 🧰

- Make `signalfx` exporter a metadata exporter (#1252)
- `awsecscontainermetrics` receiver: Check for empty network rate stats and set zero (#1260)
- `awsemf` exporter: Remove InstrumentationLibrary dimension in CloudWatch EMF Logs if it is undefined (#1256)
- `awsxray` receiver: Fix trace/span id transfer (#1264)
- `datadog` exporter: Remove trace support for Windows for now (#1274)
- `sapm` exporter: Correlation enabled check inversed (#1278)

## v0.12.0

# 🎉 OpenTelemetry Collector Contrib v0.12.0 (Beta) 🎉

The OpenTelemetry Collector Contrib contains everything in the [opentelemetry-collector release](https://github.com/open-telemetry/opentelemetry-collector/releases/tag/v0.12.0) (be sure to check the release notes here as well!). Check out the [Getting Started Guide](https://opentelemetry.io/docs/collector/getting-started/) for deployment and configuration information.

### 🚀 New components 🚀

- `awsemf` exporter to support exporting metrics to AWS CloudWatch (#498, #1169)
- `http_forwarder` extension that forwards HTTP requests to a specified target (#979, #1014, #1150)
- `datadog` exporter that sends metric and trace data to Datadog (#1142, #1178, #1181, #1212)
- `awsecscontainermetrics` receiver to collect metrics from Amazon ECS Task Metadata Endpoint (#1089, #1148, #1160)

### 💡 Enhancements 💡

- `signalfx` exporter:
  - Add host metadata synchronization (#1039, #1118)
  - Add `copy_dimensions` translator option (#1126)
  - Update `k8s_cluster` metric translations (#1121)
  - Add option to exclude metrics (#1156)
  - Add `avg` aggregation method (#1151)
  - Fallback to host if cloud resource id not found (#1170)
  - Add backwards compatible translation rules for the `dockerstatsreceiver` (#1201)
  - Enable queuing and retries (#1223)
- `splunkhec` exporter:
  - Add log support (#875)
  - Enable queuing and retries (#1222)
- `k8scluster` receiver: Standardize metric names (#1119)
- `awsxray` exporter:
  - Support AWS EKS attributes (#1090)
  - Store resource attributes in X-Ray segments (#1174)
- `honeycomb` exporter:
  - Add span kind to the event sent to Honeycomb (#474)
  - Add option to adjust the sample rate using an attribute on the span (#1162)
- `jmxmetrics` extension: Add subprocess manager to manage child java processes (#1028)
- `elastic` exporter: Initial metrics support (#1173)
- `k8s` processor: Rename default attr names for label/annotation extraction (#1214)
- Add common SignalFx host id extraction (#1100)
- Allow MSI upgrades (#1165)

### 🧰 Bug fixes 🧰

- `awsxray` exporter: Don't set origin to EC2 when not on AWS (#1115)

## v0.11.0

# 🎉 OpenTelemetry Collector Contrib v0.11.0 (Beta) 🎉

The OpenTelemetry Collector Contrib contains everything in the [opentelemetry-collector release](https://github.com/open-telemetry/opentelemetry-collector/releases/tag/v0.11.0) (be sure to check the release notes here as well!). Check out the [Getting Started Guide](https://opentelemetry.io/docs/collector/getting-started/) for deployment and configuration information.

### 🚀 New components 🚀
- add `dockerstats` receiver as top level component (#1081)
- add `tracegen` utility (#956)

### 💡 Enhancements 💡
- `stackdriver` exporter: Allow overriding client options via config (#1010)
- `k8scluster` receiver: Ensure informer caches are synced before initial data sync (#842)
- `elastic` exporter: Translate `deployment.environment` resource attribute to Elastic APM's semantically equivalent `service.environment` (#1022)
- `k8s` processor: Add logs support (#1051)
- `awsxray` exporter: Log response error with zap (#1050)
- `signalfx` exporter
  - Add dimensions to renamed metrics (#1041)
  - Add translation rules for `disk_ops.total` and `disk_ops.pending` metrics (#1082)
  - Add event support (#1036)
- `kubeletstats` receiver: Cache detailed PVC labels to reduce API calls (#1052)
- `signalfx` receiver: Add event support (#1035)

## v0.10.0

# 🎉 OpenTelemetry Collector Contrib v0.10.0 (Beta) 🎉

The OpenTelemetry Collector Contrib contains everything in the [opentelemetry-collector release](https://github.com/open-telemetry/opentelemetry-collector/releases/tag/v0.10.0) (be sure to check the release notes here as well!). Check out the [Getting Started Guide](https://opentelemetry.io/docs/collector/getting-started/) for deployment and configuration information.

### 🚀 New components 🚀
- add initial docker stats receiver, without sourcing in top level components (#495)
- add initial jmx metrics extension structure, without sourcing in top level components (#740)
- `routing` processor for routing spans based on HTTP headers (#907)
- `splunkhec` receiver to receive Splunk HEC metrics, traces and logs (#840)
- Add skeleton for `http_forwarder` extension that forwards HTTP requests to a specified target (#979)

### 💡 Enhancements 💡
- `stackdriver` exporter
  - Add timeout parameter (#835)
  - Add option to configurably set UserAgent string (#758)
- `signalfx` exporter
  - Reduce memory allocations for big batches processing (#871)
  - Add AWSUniqueId and gcp_id generation (#829)
  - Calculate cpu.utilization compatibility metric (#839, #974, #954)
- `metricstransform` processor: Replace `{{version}}` in label values (#876)
- `resourcedetection` processor: Logs Support (#970)
- `statsd` receiver: Add parsing for labels and gauges (#903)

### 🧰 Bug fixes 🧰
- `k8s` processor
  - Wrap metrics before sending further down the pipeline (#837)
  - Fix setting attributes on metrics passed from agent (#836)
- `awsxray` exporter: Fix "pointer to empty string" is not omitted bug (#830)
- `azuremonitor` exporter: Treat UNSPECIFIED span kind as INTERNAL (#844)
- `signalfx` exporter: Remove misleading warnings (#869)
- `newrelic` exporter: Fix panic if service name is empty (#969)
- `honeycomb` exporter: Don't emit default proc id + starttime (#972)

## v0.9.0

# 🎉 OpenTelemetry Collector Contrib v0.9.0 (Beta) 🎉

The OpenTelemetry Collector Contrib contains everything in the [opentelemetry-collector release](https://github.com/open-telemetry/opentelemetry-collector/releases/tag/v0.9.0) (be sure to check the release notes here as well!). Check out the [Getting Started Guide](https://opentelemetry.io/docs/collector/getting-started/) for deployment and configuration information.

### 🛑 Breaking changes 🛑
- Remove deprecated `lightstep` exporter (#828)

### 🚀 New components 🚀
- `statsd` receiver for ingesting StatsD messages (#566)

### 💡 Enhancements 💡
- `signalfx` exporter
   - Add disk usage translations (#760)
   - Add disk utilization translations (#782)
   - Add translation rule to drop redundant metrics (#809)
- `kubeletstats` receiver
  - Sync available volume metadata from /pods endpoint (#690)
  - Add ability to collect detailed data from PVC (#743)
- `awsxray` exporter: Translate SDK name/version into xray model (#755)
- `elastic` exporter: Translate semantic conventions to Elastic destination fields (#671)
- `stackdriver` exporter: Add point count metric (#757)
- `awsxray` receiver
  - Ported the TCP proxy from the X-Ray daemon (#774)
  - Convert to OTEL trace format (#691)

### 🧰 Bug fixes 🧰
- `kubeletstats` receiver: Do not break down metrics batch (#754)
- `host` observer: Fix issue on darwin where ports listening on all interfaces are not correctly accounted for (#582)
- `newrelic` exporter: Fix panic on missing span status (#775)

## v0.8.0

# 🎉 OpenTelemetry Collector Contrib v0.8.0 (Beta) 🎉

The OpenTelemetry Collector Contrib contains everything in the [opentelemetry-collector release](https://github.com/open-telemetry/opentelemetry-collector/releases/tag/v0.8.0) (be sure to check the release notes here as well!). Check out the [Getting Started Guide](https://opentelemetry.io/docs/collector/getting-started/) for deployment and configuration information.

### 🚀 New components 🚀

- Receivers
  - `prometheusexec` subprocess manager (##499)

### 💡 Enhancements 💡

- `signalfx` exporter
  - Add/Update metric translations (#579, #584, #639, #640, #652, #662)
  - Add support for calculate new metric translator (#644)
  - Add renaming rules for load metrics (#664)
  - Update `container.name` to `k8s.container.name` in default translation rule (#683)
  - Rename working-set and page-fault metrics (#679)
- `awsxray` exporter
  - Translate exception event into xray exception (#577)
  - Add ingestion of X-Ray segments via UDP (#502)
  - Parse Java stacktrace and populate in xray cause (#687)
- `kubeletstats` receiver
  - Add metric_groups option (#648)
  - Set datapoint timestamp in receiver (#661)
  - Change `container.name` label to `k8s.container.name` (#680)
  - Add working-set and page-fault metrics (#666)
  - Add basic support for volume metrics (#667)
- `stackdriver` trace exporter: Move to new interface and pdata (#486)
- `metricstranform` processor: Keep timeseries and points in order after aggregation (#663)
- `k8scluster` receiver: Change `container.spec.name` label to `k8s.container.name` (#681)
- Migrate receiver creator to internal data model (#701)
- Add ec2 support to `resourcedetection` processor (#587)
- Enable timeout, sending queue and retry for SAPM exporter (#707)

### 🧰 Bug fixes 🧰

- `azuremonitor` exporter: Correct HTTP status code success mapping (#588)
- `k8scluster` receiver: Fix owner reference in metadata updates (#649)
- `awsxray` exporter: Fix handling of db system (#697)

### 🚀 New components 🚀

- Skeleton for AWS ECS container metrics receiver (#463)
- `prometheus_exec` receiver (#655)

## v0.7.0

# 🎉 OpenTelemetry Collector Contrib v0.7.0 (Beta) 🎉

The OpenTelemetry Collector Contrib contains everything in the [opentelemetry-collector release](https://github.com/open-telemetry/opentelemetry-collector/releases/tag/v0.7.0) (be sure to check the release notes here as well!). Check out the [Getting Started Guide](https://opentelemetry.io/docs/collector/getting-started/) for deployment and configuration information.

### 🛑 Breaking changes 🛑

- `awsxray` receiver updated to support udp: `tcp_endpoint` config option renamed to `endpoint` (#497)
- TLS config changed for `sapmreceiver` (#488) and `signalfxreceiver` receivers (#488)

### 🚀 New components 🚀

- Exporters
  - `sentry` adds tracing exporter for [Sentry](https://sentry.io/) (#565)
- Extensions
  - `endpoints` observer: adds generic endpoint watcher (#427)
  - `host` observer: looks for listening network endpoints on host (#432)

### 💡 Enhancements 💡

- Update `honeycomb` exporter for v0.8.0 compatibility
- Extend `metricstransform` processor to be able to add a label to an existing metric (#441)
- Update `kubeletstats` metrics according to semantic conventions (#475)
- Updated `awsxray` receiver config to use udp (#497)
- Add `/pods` endpoint support in `kubeletstats` receiver to add extra labels (#569)
- Add metric translation options to `signalfx` exporter (#477, #501, #571, #573)

### 🧰 Bug fixes 🧰

- `azuremonitor` exporter: Mark spanToEnvelope errors as permanent (#500)

## v0.6.0

# 🎉 OpenTelemetry Collector Contrib v0.6.0 (Beta) 🎉

The OpenTelemetry Collector Contrib contains everything in the [opentelemetry-collector release](https://github.com/open-telemetry/opentelemetry-collector/releases/tag/v0.6.0) (be sure to check the release notes here as well!). Check out the [Getting Started Guide](https://opentelemetry.io/docs/collector/getting-started/) for deployment and configuration information.

### 🛑 Breaking changes 🛑

- Removed `jaegarlegacy` (#397) and `zipkinscribe` receivers (#410)
- `kubeletstats` receiver: Renamed `k8s.pod.namespace` pod label to `k8s.namespace.name` and `k8s.container.name` container label to `container.name`

### 🚀 New components 🚀

- Processors
  - `metricstransform` renames/aggregates within individual metrics (#376) and allow changing the data type between int and float (#402)

### 💡 Enhancements 💡

- `awsxray` exporter: Use `peer.service` as segment name when set. (#385)
- `splunk` exporter: Add trace exports support (#359, #399)
- Build and publish Windows MSI (#408) and DEB/RPM Linux packages (#405)

### 🧰 Bug fixes 🧰

- `kubeletstats` receiver:
  - Fixed NPE for newly created pods (#404)
  - Updated to latest change in the ReceiverFactoryOld interface (#401)
  - Fixed logging and self reported metrics (#357)
- `awsxray` exporter: Only convert SQL information for SQL databases. (#379)
- `resourcedetection` processor: Correctly obtain machine-type info from gce metadata (#395)
- `k8scluster` receiver: Fix container resource metrics (#416)

## v0.5.0

Released 01-07-2020

# 🎉 OpenTelemetry Collector Contrib v0.5.0 (Beta) 🎉

The OpenTelemetry Collector Contrib contains everything in the [opentelemetry-collector release](https://github.com/open-telemetry/opentelemetry-collector/releases/tag/v0.5.0) (be sure to check the release notes here as well!). Check out the [Getting Started Guide](https://opentelemetry.io/docs/collector/getting-started/) for deployment and configuration information.

### 🚀 New components 🚀

- Processors
  - `resourcedetection` to automatically detect the resource based on the configured set of detectors (#309)

### 💡 Enhancements 💡

- `kubeletstats` receiver: Support for ServiceAccount authentication (#324)
- `signalfx` exporter and receiver
  - Add SignalFx metric token passthrough and config option (#325)
  - Set default endpoint of `signalfx` receiver to `:9943` (#351)
- `awsxray` exporter: Support aws plugins EC2/ECS/Beanstalk (#343)
- `sapm` exporter and receiver: Add SAPM access token passthrough and config option (#349)
- `k8s` processor: Add metrics support (#358)
- `k8s` observer: Separate annotations from labels in discovered pods (#363)

### 🧰 Bug fixes 🧰

- `honeycomb` exporter: Remove shared use of libhoney from goroutines (#305)

## v0.4.0

Released 17-06-2020

# 🎉 OpenTelemetry Collector Contrib v0.4.0 (Beta) 🎉

The OpenTelemetry Collector Contrib contains everything in the [opentelemetry-collector release](https://github.com/open-telemetry/opentelemetry-collector/releases/tag/v0.4.0) (be sure to check the release notes here as well!). Check out the [Getting Started Guide](https://opentelemetry.io/docs/collector/getting-started/) for deployment and configuration information.

### 🛑 Breaking changes 🛑

  - `signalfx` exporter `url` parameter changed to `ingest_url` (no impact if only using `realm` setting)

### 🚀 New components 🚀

- Receivers
  - `receiver_creator` to create receivers at runtime (#145), add observer support to receiver_creator (#173), add rules support (#207), add dynamic configuration values (#235) 
  - `kubeletstats` receiver (#237) 
  - `prometheus_simple` receiver (#184) 
  - `kubernetes-cluster` receiver (#175) 
  - `redis` receiver (#138)
- Exporters
  - `alibabacloudlogservice` exporter (#259) 
  - `SplunkHEC` metrics exporter (#246)
  - `elastic` APM exporter (#240)
  - `newrelic` exporter (#229) 
- Extensions
  - `k8s` observer (#185) 

### 💡 Enhancements 💡

- `awsxray` exporter
  - Use X-Ray convention of segment name == service name (#282)
  - Tweak xray export to improve rendering of traces and improve parity (#241)
  - Add handling for spans received with nil attributes (#212)
- `honeycomb` exporter
  - Use SendPresampled (#291)
  - Add span attributes as honeycomb event fields (#271)
  - Support resource labels in Honeycomb exporter (#20)
- `k8s` processor
  - Add support of Pod UID extraction to k8sprocessor (#219)
  - Use `k8s.pod.ip` to record resource IP instead of just `ip` (#183)
  - Support same authentication mechanism as other kubernetes components do (#307)
- `sapm` exporter: Add TLS for SAPM and SignalFx receiver (#215)
- `signalfx` exporter
  - Add metric metadata syncer to SignalFx exporter (#231)
  - Add TLS for SAPM and SignalFx receiver (#215)
- `stackdriver` exporter: Add support for resource mapping in config (#163)

### 🧰 Bug fixes 🧰

- `awsxray` exporter: Wrap bad request errors for proper handling by retry queue (#205)
- `lightstep` exporter: Ensure Lightstep exporter doesnt crash on nil node (#250)
- `sapm` exporter: Do not break Jaeger traces before sending downstream (#193)
- `k8s` processor: Ensure Jaeger spans work in passthrough mode (262)

## 🧩 Components 🧩

### Receivers

| Traces | Metrics |
|:-------:|:-------:|
| Jaeger Legacy | Carbon |
| SAPM (SignalFx APM) | Collectd | 
| Zipkin Scribe | K8s Cluster |
| | Redis |
| |  SignalFx | 
| | Simple Prometheus |
| | Wavefront |

### Processors

- K8s

### Exporters

| Commercial | Community |
|:------------:|:-----------:|
| Alibaba Cloud Log Service | Carbon |
| AWS X-ray | Elastic |
| Azure Monitor | Jaeger Thrift |
| Honeycomb | Kinesis |
| Lightstep |
| New Relic |
| SAPM (SignalFx APM) | 
| SignalFx (Metrics) |
| Splunk HEC |
| Stackdriver (Google) |

### Extensions

- Observer
  - K8s

## v0.3.0 Beta

Released 2020-03-30

### Breaking changes

-  Make prometheus receiver config loading strict. #697 
Prometheus receiver will now fail fast if the config contains unused keys in it.

### Changes and fixes

- Enable best effort serve by default of Prometheus Exporter (https://github.com/orijtech/prometheus-go-metrics-exporter/pull/6)
- Fix null pointer exception in the logging exporter #743 
- Remove unnecessary condition to have at least one processor #744 
- Updated Honeycomb exported to `honeycombio/opentelemetry-exporter-go v0.3.1`

### Features

Receivers / Exporters:

* AWS X-Ray
* Carbon
* CollectD
* Honeycomb
* Jaeger
* Kinesis
* LightStep
* OpenCensus
* OpenTelemetry
* SAPM
* SignalFx
* Stackdriver
* Wavefront
* Zipkin
* Zipkin Scribe


Processors:

* Attributes
* Batch
* Memory Limiter
* Queued Retry
* Resource
* Sampling
* Span
* Kubernetes

Extensions:

* Health Check
* Performance Profiler
* zPages


## v0.2.8

Released 2020-03-25

Alpha v0.2.8 of OpenTelemetry Collector Contrib.

- Implemented OTLP receiver and exporter.
- Added ability to pass config to the service programmatically (useful for custom builds).
- Improved own metrics / observability.


## v0.2.7

Released 2020-03-17

### Self-Observability
- New command-line switch to control legacy and new metrics. Users are encouraged
to experiment and migrate to the new metrics.
- Improved error handling on shutdown.


### Processors
- Fixed passthrough mode k8sprocessor.
- Added `HASH` action to attribute processor.

### Receivers and Exporters
- Added Honeycomb exporter.
- Added LightStep exporter.
- Added regular expression for Carbon receiver, allowing the metric name to be broken into proper label keys and values.
- Updated Stackdriver exporter to use a new batch API.


## v0.2.6 Alpha

Released 2020-02-18

### Self-Observability
- Updated metrics prefix to `otelcol` and expose command line argument to modify the prefix value.
- Batch dropped span now emits zero when no spans are dropped.

### Processors
- Extended Span processor to have include/exclude span logic.
- Ability to choose strict or regexp matching for include/exclude filters.

### Receivers and Exporters
- Added Carbon receiver and exporter.
- Added Wavefront receiver.


## v0.0.5 Alpha

Released 2020-01-30

- Regexp-based filtering of span names.
- Ability to extract attributes from span names and rename span.
- File exporter for debugging.
- Span processor is now enabled by default.

## v0.0.1 Alpha

Released 2020-01-11

First release of OpenTelemetry Collector Contrib.


[v0.3.0]: https://github.com/open-telemetry/opentelemetry-collector-contrib/compare/v0.2.8...v0.3.0
[v0.2.8]: https://github.com/open-telemetry/opentelemetry-collector-contrib/compare/v0.2.7...v0.2.8
[v0.2.7]: https://github.com/open-telemetry/opentelemetry-collector-contrib/compare/v0.2.6...v0.2.7
[v0.2.6]: https://github.com/open-telemetry/opentelemetry-collector-contrib/compare/v0.0.5...v0.2.6
[v0.0.5]: https://github.com/open-telemetry/opentelemetry-collector-contrib/compare/v0.0.1...v0.0.5
[v0.0.1]: https://github.com/open-telemetry/opentelemetry-collector-contrib/tree/v0.0.1<|MERGE_RESOLUTION|>--- conflicted
+++ resolved
@@ -30,11 +30,8 @@
 - `routingprocessor`: Expand error handling on failure to build exporters (#8125)
 - `skywalkingreceiver`: Add new skywalking receiver component folder and structure (#8107)
 - `groupbyattrsprocesor`: Allow empty keys, which allows to use the processor for compaction (#7793)
-<<<<<<< HEAD
+- `datadogexporter`: Add rbac to example k8s manifest file (#8186)
 - `splunkhecexporter`: Add validation for `sending_queue` setting (#8256)
-=======
-- `datadogexporter`: Add rbac to example k8s manifest file (#8186)
->>>>>>> 579334c5
 
 ### 🛑 Breaking changes 🛑
 
