--- conflicted
+++ resolved
@@ -14,22 +14,16 @@
 - `dockerstatsreceiver`: Add container.runtime attribute to container metrics (#8261)
 - `tanzuobservabilityexporter`: instrumentation Library and Dropped Counts to Span Tags (#8120)
 - `clickhouseexporter`: Implement consume log logic. (#9705)
-<<<<<<< HEAD
+- `influxdbexporter`: Add support for cumulative, non-monotonic metrics. (#8348)
+- `oauth2clientauthextension`: Add support for EndpointParams (#7307)
 - Add `NewMetricData` function to `MetricsBuilder` to consistently set instrumentation library name (#8255)
 
 ### 🛑 Breaking changes 🛑
 
+- `mongodbatlasreceiver`: rename mislabeled attribute `memory_state` to correct `disk_status` on partition disk metrics (#7747)
 - `nginxreceiver`: instrumentation name updated from `otelcol/nginx` to `otelcol/nginxreceiver` (#8255)
 - `postgresqlreceiver`: instrumentation name updated from `otelcol/postgresql` to `otelcol/postgresqlreceiver` (#8255)
 - `redisreceiver`: instrumentation name updated from `otelcol/redis` to `otelcol/redisreceiver` (#8255)
-=======
-- `influxdbexporter`: Add support for cumulative, non-monotonic metrics. (#8348)
-- `oauth2clientauthextension`: Add support for EndpointParams (#7307)
-
-### 🛑 Breaking changes 🛑
-
-- `mongodbatlasreceiver`: rename mislabeled attribute `memory_state` to correct `disk_status` on partition disk metrics (#7747)
->>>>>>> 4ea07558
 
 ### 🧰 Bug fixes 🧰
 
