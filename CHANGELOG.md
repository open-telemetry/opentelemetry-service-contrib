--- conflicted
+++ resolved
@@ -11,6 +11,8 @@
 - `translator/prometheusremotewrite`: add a new module to help translate data from OTLP to Prometheus Remote Write (#7240)
 - `jmxreceiver`: Added `additional_jars` configuration option to launch JMX Metric Gatherer JAR with extended `CLASSPATH` (#7378)
 - `awscontainerinsightreceiver`: add full pod name when configured to AWS Container Insights Receiver (#7415)
+- `filterprocessor`: Add ability to filter trace data (#5838)
+
 ## 🛑 Breaking changes 🛑
 
 ## 🚀 New components 🚀
@@ -39,9 +41,6 @@
 - `mongodbreceiver`: Add metric metadata (#7163)
 - `mongodbreceiver`: Add metric scraping (#7175)
 - `postgresqlreceiver`: add the receiver to available components (#7079)
-<<<<<<< HEAD
-- `filterprocessor`: Add ability to filter trace data (#5838)
-=======
 - `rabbitmqreceiver`: Add scraper logic (#7299)
 - `tanzuobservability exporter`: Support summary metrics (#7121)
 - `mongodbatlasreceiver`: Add retry and backoff to HTTP client (#6943)
@@ -61,7 +60,6 @@
 - `tracegen`: Add option to pass in custom headers to export calls via command line (#7308)
 - `tracegen`: Provide official container images (#7179)
 - `scrapertest`: Add comparison function for pdata.Metrics (#7400)
->>>>>>> 10cfdaac
 
 ## 🛑 Breaking changes 🛑
 
