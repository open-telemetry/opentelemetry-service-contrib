--- conflicted
+++ resolved
@@ -22,20 +22,8 @@
     runs-on: ubuntu-latest
     if: ${{ github.actor != 'dependabot[bot]' }}
     steps:
-<<<<<<< HEAD
-      - name: Checkout Repo
-        uses: actions/checkout@v3
-      - name: Setup Go
-        uses: actions/setup-go@v3
-=======
-      - name: Collect Workflow Telemetry
-        if: always()
-        uses: runforesight/foresight-workflow-kit-action@v1
-        with:
-          api_key: ${{ secrets.FORESIGHT_API_KEY }}
-      - uses: actions/checkout@v3
-      - uses: actions/setup-go@v3
->>>>>>> cee03ce7
+      - uses: actions/checkout@v3
+      - uses: actions/setup-go@v3
         with:
           go-version: 1.19
       - name: Cache Go
@@ -85,20 +73,8 @@
     runs-on: ubuntu-latest
     needs: [setup-environment]
     steps:
-<<<<<<< HEAD
-      - name: Checkout Repo
-        uses: actions/checkout@v3
-      - name: Setup Go
-        uses: actions/setup-go@v3
-=======
-      - name: Collect Workflow Telemetry
-        if: always()
-        uses: runforesight/foresight-workflow-kit-action@v1
-        with:
-          api_key: ${{ secrets.FORESIGHT_API_KEY }}
-      - uses: actions/checkout@v3
-      - uses: actions/setup-go@v3
->>>>>>> cee03ce7
+      - uses: actions/checkout@v3
+      - uses: actions/setup-go@v3
         with:
           go-version: 1.19
       - name: Cache Go
@@ -142,20 +118,8 @@
     runs-on: ubuntu-latest
     needs: [setup-environment]
     steps:
-<<<<<<< HEAD
-      - name: Checkout Repo
-        uses: actions/checkout@v3
-      - name: Setup Go
-        uses: actions/setup-go@v3
-=======
-      - name: Collect Workflow Telemetry
-        if: always()
-        uses: runforesight/foresight-workflow-kit-action@v1
-        with:
-          api_key: ${{ secrets.FORESIGHT_API_KEY }}
-      - uses: actions/checkout@v3
-      - uses: actions/setup-go@v3
->>>>>>> cee03ce7
+      - uses: actions/checkout@v3
+      - uses: actions/setup-go@v3
         with:
           go-version: 1.19
       - name: Cache Go
@@ -224,20 +188,8 @@
     runs-on: ubuntu-latest
     needs: [setup-environment]
     steps:
-<<<<<<< HEAD
-      - name: Checkout Repo
-        uses: actions/checkout@v3
-      - name: Setup Go
-        uses: actions/setup-go@v3
-=======
-      - name: Collect Workflow Telemetry
-        if: always()
-        uses: runforesight/foresight-workflow-kit-action@v1
-        with:
-          api_key: ${{ secrets.FORESIGHT_API_KEY }}
-      - uses: actions/checkout@v3
-      - uses: actions/setup-go@v3
->>>>>>> cee03ce7
+      - uses: actions/checkout@v3
+      - uses: actions/setup-go@v3
         with:
           go-version: ${{ matrix.go-version }}
       - name: Cache Go
@@ -285,20 +237,8 @@
     runs-on: ubuntu-latest
     needs: [setup-environment]
     steps:
-<<<<<<< HEAD
-      - name: Checkout Repo
-        uses: actions/checkout@v3
-      - name: Setup Go
-        uses: actions/setup-go@v3
-=======
-      - name: Collect Workflow Telemetry
-        if: always()
-        uses: runforesight/foresight-workflow-kit-action@v1
-        with:
-          api_key: ${{ secrets.FORESIGHT_API_KEY }}
-      - uses: actions/checkout@v3
-      - uses: actions/setup-go@v3
->>>>>>> cee03ce7
+      - uses: actions/checkout@v3
+      - uses: actions/setup-go@v3
         with:
           go-version: 1.19
       - name: Cache Go
@@ -316,20 +256,8 @@
     runs-on: ubuntu-latest
     needs: [setup-environment]
     steps:
-<<<<<<< HEAD
-      - name: Checkout Repo
-        uses: actions/checkout@v3
-      - name: Setup Go
-        uses: actions/setup-go@v3
-=======
-      - name: Collect Workflow Telemetry
-        if: always()
-        uses: runforesight/foresight-workflow-kit-action@v1
-        with:
-          api_key: ${{ secrets.FORESIGHT_API_KEY }}
-      - uses: actions/checkout@v3
-      - uses: actions/setup-go@v3
->>>>>>> cee03ce7
+      - uses: actions/checkout@v3
+      - uses: actions/setup-go@v3
         with:
           go-version: 1.19
       - name: Cache Go
@@ -352,20 +280,8 @@
     runs-on: ubuntu-latest
     needs: [setup-environment]
     steps:
-<<<<<<< HEAD
-      - name: Checkout Repo
-        uses: actions/checkout@v3
-      - name: Setup Go
-        uses: actions/setup-go@v3
-=======
-      - name: Collect Workflow Telemetry
-        if: always()
-        uses: runforesight/foresight-workflow-kit-action@v1
-        with:
-          api_key: ${{ secrets.FORESIGHT_API_KEY }}
-      - uses: actions/checkout@v3
-      - uses: actions/setup-go@v3
->>>>>>> cee03ce7
+      - uses: actions/checkout@v3
+      - uses: actions/setup-go@v3
         with:
           go-version: 1.19
       - name: Cache Go
@@ -389,17 +305,7 @@
     runs-on: ubuntu-latest
     needs: [setup-environment]
     steps:
-<<<<<<< HEAD
-      - name: Checkout Repo
-        uses: actions/checkout@v3
-=======
-      - name: Collect Workflow Telemetry
-        if: always()
-        uses: runforesight/foresight-workflow-kit-action@v1
-        with:
-          api_key: ${{ secrets.FORESIGHT_API_KEY }}
-      - uses: actions/checkout@v3
->>>>>>> cee03ce7
+      - uses: actions/checkout@v3
       - name: Build Examples
         run: make build-examples
 
@@ -432,20 +338,8 @@
           - os: windows
             arch: ppc64le
     steps:
-<<<<<<< HEAD
-      - name: Checkout Repo
-        uses: actions/checkout@v3
-      - name: Setup Go
-        uses: actions/setup-go@v3
-=======
-      - name: Collect Workflow Telemetry
-        if: always()
-        uses: runforesight/foresight-workflow-kit-action@v1
-        with:
-          api_key: ${{ secrets.FORESIGHT_API_KEY }}
-      - uses: actions/checkout@v3
-      - uses: actions/setup-go@v3
->>>>>>> cee03ce7
+      - uses: actions/checkout@v3
+      - uses: actions/setup-go@v3
         with:
           go-version: 1.19
       - name: Cache Go
@@ -479,17 +373,7 @@
       matrix:
         package_type: ["deb", "rpm"]
     steps:
-<<<<<<< HEAD
-      - name: Checkout Repo
-        uses: actions/checkout@v3
-=======
-      - name: Collect Workflow Telemetry
-        if: always()
-        uses: runforesight/foresight-workflow-kit-action@v1
-        with:
-          api_key: ${{ secrets.FORESIGHT_API_KEY }}
-      - uses: actions/checkout@v3
->>>>>>> cee03ce7
+      - uses: actions/checkout@v3
         with:
           fetch-depth: 0
       - name: Install Ruby
@@ -530,17 +414,7 @@
     runs-on: windows-latest
     needs: [cross-compile]
     steps:
-<<<<<<< HEAD
-      - name: Checkout Repo
-        uses: actions/checkout@v3
-=======
-      - name: Collect Workflow Telemetry
-        if: always()
-        uses: runforesight/foresight-workflow-kit-action@v1
-        with:
-          api_key: ${{ secrets.FORESIGHT_API_KEY }}
-      - uses: actions/checkout@v3
->>>>>>> cee03ce7
+      - uses: actions/checkout@v3
         with:
           fetch-depth: 0
       - name: Download Binaries
@@ -575,17 +449,7 @@
     runs-on: ubuntu-latest
     needs: [build-package]
     steps:
-<<<<<<< HEAD
-      - name: Checkout Repo
-        uses: actions/checkout@v3
-=======
-      - name: Collect Workflow Telemetry
-        if: always()
-        uses: runforesight/foresight-workflow-kit-action@v1
-        with:
-          api_key: ${{ secrets.FORESIGHT_API_KEY }}
-      - uses: actions/checkout@v3
->>>>>>> cee03ce7
+      - uses: actions/checkout@v3
       - name: Download Binaries
         uses: actions/download-artifact@v3
         with:
@@ -604,20 +468,8 @@
     needs: [lint, unittest, integration-tests, build-package]
     if: (github.ref == 'refs/heads/main' || startsWith(github.ref, 'refs/tags/v')) && github.repository == 'open-telemetry/opentelemetry-collector-contrib'
     steps:
-<<<<<<< HEAD
-      - name: Checkout Repo
-        uses: actions/checkout@v3
-      - name: Setup Go
-        uses: actions/setup-go@v3
-=======
-      - name: Collect Workflow Telemetry
-        if: always()
-        uses: runforesight/foresight-workflow-kit-action@v1
-        with:
-          api_key: ${{ secrets.FORESIGHT_API_KEY }}
-      - uses: actions/checkout@v3
-      - uses: actions/setup-go@v3
->>>>>>> cee03ce7
+      - uses: actions/checkout@v3
+      - uses: actions/setup-go@v3
         with:
           go-version: 1.19
       - name: Mkdir bin and dist
@@ -679,17 +531,7 @@
     needs: [lint, unittest, integration-tests, build-package]
     if: startsWith(github.ref, 'refs/tags/v') && github.repository == 'open-telemetry/opentelemetry-collector-contrib'
     steps:
-<<<<<<< HEAD
-      - name: Checkout Repo
-        uses: actions/checkout@v3
-=======
-      - name: Collect Workflow Telemetry
-        if: always()
-        uses: runforesight/foresight-workflow-kit-action@v1
-        with:
-          api_key: ${{ secrets.FORESIGHT_API_KEY }}
-      - uses: actions/checkout@v3
->>>>>>> cee03ce7
+      - uses: actions/checkout@v3
       - name: Set Release Tag
         id: github_tag
         run: ./.github/workflows/scripts/set_release_tag.sh
