--- conflicted
+++ resolved
@@ -1,9 +1,7 @@
 name: build-and-test
 on:
   push:
-    branches:
-      - main
-      - 'aws-cwa-*'
+    branches: [ main ]
     tags:
       - 'v[0-9]+.[0-9]+.[0-9]+*'
   pull_request:
@@ -27,11 +25,7 @@
       - uses: actions/checkout@v4
       - uses: actions/setup-go@v4
         with:
-<<<<<<< HEAD
-          go-version: ~1.20.8
-=======
-          go-version: ~1.20.11
->>>>>>> 592374af
+          go-version: ~1.20.11
           cache: false
       - name: Cache Go
         id: go-cache
@@ -68,7 +62,6 @@
         run: ./.github/workflows/scripts/check-codeowners.sh check_entries_in_allowlist
   lint-matrix:
     strategy:
-      fail-fast: false
       matrix:
         group:
           - receiver-0
@@ -148,11 +141,7 @@
       - name: Setup Go
         uses: actions/setup-go@v4
         with:
-<<<<<<< HEAD
-          go-version: ~1.20.8
-=======
-          go-version: ~1.20.11
->>>>>>> 592374af
+          go-version: ~1.20.11
           cache: false
       - name: Cache Go
         id: go-cache
@@ -175,11 +164,7 @@
       - uses: actions/checkout@v4
       - uses: actions/setup-go@v4
         with:
-<<<<<<< HEAD
-          go-version: ~1.20.8
-=======
-          go-version: ~1.20.11
->>>>>>> 592374af
+          go-version: ~1.20.11
           cache: false
       - name: Cache Go
         id: go-cache
@@ -238,13 +223,8 @@
           git diff --exit-code '.github/ISSUE_TEMPLATE' || (echo 'Dropdowns in issue templates are out of date, please run "make generate-gh-issue-templates" and commit the changes in this PR.' && exit 1)
   unittest-matrix:
     strategy:
-      fail-fast: false
       matrix:
-<<<<<<< HEAD
-        go-version: ["~1.21.1", "~1.20.8"] # 1.20 is interpreted as 1.2 without quotes
-=======
         go-version: ["~1.21.4", "~1.20.11"] # 1.20 is interpreted as 1.2 without quotes
->>>>>>> 592374af
         group:
           - receiver-0
           - receiver-1
@@ -336,11 +316,7 @@
       - uses: actions/checkout@v4
       - uses: actions/setup-go@v4
         with:
-<<<<<<< HEAD
-          go-version: ~1.20.8
-=======
-          go-version: ~1.20.11
->>>>>>> 592374af
+          go-version: ~1.20.11
           cache: false
       - name: Cache Go
         id: go-cache
@@ -361,11 +337,7 @@
       - uses: actions/checkout@v4
       - uses: actions/setup-go@v4
         with:
-<<<<<<< HEAD
-          go-version: ~1.20.8
-=======
-          go-version: ~1.20.11
->>>>>>> 592374af
+          go-version: ~1.20.11
           cache: false
       - name: Cache Go
         id: go-cache
@@ -391,11 +363,7 @@
       - uses: actions/checkout@v4
       - uses: actions/setup-go@v4
         with:
-<<<<<<< HEAD
-          go-version: ~1.20.8
-=======
-          go-version: ~1.20.11
->>>>>>> 592374af
+          go-version: ~1.20.11
           cache: false
       - name: Cache Go
         id: go-cache
@@ -438,10 +406,7 @@
           - arm
           - arm64
           - ppc64le
-<<<<<<< HEAD
-=======
           - s390x
->>>>>>> 592374af
         include:
           - os: linux
           - arch: arm
@@ -467,11 +432,7 @@
       - uses: actions/checkout@v4
       - uses: actions/setup-go@v4
         with:
-<<<<<<< HEAD
-          go-version: ~1.20.8
-=======
-          go-version: ~1.20.11
->>>>>>> 592374af
+          go-version: ~1.20.11
           cache: false
       - name: Cache Go
         id: go-cache
@@ -605,11 +566,7 @@
       - uses: actions/checkout@v4
       - uses: actions/setup-go@v4
         with:
-<<<<<<< HEAD
-          go-version: ~1.20.8
-=======
-          go-version: ~1.20.11
->>>>>>> 592374af
+          go-version: ~1.20.11
           cache: false
       - name: Mkdir bin and dist
         run: |
