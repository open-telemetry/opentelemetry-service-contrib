# This action requires that any PR targeting the main branch should add a
# yaml file to the ./.chloggen/ directory. If a CHANGELOG entry is not required,
# or if performing maintance on the Changelog, add either \"[chore]\" to the title of
# the pull request or add the \"Skip Changelog\" label to disable this action.

name: changelog

on:
  pull_request:
    types: [opened, synchronize, reopened, labeled, unlabeled]
    branches:
      - main

env:
  # Make sure to exit early if cache segment download times out after 2 minutes.
  # We limit cache download as a whole to 5 minutes.
  SEGMENT_DOWNLOAD_TIMEOUT_MINS: 2
<<<<<<< HEAD
  # renovate: datasource=golang-version depName=go
  GO_VERSION: "1.22.9"
=======
  # renovate: datasource=github-releases depName=tcort/markdown-link-check
  MD_LINK_CHECK_VERSION: "3.12.2"
>>>>>>> bc7d967a

concurrency:
  group: ${{ github.workflow }}-${{ github.head_ref }}
  cancel-in-progress: true

jobs:
  changelog:
    runs-on: ubuntu-latest
    if: ${{ github.actor != 'dependabot[bot]' }}
    env:
      PR_HEAD: ${{ github.event.pull_request.head.sha }}

    steps:
      - uses: actions/checkout@v4
        with:
          fetch-depth: 0
      - uses: actions/setup-go@v5
        with:
          go-version: ${{ env.GO_VERSION }}
          cache: false
      - name: Cache Go
        id: go-cache
        timeout-minutes: 5
        uses: actions/cache@v4
        with:
          path: |
            ~/go/bin
            ~/go/pkg/mod
          key: changelog-${{ runner.os }}-go-${{ hashFiles('**/go.sum') }}

      - name: Ensure no changes to the CHANGELOG.md or CHANGELOG-API.md
        if: ${{ !contains(github.event.pull_request.labels.*.name, 'dependencies') && !contains(github.event.pull_request.labels.*.name, 'Skip Changelog') && !contains(github.event.pull_request.title, '[chore]')}}
        run: |
          if [[ $(git diff --name-only $(git merge-base origin/main $PR_HEAD) $PR_HEAD ./CHANGELOG*.md) ]]
          then
            echo "CHANGELOG.md and CHANGELOG-API.md should not be directly modified."
            echo "Please add a .yaml file to the ./.chloggen/ directory."
            echo "See CONTRIBUTING.md for more details."
            echo "Alternately, add either \"[chore]\" to the title of the pull request or add the \"Skip Changelog\" label if this job should be skipped."
            false
          else
            echo "CHANGELOG.md and CHANGELOG-API.md were not modified."
          fi

      - name: Ensure ./.chloggen/*.yaml addition(s)
        if: ${{ !contains(github.event.pull_request.labels.*.name, 'dependencies') && !contains(github.event.pull_request.labels.*.name, 'Skip Changelog') && !contains(github.event.pull_request.title, '[chore]')}}
        run: |
          if [[ 1 -gt $(git diff --diff-filter=A --name-only $(git merge-base origin/main $PR_HEAD) $PR_HEAD ./.chloggen | grep -c \\.yaml) ]]
          then
            echo "No changelog entry was added to the ./.chloggen/ directory."
            echo "Please add a .yaml file to the ./.chloggen/ directory."
            echo "See CONTRIBUTING.md for more details."
            echo "Alternately, add either \"[chore]\" to the title of the pull request or add the \"Skip Changelog\" label if this job should be skipped."
            false
          else
            echo "A changelog entry was added to the ./.chloggen/ directory."
          fi

      - name: Validate ./.chloggen/*.yaml changes
        run: |
          make chlog-validate \
            || { echo "New ./.chloggen/*.yaml file failed validation."; exit 1; }

      # In order to validate any links in the yaml file, render the config to markdown
      - name: Render .chloggen changelog entries
        if: ${{ !contains(github.event.pull_request.labels.*.name, 'dependencies') && !contains(github.event.pull_request.labels.*.name, 'Skip Changelog') && !contains(github.event.pull_request.title, '[chore]')}}
        run: make chlog-preview > changelog_preview.md
      - name: Install markdown-link-check
        if: ${{ !contains(github.event.pull_request.labels.*.name, 'dependencies') && !contains(github.event.pull_request.labels.*.name, 'Skip Changelog') && !contains(github.event.pull_request.title, '[chore]')}}
        run: npm install -g markdown-link-check@${{ env.MD_LINK_CHECK_VERSION }}
      - name: Run markdown-link-check
        if: ${{ !contains(github.event.pull_request.labels.*.name, 'dependencies') && !contains(github.event.pull_request.labels.*.name, 'Skip Changelog') && !contains(github.event.pull_request.title, '[chore]')}}
        run: |
          markdown-link-check \
            --verbose \
            --config .github/workflows/check_links_config.json \
            changelog_preview.md \
            || { echo "Check that anchor links are lowercase"; exit 1; }<|MERGE_RESOLUTION|>--- conflicted
+++ resolved
@@ -15,13 +15,10 @@
   # Make sure to exit early if cache segment download times out after 2 minutes.
   # We limit cache download as a whole to 5 minutes.
   SEGMENT_DOWNLOAD_TIMEOUT_MINS: 2
-<<<<<<< HEAD
   # renovate: datasource=golang-version depName=go
   GO_VERSION: "1.22.9"
-=======
   # renovate: datasource=github-releases depName=tcort/markdown-link-check
   MD_LINK_CHECK_VERSION: "3.12.2"
->>>>>>> bc7d967a
 
 concurrency:
   group: ${{ github.workflow }}-${{ github.head_ref }}
