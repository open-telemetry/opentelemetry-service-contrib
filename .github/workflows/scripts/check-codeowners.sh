#!/usr/bin/env bash

#   Copyright The OpenTelemetry Authors.

#   Licensed under the Apache License, Version 2.0 (the "License");
#   you may not use this file except in compliance with the License.
#   You may obtain a copy of the License at

#       http://www.apache.org/licenses/LICENSE-2.0

#   Unless required by applicable law or agreed to in writing, software
#   distributed under the License is distributed on an "AS IS" BASIS,
#   WITHOUT WARRANTIES OR CONDITIONS OF ANY KIND, either express or implied.
#   See the License for the specific language governing permissions and
#   limitations under the License.

#
# verifies:
# 1. That vendor components are assigned to owner(s)
# 2. That list of vendor components (in $CODEOWNERS) still exists
# in the project
#
set -eu -o pipefail

CODEOWNERS=".github/CODEOWNERS"
ALLOWLIST=".github/ALLOWLIST"

<<<<<<< HEAD
# Get component folders from the project and checks that they have
=======
# Get component folders from the project and checks that they have 
>>>>>>> 7c0b788c
# an owner in $CODEOWNERS
check_code_owner_existence() {
  MODULES=$(find . -type f -name "go.mod" -exec dirname {} \; | sort | grep -E '^./' | cut -c 3-)
  MISSING_COMPONENTS=0
  ALLOW_LIST_COMPONENTS=0
  for module in ${MODULES}
  do
<<<<<<< HEAD
    if ! grep -q "^$module " "$CODEOWNERS"; then
      # Account for parent folders which implicitly include
      # sub folders e.g. 'internal/aws' is listed in $CODEOWNERS
=======
    # For a component path exact match, need to add '/ ' to end of module as 
    # each line in the CODEOWNERS file is of the format:
    # <component_path_relative_from_project_root>/<min_1_space><owner_1><space><owner_2><space>..<owner_n>
    # This is because the path separator at end is dropped while searching for 
    # modules and there is at least 1 space separating the path from the owners.
    if ! grep -q "^$module/ " "$CODEOWNERS"; then
      # If there is not an exact match to component path, there might be a parent folder
      # which has an owner and would therefore implicitly include the component
      # path as a sub folder e.g. 'internal/aws' is listed in $CODEOWNERS
>>>>>>> 7c0b788c
      # which accounts for internal/aws/awsutil, internal/aws/k8s etc.
      PREFIX_MODULE_PATH=$(echo $module | cut -d/ -f 1-2)
      if ! grep -wq "^$PREFIX_MODULE_PATH/ " "$CODEOWNERS"; then
        # Check if it is a known component that is waiting on an owner
        if grep -wq "$module" "$ALLOWLIST"; then
          ((ALLOW_LIST_COMPONENTS=ALLOW_LIST_COMPONENTS+1))
          echo "pass: \"$module\" not included in CODEOWNERS but in the ALLOWLIST"
        else
          ((MISSING_COMPONENTS=MISSING_COMPONENTS+1))
          echo "FAIL: \"$module\" not included in CODEOWNERS"
        fi
      fi
    fi
  done
  echo "there are $ALLOW_LIST_COMPONENTS components not included in CODEOWNERS but known in the ALLOWLIST"
  if [ "$MISSING_COMPONENTS" -gt 0 ]; then
    echo "---"
    echo "FAIL: there are $MISSING_COMPONENTS components not included in CODEOWNERS and not known in the ALLOWLIST"
    exit 1
  fi
}

# Checks that components specified in $CODEOWNERS still exist in the project
check_component_existence() {
  NOT_EXIST_COMPONENTS=0
  while IFS= read -r line
  do
    if [[ $line =~ ^[^#\*] ]]; then
      COMPONENT_PATH=$(echo "$line" | cut -d" " -f1)
      if [ ! -d "$COMPONENT_PATH" ]; then
        echo "\"$COMPONENT_PATH\" does not exist as specified in CODEOWNERS"
        ((NOT_EXIST_COMPONENTS=NOT_EXIST_COMPONENTS+1))
      fi
    fi
  done <"$CODEOWNERS"
  echo "there are $NOT_EXIST_COMPONENTS component(s) that do not exist as specified in CODEOWNERS"
  if [ "$NOT_EXIST_COMPONENTS" -gt 0 ]; then
    exit 1
  fi
}

if [[ "$1" == "check_code_owner_existence" ]];  then
  check_code_owner_existence
elif [[ "$1" == "check_component_existence" ]]; then
  check_component_existence
fi<|MERGE_RESOLUTION|>--- conflicted
+++ resolved
@@ -25,11 +25,7 @@
 CODEOWNERS=".github/CODEOWNERS"
 ALLOWLIST=".github/ALLOWLIST"
 
-<<<<<<< HEAD
-# Get component folders from the project and checks that they have
-=======
 # Get component folders from the project and checks that they have 
->>>>>>> 7c0b788c
 # an owner in $CODEOWNERS
 check_code_owner_existence() {
   MODULES=$(find . -type f -name "go.mod" -exec dirname {} \; | sort | grep -E '^./' | cut -c 3-)
@@ -37,11 +33,6 @@
   ALLOW_LIST_COMPONENTS=0
   for module in ${MODULES}
   do
-<<<<<<< HEAD
-    if ! grep -q "^$module " "$CODEOWNERS"; then
-      # Account for parent folders which implicitly include
-      # sub folders e.g. 'internal/aws' is listed in $CODEOWNERS
-=======
     # For a component path exact match, need to add '/ ' to end of module as 
     # each line in the CODEOWNERS file is of the format:
     # <component_path_relative_from_project_root>/<min_1_space><owner_1><space><owner_2><space>..<owner_n>
@@ -51,7 +42,6 @@
       # If there is not an exact match to component path, there might be a parent folder
       # which has an owner and would therefore implicitly include the component
       # path as a sub folder e.g. 'internal/aws' is listed in $CODEOWNERS
->>>>>>> 7c0b788c
       # which accounts for internal/aws/awsutil, internal/aws/k8s etc.
       PREFIX_MODULE_PATH=$(echo $module | cut -d/ -f 1-2)
       if ! grep -wq "^$PREFIX_MODULE_PATH/ " "$CODEOWNERS"; then
