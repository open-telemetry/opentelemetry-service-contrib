name: build-and-test-windows
on:
  push:
<<<<<<< HEAD
    branches: [ main ]
  #   tags:
  #     - 'v[0-9]+.[0-9]+.[0-9]+*'
  # pull_request:
=======
    branches:
      - 'main'
      - 'releases/**'
    tags:
      - 'v[0-9]+.[0-9]+.[0-9]+*'
  pull_request:
    types: [opened, synchronize, reopened, labeled, unlabeled]
    branches:
      - main
>>>>>>> a3750c99
env:
  TEST_RESULTS: testbed/tests/results/junit/results.xml
  # See: https://github.com/actions/cache/issues/810#issuecomment-1222550359
  # Cache downloads for this workflow consistently run in under 10 minutes
  SEGMENT_DOWNLOAD_TIMEOUT_MINS: 15

# Do not cancel this workflow on main
concurrency:
  group: ${{ github.workflow }}-${{ github.head_ref || github.run_id }}
  cancel-in-progress: true

jobs:
  windows-unittest-matrix:
    strategy:
      matrix:
        group:
          - receiver-0
          - receiver-1
          - processor
          - exporter
          - extension
          - internal
          - other
    runs-on: windows-latest
    if: ${{ github.actor != 'dependabot[bot]' && (contains(github.event.pull_request.labels.*.name, 'Run Windows') || github.event_name == 'push') }}
    steps:
      - name: Collect Workflow Telemetry
        if: always()
        uses: runforesight/foresight-workflow-kit-action@v1
        with:
          api_key: ${{ secrets.FORESIGHT_API_KEY }}
      - name: Checkout Repo
        uses: actions/checkout@v3
      - if: matrix.group == 'receiver-0'
        name: install IIS
        run: Install-WindowsFeature -name Web-Server -IncludeManagementTools
      - if: matrix.group == 'receiver-0'
        name: Install Active Directory DS
        run: Install-WindowsFeature -name AD-Domain-Services -IncludeManagementTools
      - name: Setup Go
        uses: actions/setup-go@v3
        with:
          go-version: 1.19
      - name: Cache Go
        id: go-mod-cache
        uses: actions/cache@v3
        with:
          path: |
            ~\go\pkg\mod
            ~\AppData\Local\go-build
          key: go-build-cache-${{ runner.os }}-${{ matrix.group }}-go-${{ hashFiles('**/go.sum') }}
      - name: Run Unit tests
        run: make -j2 gotest GROUP=${{ matrix.group }}
      - name: Analyze Test and/or Coverage Results
        if: always()
        uses: runforesight/foresight-test-kit-action@v1
        with:
          api_key: ${{ secrets.FORESIGHT_API_KEY }}
          test_framework: golang
          test_format: text
          test_path: |
            ./**/foresight-test*.txt
  windows-unittest:
    if: ${{ github.actor != 'dependabot[bot]' && (contains(github.event.pull_request.labels.*.name, 'Run Windows') || github.event_name == 'push') }}
    runs-on: windows-latest
    needs: [windows-unittest-matrix]
    steps:
      - name: Print result
        run: echo ${{ needs.windows-unittest-matrix.result }}
      - name: Interpret result
        shell: bash
        run: |
          if [[ success == ${{ needs.windows-unittest-matrix.result }} ]]
          then
            echo "All matrix jobs passed!"
          else
            echo "One or more matrix jobs failed."
            false
          fi<|MERGE_RESOLUTION|>--- conflicted
+++ resolved
@@ -1,22 +1,15 @@
 name: build-and-test-windows
 on:
   push:
-<<<<<<< HEAD
-    branches: [ main ]
-  #   tags:
-  #     - 'v[0-9]+.[0-9]+.[0-9]+*'
-  # pull_request:
-=======
     branches:
       - 'main'
       - 'releases/**'
-    tags:
-      - 'v[0-9]+.[0-9]+.[0-9]+*'
+    # tags:
+    #   - 'v[0-9]+.[0-9]+.[0-9]+*'
   pull_request:
     types: [opened, synchronize, reopened, labeled, unlabeled]
     branches:
       - main
->>>>>>> a3750c99
 env:
   TEST_RESULTS: testbed/tests/results/junit/results.xml
   # See: https://github.com/actions/cache/issues/810#issuecomment-1222550359
