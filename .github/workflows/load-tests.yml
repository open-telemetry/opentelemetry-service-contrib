--- conflicted
+++ resolved
@@ -1,144 +1,3 @@
-<<<<<<< HEAD
-#name: load-tests
-#on:
-#  push:
-#    branches: [ main ]
-#    tags:
-#      - 'v[0-9]+.[0-9]+.[0-9]+*'
-#
-## Do not cancel this workflow on main. See https://github.com/open-telemetry/opentelemetry-collector-contrib/pull/16616
-#concurrency:
-#  group: ${{ github.workflow }}-${{ github.head_ref || github.run_id }}
-#  cancel-in-progress: true
-#
-#env:
-#  # Make sure to exit early if cache segment download times out after 2 minutes.
-#  # We limit cache download as a whole to 5 minutes.
-#  SEGMENT_DOWNLOAD_TIMEOUT_MINS: 2
-#
-#jobs:
-#  setup-environment:
-#    timeout-minutes: 30
-#    runs-on: self-hosted
-#    if: ${{ github.actor != 'dependabot[bot]' }}
-#    outputs:
-#      loadtest_matrix: ${{ steps.splitloadtest.outputs.loadtest_matrix }}
-#    steps:
-#      - uses: actions/checkout@v4
-#      - uses: actions/setup-go@v4
-#        with:
-#          go-version: ~1.20.8
-#          cache: false
-#      - name: Cache Go
-#        id: go-cache
-#        timeout-minutes: 5
-#        uses: actions/cache@v3
-#        with:
-#          path: |
-#            ~/go/bin
-#            ~/go/pkg/mod
-#            ~/.cache/go-build
-#          key: loadtest-${{ runner.os }}-go-${{ hashFiles('**/go.sum') }}
-#      - name: Install Dependencies
-#        if: steps.go-cache.outputs.cache-hit != 'true'
-#        run: make -j2 gomoddownload
-#      - name: Install Tools
-#        if: steps.go-cache.outputs.cache-hit != 'true'
-#        run: make install-tools
-#      - run: make oteltestbedcol
-#      - name: Upload Collector Binaries
-#        uses: actions/upload-artifact@v3
-#        with:
-#          name: collector-binaries
-#          path: ./bin/*
-#      - name: Split Loadtest Jobs
-#        id: splitloadtest
-#        run: ./.github/workflows/scripts/setup_e2e_tests.sh
-#
-#  loadtest:
-#    runs-on: self-hosted
-#    needs: [setup-environment]
-#    strategy:
-#      fail-fast: false
-#      matrix: ${{ fromJson(needs.setup-environment.outputs.loadtest_matrix) }}
-#    steps:
-#      - uses: actions/checkout@v4
-#      - uses: actions/setup-go@v4
-#        with:
-#          go-version: ~1.20.8
-#          cache: false
-#      - name: Cache Go
-#        id: go-cache
-#        timeout-minutes: 5
-#        uses: actions/cache@v3
-#        with:
-#          path: |
-#            ~/go/bin
-#            ~/go/pkg/mod
-#            ~/.cache/go-build
-#          key: loadtest-${{ runner.os }}-go-${{ hashFiles('**/go.sum') }}
-#      - name: Install Dependencies
-#        if: steps.go-cache.outputs.cache-hit != 'true'
-#        run: make -j2 gomoddownload
-#      - name: Install Tools
-#        if: steps.go-cache.outputs.cache-hit != 'true'
-#        run: make install-tools
-#      - run: mkdir -p results && touch results/TESTRESULTS.md
-#      - name: Download Collector Binaries
-#        uses: actions/download-artifact@v3
-#        with:
-#          name: collector-binaries
-#          path: bin/
-#      - run: chmod +x bin/*
-#      - name: Loadtest
-#        run: make -C testbed run-tests
-#        env:
-#          TEST_ARGS: "-test.run=${{ matrix.test }}"
-#      - name: Set results filename
-#        id: filename
-#        run: echo "name=$(echo '${{ matrix.test }}' | sed -e 's/|/_/g')" >> $GITHUB_OUTPUT
-#      - name: Create Test Result Archive
-#        if: ${{ failure() || success() }}
-#        continue-on-error: true
-#        run: tar -cvf test_results_${{steps.filename.outputs.name}}.tar testbed/tests/results
-#      - name: Upload Test Results
-#        if: ${{ failure() || success() }}
-#        continue-on-error: true
-#        uses: actions/upload-artifact@v3
-#        with:
-#          path: ./*.tar
-#      - run: cp testbed/tests/results/benchmarks.json testbed/tests/results/${{steps.filename.outputs.name}}.json
-#      - name: Upload benchmarks.json
-#        uses: actions/upload-artifact@v3
-#        with:
-#          name: benchmark-results
-#          path: testbed/tests/results/${{steps.filename.outputs.name}}.json
-#
-#      - name: GitHub Issue Generator
-#        if: ${{ failure() && github.ref == 'refs/heads/main' }}
-#        run: issuegenerator $TEST_RESULTS
-#
-#  update-benchmarks:
-#    runs-on: ubuntu-latest
-#    needs: [loadtest]
-#    if: github.event_name != 'pull_request'
-#    steps:
-#      - uses: actions/checkout@v4
-#      - uses: actions/download-artifact@v3
-#        with:
-#          name: benchmark-results
-#          path: results
-#      - run: jq -s 'map(.[])' results/*.json > output.json
-#      - uses: benchmark-action/github-action-benchmark@v1
-#        with:
-#          tool: 'customSmallerIsBetter'
-#          output-file-path: output.json
-#          gh-pages-branch: benchmarks
-#          max-items-in-chart: 100
-#          github-token: ${{ secrets.GITHUB_TOKEN }}
-#          benchmark-data-dir-path: "docs/benchmarks/loadtests"
-#          auto-push: true
-=======
 name: load-tests
 on:
   push:
@@ -277,5 +136,4 @@
           max-items-in-chart: 100
           github-token: ${{ secrets.GITHUB_TOKEN }}
           benchmark-data-dir-path: "docs/benchmarks/loadtests"
-          auto-push: true
->>>>>>> 1a03d9ce
+          auto-push: true