--- conflicted
+++ resolved
@@ -1,110 +1,3 @@
-<<<<<<< HEAD
-#name: e2e-tests
-#
-#on:
-#  push:
-#    branches:
-#      - main
-#    tags:
-#      - 'v[0-9]+.[0-9]+.[0-9]+*'
-#  pull_request:
-#env:
-#  # Make sure to exit early if cache segment download times out after 2 minutes.
-#  # We limit cache download as a whole to 5 minutes.
-#  SEGMENT_DOWNLOAD_TIMEOUT_MINS: 2
-#jobs:
-#  docker-build:
-#    runs-on: ubuntu-latest
-#    steps:
-#      - name: Checkout
-#        uses: actions/checkout@v4
-#      - uses: actions/setup-go@v4
-#        with:
-#          go-version: ~1.20.8
-#          cache: false
-#      - name: Cache Go
-#        id: go-cache
-#        timeout-minutes: 5
-#        uses: actions/cache@v3
-#        with:
-#          path: |
-#            ~/go/bin
-#            ~/go/pkg/mod
-#          key: go-cache-${{ runner.os }}-${{ hashFiles('**/go.sum') }}
-#      - name: Install dependencies
-#        if: steps.go-cache.outputs.cache-hit != 'true'
-#        run: make -j2 gomoddownload
-#      - name: Build Docker Image
-#        run: |
-#          make docker-otelcontribcol
-#      - name: export image to tar
-#        run: |
-#          docker save otelcontribcol:latest > /tmp/otelcontribcol.tar
-#      - name: Upload artifact
-#        uses: actions/upload-artifact@v3
-#        with:
-#          name: otelcontribcol
-#          path: /tmp/otelcontribcol.tar
-#  kubernetes-test:
-#    env:
-#      KUBECONFIG: /tmp/kube-config-otelcol-e2e-testing
-#    strategy:
-#      matrix:
-#        k8s-version: ["v1.26.0", "v1.25.3", "v1.24.7", "v1.23.13"]
-#    runs-on: ubuntu-latest
-#    needs: docker-build
-#    steps:
-#      - uses: actions/checkout@v4
-#      - uses: actions/setup-go@v4
-#        with:
-#          go-version: ~1.20.8
-#          cache: false
-#      - name: Cache Go
-#        id: go-cache
-#        timeout-minutes: 5
-#        uses: actions/cache@v3
-#        with:
-#          path: |
-#            ~/go/bin
-#            ~/go/pkg/mod
-#          key: go-cache-${{ runner.os }}-${{ hashFiles('**/go.sum') }}
-#      - name: Install dependencies
-#        if: steps.go-cache.outputs.cache-hit != 'true'
-#        run: make -j2 gomoddownload
-#      - name: Create kind cluster
-#        uses: helm/kind-action@v1.8.0
-#        with:
-#          node_image: kindest/node:${{ matrix.k8s-version }}
-#          kubectl_version: ${{ matrix.k8s-version }}
-#          cluster_name: kind
-#          config: ./.github/workflows/configs/e2e-kind-config.yaml
-#      - name: Fix kubelet TLS server certificates
-#        run: |
-#          kubectl get csr -o=jsonpath='{range.items[?(@.spec.signerName=="kubernetes.io/kubelet-serving")]}{.metadata.name}{" "}{end}' | xargs kubectl certificate approve
-#      - name: Download artifact
-#        uses: actions/download-artifact@v3
-#        with:
-#          name: otelcontribcol
-#          path: /tmp
-#      - name: Load Docker image
-#        run: |
-#          docker load --input /tmp/otelcontribcol.tar
-#      - name: Kind load image
-#        run: |
-#          kind load docker-image otelcontribcol:latest --name kind
-#      - name: run k8sclusterreceiver e2e tests
-#        run: |
-#          cd receiver/k8sclusterreceiver
-#          go test -v --tags=e2e
-#      - name: run k8sattributesprocessor e2e tests
-#        run: |
-#          cd processor/k8sattributesprocessor
-#          go test -v --tags=e2e
-#      - name: run receiver/kubeletstatsreceiver e2e tests
-#        run: |
-#          cd receiver/kubeletstatsreceiver
-#          go test -v --tags=e2e
-=======
 name: e2e-tests
 
 on:
@@ -213,5 +106,4 @@
       - name: run receiver/k8sobjectsreceiver e2e tests
         run: |
           cd receiver/k8sobjectsreceiver
-          go test -v --tags=e2e
->>>>>>> 1a03d9ce
+          go test -v --tags=e2e