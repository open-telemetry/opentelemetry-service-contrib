name: "CodeQL Analysis"

on:
  push:
    branches: [main]

jobs:
  CodeQL-Build:
    runs-on: ubuntu-latest
    env:
      # Force CodeQL to run the extraction on the files compiled by our custom
      # build command, as opposed to letting the autobuilder figure it out.
      # See: https://github.com/github/codeql-action/issues/1101#issuecomment-1157729589
      CODEQL_EXTRACTOR_GO_BUILD_TRACING: 'on'

    steps:
<<<<<<< HEAD
      - name: Checkout repository
        uses: actions/checkout@v3
=======
      - name: Collect Workflow Telemetry
        if: always()
        uses: runforesight/foresight-workflow-kit-action@v1
        with:
          api_key: ${{ secrets.FORESIGHT_API_KEY }}

      - uses: actions/checkout@v3
>>>>>>> cee03ce7

      - uses: actions/setup-go@v3
        with:
          go-version: ~1.19.7

      # Initializes the CodeQL tools for scanning.
      - name: Initialize CodeQL
        uses: github/codeql-action/init@v2
        with:
          languages: go

      - name: Build Artifact
        run: |
          make otelcontribcol

      - name: Perform CodeQL Analysis
        uses: github/codeql-action/analyze@v2
        timeout-minutes: 60
<|MERGE_RESOLUTION|>--- conflicted
+++ resolved
@@ -14,19 +14,7 @@
       CODEQL_EXTRACTOR_GO_BUILD_TRACING: 'on'
 
     steps:
-<<<<<<< HEAD
-      - name: Checkout repository
-        uses: actions/checkout@v3
-=======
-      - name: Collect Workflow Telemetry
-        if: always()
-        uses: runforesight/foresight-workflow-kit-action@v1
-        with:
-          api_key: ${{ secrets.FORESIGHT_API_KEY }}
-
       - uses: actions/checkout@v3
->>>>>>> cee03ce7
-
       - uses: actions/setup-go@v3
         with:
           go-version: ~1.19.7
