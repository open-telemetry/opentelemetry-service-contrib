# File generated by "make gendependabot"; DO NOT EDIT.

version: 2
updates:
  - package-ecosystem: "gomod"
    directory: "/"
    schedule:
      interval: "weekly"
      day: "wednesday"
  - package-ecosystem: "gomod"
<<<<<<< HEAD
    directory: "/cmd/githubgen"
    schedule:
      interval: "weekly"
      day: "wednesday"
  - package-ecosystem: "gomod"
=======
>>>>>>> 628a6cb5
    directory: "/cmd/otelcontribcol"
    schedule:
      interval: "weekly"
      day: "wednesday"
  - package-ecosystem: "gomod"
    directory: "/cmd/oteltestbedcol"
    schedule:
      interval: "weekly"
      day: "wednesday"
  - package-ecosystem: "gomod"
    directory: "/cmd/telemetrygen"
    schedule:
      interval: "weekly"
      day: "wednesday"
  - package-ecosystem: "gomod"
    directory: "/confmap/provider/s3provider"
    schedule:
      interval: "weekly"
      day: "wednesday"
  - package-ecosystem: "gomod"
    directory: "/connector/countconnector"
    schedule:
      interval: "weekly"
      day: "wednesday"
  - package-ecosystem: "gomod"
    directory: "/connector/datadogconnector"
    schedule:
      interval: "weekly"
      day: "wednesday"
  - package-ecosystem: "gomod"
    directory: "/connector/exceptionsconnector"
    schedule:
      interval: "weekly"
      day: "wednesday"
  - package-ecosystem: "gomod"
    directory: "/connector/routingconnector"
    schedule:
      interval: "weekly"
      day: "wednesday"
  - package-ecosystem: "gomod"
    directory: "/connector/servicegraphconnector"
    schedule:
      interval: "weekly"
      day: "wednesday"
  - package-ecosystem: "gomod"
    directory: "/connector/spanmetricsconnector"
    schedule:
      interval: "weekly"
      day: "wednesday"
  - package-ecosystem: "gomod"
    directory: "/exporter/alibabacloudlogserviceexporter"
    schedule:
      interval: "weekly"
      day: "wednesday"
  - package-ecosystem: "gomod"
    directory: "/exporter/awscloudwatchlogsexporter"
    schedule:
      interval: "weekly"
      day: "wednesday"
  - package-ecosystem: "gomod"
    directory: "/exporter/awsemfexporter"
    schedule:
      interval: "weekly"
      day: "wednesday"
  - package-ecosystem: "gomod"
    directory: "/exporter/awskinesisexporter"
    schedule:
      interval: "weekly"
      day: "wednesday"
  - package-ecosystem: "gomod"
    directory: "/exporter/awss3exporter"
    schedule:
      interval: "weekly"
      day: "wednesday"
  - package-ecosystem: "gomod"
    directory: "/exporter/awsxrayexporter"
    schedule:
      interval: "weekly"
      day: "wednesday"
  - package-ecosystem: "gomod"
    directory: "/exporter/azuredataexplorerexporter"
    schedule:
      interval: "weekly"
      day: "wednesday"
  - package-ecosystem: "gomod"
    directory: "/exporter/azuremonitorexporter"
    schedule:
      interval: "weekly"
      day: "wednesday"
  - package-ecosystem: "gomod"
    directory: "/exporter/carbonexporter"
    schedule:
      interval: "weekly"
      day: "wednesday"
  - package-ecosystem: "gomod"
    directory: "/exporter/cassandraexporter"
    schedule:
      interval: "weekly"
      day: "wednesday"
  - package-ecosystem: "gomod"
    directory: "/exporter/clickhouseexporter"
    schedule:
      interval: "weekly"
      day: "wednesday"
  - package-ecosystem: "gomod"
    directory: "/exporter/coralogixexporter"
    schedule:
      interval: "weekly"
      day: "wednesday"
  - package-ecosystem: "gomod"
    directory: "/exporter/datadogexporter"
    schedule:
      interval: "weekly"
      day: "wednesday"
  - package-ecosystem: "gomod"
    directory: "/exporter/datasetexporter"
    schedule:
      interval: "weekly"
      day: "wednesday"
  - package-ecosystem: "gomod"
    directory: "/exporter/dynatraceexporter"
    schedule:
      interval: "weekly"
      day: "wednesday"
  - package-ecosystem: "gomod"
    directory: "/exporter/elasticsearchexporter"
    schedule:
      interval: "weekly"
      day: "wednesday"
  - package-ecosystem: "gomod"
    directory: "/exporter/f5cloudexporter"
    schedule:
      interval: "weekly"
      day: "wednesday"
  - package-ecosystem: "gomod"
    directory: "/exporter/fileexporter"
    schedule:
      interval: "weekly"
      day: "wednesday"
  - package-ecosystem: "gomod"
    directory: "/exporter/googlecloudexporter"
    schedule:
      interval: "weekly"
      day: "wednesday"
  - package-ecosystem: "gomod"
    directory: "/exporter/googlecloudpubsubexporter"
    schedule:
      interval: "weekly"
      day: "wednesday"
  - package-ecosystem: "gomod"
    directory: "/exporter/googlemanagedprometheusexporter"
    schedule:
      interval: "weekly"
      day: "wednesday"
  - package-ecosystem: "gomod"
    directory: "/exporter/honeycombmarkerexporter"
    schedule:
      interval: "weekly"
      day: "wednesday"
  - package-ecosystem: "gomod"
    directory: "/exporter/influxdbexporter"
    schedule:
      interval: "weekly"
      day: "wednesday"
  - package-ecosystem: "gomod"
    directory: "/exporter/instanaexporter"
    schedule:
      interval: "weekly"
      day: "wednesday"
  - package-ecosystem: "gomod"
    directory: "/exporter/kafkaexporter"
    schedule:
      interval: "weekly"
      day: "wednesday"
  - package-ecosystem: "gomod"
    directory: "/exporter/kineticaexporter"
    schedule:
      interval: "weekly"
      day: "wednesday"
  - package-ecosystem: "gomod"
    directory: "/exporter/loadbalancingexporter"
    schedule:
      interval: "weekly"
      day: "wednesday"
  - package-ecosystem: "gomod"
    directory: "/exporter/logicmonitorexporter"
    schedule:
      interval: "weekly"
      day: "wednesday"
  - package-ecosystem: "gomod"
    directory: "/exporter/logzioexporter"
    schedule:
      interval: "weekly"
      day: "wednesday"
  - package-ecosystem: "gomod"
    directory: "/exporter/lokiexporter"
    schedule:
      interval: "weekly"
      day: "wednesday"
  - package-ecosystem: "gomod"
    directory: "/exporter/mezmoexporter"
    schedule:
      interval: "weekly"
      day: "wednesday"
  - package-ecosystem: "gomod"
    directory: "/exporter/opencensusexporter"
    schedule:
      interval: "weekly"
      day: "wednesday"
  - package-ecosystem: "gomod"
    directory: "/exporter/opensearchexporter"
    schedule:
      interval: "weekly"
      day: "wednesday"
  - package-ecosystem: "gomod"
    directory: "/exporter/prometheusexporter"
    schedule:
      interval: "weekly"
      day: "wednesday"
  - package-ecosystem: "gomod"
    directory: "/exporter/prometheusremotewriteexporter"
    schedule:
      interval: "weekly"
      day: "wednesday"
  - package-ecosystem: "gomod"
    directory: "/exporter/pulsarexporter"
    schedule:
      interval: "weekly"
      day: "wednesday"
  - package-ecosystem: "gomod"
    directory: "/exporter/sapmexporter"
    schedule:
      interval: "weekly"
      day: "wednesday"
  - package-ecosystem: "gomod"
    directory: "/exporter/sentryexporter"
    schedule:
      interval: "weekly"
      day: "wednesday"
  - package-ecosystem: "gomod"
    directory: "/exporter/signalfxexporter"
    schedule:
      interval: "weekly"
      day: "wednesday"
  - package-ecosystem: "gomod"
    directory: "/exporter/skywalkingexporter"
    schedule:
      interval: "weekly"
      day: "wednesday"
  - package-ecosystem: "gomod"
    directory: "/exporter/splunkhecexporter"
    schedule:
      interval: "weekly"
      day: "wednesday"
  - package-ecosystem: "gomod"
    directory: "/exporter/sumologicexporter"
    schedule:
      interval: "weekly"
      day: "wednesday"
  - package-ecosystem: "gomod"
    directory: "/exporter/syslogexporter"
    schedule:
      interval: "weekly"
      day: "wednesday"
  - package-ecosystem: "gomod"
    directory: "/exporter/tanzuobservabilityexporter"
    schedule:
      interval: "weekly"
      day: "wednesday"
  - package-ecosystem: "gomod"
    directory: "/exporter/tencentcloudlogserviceexporter"
    schedule:
      interval: "weekly"
      day: "wednesday"
  - package-ecosystem: "gomod"
    directory: "/exporter/zipkinexporter"
    schedule:
      interval: "weekly"
      day: "wednesday"
  - package-ecosystem: "gomod"
    directory: "/extension/asapauthextension"
    schedule:
      interval: "weekly"
      day: "wednesday"
  - package-ecosystem: "gomod"
    directory: "/extension/awsproxy"
    schedule:
      interval: "weekly"
      day: "wednesday"
  - package-ecosystem: "gomod"
    directory: "/extension/basicauthextension"
    schedule:
      interval: "weekly"
      day: "wednesday"
  - package-ecosystem: "gomod"
    directory: "/extension/bearertokenauthextension"
    schedule:
      interval: "weekly"
      day: "wednesday"
  - package-ecosystem: "gomod"
    directory: "/extension/headerssetterextension"
    schedule:
      interval: "weekly"
      day: "wednesday"
  - package-ecosystem: "gomod"
    directory: "/extension/healthcheckextension"
    schedule:
      interval: "weekly"
      day: "wednesday"
  - package-ecosystem: "gomod"
    directory: "/extension/httpforwarder"
    schedule:
      interval: "weekly"
      day: "wednesday"
  - package-ecosystem: "gomod"
    directory: "/extension/jaegerremotesampling"
    schedule:
      interval: "weekly"
      day: "wednesday"
  - package-ecosystem: "gomod"
    directory: "/extension/oauth2clientauthextension"
    schedule:
      interval: "weekly"
      day: "wednesday"
  - package-ecosystem: "gomod"
    directory: "/extension/observer"
    schedule:
      interval: "weekly"
      day: "wednesday"
  - package-ecosystem: "gomod"
    directory: "/extension/observer/dockerobserver"
    schedule:
      interval: "weekly"
      day: "wednesday"
  - package-ecosystem: "gomod"
    directory: "/extension/observer/ecsobserver"
    schedule:
      interval: "weekly"
      day: "wednesday"
  - package-ecosystem: "gomod"
    directory: "/extension/observer/ecstaskobserver"
    schedule:
      interval: "weekly"
      day: "wednesday"
  - package-ecosystem: "gomod"
    directory: "/extension/observer/hostobserver"
    schedule:
      interval: "weekly"
      day: "wednesday"
  - package-ecosystem: "gomod"
    directory: "/extension/observer/k8sobserver"
    schedule:
      interval: "weekly"
      day: "wednesday"
  - package-ecosystem: "gomod"
    directory: "/extension/oidcauthextension"
    schedule:
      interval: "weekly"
      day: "wednesday"
  - package-ecosystem: "gomod"
    directory: "/extension/pprofextension"
    schedule:
      interval: "weekly"
      day: "wednesday"
  - package-ecosystem: "gomod"
    directory: "/extension/sigv4authextension"
    schedule:
      interval: "weekly"
      day: "wednesday"
  - package-ecosystem: "gomod"
    directory: "/extension/storage"
    schedule:
      interval: "weekly"
      day: "wednesday"
  - package-ecosystem: "gomod"
    directory: "/internal/coreinternal"
    schedule:
      interval: "weekly"
      day: "wednesday"
  - package-ecosystem: "gomod"
    directory: "/internal/datadog"
    schedule:
      interval: "weekly"
      day: "wednesday"
  - package-ecosystem: "gomod"
    directory: "/internal/docker"
    schedule:
      interval: "weekly"
      day: "wednesday"
  - package-ecosystem: "gomod"
    directory: "/internal/filter"
    schedule:
      interval: "weekly"
      day: "wednesday"
  - package-ecosystem: "gomod"
    directory: "/internal/k8sconfig"
    schedule:
      interval: "weekly"
      day: "wednesday"
  - package-ecosystem: "gomod"
    directory: "/internal/k8stest"
    schedule:
      interval: "weekly"
      day: "wednesday"
  - package-ecosystem: "gomod"
    directory: "/internal/kafka"
    schedule:
      interval: "weekly"
      day: "wednesday"
  - package-ecosystem: "gomod"
    directory: "/internal/kubelet"
    schedule:
      interval: "weekly"
      day: "wednesday"
  - package-ecosystem: "gomod"
    directory: "/internal/metadataproviders"
    schedule:
      interval: "weekly"
      day: "wednesday"
  - package-ecosystem: "gomod"
    directory: "/internal/sharedcomponent"
    schedule:
      interval: "weekly"
      day: "wednesday"
  - package-ecosystem: "gomod"
    directory: "/internal/splunk"
    schedule:
      interval: "weekly"
      day: "wednesday"
  - package-ecosystem: "gomod"
    directory: "/internal/tools"
    schedule:
      interval: "weekly"
      day: "wednesday"
  - package-ecosystem: "gomod"
    directory: "/pkg/batchperresourceattr"
    schedule:
      interval: "weekly"
      day: "wednesday"
  - package-ecosystem: "gomod"
    directory: "/pkg/batchpersignal"
    schedule:
      interval: "weekly"
      day: "wednesday"
  - package-ecosystem: "gomod"
    directory: "/pkg/experimentalmetricmetadata"
    schedule:
      interval: "weekly"
      day: "wednesday"
  - package-ecosystem: "gomod"
    directory: "/pkg/ottl"
    schedule:
      interval: "weekly"
      day: "wednesday"
  - package-ecosystem: "gomod"
    directory: "/pkg/pdatatest"
    schedule:
      interval: "weekly"
      day: "wednesday"
  - package-ecosystem: "gomod"
    directory: "/pkg/pdatautil"
    schedule:
      interval: "weekly"
      day: "wednesday"
  - package-ecosystem: "gomod"
    directory: "/pkg/resourcetotelemetry"
    schedule:
      interval: "weekly"
      day: "wednesday"
  - package-ecosystem: "gomod"
    directory: "/pkg/stanza"
    schedule:
      interval: "weekly"
      day: "wednesday"
  - package-ecosystem: "gomod"
    directory: "/pkg/translator/jaeger"
    schedule:
      interval: "weekly"
      day: "wednesday"
  - package-ecosystem: "gomod"
    directory: "/pkg/translator/loki"
    schedule:
      interval: "weekly"
      day: "wednesday"
  - package-ecosystem: "gomod"
    directory: "/pkg/translator/opencensus"
    schedule:
      interval: "weekly"
      day: "wednesday"
  - package-ecosystem: "gomod"
    directory: "/pkg/translator/prometheus"
    schedule:
      interval: "weekly"
      day: "wednesday"
  - package-ecosystem: "gomod"
    directory: "/pkg/translator/prometheusremotewrite"
    schedule:
      interval: "weekly"
      day: "wednesday"
  - package-ecosystem: "gomod"
    directory: "/pkg/translator/signalfx"
    schedule:
      interval: "weekly"
      day: "wednesday"
  - package-ecosystem: "gomod"
    directory: "/pkg/translator/zipkin"
    schedule:
      interval: "weekly"
      day: "wednesday"
  - package-ecosystem: "gomod"
    directory: "/pkg/winperfcounters"
    schedule:
      interval: "weekly"
      day: "wednesday"
  - package-ecosystem: "gomod"
    directory: "/processor/attributesprocessor"
    schedule:
      interval: "weekly"
      day: "wednesday"
  - package-ecosystem: "gomod"
    directory: "/processor/cumulativetodeltaprocessor"
    schedule:
      interval: "weekly"
      day: "wednesday"
  - package-ecosystem: "gomod"
    directory: "/processor/datadogprocessor"
    schedule:
      interval: "weekly"
      day: "wednesday"
  - package-ecosystem: "gomod"
    directory: "/processor/deltatorateprocessor"
    schedule:
      interval: "weekly"
      day: "wednesday"
  - package-ecosystem: "gomod"
    directory: "/processor/filterprocessor"
    schedule:
      interval: "weekly"
      day: "wednesday"
  - package-ecosystem: "gomod"
    directory: "/processor/groupbyattrsprocessor"
    schedule:
      interval: "weekly"
      day: "wednesday"
  - package-ecosystem: "gomod"
    directory: "/processor/groupbytraceprocessor"
    schedule:
      interval: "weekly"
      day: "wednesday"
  - package-ecosystem: "gomod"
    directory: "/processor/k8sattributesprocessor"
    schedule:
      interval: "weekly"
      day: "wednesday"
  - package-ecosystem: "gomod"
    directory: "/processor/logstransformprocessor"
    schedule:
      interval: "weekly"
      day: "wednesday"
  - package-ecosystem: "gomod"
    directory: "/processor/metricsgenerationprocessor"
    schedule:
      interval: "weekly"
      day: "wednesday"
  - package-ecosystem: "gomod"
    directory: "/processor/metricstransformprocessor"
    schedule:
      interval: "weekly"
      day: "wednesday"
  - package-ecosystem: "gomod"
    directory: "/processor/probabilisticsamplerprocessor"
    schedule:
      interval: "weekly"
      day: "wednesday"
  - package-ecosystem: "gomod"
    directory: "/processor/redactionprocessor"
    schedule:
      interval: "weekly"
      day: "wednesday"
  - package-ecosystem: "gomod"
    directory: "/processor/remoteobserverprocessor"
    schedule:
      interval: "weekly"
      day: "wednesday"
  - package-ecosystem: "gomod"
    directory: "/processor/resourcedetectionprocessor"
    schedule:
      interval: "weekly"
      day: "wednesday"
  - package-ecosystem: "gomod"
    directory: "/processor/resourceprocessor"
    schedule:
      interval: "weekly"
      day: "wednesday"
  - package-ecosystem: "gomod"
    directory: "/processor/routingprocessor"
    schedule:
      interval: "weekly"
      day: "wednesday"
  - package-ecosystem: "gomod"
    directory: "/processor/schemaprocessor"
    schedule:
      interval: "weekly"
      day: "wednesday"
  - package-ecosystem: "gomod"
    directory: "/processor/servicegraphprocessor"
    schedule:
      interval: "weekly"
      day: "wednesday"
  - package-ecosystem: "gomod"
    directory: "/processor/spanmetricsprocessor"
    schedule:
      interval: "weekly"
      day: "wednesday"
  - package-ecosystem: "gomod"
    directory: "/processor/spanprocessor"
    schedule:
      interval: "weekly"
      day: "wednesday"
  - package-ecosystem: "gomod"
    directory: "/processor/tailsamplingprocessor"
    schedule:
      interval: "weekly"
      day: "wednesday"
  - package-ecosystem: "gomod"
    directory: "/processor/transformprocessor"
    schedule:
      interval: "weekly"
      day: "wednesday"
  - package-ecosystem: "gomod"
    directory: "/receiver/activedirectorydsreceiver"
    schedule:
      interval: "weekly"
      day: "wednesday"
  - package-ecosystem: "gomod"
    directory: "/receiver/aerospikereceiver"
    schedule:
      interval: "weekly"
      day: "wednesday"
  - package-ecosystem: "gomod"
    directory: "/receiver/apachereceiver"
    schedule:
      interval: "weekly"
      day: "wednesday"
  - package-ecosystem: "gomod"
    directory: "/receiver/apachesparkreceiver"
    schedule:
      interval: "weekly"
      day: "wednesday"
  - package-ecosystem: "gomod"
    directory: "/receiver/awscloudwatchmetricsreceiver"
    schedule:
      interval: "weekly"
      day: "wednesday"
  - package-ecosystem: "gomod"
    directory: "/receiver/awscloudwatchreceiver"
    schedule:
      interval: "weekly"
      day: "wednesday"
  - package-ecosystem: "gomod"
    directory: "/receiver/awscontainerinsightreceiver"
    schedule:
      interval: "weekly"
      day: "wednesday"
  - package-ecosystem: "gomod"
    directory: "/receiver/awsecscontainermetricsreceiver"
    schedule:
      interval: "weekly"
      day: "wednesday"
  - package-ecosystem: "gomod"
    directory: "/receiver/awsfirehosereceiver"
    schedule:
      interval: "weekly"
      day: "wednesday"
  - package-ecosystem: "gomod"
    directory: "/receiver/awsxrayreceiver"
    schedule:
      interval: "weekly"
      day: "wednesday"
  - package-ecosystem: "gomod"
    directory: "/receiver/azureblobreceiver"
    schedule:
      interval: "weekly"
      day: "wednesday"
  - package-ecosystem: "gomod"
    directory: "/receiver/azureeventhubreceiver"
    schedule:
      interval: "weekly"
      day: "wednesday"
  - package-ecosystem: "gomod"
    directory: "/receiver/azuremonitorreceiver"
    schedule:
      interval: "weekly"
      day: "wednesday"
  - package-ecosystem: "gomod"
    directory: "/receiver/bigipreceiver"
    schedule:
      interval: "weekly"
      day: "wednesday"
  - package-ecosystem: "gomod"
    directory: "/receiver/carbonreceiver"
    schedule:
      interval: "weekly"
      day: "wednesday"
  - package-ecosystem: "gomod"
    directory: "/receiver/chronyreceiver"
    schedule:
      interval: "weekly"
      day: "wednesday"
  - package-ecosystem: "gomod"
    directory: "/receiver/cloudflarereceiver"
    schedule:
      interval: "weekly"
      day: "wednesday"
  - package-ecosystem: "gomod"
    directory: "/receiver/cloudfoundryreceiver"
    schedule:
      interval: "weekly"
      day: "wednesday"
  - package-ecosystem: "gomod"
    directory: "/receiver/collectdreceiver"
    schedule:
      interval: "weekly"
      day: "wednesday"
  - package-ecosystem: "gomod"
    directory: "/receiver/couchdbreceiver"
    schedule:
      interval: "weekly"
      day: "wednesday"
  - package-ecosystem: "gomod"
    directory: "/receiver/datadogreceiver"
    schedule:
      interval: "weekly"
      day: "wednesday"
  - package-ecosystem: "gomod"
    directory: "/receiver/dockerstatsreceiver"
    schedule:
      interval: "weekly"
      day: "wednesday"
  - package-ecosystem: "gomod"
    directory: "/receiver/elasticsearchreceiver"
    schedule:
      interval: "weekly"
      day: "wednesday"
  - package-ecosystem: "gomod"
    directory: "/receiver/expvarreceiver"
    schedule:
      interval: "weekly"
      day: "wednesday"
  - package-ecosystem: "gomod"
    directory: "/receiver/filelogreceiver"
    schedule:
      interval: "weekly"
      day: "wednesday"
  - package-ecosystem: "gomod"
    directory: "/receiver/filereceiver"
    schedule:
      interval: "weekly"
      day: "wednesday"
  - package-ecosystem: "gomod"
    directory: "/receiver/filestatsreceiver"
    schedule:
      interval: "weekly"
      day: "wednesday"
  - package-ecosystem: "gomod"
    directory: "/receiver/flinkmetricsreceiver"
    schedule:
      interval: "weekly"
      day: "wednesday"
  - package-ecosystem: "gomod"
    directory: "/receiver/fluentforwardreceiver"
    schedule:
      interval: "weekly"
      day: "wednesday"
  - package-ecosystem: "gomod"
    directory: "/receiver/gitproviderreceiver"
    schedule:
      interval: "weekly"
      day: "wednesday"
  - package-ecosystem: "gomod"
    directory: "/receiver/googlecloudpubsubreceiver"
    schedule:
      interval: "weekly"
      day: "wednesday"
  - package-ecosystem: "gomod"
    directory: "/receiver/googlecloudspannerreceiver"
    schedule:
      interval: "weekly"
      day: "wednesday"
  - package-ecosystem: "gomod"
    directory: "/receiver/haproxyreceiver"
    schedule:
      interval: "weekly"
      day: "wednesday"
  - package-ecosystem: "gomod"
    directory: "/receiver/hostmetricsreceiver"
    schedule:
      interval: "weekly"
      day: "wednesday"
  - package-ecosystem: "gomod"
    directory: "/receiver/httpcheckreceiver"
    schedule:
      interval: "weekly"
      day: "wednesday"
  - package-ecosystem: "gomod"
    directory: "/receiver/iisreceiver"
    schedule:
      interval: "weekly"
      day: "wednesday"
  - package-ecosystem: "gomod"
    directory: "/receiver/influxdbreceiver"
    schedule:
      interval: "weekly"
      day: "wednesday"
  - package-ecosystem: "gomod"
    directory: "/receiver/jaegerreceiver"
    schedule:
      interval: "weekly"
      day: "wednesday"
  - package-ecosystem: "gomod"
    directory: "/receiver/jmxreceiver"
    schedule:
      interval: "weekly"
      day: "wednesday"
  - package-ecosystem: "gomod"
    directory: "/receiver/journaldreceiver"
    schedule:
      interval: "weekly"
      day: "wednesday"
  - package-ecosystem: "gomod"
    directory: "/receiver/k8sclusterreceiver"
    schedule:
      interval: "weekly"
      day: "wednesday"
  - package-ecosystem: "gomod"
    directory: "/receiver/k8seventsreceiver"
    schedule:
      interval: "weekly"
      day: "wednesday"
  - package-ecosystem: "gomod"
    directory: "/receiver/k8sobjectsreceiver"
    schedule:
      interval: "weekly"
      day: "wednesday"
  - package-ecosystem: "gomod"
    directory: "/receiver/kafkametricsreceiver"
    schedule:
      interval: "weekly"
      day: "wednesday"
  - package-ecosystem: "gomod"
    directory: "/receiver/kafkareceiver"
    schedule:
      interval: "weekly"
      day: "wednesday"
  - package-ecosystem: "gomod"
    directory: "/receiver/kubeletstatsreceiver"
    schedule:
      interval: "weekly"
      day: "wednesday"
  - package-ecosystem: "gomod"
    directory: "/receiver/lokireceiver"
    schedule:
      interval: "weekly"
      day: "wednesday"
  - package-ecosystem: "gomod"
    directory: "/receiver/memcachedreceiver"
    schedule:
      interval: "weekly"
      day: "wednesday"
  - package-ecosystem: "gomod"
    directory: "/receiver/mongodbatlasreceiver"
    schedule:
      interval: "weekly"
      day: "wednesday"
  - package-ecosystem: "gomod"
    directory: "/receiver/mongodbreceiver"
    schedule:
      interval: "weekly"
      day: "wednesday"
  - package-ecosystem: "gomod"
    directory: "/receiver/mysqlreceiver"
    schedule:
      interval: "weekly"
      day: "wednesday"
  - package-ecosystem: "gomod"
    directory: "/receiver/nginxreceiver"
    schedule:
      interval: "weekly"
      day: "wednesday"
  - package-ecosystem: "gomod"
    directory: "/receiver/nsxtreceiver"
    schedule:
      interval: "weekly"
      day: "wednesday"
  - package-ecosystem: "gomod"
    directory: "/receiver/opencensusreceiver"
    schedule:
      interval: "weekly"
      day: "wednesday"
  - package-ecosystem: "gomod"
    directory: "/receiver/oracledbreceiver"
    schedule:
      interval: "weekly"
      day: "wednesday"
  - package-ecosystem: "gomod"
    directory: "/receiver/otlpjsonfilereceiver"
    schedule:
      interval: "weekly"
      day: "wednesday"
  - package-ecosystem: "gomod"
    directory: "/receiver/podmanreceiver"
    schedule:
      interval: "weekly"
      day: "wednesday"
  - package-ecosystem: "gomod"
    directory: "/receiver/postgresqlreceiver"
    schedule:
      interval: "weekly"
      day: "wednesday"
  - package-ecosystem: "gomod"
    directory: "/receiver/prometheusreceiver"
    schedule:
      interval: "weekly"
      day: "wednesday"
  - package-ecosystem: "gomod"
    directory: "/receiver/pulsarreceiver"
    schedule:
      interval: "weekly"
      day: "wednesday"
  - package-ecosystem: "gomod"
    directory: "/receiver/purefareceiver"
    schedule:
      interval: "weekly"
      day: "wednesday"
  - package-ecosystem: "gomod"
    directory: "/receiver/purefbreceiver"
    schedule:
      interval: "weekly"
      day: "wednesday"
  - package-ecosystem: "gomod"
    directory: "/receiver/rabbitmqreceiver"
    schedule:
      interval: "weekly"
      day: "wednesday"
  - package-ecosystem: "gomod"
    directory: "/receiver/receivercreator"
    schedule:
      interval: "weekly"
      day: "wednesday"
  - package-ecosystem: "gomod"
    directory: "/receiver/redisreceiver"
    schedule:
      interval: "weekly"
      day: "wednesday"
  - package-ecosystem: "gomod"
    directory: "/receiver/riakreceiver"
    schedule:
      interval: "weekly"
      day: "wednesday"
  - package-ecosystem: "gomod"
    directory: "/receiver/saphanareceiver"
    schedule:
      interval: "weekly"
      day: "wednesday"
  - package-ecosystem: "gomod"
    directory: "/receiver/sapmreceiver"
    schedule:
      interval: "weekly"
      day: "wednesday"
  - package-ecosystem: "gomod"
    directory: "/receiver/signalfxreceiver"
    schedule:
      interval: "weekly"
      day: "wednesday"
  - package-ecosystem: "gomod"
    directory: "/receiver/simpleprometheusreceiver"
    schedule:
      interval: "weekly"
      day: "wednesday"
  - package-ecosystem: "gomod"
    directory: "/receiver/skywalkingreceiver"
    schedule:
      interval: "weekly"
      day: "wednesday"
  - package-ecosystem: "gomod"
    directory: "/receiver/snmpreceiver"
    schedule:
      interval: "weekly"
      day: "wednesday"
  - package-ecosystem: "gomod"
    directory: "/receiver/snowflakereceiver"
    schedule:
      interval: "weekly"
      day: "wednesday"
  - package-ecosystem: "gomod"
    directory: "/receiver/solacereceiver"
    schedule:
      interval: "weekly"
      day: "wednesday"
  - package-ecosystem: "gomod"
    directory: "/receiver/splunkenterprisereceiver"
    schedule:
      interval: "weekly"
      day: "wednesday"
  - package-ecosystem: "gomod"
    directory: "/receiver/splunkhecreceiver"
    schedule:
      interval: "weekly"
      day: "wednesday"
  - package-ecosystem: "gomod"
    directory: "/receiver/sqlqueryreceiver"
    schedule:
      interval: "weekly"
      day: "wednesday"
  - package-ecosystem: "gomod"
    directory: "/receiver/sqlserverreceiver"
    schedule:
      interval: "weekly"
      day: "wednesday"
  - package-ecosystem: "gomod"
    directory: "/receiver/sshcheckreceiver"
    schedule:
      interval: "weekly"
      day: "wednesday"
  - package-ecosystem: "gomod"
    directory: "/receiver/statsdreceiver"
    schedule:
      interval: "weekly"
      day: "wednesday"
  - package-ecosystem: "gomod"
    directory: "/receiver/syslogreceiver"
    schedule:
      interval: "weekly"
      day: "wednesday"
  - package-ecosystem: "gomod"
    directory: "/receiver/tcplogreceiver"
    schedule:
      interval: "weekly"
      day: "wednesday"
  - package-ecosystem: "gomod"
    directory: "/receiver/udplogreceiver"
    schedule:
      interval: "weekly"
      day: "wednesday"
  - package-ecosystem: "gomod"
    directory: "/receiver/vcenterreceiver"
    schedule:
      interval: "weekly"
      day: "wednesday"
  - package-ecosystem: "gomod"
    directory: "/receiver/wavefrontreceiver"
    schedule:
      interval: "weekly"
      day: "wednesday"
  - package-ecosystem: "gomod"
    directory: "/receiver/webhookeventreceiver"
    schedule:
      interval: "weekly"
      day: "wednesday"
  - package-ecosystem: "gomod"
    directory: "/receiver/windowseventlogreceiver"
    schedule:
      interval: "weekly"
      day: "wednesday"
  - package-ecosystem: "gomod"
    directory: "/receiver/windowsperfcountersreceiver"
    schedule:
      interval: "weekly"
      day: "wednesday"
  - package-ecosystem: "gomod"
    directory: "/receiver/zipkinreceiver"
    schedule:
      interval: "weekly"
      day: "wednesday"
  - package-ecosystem: "gomod"
    directory: "/receiver/zookeeperreceiver"
    schedule:
      interval: "weekly"
      day: "wednesday"
  - package-ecosystem: "gomod"
    directory: "/testbed"
    schedule:
      interval: "weekly"
      day: "wednesday"
  - package-ecosystem: "gomod"
    directory: "/testbed/mockdatareceivers/mockawsxrayreceiver"
    schedule:
      interval: "weekly"
      day: "wednesday"
  - package-ecosystem: "gomod"
    directory: "/testbed/mockdatasenders/mockdatadogagentexporter"
    schedule:
      interval: "weekly"
      day: "wednesday"<|MERGE_RESOLUTION|>--- conflicted
+++ resolved
@@ -8,14 +8,6 @@
       interval: "weekly"
       day: "wednesday"
   - package-ecosystem: "gomod"
-<<<<<<< HEAD
-    directory: "/cmd/githubgen"
-    schedule:
-      interval: "weekly"
-      day: "wednesday"
-  - package-ecosystem: "gomod"
-=======
->>>>>>> 628a6cb5
     directory: "/cmd/otelcontribcol"
     schedule:
       interval: "weekly"
