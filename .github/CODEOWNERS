# Code generated by githubgen. DO NOT EDIT.
#####################################################
#
# List of approvers for OpenTelemetry Collector Contrib
#
#####################################################
#
# Learn about membership in OpenTelemetry community:
# https://github.com/open-telemetry/community/blob/main/community-membership.md
#
#
# Learn about CODEOWNERS file format:
# https://help.github.com/en/articles/about-code-owners
#
# NOTE: Lines should be entered in the following format:
# <component_path_relative_from_project_root>/<min_1_space><owner_1><space><owner_2><space>..<owner_n>
# extension/oauth2clientauthextension/                 @open-telemetry/collector-contrib-approvers @pavankrish123 @jpkrohling
# Path separator and minimum of 1 space between component path and owners is
# important for validation steps
#

* @open-telemetry/collector-contrib-approvers

cmd/configschema/                                                       @open-telemetry/collector-contrib-approvers @mx-psi @dmitryax @pmcollins
cmd/githubgen/                                                          @open-telemetry/collector-contrib-approvers @atoulme
cmd/mdatagen/                                                           @open-telemetry/collector-contrib-approvers @dmitryax
cmd/opampsupervisor/                                                    @open-telemetry/collector-contrib-approvers @evan-bradley @atoulme @tigrannajaryan
cmd/otelcontribcol/                                                     @open-telemetry/collector-contrib-approvers
cmd/oteltestbedcol/                                                     @open-telemetry/collector-contrib-approvers
cmd/telemetrygen/                                                       @open-telemetry/collector-contrib-approvers @mx-psi @codeboten

confmap/provider/s3provider/                                            @open-telemetry/collector-contrib-approvers @Aneurysm9

connector/countconnector/                                               @open-telemetry/collector-contrib-approvers @djaglowski @jpkrohling
connector/datadogconnector/                                             @open-telemetry/collector-contrib-approvers @mx-psi @gbbr @dineshg13
connector/exceptionsconnector/                                          @open-telemetry/collector-contrib-approvers @jpkrohling
connector/routingconnector/                                             @open-telemetry/collector-contrib-approvers @jpkrohling @mwear
connector/servicegraphconnector/                                        @open-telemetry/collector-contrib-approvers @jpkrohling @mapno
connector/spanmetricsconnector/                                         @open-telemetry/collector-contrib-approvers @albertteoh

examples/demo/                                                          @open-telemetry/collector-contrib-approvers @open-telemetry/collector-approvers

exporter/alibabacloudlogserviceexporter/                                @open-telemetry/collector-contrib-approvers @shabicheng @kongluoxing @qiansheng91
exporter/awscloudwatchlogsexporter/                                     @open-telemetry/collector-contrib-approvers @boostchicken @bryan-aguilar @rapphil
exporter/awsemfexporter/                                                @open-telemetry/collector-contrib-approvers @Aneurysm9 @shaochengwang @mxiamxia
exporter/awskinesisexporter/                                            @open-telemetry/collector-contrib-approvers @Aneurysm9 @MovieStoreGuy
exporter/awss3exporter/                                                 @open-telemetry/collector-contrib-approvers @atoulme @pdelewski
exporter/awsxrayexporter/                                               @open-telemetry/collector-contrib-approvers @wangzlei @srprash
exporter/azuredataexplorerexporter/                                     @open-telemetry/collector-contrib-approvers @asaharn @ag-ramachandran
exporter/azuremonitorexporter/                                          @open-telemetry/collector-contrib-approvers @pcwiese
exporter/carbonexporter/                                                @open-telemetry/collector-contrib-approvers @aboguszewski-sumo
exporter/cassandraexporter/                                             @open-telemetry/collector-contrib-approvers @atoulme @emreyalvac
exporter/clickhouseexporter/                                            @open-telemetry/collector-contrib-approvers @hanjm @dmitryax @Frapschen
exporter/coralogixexporter/                                             @open-telemetry/collector-contrib-approvers @povilasv @matej-g
exporter/datadogexporter/                                               @open-telemetry/collector-contrib-approvers @mx-psi @gbbr @dineshg13 @liustanley @songy23 @mackjmr
exporter/datasetexporter/                                               @open-telemetry/collector-contrib-approvers @atoulme @martin-majlis-s1 @zdaratom @tomaz-s1
exporter/dynatraceexporter/                                             @open-telemetry/collector-contrib-approvers @dyladan @arminru @evan-bradley
exporter/elasticsearchexporter/                                         @open-telemetry/collector-contrib-approvers @JaredTan95
exporter/f5cloudexporter/                                               @open-telemetry/collector-contrib-approvers @gramidt
exporter/fileexporter/                                                  @open-telemetry/collector-contrib-approvers @atingchen
exporter/googlecloudexporter/                                           @open-telemetry/collector-contrib-approvers @aabmass @dashpole @jsuereth @punya @damemi @psx95
exporter/googlecloudpubsubexporter/                                     @open-telemetry/collector-contrib-approvers @alexvanboxel
exporter/googlemanagedprometheusexporter/                               @open-telemetry/collector-contrib-approvers @aabmass @dashpole @jsuereth @punya @damemi @psx95
exporter/influxdbexporter/                                              @open-telemetry/collector-contrib-approvers @jacobmarble
exporter/instanaexporter/                                               @open-telemetry/collector-contrib-approvers @jpkrohling @hickeyma
exporter/kafkaexporter/                                                 @open-telemetry/collector-contrib-approvers @pavolloffay @MovieStoreGuy
exporter/kineticaexporter/                                              @open-telemetry/collector-contrib-approvers @am-kinetica @TylerHelmuth
exporter/loadbalancingexporter/                                         @open-telemetry/collector-contrib-approvers @jpkrohling
exporter/logicmonitorexporter/                                          @open-telemetry/collector-contrib-approvers @bogdandrutu @khyatigandhi6 @avadhut123pisal
exporter/logzioexporter/                                                @open-telemetry/collector-contrib-approvers @Doron-Bargo @yotamloe
exporter/lokiexporter/                                                  @open-telemetry/collector-contrib-approvers @gramidt @gouthamve @jpkrohling @mar4uk
exporter/mezmoexporter/                                                 @open-telemetry/collector-contrib-approvers @dashpole @billmeyer @gjanco
exporter/opencensusexporter/                                            @open-telemetry/collector-contrib-approvers @open-telemetry/collector-approvers
exporter/opensearchexporter/                                            @open-telemetry/collector-contrib-approvers @Aneurysm9 @MitchellGale @MaxKsyunz @YANG-DB
exporter/parquetexporter/                                               @open-telemetry/collector-contrib-approvers @atoulme
exporter/prometheusexporter/                                            @open-telemetry/collector-contrib-approvers @Aneurysm9
exporter/prometheusremotewriteexporter/                                 @open-telemetry/collector-contrib-approvers @Aneurysm9 @rapphil
exporter/pulsarexporter/                                                @open-telemetry/collector-contrib-approvers @dmitryax @dao-jun
exporter/sapmexporter/                                                  @open-telemetry/collector-contrib-approvers @dmitryax @atoulme
exporter/sentryexporter/                                                @open-telemetry/collector-contrib-approvers @AbhiPrasad
exporter/signalfxexporter/                                              @open-telemetry/collector-contrib-approvers @dmitryax @crobert-1
exporter/skywalkingexporter/                                            @open-telemetry/collector-contrib-approvers @liqiangz
exporter/splunkhecexporter/                                             @open-telemetry/collector-contrib-approvers @atoulme @dmitryax
exporter/sumologicexporter/                                             @open-telemetry/collector-contrib-approvers @sumo-drosiek
exporter/syslogexporter/                                                @open-telemetry/collector-contrib-approvers @kkujawa-sumo @rnishtala-sumo @astencel-sumo
exporter/tanzuobservabilityexporter/                                    @open-telemetry/collector-contrib-approvers @oppegard @thepeterstone @keep94
exporter/tencentcloudlogserviceexporter/                                @open-telemetry/collector-contrib-approvers @wgliang @yiyang5055
exporter/zipkinexporter/                                                @open-telemetry/collector-contrib-approvers @MovieStoreGuy @astencel-sumo @crobert-1

extension/asapauthextension/                                            @open-telemetry/collector-contrib-approvers @jamesmoessis @MovieStoreGuy
extension/awsproxy/                                                     @open-telemetry/collector-contrib-approvers @Aneurysm9 @mxiamxia
extension/basicauthextension/                                           @open-telemetry/collector-contrib-approvers @jpkrohling @svrakitin @frzifus
extension/bearertokenauthextension/                                     @open-telemetry/collector-contrib-approvers @jpkrohling @pavankrish123 @frzifus
extension/encodingextension/                                            @open-telemetry/collector-contrib-approvers @MovieStoreGuy
extension/headerssetterextension/                                       @open-telemetry/collector-contrib-approvers @jpkrohling
extension/healthcheckextension/                                         @open-telemetry/collector-contrib-approvers @jpkrohling
extension/httpforwarder/                                                @open-telemetry/collector-contrib-approvers @atoulme @rmfitzpatrick
extension/jaegerremotesampling/                                         @open-telemetry/collector-contrib-approvers @jpkrohling @frzifus
extension/jaegerremotesampling/internal/jaegerremotesamplingdeprecated/ @open-telemetry/collector-contrib-approvers @jpkrohling @frzifus
extension/oauth2clientauthextension/                                    @open-telemetry/collector-contrib-approvers @pavankrish123 @jpkrohling
extension/observer/                                                     @open-telemetry/collector-contrib-approvers @dmitryax @rmfitzpatrick
extension/observer/dockerobserver/                                      @open-telemetry/collector-contrib-approvers @MovieStoreGuy
extension/observer/ecsobserver/                                         @open-telemetry/collector-contrib-approvers @dmitryax @rmfitzpatrick
extension/observer/ecstaskobserver/                                     @open-telemetry/collector-contrib-approvers @rmfitzpatrick
extension/observer/hostobserver/                                        @open-telemetry/collector-contrib-approvers @MovieStoreGuy
extension/observer/k8sobserver/                                         @open-telemetry/collector-contrib-approvers @rmfitzpatrick @dmitryax
extension/oidcauthextension/                                            @open-telemetry/collector-contrib-approvers @jpkrohling
extension/pprofextension/                                               @open-telemetry/collector-contrib-approvers @MovieStoreGuy
extension/sigv4authextension/                                           @open-telemetry/collector-contrib-approvers @Aneurysm9 @erichsueh3
extension/storage/                                                      @open-telemetry/collector-contrib-approvers @dmitryax @atoulme @djaglowski
extension/storage/dbstorage/                                            @open-telemetry/collector-contrib-approvers @dmitryax @atoulme
extension/storage/filestorage/                                          @open-telemetry/collector-contrib-approvers @djaglowski

internal/aws/                                                           @open-telemetry/collector-contrib-approvers @Aneurysm9 @mxiamxia
internal/coreinternal/                                                  @open-telemetry/collector-contrib-approvers @open-telemetry/collector-approvers
internal/datadog/                                                       @open-telemetry/collector-contrib-approvers @mx-psi @gbbr @dineshg13
internal/docker/                                                        @open-telemetry/collector-contrib-approvers @rmfitzpatrick @jamesmoessis
internal/filter/                                                        @open-telemetry/collector-contrib-approvers @open-telemetry/collector-approvers
internal/k8sconfig/                                                     @open-telemetry/collector-contrib-approvers @dmitryax
internal/k8stest/                                                       @open-telemetry/collector-contrib-approvers @crobert-1
internal/kubelet/                                                       @open-telemetry/collector-contrib-approvers @dmitryax
internal/metadataproviders/                                             @open-telemetry/collector-contrib-approvers @Aneurysm9 @dashpole
internal/sharedcomponent/                                               @open-telemetry/collector-contrib-approvers @open-telemetry/collector-approvers
internal/splunk/                                                        @open-telemetry/collector-contrib-approvers @dmitryax
internal/tools/                                                         @open-telemetry/collector-contrib-approvers

pkg/batchperresourceattr/                                               @open-telemetry/collector-contrib-approvers @atoulme @dmitryax
pkg/batchpersignal/                                                     @open-telemetry/collector-contrib-approvers @jpkrohling
pkg/experimentalmetricmetadata/                                         @open-telemetry/collector-contrib-approvers @rmfitzpatrick
pkg/ottl/                                                               @open-telemetry/collector-contrib-approvers @TylerHelmuth @kentquirk @bogdandrutu @evan-bradley
pkg/pdatatest/                                                          @open-telemetry/collector-contrib-approvers @djaglowski @fatsheep9146
pkg/pdatautil/                                                          @open-telemetry/collector-contrib-approvers @dmitryax
pkg/resourcetotelemetry/                                                @open-telemetry/collector-contrib-approvers @mx-psi
pkg/stanza/                                                             @open-telemetry/collector-contrib-approvers @djaglowski
pkg/translator/jaeger/                                                  @open-telemetry/collector-contrib-approvers @open-telemetry/collector-approvers @frzifus
pkg/translator/loki/                                                    @open-telemetry/collector-contrib-approvers @gouthamve @jpkrohling @mar4uk
pkg/translator/opencensus/                                              @open-telemetry/collector-contrib-approvers @open-telemetry/collector-approvers
pkg/translator/prometheus/                                              @open-telemetry/collector-contrib-approvers @dashpole @bertysentry
pkg/translator/prometheusremotewrite/                                   @open-telemetry/collector-contrib-approvers @Aneurysm9
pkg/translator/signalfx/                                                @open-telemetry/collector-contrib-approvers @dmitryax
pkg/translator/zipkin/                                                  @open-telemetry/collector-contrib-approvers @MovieStoreGuy @astencel-sumo @crobert-1
pkg/winperfcounters/                                                    @open-telemetry/collector-contrib-approvers @dashpole @Mrod1598 @BinaryFissionGames

processor/attributesprocessor/                                          @open-telemetry/collector-contrib-approvers @boostchicken
processor/cumulativetodeltaprocessor/                                   @open-telemetry/collector-contrib-approvers @TylerHelmuth
processor/datadogprocessor/                                             @open-telemetry/collector-contrib-approvers @mx-psi @gbbr @dineshg13
processor/deltatorateprocessor/                                         @open-telemetry/collector-contrib-approvers @Aneurysm9
processor/filterprocessor/                                              @open-telemetry/collector-contrib-approvers @TylerHelmuth @boostchicken
processor/groupbyattrsprocessor/                                        @open-telemetry/collector-contrib-approvers @rnishtala-sumo
processor/groupbytraceprocessor/                                        @open-telemetry/collector-contrib-approvers @jpkrohling
processor/k8sattributesprocessor/                                       @open-telemetry/collector-contrib-approvers @dmitryax @rmfitzpatrick @fatsheep9146 @TylerHelmuth
processor/logstransformprocessor/                                       @open-telemetry/collector-contrib-approvers @djaglowski @dehaansa
processor/metricsgenerationprocessor/                                   @open-telemetry/collector-contrib-approvers @Aneurysm9
processor/metricstransformprocessor/                                    @open-telemetry/collector-contrib-approvers @dmitryax
processor/probabilisticsamplerprocessor/                                @open-telemetry/collector-contrib-approvers @jpkrohling
processor/redactionprocessor/                                           @open-telemetry/collector-contrib-approvers @leonsp-ai @dmitryax @mx-psi @TylerHelmuth
processor/remoteobserverprocessor/                                      @open-telemetry/collector-contrib-approvers @pmcollins
processor/resourcedetectionprocessor/                                   @open-telemetry/collector-contrib-approvers @Aneurysm9 @dashpole
processor/resourcedetectionprocessor/internal/azure/                    @open-telemetry/collector-contrib-approvers @mx-psi
processor/resourcedetectionprocessor/internal/heroku/                   @open-telemetry/collector-contrib-approvers @atoulme
processor/resourcedetectionprocessor/internal/openshift/                @open-telemetry/collector-contrib-approvers @frzifus
processor/resourceprocessor/                                            @open-telemetry/collector-contrib-approvers @dmitryax
processor/routingprocessor/                                             @open-telemetry/collector-contrib-approvers @jpkrohling
processor/schemaprocessor/                                              @open-telemetry/collector-contrib-approvers @MovieStoreGuy
processor/servicegraphprocessor/                                        @open-telemetry/collector-contrib-approvers @jpkrohling @mapno
processor/spanmetricsprocessor/                                         @open-telemetry/collector-contrib-approvers @albertteoh
processor/spanprocessor/                                                @open-telemetry/collector-contrib-approvers @boostchicken
processor/tailsamplingprocessor/                                        @open-telemetry/collector-contrib-approvers @jpkrohling
processor/transformprocessor/                                           @open-telemetry/collector-contrib-approvers @TylerHelmuth @kentquirk @bogdandrutu @evan-bradley

<<<<<<< HEAD
receiver/activedirectorydsreceiver/                      @open-telemetry/collector-contrib-approvers @djaglowski @BinaryFissionGames
receiver/aerospikereceiver/                              @open-telemetry/collector-contrib-approvers @djaglowski @antonblock
receiver/apachereceiver/                                 @open-telemetry/collector-contrib-approvers @djaglowski
receiver/apachesparkreceiver/                            @open-telemetry/collector-contrib-approvers @djaglowski @Caleb-Hurshman @mrsillydog
receiver/awscloudwatchmetricsreceiver/                   @open-telemetry/collector-contrib-approvers @jpkrohling
receiver/awscloudwatchreceiver/                          @open-telemetry/collector-contrib-approvers @djaglowski @schmikei
receiver/awscontainerinsightreceiver/                    @open-telemetry/collector-contrib-approvers @Aneurysm9 @pxaws
receiver/awsecscontainermetricsreceiver/                 @open-telemetry/collector-contrib-approvers @Aneurysm9
receiver/awsfirehosereceiver/                            @open-telemetry/collector-contrib-approvers @Aneurysm9
receiver/awsxrayreceiver/                                @open-telemetry/collector-contrib-approvers @wangzlei @srprash
receiver/azureblobreceiver/                              @open-telemetry/collector-contrib-approvers @eedorenko @mx-psi
receiver/azureeventhubreceiver/                          @open-telemetry/collector-contrib-approvers @atoulme @djaglowski
receiver/azuremonitorreceiver/                           @open-telemetry/collector-contrib-approvers @altuner @codeboten
receiver/bigipreceiver/                                  @open-telemetry/collector-contrib-approvers @djaglowski @StefanKurek
receiver/carbonreceiver/                                 @open-telemetry/collector-contrib-approvers @aboguszewski-sumo
receiver/chronyreceiver/                                 @open-telemetry/collector-contrib-approvers @MovieStoreGuy @jamesmoessis
receiver/cloudflarereceiver/                             @open-telemetry/collector-contrib-approvers @dehaansa @djaglowski
receiver/cloudfoundryreceiver/                           @open-telemetry/collector-contrib-approvers @agoallikmaa @pellared @crobert-1
receiver/collectdreceiver/                               @open-telemetry/collector-contrib-approvers @atoulme
receiver/couchdbreceiver/                                @open-telemetry/collector-contrib-approvers @djaglowski
receiver/datadogreceiver/                                @open-telemetry/collector-contrib-approvers @boostchicken @gouthamve @jpkrohling @MovieStoreGuy
receiver/dockerstatsreceiver/                            @open-telemetry/collector-contrib-approvers @rmfitzpatrick @jamesmoessis
receiver/elasticsearchreceiver/                          @open-telemetry/collector-contrib-approvers @djaglowski @BinaryFissionGames
receiver/expvarreceiver/                                 @open-telemetry/collector-contrib-approvers @jamesmoessis @MovieStoreGuy
receiver/filelogreceiver/                                @open-telemetry/collector-contrib-approvers @djaglowski
receiver/filereceiver/                                   @open-telemetry/collector-contrib-approvers @pmcollins @djaglowski
receiver/filestatsreceiver/                              @open-telemetry/collector-contrib-approvers @atoulme
receiver/flinkmetricsreceiver/                           @open-telemetry/collector-contrib-approvers @JonathanWamsley @djaglowski
receiver/fluentforwardreceiver/                          @open-telemetry/collector-contrib-approvers @dmitryax
receiver/gitproviderreceiver/                            @open-telemetry/collector-contrib-approvers @adrielp @astencel-sumo
receiver/googlecloudpubsubreceiver/                      @open-telemetry/collector-contrib-approvers @alexvanboxel
receiver/googlecloudspannerreceiver/                     @open-telemetry/collector-contrib-approvers @architjugran @varunraiko @kiranmayib
receiver/haproxyreceiver/                                @open-telemetry/collector-contrib-approvers @atoulme @MovieStoreGuy
receiver/hostmetricsreceiver/                            @open-telemetry/collector-contrib-approvers @dmitryax
receiver/httpcheckreceiver/                              @open-telemetry/collector-contrib-approvers @codeboten
receiver/iisreceiver/                                    @open-telemetry/collector-contrib-approvers @Mrod1598 @djaglowski
receiver/influxdbreceiver/                               @open-telemetry/collector-contrib-approvers @jacobmarble
receiver/jaegerreceiver/                                 @open-telemetry/collector-contrib-approvers @jpkrohling
receiver/jmxreceiver/                                    @open-telemetry/collector-contrib-approvers @rmfitzpatrick
receiver/journaldreceiver/                               @open-telemetry/collector-contrib-approvers @sumo-drosiek @djaglowski
receiver/k8sclusterreceiver/                             @open-telemetry/collector-contrib-approvers @dmitryax @TylerHelmuth
receiver/k8seventsreceiver/                              @open-telemetry/collector-contrib-approvers @dmitryax @TylerHelmuth
receiver/k8sobjectsreceiver/                             @open-telemetry/collector-contrib-approvers @dmitryax @hvaghani221 @TylerHelmuth
receiver/kafkametricsreceiver/                           @open-telemetry/collector-contrib-approvers @dmitryax
receiver/kafkareceiver/                                  @open-telemetry/collector-contrib-approvers @pavolloffay @MovieStoreGuy
receiver/kubeletstatsreceiver/                           @open-telemetry/collector-contrib-approvers @dmitryax @TylerHelmuth
receiver/lokireceiver/                                   @open-telemetry/collector-contrib-approvers @mar4uk @jpkrohling
receiver/memcachedreceiver/                              @open-telemetry/collector-contrib-approvers @djaglowski
receiver/mongodbatlasreceiver/                           @open-telemetry/collector-contrib-approvers @djaglowski @schmikei
receiver/mongodbreceiver/                                @open-telemetry/collector-contrib-approvers @djaglowski @schmikei
receiver/mysqlreceiver/                                  @open-telemetry/collector-contrib-approvers @djaglowski
receiver/nginxreceiver/                                  @open-telemetry/collector-contrib-approvers @djaglowski
receiver/nsxtreceiver/                                   @open-telemetry/collector-contrib-approvers @dashpole @schmikei
receiver/opencensusreceiver/                             @open-telemetry/collector-contrib-approvers @open-telemetry/collector-approvers
receiver/oracledbreceiver/                               @open-telemetry/collector-contrib-approvers @dmitryax @crobert-1 @atoulme
receiver/otelarrowreceiver/                              @open-telemetry/collector-contrib-approvers @jmacd @moh-osman3 @codeboten
receiver/otlpjsonfilereceiver/                           @open-telemetry/collector-contrib-approvers @djaglowski @atoulme
receiver/podmanreceiver/                                 @open-telemetry/collector-contrib-approvers @rogercoll
receiver/postgresqlreceiver/                             @open-telemetry/collector-contrib-approvers @djaglowski
receiver/prometheusreceiver/                             @open-telemetry/collector-contrib-approvers @Aneurysm9 @dashpole
receiver/pulsarreceiver/                                 @open-telemetry/collector-contrib-approvers @dmitryax @dao-jun
receiver/purefareceiver/                                 @open-telemetry/collector-contrib-approvers @jpkrohling @dgoscn @chrroberts-pure
receiver/purefbreceiver/                                 @open-telemetry/collector-contrib-approvers @jpkrohling @dgoscn @chrroberts-pure
receiver/rabbitmqreceiver/                               @open-telemetry/collector-contrib-approvers @djaglowski @cpheps
receiver/receivercreator/                                @open-telemetry/collector-contrib-approvers @rmfitzpatrick
receiver/redisreceiver/                                  @open-telemetry/collector-contrib-approvers @dmitryax @hughesjj
receiver/riakreceiver/                                   @open-telemetry/collector-contrib-approvers @djaglowski @armstrmi
receiver/saphanareceiver/                                @open-telemetry/collector-contrib-approvers @dehaansa
receiver/sapmreceiver/                                   @open-telemetry/collector-contrib-approvers @atoulme
receiver/signalfxreceiver/                               @open-telemetry/collector-contrib-approvers @dmitryax
receiver/simpleprometheusreceiver/                       @open-telemetry/collector-contrib-approvers @fatsheep9146
receiver/skywalkingreceiver/                             @open-telemetry/collector-contrib-approvers @JaredTan95
receiver/snmpreceiver/                                   @open-telemetry/collector-contrib-approvers @djaglowski @StefanKurek @tamir-michaeli
receiver/snowflakereceiver/                              @open-telemetry/collector-contrib-approvers @dmitryax @shalper2
receiver/solacereceiver/                                 @open-telemetry/collector-contrib-approvers @djaglowski @mcardy
receiver/splunkenterprisereceiver/                       @open-telemetry/collector-contrib-approvers @shalper2 @MovieStoreGuy
receiver/splunkhecreceiver/                              @open-telemetry/collector-contrib-approvers @atoulme
receiver/sqlqueryreceiver/                               @open-telemetry/collector-contrib-approvers @dmitryax @pmcollins
receiver/sqlserverreceiver/                              @open-telemetry/collector-contrib-approvers @djaglowski @StefanKurek
receiver/sshcheckreceiver/                               @open-telemetry/collector-contrib-approvers @nslaughter @codeboten
receiver/statsdreceiver/                                 @open-telemetry/collector-contrib-approvers @jmacd @dmitryax
receiver/syslogreceiver/                                 @open-telemetry/collector-contrib-approvers @djaglowski
receiver/tcplogreceiver/                                 @open-telemetry/collector-contrib-approvers @djaglowski
receiver/udplogreceiver/                                 @open-telemetry/collector-contrib-approvers @djaglowski
receiver/vcenterreceiver/                                @open-telemetry/collector-contrib-approvers @djaglowski @schmikei
receiver/webhookeventreceiver/                           @open-telemetry/collector-contrib-approvers @atoulme @shalper2
receiver/windowseventlogreceiver/                        @open-telemetry/collector-contrib-approvers @djaglowski @armstrmi
receiver/windowsperfcountersreceiver/                    @open-telemetry/collector-contrib-approvers @dashpole
receiver/zipkinreceiver/                                 @open-telemetry/collector-contrib-approvers @MovieStoreGuy @astencel-sumo @crobert-1
receiver/zookeeperreceiver/                              @open-telemetry/collector-contrib-approvers @djaglowski
=======
receiver/activedirectorydsreceiver/                                     @open-telemetry/collector-contrib-approvers @djaglowski @BinaryFissionGames
receiver/aerospikereceiver/                                             @open-telemetry/collector-contrib-approvers @djaglowski @antonblock
receiver/apachereceiver/                                                @open-telemetry/collector-contrib-approvers @djaglowski
receiver/apachesparkreceiver/                                           @open-telemetry/collector-contrib-approvers @djaglowski @Caleb-Hurshman @mrsillydog
receiver/awscloudwatchmetricsreceiver/                                  @open-telemetry/collector-contrib-approvers @jpkrohling
receiver/awscloudwatchreceiver/                                         @open-telemetry/collector-contrib-approvers @djaglowski @schmikei
receiver/awscontainerinsightreceiver/                                   @open-telemetry/collector-contrib-approvers @Aneurysm9 @pxaws
receiver/awsecscontainermetricsreceiver/                                @open-telemetry/collector-contrib-approvers @Aneurysm9
receiver/awsfirehosereceiver/                                           @open-telemetry/collector-contrib-approvers @Aneurysm9
receiver/awsxrayreceiver/                                               @open-telemetry/collector-contrib-approvers @wangzlei @srprash
receiver/azureblobreceiver/                                             @open-telemetry/collector-contrib-approvers @eedorenko @mx-psi
receiver/azureeventhubreceiver/                                         @open-telemetry/collector-contrib-approvers @atoulme @djaglowski
receiver/azuremonitorreceiver/                                          @open-telemetry/collector-contrib-approvers @altuner @codeboten
receiver/bigipreceiver/                                                 @open-telemetry/collector-contrib-approvers @djaglowski @StefanKurek
receiver/carbonreceiver/                                                @open-telemetry/collector-contrib-approvers @aboguszewski-sumo
receiver/chronyreceiver/                                                @open-telemetry/collector-contrib-approvers @MovieStoreGuy @jamesmoessis
receiver/cloudflarereceiver/                                            @open-telemetry/collector-contrib-approvers @dehaansa @djaglowski
receiver/cloudfoundryreceiver/                                          @open-telemetry/collector-contrib-approvers @agoallikmaa @pellared @crobert-1
receiver/collectdreceiver/                                              @open-telemetry/collector-contrib-approvers @atoulme
receiver/couchdbreceiver/                                               @open-telemetry/collector-contrib-approvers @djaglowski
receiver/datadogreceiver/                                               @open-telemetry/collector-contrib-approvers @boostchicken @gouthamve @jpkrohling @MovieStoreGuy
receiver/dockerstatsreceiver/                                           @open-telemetry/collector-contrib-approvers @rmfitzpatrick @jamesmoessis
receiver/elasticsearchreceiver/                                         @open-telemetry/collector-contrib-approvers @djaglowski @BinaryFissionGames
receiver/expvarreceiver/                                                @open-telemetry/collector-contrib-approvers @jamesmoessis @MovieStoreGuy
receiver/filelogreceiver/                                               @open-telemetry/collector-contrib-approvers @djaglowski
receiver/filereceiver/                                                  @open-telemetry/collector-contrib-approvers @pmcollins @djaglowski
receiver/filestatsreceiver/                                             @open-telemetry/collector-contrib-approvers @atoulme
receiver/flinkmetricsreceiver/                                          @open-telemetry/collector-contrib-approvers @JonathanWamsley @djaglowski
receiver/fluentforwardreceiver/                                         @open-telemetry/collector-contrib-approvers @dmitryax
receiver/gitproviderreceiver/                                           @open-telemetry/collector-contrib-approvers @adrielp @astencel-sumo
receiver/googlecloudpubsubreceiver/                                     @open-telemetry/collector-contrib-approvers @alexvanboxel
receiver/googlecloudspannerreceiver/                                    @open-telemetry/collector-contrib-approvers @architjugran @varunraiko @kiranmayib
receiver/haproxyreceiver/                                               @open-telemetry/collector-contrib-approvers @atoulme @MovieStoreGuy
receiver/hostmetricsreceiver/                                           @open-telemetry/collector-contrib-approvers @dmitryax
receiver/httpcheckreceiver/                                             @open-telemetry/collector-contrib-approvers @codeboten
receiver/iisreceiver/                                                   @open-telemetry/collector-contrib-approvers @Mrod1598 @djaglowski
receiver/influxdbreceiver/                                              @open-telemetry/collector-contrib-approvers @jacobmarble
receiver/jaegerreceiver/                                                @open-telemetry/collector-contrib-approvers @jpkrohling
receiver/jaegerreceiver/internal/jaegerreceiverdeprecated/              @open-telemetry/collector-contrib-approvers @jpkrohling
receiver/jmxreceiver/                                                   @open-telemetry/collector-contrib-approvers @rmfitzpatrick
receiver/journaldreceiver/                                              @open-telemetry/collector-contrib-approvers @sumo-drosiek @djaglowski
receiver/k8sclusterreceiver/                                            @open-telemetry/collector-contrib-approvers @dmitryax @TylerHelmuth
receiver/k8seventsreceiver/                                             @open-telemetry/collector-contrib-approvers @dmitryax @TylerHelmuth
receiver/k8sobjectsreceiver/                                            @open-telemetry/collector-contrib-approvers @dmitryax @hvaghani221 @TylerHelmuth
receiver/kafkametricsreceiver/                                          @open-telemetry/collector-contrib-approvers @dmitryax
receiver/kafkareceiver/                                                 @open-telemetry/collector-contrib-approvers @pavolloffay @MovieStoreGuy
receiver/kubeletstatsreceiver/                                          @open-telemetry/collector-contrib-approvers @dmitryax @TylerHelmuth
receiver/lokireceiver/                                                  @open-telemetry/collector-contrib-approvers @mar4uk @jpkrohling
receiver/memcachedreceiver/                                             @open-telemetry/collector-contrib-approvers @djaglowski
receiver/mongodbatlasreceiver/                                          @open-telemetry/collector-contrib-approvers @djaglowski @schmikei
receiver/mongodbreceiver/                                               @open-telemetry/collector-contrib-approvers @djaglowski @schmikei
receiver/mysqlreceiver/                                                 @open-telemetry/collector-contrib-approvers @djaglowski
receiver/nginxreceiver/                                                 @open-telemetry/collector-contrib-approvers @djaglowski
receiver/nsxtreceiver/                                                  @open-telemetry/collector-contrib-approvers @dashpole @schmikei
receiver/opencensusreceiver/                                            @open-telemetry/collector-contrib-approvers @open-telemetry/collector-approvers
receiver/oracledbreceiver/                                              @open-telemetry/collector-contrib-approvers @dmitryax @crobert-1 @atoulme
receiver/otlpjsonfilereceiver/                                          @open-telemetry/collector-contrib-approvers @djaglowski @atoulme
receiver/podmanreceiver/                                                @open-telemetry/collector-contrib-approvers @rogercoll
receiver/postgresqlreceiver/                                            @open-telemetry/collector-contrib-approvers @djaglowski
receiver/prometheusreceiver/                                            @open-telemetry/collector-contrib-approvers @Aneurysm9 @dashpole
receiver/pulsarreceiver/                                                @open-telemetry/collector-contrib-approvers @dmitryax @dao-jun
receiver/purefareceiver/                                                @open-telemetry/collector-contrib-approvers @jpkrohling @dgoscn @chrroberts-pure
receiver/purefbreceiver/                                                @open-telemetry/collector-contrib-approvers @jpkrohling @dgoscn @chrroberts-pure
receiver/rabbitmqreceiver/                                              @open-telemetry/collector-contrib-approvers @djaglowski @cpheps
receiver/receivercreator/                                               @open-telemetry/collector-contrib-approvers @rmfitzpatrick
receiver/redisreceiver/                                                 @open-telemetry/collector-contrib-approvers @dmitryax @hughesjj
receiver/riakreceiver/                                                  @open-telemetry/collector-contrib-approvers @djaglowski @armstrmi
receiver/saphanareceiver/                                               @open-telemetry/collector-contrib-approvers @dehaansa
receiver/sapmreceiver/                                                  @open-telemetry/collector-contrib-approvers @atoulme
receiver/signalfxreceiver/                                              @open-telemetry/collector-contrib-approvers @dmitryax
receiver/simpleprometheusreceiver/                                      @open-telemetry/collector-contrib-approvers @fatsheep9146
receiver/skywalkingreceiver/                                            @open-telemetry/collector-contrib-approvers @JaredTan95
receiver/snmpreceiver/                                                  @open-telemetry/collector-contrib-approvers @djaglowski @StefanKurek @tamir-michaeli
receiver/snowflakereceiver/                                             @open-telemetry/collector-contrib-approvers @dmitryax @shalper2
receiver/solacereceiver/                                                @open-telemetry/collector-contrib-approvers @djaglowski @mcardy
receiver/splunkenterprisereceiver/                                      @open-telemetry/collector-contrib-approvers @shalper2 @MovieStoreGuy
receiver/splunkhecreceiver/                                             @open-telemetry/collector-contrib-approvers @atoulme
receiver/sqlqueryreceiver/                                              @open-telemetry/collector-contrib-approvers @dmitryax @pmcollins
receiver/sqlserverreceiver/                                             @open-telemetry/collector-contrib-approvers @djaglowski @StefanKurek
receiver/sshcheckreceiver/                                              @open-telemetry/collector-contrib-approvers @nslaughter @codeboten
receiver/statsdreceiver/                                                @open-telemetry/collector-contrib-approvers @jmacd @dmitryax
receiver/syslogreceiver/                                                @open-telemetry/collector-contrib-approvers @djaglowski
receiver/tcplogreceiver/                                                @open-telemetry/collector-contrib-approvers @djaglowski
receiver/udplogreceiver/                                                @open-telemetry/collector-contrib-approvers @djaglowski
receiver/vcenterreceiver/                                               @open-telemetry/collector-contrib-approvers @djaglowski @schmikei
receiver/wavefrontreceiver/                                             @open-telemetry/collector-contrib-approvers @samiura
receiver/webhookeventreceiver/                                          @open-telemetry/collector-contrib-approvers @atoulme @shalper2
receiver/windowseventlogreceiver/                                       @open-telemetry/collector-contrib-approvers @djaglowski @armstrmi
receiver/windowsperfcountersreceiver/                                   @open-telemetry/collector-contrib-approvers @dashpole
receiver/zipkinreceiver/                                                @open-telemetry/collector-contrib-approvers @MovieStoreGuy @astencel-sumo @crobert-1
receiver/zookeeperreceiver/                                             @open-telemetry/collector-contrib-approvers @djaglowski
>>>>>>> f1fd087b

testbed/                                                                @open-telemetry/collector-contrib-approvers @open-telemetry/collector-approvers
testbed/mockdatareceivers/mockawsxrayreceiver/                          @open-telemetry/collector-contrib-approvers @wangzlei @srprash
testbed/mockdatasenders/mockdatadogagentexporter/                       @open-telemetry/collector-contrib-approvers @boostchicken


## UNMAINTAINED components
## The Github issue template generation code needs this to generate the corresponding labels.
<|MERGE_RESOLUTION|>--- conflicted
+++ resolved
@@ -168,98 +168,6 @@
 processor/tailsamplingprocessor/                                        @open-telemetry/collector-contrib-approvers @jpkrohling
 processor/transformprocessor/                                           @open-telemetry/collector-contrib-approvers @TylerHelmuth @kentquirk @bogdandrutu @evan-bradley
 
-<<<<<<< HEAD
-receiver/activedirectorydsreceiver/                      @open-telemetry/collector-contrib-approvers @djaglowski @BinaryFissionGames
-receiver/aerospikereceiver/                              @open-telemetry/collector-contrib-approvers @djaglowski @antonblock
-receiver/apachereceiver/                                 @open-telemetry/collector-contrib-approvers @djaglowski
-receiver/apachesparkreceiver/                            @open-telemetry/collector-contrib-approvers @djaglowski @Caleb-Hurshman @mrsillydog
-receiver/awscloudwatchmetricsreceiver/                   @open-telemetry/collector-contrib-approvers @jpkrohling
-receiver/awscloudwatchreceiver/                          @open-telemetry/collector-contrib-approvers @djaglowski @schmikei
-receiver/awscontainerinsightreceiver/                    @open-telemetry/collector-contrib-approvers @Aneurysm9 @pxaws
-receiver/awsecscontainermetricsreceiver/                 @open-telemetry/collector-contrib-approvers @Aneurysm9
-receiver/awsfirehosereceiver/                            @open-telemetry/collector-contrib-approvers @Aneurysm9
-receiver/awsxrayreceiver/                                @open-telemetry/collector-contrib-approvers @wangzlei @srprash
-receiver/azureblobreceiver/                              @open-telemetry/collector-contrib-approvers @eedorenko @mx-psi
-receiver/azureeventhubreceiver/                          @open-telemetry/collector-contrib-approvers @atoulme @djaglowski
-receiver/azuremonitorreceiver/                           @open-telemetry/collector-contrib-approvers @altuner @codeboten
-receiver/bigipreceiver/                                  @open-telemetry/collector-contrib-approvers @djaglowski @StefanKurek
-receiver/carbonreceiver/                                 @open-telemetry/collector-contrib-approvers @aboguszewski-sumo
-receiver/chronyreceiver/                                 @open-telemetry/collector-contrib-approvers @MovieStoreGuy @jamesmoessis
-receiver/cloudflarereceiver/                             @open-telemetry/collector-contrib-approvers @dehaansa @djaglowski
-receiver/cloudfoundryreceiver/                           @open-telemetry/collector-contrib-approvers @agoallikmaa @pellared @crobert-1
-receiver/collectdreceiver/                               @open-telemetry/collector-contrib-approvers @atoulme
-receiver/couchdbreceiver/                                @open-telemetry/collector-contrib-approvers @djaglowski
-receiver/datadogreceiver/                                @open-telemetry/collector-contrib-approvers @boostchicken @gouthamve @jpkrohling @MovieStoreGuy
-receiver/dockerstatsreceiver/                            @open-telemetry/collector-contrib-approvers @rmfitzpatrick @jamesmoessis
-receiver/elasticsearchreceiver/                          @open-telemetry/collector-contrib-approvers @djaglowski @BinaryFissionGames
-receiver/expvarreceiver/                                 @open-telemetry/collector-contrib-approvers @jamesmoessis @MovieStoreGuy
-receiver/filelogreceiver/                                @open-telemetry/collector-contrib-approvers @djaglowski
-receiver/filereceiver/                                   @open-telemetry/collector-contrib-approvers @pmcollins @djaglowski
-receiver/filestatsreceiver/                              @open-telemetry/collector-contrib-approvers @atoulme
-receiver/flinkmetricsreceiver/                           @open-telemetry/collector-contrib-approvers @JonathanWamsley @djaglowski
-receiver/fluentforwardreceiver/                          @open-telemetry/collector-contrib-approvers @dmitryax
-receiver/gitproviderreceiver/                            @open-telemetry/collector-contrib-approvers @adrielp @astencel-sumo
-receiver/googlecloudpubsubreceiver/                      @open-telemetry/collector-contrib-approvers @alexvanboxel
-receiver/googlecloudspannerreceiver/                     @open-telemetry/collector-contrib-approvers @architjugran @varunraiko @kiranmayib
-receiver/haproxyreceiver/                                @open-telemetry/collector-contrib-approvers @atoulme @MovieStoreGuy
-receiver/hostmetricsreceiver/                            @open-telemetry/collector-contrib-approvers @dmitryax
-receiver/httpcheckreceiver/                              @open-telemetry/collector-contrib-approvers @codeboten
-receiver/iisreceiver/                                    @open-telemetry/collector-contrib-approvers @Mrod1598 @djaglowski
-receiver/influxdbreceiver/                               @open-telemetry/collector-contrib-approvers @jacobmarble
-receiver/jaegerreceiver/                                 @open-telemetry/collector-contrib-approvers @jpkrohling
-receiver/jmxreceiver/                                    @open-telemetry/collector-contrib-approvers @rmfitzpatrick
-receiver/journaldreceiver/                               @open-telemetry/collector-contrib-approvers @sumo-drosiek @djaglowski
-receiver/k8sclusterreceiver/                             @open-telemetry/collector-contrib-approvers @dmitryax @TylerHelmuth
-receiver/k8seventsreceiver/                              @open-telemetry/collector-contrib-approvers @dmitryax @TylerHelmuth
-receiver/k8sobjectsreceiver/                             @open-telemetry/collector-contrib-approvers @dmitryax @hvaghani221 @TylerHelmuth
-receiver/kafkametricsreceiver/                           @open-telemetry/collector-contrib-approvers @dmitryax
-receiver/kafkareceiver/                                  @open-telemetry/collector-contrib-approvers @pavolloffay @MovieStoreGuy
-receiver/kubeletstatsreceiver/                           @open-telemetry/collector-contrib-approvers @dmitryax @TylerHelmuth
-receiver/lokireceiver/                                   @open-telemetry/collector-contrib-approvers @mar4uk @jpkrohling
-receiver/memcachedreceiver/                              @open-telemetry/collector-contrib-approvers @djaglowski
-receiver/mongodbatlasreceiver/                           @open-telemetry/collector-contrib-approvers @djaglowski @schmikei
-receiver/mongodbreceiver/                                @open-telemetry/collector-contrib-approvers @djaglowski @schmikei
-receiver/mysqlreceiver/                                  @open-telemetry/collector-contrib-approvers @djaglowski
-receiver/nginxreceiver/                                  @open-telemetry/collector-contrib-approvers @djaglowski
-receiver/nsxtreceiver/                                   @open-telemetry/collector-contrib-approvers @dashpole @schmikei
-receiver/opencensusreceiver/                             @open-telemetry/collector-contrib-approvers @open-telemetry/collector-approvers
-receiver/oracledbreceiver/                               @open-telemetry/collector-contrib-approvers @dmitryax @crobert-1 @atoulme
-receiver/otelarrowreceiver/                              @open-telemetry/collector-contrib-approvers @jmacd @moh-osman3 @codeboten
-receiver/otlpjsonfilereceiver/                           @open-telemetry/collector-contrib-approvers @djaglowski @atoulme
-receiver/podmanreceiver/                                 @open-telemetry/collector-contrib-approvers @rogercoll
-receiver/postgresqlreceiver/                             @open-telemetry/collector-contrib-approvers @djaglowski
-receiver/prometheusreceiver/                             @open-telemetry/collector-contrib-approvers @Aneurysm9 @dashpole
-receiver/pulsarreceiver/                                 @open-telemetry/collector-contrib-approvers @dmitryax @dao-jun
-receiver/purefareceiver/                                 @open-telemetry/collector-contrib-approvers @jpkrohling @dgoscn @chrroberts-pure
-receiver/purefbreceiver/                                 @open-telemetry/collector-contrib-approvers @jpkrohling @dgoscn @chrroberts-pure
-receiver/rabbitmqreceiver/                               @open-telemetry/collector-contrib-approvers @djaglowski @cpheps
-receiver/receivercreator/                                @open-telemetry/collector-contrib-approvers @rmfitzpatrick
-receiver/redisreceiver/                                  @open-telemetry/collector-contrib-approvers @dmitryax @hughesjj
-receiver/riakreceiver/                                   @open-telemetry/collector-contrib-approvers @djaglowski @armstrmi
-receiver/saphanareceiver/                                @open-telemetry/collector-contrib-approvers @dehaansa
-receiver/sapmreceiver/                                   @open-telemetry/collector-contrib-approvers @atoulme
-receiver/signalfxreceiver/                               @open-telemetry/collector-contrib-approvers @dmitryax
-receiver/simpleprometheusreceiver/                       @open-telemetry/collector-contrib-approvers @fatsheep9146
-receiver/skywalkingreceiver/                             @open-telemetry/collector-contrib-approvers @JaredTan95
-receiver/snmpreceiver/                                   @open-telemetry/collector-contrib-approvers @djaglowski @StefanKurek @tamir-michaeli
-receiver/snowflakereceiver/                              @open-telemetry/collector-contrib-approvers @dmitryax @shalper2
-receiver/solacereceiver/                                 @open-telemetry/collector-contrib-approvers @djaglowski @mcardy
-receiver/splunkenterprisereceiver/                       @open-telemetry/collector-contrib-approvers @shalper2 @MovieStoreGuy
-receiver/splunkhecreceiver/                              @open-telemetry/collector-contrib-approvers @atoulme
-receiver/sqlqueryreceiver/                               @open-telemetry/collector-contrib-approvers @dmitryax @pmcollins
-receiver/sqlserverreceiver/                              @open-telemetry/collector-contrib-approvers @djaglowski @StefanKurek
-receiver/sshcheckreceiver/                               @open-telemetry/collector-contrib-approvers @nslaughter @codeboten
-receiver/statsdreceiver/                                 @open-telemetry/collector-contrib-approvers @jmacd @dmitryax
-receiver/syslogreceiver/                                 @open-telemetry/collector-contrib-approvers @djaglowski
-receiver/tcplogreceiver/                                 @open-telemetry/collector-contrib-approvers @djaglowski
-receiver/udplogreceiver/                                 @open-telemetry/collector-contrib-approvers @djaglowski
-receiver/vcenterreceiver/                                @open-telemetry/collector-contrib-approvers @djaglowski @schmikei
-receiver/webhookeventreceiver/                           @open-telemetry/collector-contrib-approvers @atoulme @shalper2
-receiver/windowseventlogreceiver/                        @open-telemetry/collector-contrib-approvers @djaglowski @armstrmi
-receiver/windowsperfcountersreceiver/                    @open-telemetry/collector-contrib-approvers @dashpole
-receiver/zipkinreceiver/                                 @open-telemetry/collector-contrib-approvers @MovieStoreGuy @astencel-sumo @crobert-1
-receiver/zookeeperreceiver/                              @open-telemetry/collector-contrib-approvers @djaglowski
-=======
 receiver/activedirectorydsreceiver/                                     @open-telemetry/collector-contrib-approvers @djaglowski @BinaryFissionGames
 receiver/aerospikereceiver/                                             @open-telemetry/collector-contrib-approvers @djaglowski @antonblock
 receiver/apachereceiver/                                                @open-telemetry/collector-contrib-approvers @djaglowski
@@ -351,7 +259,6 @@
 receiver/windowsperfcountersreceiver/                                   @open-telemetry/collector-contrib-approvers @dashpole
 receiver/zipkinreceiver/                                                @open-telemetry/collector-contrib-approvers @MovieStoreGuy @astencel-sumo @crobert-1
 receiver/zookeeperreceiver/                                             @open-telemetry/collector-contrib-approvers @djaglowski
->>>>>>> f1fd087b
 
 testbed/                                                                @open-telemetry/collector-contrib-approvers @open-telemetry/collector-approvers
 testbed/mockdatareceivers/mockawsxrayreceiver/                          @open-telemetry/collector-contrib-approvers @wangzlei @srprash
