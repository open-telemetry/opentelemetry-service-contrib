#####################################################
#
# List of approvers for OpenTelemetry Collector Contrib
#
#####################################################
#
# Learn about membership in OpenTelemetry community:
#  https://github.com/open-telemetry/community/blob/main/community-membership.md
#
#
# Learn about CODEOWNERS file format:
# https://help.github.com/en/articles/about-code-owners
#
# NOTE: Lines should be entered in the following format:
# <component_path_relative_from_project_root>/<min_1_space><owner_1><space><owner_2><space>..<owner_n>
# extension/oauth2clientauthextension/                 @open-telemetry/collector-contrib-approvers @pavankrish123 @jpkrohling
# Path separator and minimum of 1 space between component path and owners is
# important for validation steps
#

* @open-telemetry/collector-contrib-approvers

cmd/configschema/                                        @open-telemetry/collector-contrib-approvers @mx-psi @dmitryax @pmcollins
cmd/mdatagen/                                            @open-telemetry/collector-contrib-approvers @dmitryax
cmd/opampsupervisor/                                     @open-telemetry/collector-contrib-approvers @evan-bradley @atoulme @tigrannajaryan
cmd/otelcontribcol/                                      @open-telemetry/collector-contrib-approvers
cmd/oteltestbedcol/                                      @open-telemetry/collector-contrib-approvers
cmd/telemetrygen/                                        @open-telemetry/collector-contrib-approvers @mx-psi @codeboten

confmap/provider/s3provider/                             @open-telemetry/collector-contrib-approvers @Aneurysm9

connector/countconnector/                                @open-telemetry/collector-contrib-approvers @djaglowski @jpkrohling
connector/routingconnector/                              @open-telemetry/collector-contrib-approvers @jpkrohling @kovrus @mwear
connector/servicegraphconnector/                         @open-telemetry/collector-contrib-approvers @jpkrohling @mapno
connector/spanmetricsconnector/                          @open-telemetry/collector-contrib-approvers @albertteoh @kovrus

examples/demo/                                           @open-telemetry/collector-contrib-approvers @open-telemetry/collector-approvers

exporter/alibabacloudlogserviceexporter/                 @open-telemetry/collector-contrib-approvers @shabicheng @kongluoxing @qiansheng91
exporter/awscloudwatchlogsexporter/                      @open-telemetry/collector-contrib-approvers @boostchicken
exporter/awsemfexporter/                                 @open-telemetry/collector-contrib-approvers @Aneurysm9 @shaochengwang @mxiamxia
exporter/awskinesisexporter/                             @open-telemetry/collector-contrib-approvers @Aneurysm9 @MovieStoreGuy
exporter/awss3exporter/                                  @open-telemetry/collector-contrib-approvers @atoulme @pdelewski
exporter/awsxrayexporter/                                @open-telemetry/collector-contrib-approvers @wangzlei @srprash
exporter/azuremonitorexporter/                           @open-telemetry/collector-contrib-approvers @pcwiese
exporter/azuredataexplorerexporter/                      @open-telemetry/collector-contrib-approvers @asaharan @ag-ramachandran
exporter/clickhouseexporter/                             @open-telemetry/collector-contrib-approvers @hanjm @dmitryax @Frapschen
exporter/carbonexporter/                                 @open-telemetry/collector-contrib-approvers @aboguszewski-sumo
exporter/cassandraexporter/                              @open-telemetry/collector-contrib-approvers @atoulme @emreyalvac
exporter/coralogixexporter/                              @open-telemetry/collector-contrib-approvers @oded-dd @povilasv @matej-g
exporter/datadogexporter/                                @open-telemetry/collector-contrib-approvers @mx-psi @gbbr @dineshg13 @liustanley @songy23
<<<<<<< HEAD
exporter/datasetexporter/                                @open-telemetry/collector-contrib-approvers @atoulme @martin-majlis-s1 @tomaz-s1
=======
exporter/datasetexporter/                                @open-telemetry/collector-contrib-approvers @atoulme @martin-majlis-s1 @zdaratom
>>>>>>> d715dabb
exporter/dynatraceexporter/                              @open-telemetry/collector-contrib-approvers @dyladan @arminru @evan-bradley
exporter/elasticsearchexporter/                          @open-telemetry/collector-contrib-approvers @JaredTan95
exporter/f5cloudexporter/                                @open-telemetry/collector-contrib-approvers @gramidt
exporter/fileexporter/                                   @open-telemetry/collector-contrib-approvers @atingchen
exporter/googlecloudexporter/                            @open-telemetry/collector-contrib-approvers @aabmass @dashpole @jsuereth @punya @damemi @psx95
exporter/googlemanagedprometheusexporter/                @open-telemetry/collector-contrib-approvers @aabmass @dashpole @jsuereth @punya @damemi @psx95
exporter/googlecloudpubsubexporter/                      @open-telemetry/collector-contrib-approvers @alexvanboxel
exporter/influxdbexporter/                               @open-telemetry/collector-contrib-approvers @jacobmarble
exporter/instanaexporter/                                @open-telemetry/collector-contrib-approvers @jpkrohling @hickeyma
exporter/jaegerexporter/                                 @open-telemetry/collector-contrib-approvers @jpkrohling @frzifus
exporter/jaegerthrifthttpexporter/                       @open-telemetry/collector-contrib-approvers @jpkrohling @pavolloffay @frzifus
exporter/kafkaexporter/                                  @open-telemetry/collector-contrib-approvers @pavolloffay @MovieStoreGuy
exporter/loadbalancingexporter/                          @open-telemetry/collector-contrib-approvers @jpkrohling
exporter/logicmonitorexporter/                           @open-telemetry/collector-contrib-approvers @bogdandrutu @khyatigandhi6 @avadhut123pisal
exporter/logzioexporter/                                 @open-telemetry/collector-contrib-approvers @Doron-Bargo @yotamloe
exporter/lokiexporter/                                   @open-telemetry/collector-contrib-approvers @gramidt @gouthamve @jpkrohling @kovrus @mar4uk
exporter/mezmoexporter/                                  @open-telemetry/collector-contrib-approvers @dashpole @billmeyer @gjanco
exporter/opencensusexporter/                             @open-telemetry/collector-contrib-approvers @open-telemetry/collector-approvers
exporter/parquetexporter/                                @open-telemetry/collector-contrib-approvers @atoulme
exporter/prometheusexporter/                             @open-telemetry/collector-contrib-approvers @Aneurysm9
exporter/prometheusremotewriteexporter/                  @open-telemetry/collector-contrib-approvers @Aneurysm9 @rapphil
exporter/pulsarexporter/                                 @open-telemetry/collector-contrib-approvers @dmitryax @tjiuming
exporter/sapmexporter/                                   @open-telemetry/collector-contrib-approvers @dmitryax @atoulme
exporter/sentryexporter/                                 @open-telemetry/collector-contrib-approvers @AbhiPrasad
exporter/signalfxexporter/                               @open-telemetry/collector-contrib-approvers @dmitryax @crobert-1
exporter/skywalkingexporter/                             @open-telemetry/collector-contrib-approvers @liqiangz
exporter/splunkhecexporter/                              @open-telemetry/collector-contrib-approvers @atoulme @dmitryax
exporter/sumologicexporter/                              @open-telemetry/collector-contrib-approvers @sumo-drosiek
exporter/syslogexporter/                                 @open-telemetry/collector-contrib-approvers @kkujawa-sumo @rnishtala-sumo @astencel-sumo
exporter/tanzuobservabilityexporter/                     @open-telemetry/collector-contrib-approvers @oppegard @thepeterstone @keep94
exporter/tencentcloudlogserviceexporter/                 @open-telemetry/collector-contrib-approvers @wgliang @yiyang5055
exporter/zipkinexporter/                                 @open-telemetry/collector-contrib-approvers @MovieStoreGuy @astencel-sumo @crobert-1

extension/asapauthextension/                             @open-telemetry/collector-contrib-approvers @jamesmoessis @MovieStoreGuy
extension/awsproxy/                                      @open-telemetry/collector-contrib-approvers @Aneurysm9 @mxiamxia
extension/basicauthextension/                            @open-telemetry/collector-contrib-approvers @jpkrohling @svrakitin
extension/bearertokenauthextension/                      @open-telemetry/collector-contrib-approvers @jpkrohling @pavankrish123 @frzifus
extension/encodingextension/                             @open-telemetry/collector-contrib-approvers @MovieStoreGuy
extension/headerssetterextension/                        @open-telemetry/collector-contrib-approvers @jpkrohling @kovrus
extension/healthcheckextension/                          @open-telemetry/collector-contrib-approvers @jpkrohling
extension/httpforwarder/                                 @open-telemetry/collector-contrib-approvers @atoulme @rmfitzpatrick
extension/jaegerremotesampling/                          @open-telemetry/collector-contrib-approvers @jpkrohling @frzifus
extension/oauth2clientauthextension/                     @open-telemetry/collector-contrib-approvers @pavankrish123 @jpkrohling
extension/observer/                                      @open-telemetry/collector-contrib-approvers @dmitryax @rmfitzpatrick
extension/observer/dockerobserver/                       @open-telemetry/collector-contrib-approvers @MovieStoreGuy
extension/observer/ecstaskobserver/                      @open-telemetry/collector-contrib-approvers @rmfitzpatrick
extension/observer/hostobserver/                         @open-telemetry/collector-contrib-approvers @MovieStoreGuy
extension/observer/k8sobserver/                          @open-telemetry/collector-contrib-approvers @rmfitzpatrick @dmitryax
extension/oidcauthextension/                             @open-telemetry/collector-contrib-approvers @jpkrohling
extension/pprofextension/                                @open-telemetry/collector-contrib-approvers @MovieStoreGuy
extension/sigv4authextension/                            @open-telemetry/collector-contrib-approvers @Aneurysm9 @erichsueh3
extension/storage/                                       @open-telemetry/collector-contrib-approvers @dmitryax @atoulme @djaglowski
extension/storage/dbstorage/                             @open-telemetry/collector-contrib-approvers @dmitryax @atoulme
extension/storage/filestorage/                           @open-telemetry/collector-contrib-approvers @djaglowski

internal/aws/                                            @open-telemetry/collector-contrib-approvers @Aneurysm9 @mxiamxia
internal/docker/                                         @open-telemetry/collector-contrib-approvers @rmfitzpatrick @jamesmoessis
internal/k8sconfig/                                      @open-telemetry/collector-contrib-approvers @dmitryax
internal/k8stest/                                        @open-telemetry/collector-contrib-approvers @crobert-1
internal/kubelet/                                        @open-telemetry/collector-contrib-approvers @dmitryax
internal/metadataproviders/                              @open-telemetry/collector-contrib-approvers @Aneurysm9 @dashpole
internal/splunk/                                         @open-telemetry/collector-contrib-approvers @dmitryax
internal/tools/                                          @open-telemetry/collector-contrib-approvers
internal/coreinternal/                                   @open-telemetry/collector-contrib-approvers @open-telemetry/collector-approvers
internal/filter/                                         @open-telemetry/collector-contrib-approvers @open-telemetry/collector-approvers
internal/sharedcomponent/                                @open-telemetry/collector-contrib-approvers @open-telemetry/collector-approvers

pkg/batchpersignal/                                      @open-telemetry/collector-contrib-approvers @jpkrohling
pkg/ottl/                                                @open-telemetry/collector-contrib-approvers @TylerHelmuth @kentquirk @bogdandrutu @evan-bradley
pkg/pdatatest/                                           @open-telemetry/collector-contrib-approvers @djaglowski @fatsheep9146
pkg/pdatautil/                                           @open-telemetry/collector-contrib-approvers @dmitryax
pkg/resourcetotelemetry/                                 @open-telemetry/collector-contrib-approvers @mx-psi
pkg/stanza/                                              @open-telemetry/collector-contrib-approvers @djaglowski
pkg/translator/jaeger/                                   @open-telemetry/collector-contrib-approvers @open-telemetry/collector-approvers
pkg/translator/loki/                                     @open-telemetry/collector-contrib-approvers @gouthamve @jpkrohling @kovrus @mar4uk
pkg/translator/opencensus/                               @open-telemetry/collector-contrib-approvers @open-telemetry/collector-approvers
pkg/translator/prometheus/                               @open-telemetry/collector-contrib-approvers @dashpole @bertysentry
pkg/translator/prometheusremotewrite/                    @open-telemetry/collector-contrib-approvers @Aneurysm9 @kovrus
pkg/translator/signalfx/                                 @open-telemetry/collector-contrib-approvers @dmitryax
pkg/translator/zipkin/                                   @open-telemetry/collector-contrib-approvers @MovieStoreGuy @astencel-sumo @crobert-1
pkg/winperfcounters/                                     @open-telemetry/collector-contrib-approvers @dashpole @mrod1598 @binaryfissiongames
pkg/batchperresourceattr/                                @open-telemetry/collector-contrib-approvers @atoulme @dmitryax
pkg/experimentalmetricmetadata/                          @open-telemetry/collector-contrib-approvers @rmfitzpatrick

processor/attributesprocessor/                           @open-telemetry/collector-contrib-approvers @boostchicken
processor/cumulativetodeltaprocessor/                    @open-telemetry/collector-contrib-approvers @TylerHelmuth
processor/datadogprocessor/                              @open-telemetry/collector-contrib-approvers @mx-psi @gbbr @dineshg13
processor/deltatorateprocessor/                          @open-telemetry/collector-contrib-approvers @Aneurysm9
processor/filterprocessor/                               @open-telemetry/collector-contrib-approvers @TylerHelmuth @boostchicken
processor/groupbyattrsprocessor/                         @open-telemetry/collector-contrib-approvers @rnishtala-sumo
processor/groupbytraceprocessor/                         @open-telemetry/collector-contrib-approvers @jpkrohling
processor/k8sattributesprocessor/                        @open-telemetry/collector-contrib-approvers @dmitryax @rmfitzpatrick @fatsheep9146
processor/logstransformprocessor/                        @open-telemetry/collector-contrib-approvers @djaglowski @dehaansa
processor/metricsgenerationprocessor/                    @open-telemetry/collector-contrib-approvers @Aneurysm9
processor/metricstransformprocessor/                     @open-telemetry/collector-contrib-approvers @dmitryax
processor/probabilisticsamplerprocessor/                 @open-telemetry/collector-contrib-approvers @jpkrohling
processor/redactionprocessor/                            @open-telemetry/collector-contrib-approvers @leonsp-ai @dmitryax @mx-psi
processor/resourcedetectionprocessor/                    @open-telemetry/collector-contrib-approvers @Aneurysm9 @dashpole
processor/resourceprocessor/                             @open-telemetry/collector-contrib-approvers @dmitryax
processor/resourcedetectionprocessor/internal/azure/     @open-telemetry/collector-contrib-approvers @mx-psi
processor/resourcedetectionprocessor/internal/heroku/    @open-telemetry/collector-contrib-approvers @atoulme
processor/resourcedetectionprocessor/internal/openshift/ @open-telemetry/collector-contrib-approvers @frzifus
processor/remoteobserverprocessor/                       @open-telemetry/collector-contrib-approvers @pmcollins
processor/routingprocessor/                              @open-telemetry/collector-contrib-approvers @jpkrohling @kovrus
processor/schemaprocessor/                               @open-telemetry/collector-contrib-approvers @MovieStoreGuy
processor/servicegraphprocessor/                         @open-telemetry/collector-contrib-approvers @jpkrohling @mapno
processor/spanmetricsprocessor/                          @open-telemetry/collector-contrib-approvers @albertteoh
processor/spanprocessor/                                 @open-telemetry/collector-contrib-approvers @boostchicken
processor/tailsamplingprocessor/                         @open-telemetry/collector-contrib-approvers @jpkrohling
processor/transformprocessor/                            @open-telemetry/collector-contrib-approvers @TylerHelmuth @kentquirk @bogdandrutu @evan-bradley

receiver/azureeventhubreceiver/                          @open-telemetry/collector-contrib-approvers @atoulme @djaglowski
receiver/activedirectorydsreceiver/                      @open-telemetry/collector-contrib-approvers @djaglowski @binaryfissiongames
receiver/aerospikereceiver/                              @open-telemetry/collector-contrib-approvers @djaglowski @antonblock
receiver/apachereceiver/                                 @open-telemetry/collector-contrib-approvers @djaglowski
receiver/apachesparkreceiver/                            @open-telemetry/collector-contrib-approvers @djaglowski @Caleb-Hurshman @mrsillydog
receiver/awscloudwatchreceiver/                          @open-telemetry/collector-contrib-approvers @djaglowski @schmikei
receiver/awscloudwatchmetricsreceiver/                   @open-telemetry/collector-contrib-approvers @jpkrohling @kovrus
receiver/awscontainerinsightreceiver/                    @open-telemetry/collector-contrib-approvers @Aneurysm9 @pxaws
receiver/awsecscontainermetricsreceiver/                 @open-telemetry/collector-contrib-approvers @Aneurysm9
receiver/awsfirehosereceiver/                            @open-telemetry/collector-contrib-approvers @Aneurysm9
receiver/awsxrayreceiver/                                @open-telemetry/collector-contrib-approvers @wangzlei @srprash
receiver/azureblobreceiver/                              @open-telemetry/collector-contrib-approvers @eedorenko @mx-psi
receiver/azuremonitorreceiver/                           @open-telemetry/collector-contrib-approvers @altuner @codeboten
receiver/bigipreceiver/                                  @open-telemetry/collector-contrib-approvers @djaglowski @StefanKurek
receiver/carbonreceiver/                                 @open-telemetry/collector-contrib-approvers @aboguszewski-sumo
receiver/chronyreceiver/                                 @open-telemetry/collector-contrib-approvers @MovieStoreGuy @jamesmoessis
receiver/cloudflarereceiver/                             @open-telemetry/collector-contrib-approvers @dehaansa @djaglowski
receiver/cloudfoundryreceiver/                           @open-telemetry/collector-contrib-approvers @agoallikmaa @pellared @crobert-1
receiver/collectdreceiver/                               @open-telemetry/collector-contrib-approvers @atoulme
receiver/couchdbreceiver/                                @open-telemetry/collector-contrib-approvers @djaglowski
receiver/datadogreceiver/                                @open-telemetry/collector-contrib-approvers @boostchicken @gouthamve @jpkrohling @MovieStoreGuy
receiver/dockerstatsreceiver/                            @open-telemetry/collector-contrib-approvers @rmfitzpatrick @jamesmoessis
receiver/elasticsearchreceiver/                          @open-telemetry/collector-contrib-approvers @djaglowski @binaryfissiongames
receiver/expvarreceiver/                                 @open-telemetry/collector-contrib-approvers @jamesmoessis @MovieStoreGuy
receiver/filelogreceiver/                                @open-telemetry/collector-contrib-approvers @djaglowski
receiver/filereceiver/                                   @open-telemetry/collector-contrib-approvers @pmcollins @djaglowski
receiver/filestatsreceiver/                              @open-telemetry/collector-contrib-approvers @atoulme
receiver/flinkmetricsreceiver/                           @open-telemetry/collector-contrib-approvers @jonathanwamsley @djaglowski
receiver/fluentforwardreceiver/                          @open-telemetry/collector-contrib-approvers @dmitryax
receiver/googlecloudpubsubreceiver/                      @open-telemetry/collector-contrib-approvers @alexvanboxel
receiver/googlecloudspannerreceiver/                     @open-telemetry/collector-contrib-approvers @architjugran @varunraiko @kiranmayib
receiver/haproxyreceiver/                                @open-telemetry/collector-contrib-approvers @atoulme @MovieStoreGuy
receiver/hostmetricsreceiver/                            @open-telemetry/collector-contrib-approvers @dmitryax
receiver/httpcheckreceiver/                              @open-telemetry/collector-contrib-approvers @codeboten
receiver/influxdbreceiver/                               @open-telemetry/collector-contrib-approvers @jacobmarble
receiver/iisreceiver/                                    @open-telemetry/collector-contrib-approvers @mrod1598 @djaglowski
receiver/jaegerreceiver/                                 @open-telemetry/collector-contrib-approvers @jpkrohling
receiver/jmxreceiver/                                    @open-telemetry/collector-contrib-approvers @rmfitzpatrick
receiver/journaldreceiver/                               @open-telemetry/collector-contrib-approvers @sumo-drosiek @djaglowski
receiver/k8sclusterreceiver/                             @open-telemetry/collector-contrib-approvers @dmitryax
receiver/k8seventsreceiver/                              @open-telemetry/collector-contrib-approvers @dmitryax
receiver/k8sobjectsreceiver/                             @open-telemetry/collector-contrib-approvers @dmitryax @hvaghani221
receiver/kafkametricsreceiver/                           @open-telemetry/collector-contrib-approvers @dmitryax
receiver/kafkareceiver/                                  @open-telemetry/collector-contrib-approvers @pavolloffay @MovieStoreGuy
receiver/kubeletstatsreceiver/                           @open-telemetry/collector-contrib-approvers @dmitryax
receiver/lokireceiver/                                   @open-telemetry/collector-contrib-approvers @mar4uk @kovrus @jpkrohling
receiver/memcachedreceiver/                              @open-telemetry/collector-contrib-approvers @djaglowski
receiver/mongodbreceiver/                                @open-telemetry/collector-contrib-approvers @djaglowski @schmikei
receiver/mongodbatlasreceiver/                           @open-telemetry/collector-contrib-approvers @djaglowski @schmikei
receiver/mysqlreceiver/                                  @open-telemetry/collector-contrib-approvers @djaglowski
receiver/nginxreceiver/                                  @open-telemetry/collector-contrib-approvers @djaglowski
receiver/nsxtreceiver/                                   @open-telemetry/collector-contrib-approvers @dashpole @schmikei
receiver/opencensusreceiver/                             @open-telemetry/collector-contrib-approvers @open-telemetry/collector-approvers
receiver/oracledbreceiver/                               @open-telemetry/collector-contrib-approvers @dmitryax @crobert-1 @atoulme
receiver/podmanreceiver/                                 @open-telemetry/collector-contrib-approvers @rogercoll
receiver/otlpjsonfilereceiver/                           @open-telemetry/collector-contrib-approvers @djaglowski @atoulme
receiver/postgresqlreceiver/                             @open-telemetry/collector-contrib-approvers @djaglowski
receiver/prometheusexecreceiver/                         @open-telemetry/collector-contrib-approvers @dmitryax
receiver/prometheusreceiver/                             @open-telemetry/collector-contrib-approvers @Aneurysm9 @dashpole
receiver/rabbitmqreceiver/                               @open-telemetry/collector-contrib-approvers @djaglowski @cpheps
receiver/pulsarreceiver/                                 @open-telemetry/collector-contrib-approvers @dmitryax @tjiuming
receiver/purefareceiver/                                 @open-telemetry/collector-contrib-approvers @jpkrohling @dgoscn @chrroberts-pure
receiver/purefbreceiver/                                 @open-telemetry/collector-contrib-approvers @jpkrohling @dgoscn @chrroberts-pure
receiver/receivercreator/                                @open-telemetry/collector-contrib-approvers @rmfitzpatrick
receiver/redisreceiver/                                  @open-telemetry/collector-contrib-approvers @dmitryax @hughesjj
receiver/riakreceiver/                                   @open-telemetry/collector-contrib-approvers @djaglowski @armstrmi
receiver/saphanareceiver/                                @open-telemetry/collector-contrib-approvers @dehaansa
receiver/sapmreceiver/                                   @open-telemetry/collector-contrib-approvers @atoulme
receiver/signalfxreceiver/                               @open-telemetry/collector-contrib-approvers @dmitryax
receiver/simpleprometheusreceiver/                       @open-telemetry/collector-contrib-approvers @fatsheep9146
receiver/skywalkingreceiver/                             @open-telemetry/collector-contrib-approvers @JaredTan95
receiver/snmpreceiver/                                   @open-telemetry/collector-contrib-approvers @djaglowski @StefanKurek @tamir-michaeli
receiver/solacereceiver/                                 @open-telemetry/collector-contrib-approvers @djaglowski @mcardy
receiver/splunkenterprisereceiver/                       @open-telemetry/collector-contrib-approvers @shalper2 @MovieStoreGuy
receiver/splunkhecreceiver/                              @open-telemetry/collector-contrib-approvers @atoulme
receiver/snowflakereceiver/                              @open-telemetry/collector-contrib-approvers @dmitryax @shalper2
receiver/sqlqueryreceiver/                               @open-telemetry/collector-contrib-approvers @dmitryax @pmcollins
receiver/sqlserverreceiver/                              @open-telemetry/collector-contrib-approvers @djaglowski @StefanKurek
receiver/sshcheckreceiver/                               @open-telemetry/collector-contrib-approvers @nslaughter @codeboten
receiver/statsdreceiver/                                 @open-telemetry/collector-contrib-approvers @jmacd @dmitryax
receiver/syslogreceiver/                                 @open-telemetry/collector-contrib-approvers @djaglowski
receiver/tcplogreceiver/                                 @open-telemetry/collector-contrib-approvers @djaglowski
receiver/udplogreceiver/                                 @open-telemetry/collector-contrib-approvers @djaglowski
receiver/vcenterreceiver/                                @open-telemetry/collector-contrib-approvers @djaglowski @schmikei
receiver/webhookeventreceiver/                           @open-telemetry/collector-contrib-approvers @atoulme @shalper2
receiver/windowseventlogreceiver/                        @open-telemetry/collector-contrib-approvers @djaglowski @armstrmi
receiver/windowsperfcountersreceiver/                    @open-telemetry/collector-contrib-approvers @dashpole
receiver/zipkinreceiver/                                 @open-telemetry/collector-contrib-approvers @MovieStoreGuy @astencel-sumo @crobert-1
receiver/zookeeperreceiver/                              @open-telemetry/collector-contrib-approvers @djaglowski

testbed/                                                 @open-telemetry/collector-contrib-approvers @open-telemetry/collector-approvers
testbed/mockdatareceivers/mockawsxrayreceiver/           @open-telemetry/collector-contrib-approvers @wangzlei @srprash
testbed/mockdatasenders/mockdatadogagentexporter/        @open-telemetry/collector-contrib-approvers @boostchicken


## UNMAINTAINED components
## The Github issue template generation code needs this to generate the corresponding labels.

receiver/wavefrontreceiver/                              @open-telemetry/collector-contrib-approvers <|MERGE_RESOLUTION|>--- conflicted
+++ resolved
@@ -49,11 +49,7 @@
 exporter/cassandraexporter/                              @open-telemetry/collector-contrib-approvers @atoulme @emreyalvac
 exporter/coralogixexporter/                              @open-telemetry/collector-contrib-approvers @oded-dd @povilasv @matej-g
 exporter/datadogexporter/                                @open-telemetry/collector-contrib-approvers @mx-psi @gbbr @dineshg13 @liustanley @songy23
-<<<<<<< HEAD
-exporter/datasetexporter/                                @open-telemetry/collector-contrib-approvers @atoulme @martin-majlis-s1 @tomaz-s1
-=======
-exporter/datasetexporter/                                @open-telemetry/collector-contrib-approvers @atoulme @martin-majlis-s1 @zdaratom
->>>>>>> d715dabb
+exporter/datasetexporter/                                @open-telemetry/collector-contrib-approvers @atoulme @martin-majlis-s1 @zdaratom @tomaz-s1
 exporter/dynatraceexporter/                              @open-telemetry/collector-contrib-approvers @dyladan @arminru @evan-bradley
 exporter/elasticsearchexporter/                          @open-telemetry/collector-contrib-approvers @JaredTan95
 exporter/f5cloudexporter/                                @open-telemetry/collector-contrib-approvers @gramidt
