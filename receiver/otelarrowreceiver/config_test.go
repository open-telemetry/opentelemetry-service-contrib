// Copyright The OpenTelemetry Authors
// SPDX-License-Identifier: Apache-2.0

package otelarrowreceiver

import (
	"path/filepath"
	"testing"
	"time"

	"github.com/stretchr/testify/assert"
	"github.com/stretchr/testify/require"
	"go.opentelemetry.io/collector/component"
	"go.opentelemetry.io/collector/config/configgrpc"
	"go.opentelemetry.io/collector/config/confignet"
	"go.opentelemetry.io/collector/config/configtls"
	"go.opentelemetry.io/collector/confmap/confmaptest"
)

func TestUnmarshalDefaultConfig(t *testing.T) {
	cm, err := confmaptest.LoadConf(filepath.Join("testdata", "default.yaml"))
	require.NoError(t, err)
	factory := NewFactory()
	cfg := factory.CreateDefaultConfig()
	assert.NoError(t, component.UnmarshalConfig(cm, cfg))
	defaultCfg := factory.CreateDefaultConfig().(*Config)
	assert.Equal(t, defaultCfg, cfg)
}

func TestUnmarshalConfigOnlyGRPC(t *testing.T) {
	cm, err := confmaptest.LoadConf(filepath.Join("testdata", "only_grpc.yaml"))
	require.NoError(t, err)
	factory := NewFactory()
	cfg := factory.CreateDefaultConfig()
	assert.NoError(t, component.UnmarshalConfig(cm, cfg))

	defaultOnlyGRPC := factory.CreateDefaultConfig().(*Config)
	assert.Equal(t, defaultOnlyGRPC, cfg)
}

func TestUnmarshalConfig(t *testing.T) {
	cm, err := confmaptest.LoadConf(filepath.Join("testdata", "config.yaml"))
	require.NoError(t, err)
	factory := NewFactory()
	cfg := factory.CreateDefaultConfig()
	assert.NoError(t, component.UnmarshalConfig(cm, cfg))
	assert.Equal(t,
		&Config{
			Protocols: Protocols{
				GRPC: configgrpc.ServerConfig{
					NetAddr: confignet.AddrConfig{
						Endpoint:  "0.0.0.0:4317",
						Transport: "tcp",
					},
<<<<<<< HEAD
					TLSSetting: &configtls.TLSServerSetting{
						TLSSetting: configtls.TLSSetting{
=======
					TLSSetting: &configtls.ServerConfig{
						Config: configtls.Config{
>>>>>>> 1200aebe
							CertFile: "test.crt",
							KeyFile:  "test.key",
						},
					},
					MaxRecvMsgSizeMiB:    32,
					MaxConcurrentStreams: 16,
					ReadBufferSize:       1024,
					WriteBufferSize:      1024,
					Keepalive: &configgrpc.KeepaliveServerConfig{
						ServerParameters: &configgrpc.KeepaliveServerParameters{
							MaxConnectionIdle:     11 * time.Second,
							MaxConnectionAge:      12 * time.Second,
							MaxConnectionAgeGrace: 13 * time.Second,
							Time:                  30 * time.Second,
							Timeout:               5 * time.Second,
						},
						EnforcementPolicy: &configgrpc.KeepaliveEnforcementPolicy{
							MinTime:             10 * time.Second,
							PermitWithoutStream: true,
						},
					},
				},
				Arrow: ArrowConfig{
					MemoryLimitMiB: 123,
				},
			},
		}, cfg)

}

func TestUnmarshalConfigUnix(t *testing.T) {
	cm, err := confmaptest.LoadConf(filepath.Join("testdata", "uds.yaml"))
	require.NoError(t, err)
	factory := NewFactory()
	cfg := factory.CreateDefaultConfig()
	assert.NoError(t, component.UnmarshalConfig(cm, cfg))
	assert.Equal(t,
		&Config{
			Protocols: Protocols{
				GRPC: configgrpc.ServerConfig{
					NetAddr: confignet.AddrConfig{
						Endpoint:  "/tmp/grpc_otlp.sock",
						Transport: "unix",
					},
					ReadBufferSize: 512 * 1024,
				},
				Arrow: ArrowConfig{
					MemoryLimitMiB: defaultMemoryLimitMiB,
				},
			},
		}, cfg)
}

func TestUnmarshalConfigTypoDefaultProtocol(t *testing.T) {
	cm, err := confmaptest.LoadConf(filepath.Join("testdata", "typo_default_proto_config.yaml"))
	require.NoError(t, err)
	factory := NewFactory()
	cfg := factory.CreateDefaultConfig()
	assert.EqualError(t, component.UnmarshalConfig(cm, cfg), "1 error(s) decoding:\n\n* 'protocols' has invalid keys: htttp")
}

func TestUnmarshalConfigInvalidProtocol(t *testing.T) {
	cm, err := confmaptest.LoadConf(filepath.Join("testdata", "bad_proto_config.yaml"))
	require.NoError(t, err)
	factory := NewFactory()
	cfg := factory.CreateDefaultConfig()
	assert.EqualError(t, component.UnmarshalConfig(cm, cfg), "1 error(s) decoding:\n\n* 'protocols' has invalid keys: thrift")
}

func TestUnmarshalConfigNoProtocols(t *testing.T) {
	cfg := Config{}
	// This now produces an error due to breaking change.
	// https://github.com/open-telemetry/opentelemetry-collector/pull/9385
	assert.ErrorContains(t, component.ValidateConfig(cfg), "invalid transport type")
}<|MERGE_RESOLUTION|>--- conflicted
+++ resolved
@@ -52,13 +52,8 @@
 						Endpoint:  "0.0.0.0:4317",
 						Transport: "tcp",
 					},
-<<<<<<< HEAD
-					TLSSetting: &configtls.TLSServerSetting{
-						TLSSetting: configtls.TLSSetting{
-=======
 					TLSSetting: &configtls.ServerConfig{
-						Config: configtls.Config{
->>>>>>> 1200aebe
+						TLSSetting: configtls.Config{
 							CertFile: "test.crt",
 							KeyFile:  "test.key",
 						},
