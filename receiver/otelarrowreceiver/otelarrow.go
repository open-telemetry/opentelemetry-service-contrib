--- conflicted
+++ resolved
@@ -70,14 +70,10 @@
 	if cfg.Admission.RequestLimitMiB == 0 {
 		bq = admission2.NewUnboundedQueue()
 	} else {
-<<<<<<< HEAD
 		bq, err = admission2.NewBoundedQueue(set.ID, set.TelemetrySettings, cfg.Admission.RequestLimitMiB<<20, cfg.Admission.WaitingLimitMiB<<20)
 		if err != nil {
 			return nil, err
 		}
-=======
-		bq = admission2.NewBoundedQueue(set.TelemetrySettings, cfg.Admission.RequestLimitMiB<<20, cfg.Admission.WaitingLimitMiB<<20)
->>>>>>> 8ea5956d
 	}
 	r := &otelArrowReceiver{
 		cfg:          cfg,
