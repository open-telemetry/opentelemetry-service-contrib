module github.com/open-telemetry/opentelemetry-collector-contrib/receiver/azureblobreceiver

go 1.19

require (
	github.com/Azure/azure-event-hubs-go/v3 v3.5.0
	github.com/Azure/azure-sdk-for-go/sdk/storage/azblob v1.0.0
	github.com/open-telemetry/opentelemetry-collector-contrib/internal/sharedcomponent v0.75.0
	github.com/stretchr/testify v1.8.2
	go.opentelemetry.io/collector v0.75.0
	go.opentelemetry.io/collector/component v0.75.0
	go.opentelemetry.io/collector/consumer v0.75.0
	go.opentelemetry.io/collector/pdata v1.0.0-rc9
	go.opentelemetry.io/collector/receiver v0.75.0
	go.uber.org/zap v1.24.0
)

require (
	contrib.go.opencensus.io/exporter/prometheus v0.4.2 // indirect
	github.com/Azure/azure-amqp-common-go/v4 v4.1.0 // indirect
	github.com/Azure/azure-sdk-for-go v65.0.0+incompatible // indirect
	github.com/Azure/azure-sdk-for-go/sdk/azcore v1.3.0 // indirect
	github.com/Azure/azure-sdk-for-go/sdk/internal v1.1.1 // indirect
	github.com/Azure/go-amqp v0.19.1 // indirect
	github.com/Azure/go-autorest v14.2.0+incompatible // indirect
	github.com/Azure/go-autorest/autorest v0.11.28 // indirect
	github.com/Azure/go-autorest/autorest/adal v0.9.21 // indirect
	github.com/Azure/go-autorest/autorest/date v0.3.0 // indirect
	github.com/Azure/go-autorest/autorest/to v0.4.0 // indirect
	github.com/Azure/go-autorest/autorest/validation v0.3.1 // indirect
	github.com/Azure/go-autorest/logger v0.2.1 // indirect
	github.com/Azure/go-autorest/tracing v0.6.0 // indirect
	github.com/benbjohnson/clock v1.3.0 // indirect
	github.com/beorn7/perks v1.0.1 // indirect
	github.com/cespare/xxhash/v2 v2.2.0 // indirect
	github.com/davecgh/go-spew v1.1.1 // indirect
	github.com/devigned/tab v0.1.1 // indirect
	github.com/go-kit/log v0.2.1 // indirect
	github.com/go-logfmt/logfmt v0.5.1 // indirect
	github.com/go-logr/logr v1.2.3 // indirect
	github.com/go-logr/stdr v1.2.2 // indirect
	github.com/go-ole/go-ole v1.2.6 // indirect
	github.com/gogo/protobuf v1.3.2 // indirect
	github.com/golang-jwt/jwt/v4 v4.4.2 // indirect
	github.com/golang/groupcache v0.0.0-20210331224755-41bb18bfe9da // indirect
	github.com/golang/protobuf v1.5.2 // indirect
	github.com/google/uuid v1.3.0 // indirect
	github.com/inconshreveable/mousetrap v1.1.0 // indirect
	github.com/jpillora/backoff v1.0.0 // indirect
	github.com/json-iterator/go v1.1.12 // indirect
	github.com/knadh/koanf v1.5.0 // indirect
	github.com/lufia/plan9stats v0.0.0-20211012122336-39d0f177ccd0 // indirect
	github.com/matttproud/golang_protobuf_extensions v1.0.4 // indirect
	github.com/mitchellh/copystructure v1.2.0 // indirect
	github.com/mitchellh/mapstructure v1.5.0 // indirect
	github.com/mitchellh/reflectwalk v1.0.2 // indirect
	github.com/modern-go/concurrent v0.0.0-20180306012644-bacd9c7ef1dd // indirect
	github.com/modern-go/reflect2 v1.0.2 // indirect
	github.com/pmezard/go-difflib v1.0.0 // indirect
	github.com/power-devops/perfstat v0.0.0-20210106213030-5aafc221ea8c // indirect
	github.com/prometheus/client_golang v1.14.0 // indirect
	github.com/prometheus/client_model v0.3.0 // indirect
	github.com/prometheus/common v0.42.0 // indirect
	github.com/prometheus/procfs v0.8.0 // indirect
	github.com/prometheus/statsd_exporter v0.22.7 // indirect
	github.com/rogpeppe/go-internal v1.9.0 // indirect
	github.com/shirou/gopsutil/v3 v3.23.3 // indirect
	github.com/shoenig/go-m1cpu v0.1.4 // indirect
	github.com/spf13/cobra v1.7.0 // indirect
	github.com/spf13/pflag v1.0.5 // indirect
	github.com/stretchr/objx v0.5.0 // indirect
	github.com/tklauser/go-sysconf v0.3.11 // indirect
	github.com/tklauser/numcpus v0.6.0 // indirect
	github.com/yusufpapurcu/wmi v1.2.2 // indirect
	go.opencensus.io v0.24.0 // indirect
	go.opentelemetry.io/collector/confmap v0.75.0 // indirect
	go.opentelemetry.io/collector/exporter v0.75.0 // indirect
	go.opentelemetry.io/collector/featuregate v0.75.0 // indirect
	go.opentelemetry.io/collector/semconv v0.75.0 // indirect
	go.opentelemetry.io/contrib/propagators/b3 v1.15.0 // indirect
	go.opentelemetry.io/otel v1.14.0 // indirect
	go.opentelemetry.io/otel/exporters/prometheus v0.37.0 // indirect
	go.opentelemetry.io/otel/metric v0.37.0 // indirect
	go.opentelemetry.io/otel/sdk v1.14.0 // indirect
	go.opentelemetry.io/otel/sdk/metric v0.37.0 // indirect
	go.opentelemetry.io/otel/trace v1.14.0 // indirect
	go.uber.org/atomic v1.10.0 // indirect
<<<<<<< HEAD
	go.uber.org/multierr v1.10.0 // indirect
	golang.org/x/crypto v0.7.0 // indirect
	golang.org/x/net v0.8.0 // indirect
	golang.org/x/sys v0.6.0 // indirect
	golang.org/x/text v0.8.0 // indirect
=======
	go.uber.org/multierr v1.11.0 // indirect
	golang.org/x/crypto v0.8.0 // indirect
	golang.org/x/net v0.9.0 // indirect
	golang.org/x/sys v0.7.0 // indirect
	golang.org/x/text v0.9.0 // indirect
>>>>>>> 7f3bc9b8
	gonum.org/v1/gonum v0.12.0 // indirect
	google.golang.org/genproto v0.0.0-20230110181048-76db0878b65f // indirect
	google.golang.org/grpc v1.54.0 // indirect
	google.golang.org/protobuf v1.30.0 // indirect
	gopkg.in/yaml.v2 v2.4.0 // indirect
	gopkg.in/yaml.v3 v3.0.1 // indirect
)

replace github.com/open-telemetry/opentelemetry-collector-contrib/internal/sharedcomponent => ../../internal/sharedcomponent

retract v0.65.0<|MERGE_RESOLUTION|>--- conflicted
+++ resolved
@@ -85,19 +85,11 @@
 	go.opentelemetry.io/otel/sdk/metric v0.37.0 // indirect
 	go.opentelemetry.io/otel/trace v1.14.0 // indirect
 	go.uber.org/atomic v1.10.0 // indirect
-<<<<<<< HEAD
-	go.uber.org/multierr v1.10.0 // indirect
-	golang.org/x/crypto v0.7.0 // indirect
-	golang.org/x/net v0.8.0 // indirect
-	golang.org/x/sys v0.6.0 // indirect
-	golang.org/x/text v0.8.0 // indirect
-=======
 	go.uber.org/multierr v1.11.0 // indirect
 	golang.org/x/crypto v0.8.0 // indirect
 	golang.org/x/net v0.9.0 // indirect
 	golang.org/x/sys v0.7.0 // indirect
 	golang.org/x/text v0.9.0 // indirect
->>>>>>> 7f3bc9b8
 	gonum.org/v1/gonum v0.12.0 // indirect
 	google.golang.org/genproto v0.0.0-20230110181048-76db0878b65f // indirect
 	google.golang.org/grpc v1.54.0 // indirect
