// Copyright The OpenTelemetry Authors
// SPDX-License-Identifier: Apache-2.0

package kubelet // import "github.com/open-telemetry/opentelemetry-collector-contrib/receiver/kubeletstatsreceiver/internal/kubelet"

import (
	"errors"
	"fmt"
	"regexp"
	"strings"

	conventions "go.opentelemetry.io/collector/semconv/v1.6.1"
	v1 "k8s.io/api/core/v1"
	"k8s.io/apimachinery/pkg/types"
	stats "k8s.io/kubelet/pkg/apis/stats/v1alpha1"

	"github.com/open-telemetry/opentelemetry-collector-contrib/receiver/kubeletstatsreceiver/internal/metadata"
)

type MetadataLabel string

// Values for MetadataLabel enum.
const (
	MetadataLabelContainerID MetadataLabel = conventions.AttributeContainerID
	MetadataLabelVolumeType  MetadataLabel = labelVolumeType
)

var supportedLabels = map[MetadataLabel]bool{
	MetadataLabelContainerID: true,
	MetadataLabelVolumeType:  true,
}

// ValidateMetadataLabelsConfig validates that provided list of metadata labels is supported
func ValidateMetadataLabelsConfig(labels []MetadataLabel) error {
	labelsFound := map[MetadataLabel]bool{}
	for _, label := range labels {
		if _, supported := supportedLabels[label]; supported {
			if _, duplicate := labelsFound[label]; duplicate {
				return fmt.Errorf("duplicate metadata label: %q", label)
			}
			labelsFound[label] = true
		} else {
			return fmt.Errorf("label %q is not supported", label)
		}
	}
	return nil
}

type Metadata struct {
	Labels                    map[MetadataLabel]bool
	PodsMetadata              *v1.PodList
	DetailedPVCResourceSetter func(rb *metadata.ResourceBuilder, volCacheID, volumeClaim, namespace string) error
<<<<<<< HEAD
}

func NewMetadata(labels []MetadataLabel, podsMetadata *v1.PodList,
	detailedPVCResourceSetter func(rb *metadata.ResourceBuilder, volCacheID, volumeClaim, namespace string) error) Metadata {
	return Metadata{
		Labels:                    getLabelsMap(labels),
		PodsMetadata:              podsMetadata,
		DetailedPVCResourceSetter: detailedPVCResourceSetter,
=======
	podResources              map[string]resources
	containerResources        map[string]resources
}

type resources struct {
	cpuRequest    float64
	cpuLimit      float64
	memoryRequest int64
	memoryLimit   int64
}

func getContainerResources(r *v1.ResourceRequirements) resources {
	if r == nil {
		return resources{}
	}

	return resources{
		cpuRequest:    r.Requests.Cpu().AsApproximateFloat64(),
		cpuLimit:      r.Limits.Cpu().AsApproximateFloat64(),
		memoryRequest: r.Requests.Memory().Value(),
		memoryLimit:   r.Limits.Memory().Value(),
	}
}

func NewMetadata(labels []MetadataLabel, podsMetadata *v1.PodList,
	detailedPVCResourceSetter func(rb *metadata.ResourceBuilder, volCacheID, volumeClaim, namespace string) error) Metadata {
	m := Metadata{
		Labels:                    getLabelsMap(labels),
		PodsMetadata:              podsMetadata,
		DetailedPVCResourceSetter: detailedPVCResourceSetter,
		podResources:              make(map[string]resources, 0),
		containerResources:        make(map[string]resources, 0),
>>>>>>> 592374af
	}

	if podsMetadata != nil {
		for _, pod := range podsMetadata.Items {
			var podResource resources
			allContainersCPULimitsDefined := true
			allContainersCPURequestsDefined := true
			allContainersMemoryLimitsDefined := true
			allContainersMemoryRequestsDefined := true
			for i := range pod.Spec.Containers {
				container := pod.Spec.Containers[i]
				containerResource := getContainerResources(&container.Resources)

				if allContainersCPULimitsDefined && containerResource.cpuLimit == 0 {
					allContainersCPULimitsDefined = false
					podResource.cpuLimit = 0
				}
				if allContainersCPURequestsDefined && containerResource.cpuRequest == 0 {
					allContainersCPURequestsDefined = false
					podResource.cpuRequest = 0
				}
				if allContainersMemoryLimitsDefined && containerResource.memoryLimit == 0 {
					allContainersMemoryLimitsDefined = false
					podResource.memoryLimit = 0
				}
				if allContainersMemoryRequestsDefined && containerResource.memoryRequest == 0 {
					allContainersMemoryRequestsDefined = false
					podResource.memoryRequest = 0
				}

				if allContainersCPULimitsDefined {
					podResource.cpuLimit += containerResource.cpuLimit
				}
				if allContainersCPURequestsDefined {
					podResource.cpuRequest += containerResource.cpuRequest
				}
				if allContainersMemoryLimitsDefined {
					podResource.memoryLimit += containerResource.memoryLimit
				}
				if allContainersMemoryRequestsDefined {
					podResource.memoryRequest += containerResource.memoryRequest
				}

				m.containerResources[string(pod.UID)+container.Name] = containerResource
			}
			m.podResources[string(pod.UID)] = podResource
		}
	}

	return m
}

func getLabelsMap(metadataLabels []MetadataLabel) map[MetadataLabel]bool {
	out := make(map[MetadataLabel]bool, len(metadataLabels))
	for _, l := range metadataLabels {
		out[l] = true
	}
	return out
}

// getExtraResources gets extra resources based on provided metadata label.
func (m *Metadata) setExtraResources(rb *metadata.ResourceBuilder, podRef stats.PodReference,
	extraMetadataLabel MetadataLabel, extraMetadataFrom string) error {
	// Ensure MetadataLabel exists before proceeding.
	if !m.Labels[extraMetadataLabel] || len(m.Labels) == 0 {
		return nil
	}

	// Cannot proceed, if metadata is unavailable.
	if m.PodsMetadata == nil {
		return errors.New("pods metadata were not fetched")
	}

	switch extraMetadataLabel {
	case MetadataLabelContainerID:
		containerID, err := m.getContainerID(podRef.UID, extraMetadataFrom)
		if err != nil {
			return err
		}
		rb.SetContainerID(containerID)
	case MetadataLabelVolumeType:
		volume, err := m.getPodVolume(podRef.UID, extraMetadataFrom)
		if err != nil {
			return err
		}

		setResourcesFromVolume(rb, volume)

		// Get more labels from PersistentVolumeClaim volume type.
		if volume.PersistentVolumeClaim != nil {
			volCacheID := fmt.Sprintf("%s/%s", podRef.UID, extraMetadataFrom)
			err := m.DetailedPVCResourceSetter(rb, volCacheID, volume.PersistentVolumeClaim.ClaimName, podRef.Namespace)
			if err != nil {
				return fmt.Errorf("failed to set labels from volume claim: %w", err)
			}
		}
	}
	return nil
}

// getContainerID retrieves container id from metadata for given pod UID and container name,
// returns an error if no container found in the metadata that matches the requirements
// or if the apiServer returned a newly created container with empty containerID.
func (m *Metadata) getContainerID(podUID string, containerName string) (string, error) {
	uid := types.UID(podUID)
	for _, pod := range m.PodsMetadata.Items {
		if pod.UID == uid {
			for _, containerStatus := range append(pod.Status.ContainerStatuses, pod.Status.InitContainerStatuses...) {
				if containerName == containerStatus.Name {
					if len(strings.TrimSpace(containerStatus.ContainerID)) == 0 {
						return "", fmt.Errorf("pod %q with container %q has an empty containerID", podUID, containerName)
					}
					return stripContainerID(containerStatus.ContainerID), nil
				}
			}

		}
	}

	return "", fmt.Errorf("pod %q with container %q not found in the fetched metadata", podUID, containerName)
}

var containerSchemeRegexp = regexp.MustCompile(`^[\w_-]+://`)

// stripContainerID returns a pure container id without the runtime scheme://
func stripContainerID(id string) string {
	return containerSchemeRegexp.ReplaceAllString(id, "")
}

func (m *Metadata) getPodVolume(podUID string, volumeName string) (v1.Volume, error) {
	for _, pod := range m.PodsMetadata.Items {
		if pod.UID == types.UID(podUID) {
			for _, volume := range pod.Spec.Volumes {
				if volumeName == volume.Name {
					return volume, nil
				}
			}
		}
	}

	return v1.Volume{}, fmt.Errorf("pod %q with volume %q not found in the fetched metadata", podUID, volumeName)
}<|MERGE_RESOLUTION|>--- conflicted
+++ resolved
@@ -50,16 +50,6 @@
 	Labels                    map[MetadataLabel]bool
 	PodsMetadata              *v1.PodList
 	DetailedPVCResourceSetter func(rb *metadata.ResourceBuilder, volCacheID, volumeClaim, namespace string) error
-<<<<<<< HEAD
-}
-
-func NewMetadata(labels []MetadataLabel, podsMetadata *v1.PodList,
-	detailedPVCResourceSetter func(rb *metadata.ResourceBuilder, volCacheID, volumeClaim, namespace string) error) Metadata {
-	return Metadata{
-		Labels:                    getLabelsMap(labels),
-		PodsMetadata:              podsMetadata,
-		DetailedPVCResourceSetter: detailedPVCResourceSetter,
-=======
 	podResources              map[string]resources
 	containerResources        map[string]resources
 }
@@ -92,7 +82,6 @@
 		DetailedPVCResourceSetter: detailedPVCResourceSetter,
 		podResources:              make(map[string]resources, 0),
 		containerResources:        make(map[string]resources, 0),
->>>>>>> 592374af
 	}
 
 	if podsMetadata != nil {
