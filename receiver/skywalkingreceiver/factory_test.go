--- conflicted
+++ resolved
@@ -50,10 +50,6 @@
 	traceSink := new(consumertest.TracesSink)
 	set := receivertest.NewNopCreateSettings()
 	tReceiver, err := factory.CreateTracesReceiver(context.Background(), set, cfg, traceSink)
-<<<<<<< HEAD
-	assert.NoError(t, err, "receiver creation failed")
-	assert.NotNil(t, tReceiver, "receiver creation failed")
-=======
 	assert.NoError(t, err, "trace receiver creation failed")
 	assert.NotNil(t, tReceiver, "trace receiver creation failed")
 
@@ -61,7 +57,6 @@
 	mReceiver, err := factory.CreateMetricsReceiver(context.Background(), set, cfg, metricSink)
 	assert.NoError(t, err, "metric receiver creation failed")
 	assert.NotNil(t, mReceiver, "metric receiver creation failed")
->>>>>>> 592374af
 
 }
 
@@ -78,14 +73,6 @@
 	set := receivertest.NewNopCreateSettings()
 	traceSink := new(consumertest.TracesSink)
 	tReceiver, err := factory.CreateTracesReceiver(context.Background(), set, cfg, traceSink)
-<<<<<<< HEAD
-	assert.NoError(t, err, "receiver creation failed")
-	assert.NotNil(t, tReceiver, "receiver creation failed")
-
-	mReceiver, err := factory.CreateMetricsReceiver(context.Background(), set, cfg, nil)
-	assert.Equal(t, err, component.ErrDataTypeIsNotSupported)
-	assert.Nil(t, mReceiver)
-=======
 	assert.NoError(t, err, "trace receiver creation failed")
 	assert.NotNil(t, tReceiver, "trace receiver creation failed")
 
@@ -93,7 +80,6 @@
 	mReceiver, err := factory.CreateMetricsReceiver(context.Background(), set, cfg, metricSink)
 	assert.NoError(t, err, "metric receiver creation failed")
 	assert.NotNil(t, mReceiver, "metric receiver creation failed")
->>>>>>> 592374af
 }
 
 func TestCreateDefaultGRPCEndpoint(t *testing.T) {
