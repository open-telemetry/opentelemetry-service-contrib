--- conflicted
+++ resolved
@@ -140,31 +140,6 @@
 	return args.Error(0)
 }
 
-<<<<<<< HEAD
-func (m *mockClient) getDatabaseStats(_ context.Context, databases []string) (map[string]databaseStats, error) {
-	args := m.Called(databases)
-	return args.Get(0).(map[string]databaseStats), args.Error(1)
-}
-
-func (m *mockClient) getBackends(_ context.Context, databases []string) (map[string]int64, error) {
-	args := m.Called(databases)
-	return args.Get(0).(map[string]int64), args.Error(1)
-}
-
-func (m *mockClient) getDatabaseSize(_ context.Context, databases []string) (map[string]int64, error) {
-	args := m.Called(databases)
-	return args.Get(0).(map[string]int64), args.Error(1)
-}
-
-func (m *mockClient) getDatabaseTableMetrics(ctx context.Context, database string) (map[string]tableStats, error) {
-	args := m.Called(ctx, database)
-	return args.Get(0).(map[string]tableStats), args.Error(1)
-}
-
-func (m *mockClient) getBlocksReadByTable(ctx context.Context, database string) (map[string]tableIOStats, error) {
-	args := m.Called(ctx, database)
-	return args.Get(0).(map[string]tableIOStats), args.Error(1)
-=======
 func (m *mockClient) getDatabaseStats(_ context.Context, databases []string) (map[databaseName]databaseStats, error) {
 	args := m.Called(databases)
 	return args.Get(0).(map[databaseName]databaseStats), args.Error(1)
@@ -188,7 +163,6 @@
 func (m *mockClient) getBlocksReadByTable(ctx context.Context, database string) (map[tableIdentifier]tableIOStats, error) {
 	args := m.Called(ctx, database)
 	return args.Get(0).(map[tableIdentifier]tableIOStats), args.Error(1)
->>>>>>> 6a9cce78
 }
 
 func (m *mockClient) listDatabases(_ context.Context) ([]string, error) {
@@ -219,19 +193,6 @@
 	if database == "" {
 		m.On("listDatabases").Return(databases, nil)
 
-<<<<<<< HEAD
-		commitsAndRollbacks := map[string]databaseStats{}
-		dbSize := map[string]int64{}
-		backends := map[string]int64{}
-
-		for idx, db := range databases {
-			commitsAndRollbacks[db] = databaseStats{
-				transactionCommitted: int64(idx + 1),
-				transactionRollback:  int64(idx + 2),
-			}
-			dbSize[db] = int64(idx + 4)
-			backends[db] = int64(idx + 3)
-=======
 		commitsAndRollbacks := map[databaseName]databaseStats{}
 		dbSize := map[databaseName]int64{}
 		backends := map[databaseName]int64{}
@@ -243,7 +204,6 @@
 			}
 			dbSize[databaseName(db)] = int64(idx + 4)
 			backends[databaseName(db)] = int64(idx + 3)
->>>>>>> 6a9cce78
 		}
 
 		m.On("getDatabaseStats", databases).Return(commitsAndRollbacks, nil)
@@ -252,11 +212,7 @@
 	} else {
 		table1 := "public.table1"
 		table2 := "public.table2"
-<<<<<<< HEAD
-		tableMetrics := map[string]tableStats{
-=======
 		tableMetrics := map[tableIdentifier]tableStats{
->>>>>>> 6a9cce78
 			tableKey(database, table1): {
 				database: database,
 				table:    table1,
@@ -279,11 +235,7 @@
 			},
 		}
 
-<<<<<<< HEAD
-		blocksMetrics := map[string]tableIOStats{
-=======
 		blocksMetrics := map[tableIdentifier]tableIOStats{
->>>>>>> 6a9cce78
 			tableKey(database, table1): {
 				database:  database,
 				table:     table1,
