resourceMetrics:
  - resource:
      attributes: []
    scopeMetrics:
      - metrics:
          - description: Number of buffers allocated.
            name: postgresql.bgwriter.buffers.allocated
            sum:
              aggregationTemporality: 2
              dataPoints:
                - asInt: "289"
                  startTimeUnixNano: "1687338621474126000"
                  timeUnixNano: "1687338622486543000"
              isMonotonic: true
            unit: '{buffers}'
          - description: Number of buffers written.
            name: postgresql.bgwriter.buffers.writes
            sum:
              aggregationTemporality: 2
              dataPoints:
                - asInt: "5"
                  attributes:
                    - key: source
                      value:
                        stringValue: backend
                  startTimeUnixNano: "1687338621474126000"
                  timeUnixNano: "1687338622486543000"
                - asInt: "0"
                  attributes:
                    - key: source
                      value:
                        stringValue: backend_fsync
                  startTimeUnixNano: "1687338621474126000"
                  timeUnixNano: "1687338622486543000"
                - asInt: "0"
                  attributes:
                    - key: source
                      value:
                        stringValue: bgwriter
                  startTimeUnixNano: "1687338621474126000"
                  timeUnixNano: "1687338622486543000"
                - asInt: "60"
                  attributes:
                    - key: source
                      value:
                        stringValue: checkpoints
                  startTimeUnixNano: "1687338621474126000"
                  timeUnixNano: "1687338622486543000"
              isMonotonic: true
            unit: '{buffers}'
          - description: The number of checkpoints performed.
            name: postgresql.bgwriter.checkpoint.count
            sum:
              aggregationTemporality: 2
              dataPoints:
                - asInt: "4"
                  attributes:
                    - key: type
                      value:
                        stringValue: requested
                  startTimeUnixNano: "1687338621474126000"
                  timeUnixNano: "1687338622486543000"
                - asInt: "0"
                  attributes:
                    - key: type
                      value:
                        stringValue: scheduled
                  startTimeUnixNano: "1687338621474126000"
                  timeUnixNano: "1687338622486543000"
              isMonotonic: true
            unit: '{checkpoints}'
          - description: Total time spent writing and syncing files to disk by checkpoints.
            name: postgresql.bgwriter.duration
            sum:
              aggregationTemporality: 2
              dataPoints:
                - asDouble: 37
                  attributes:
                    - key: type
                      value:
                        stringValue: sync
                  startTimeUnixNano: "1687338621474126000"
                  timeUnixNano: "1687338622486543000"
                - asDouble: 15
                  attributes:
                    - key: type
                      value:
                        stringValue: write
                  startTimeUnixNano: "1687338621474126000"
                  timeUnixNano: "1687338622486543000"
              isMonotonic: true
            unit: ms
          - description: Number of times the background writer stopped a cleaning scan because it had written too many buffers.
            name: postgresql.bgwriter.maxwritten
            sum:
              aggregationTemporality: 2
              dataPoints:
                - asInt: "0"
                  startTimeUnixNano: "1687338621474126000"
                  timeUnixNano: "1687338622486543000"
              isMonotonic: true
            unit: '{stoppages}'
          - description: Configured maximum number of client connections allowed
            gauge:
              dataPoints:
                - asInt: "100"
                  startTimeUnixNano: "1687338621474126000"
                  timeUnixNano: "1687338622486543000"
            name: postgresql.connection.max
            unit: '{connections}'
          - description: Number of user databases.
            name: postgresql.database.count
            sum:
              aggregationTemporality: 2
              dataPoints:
                - asInt: "3"
                  startTimeUnixNano: "1687338621474126000"
                  timeUnixNano: "1687338622486543000"
            unit: '{databases}'
        scope:
          name: otelcol/postgresqlreceiver
          version: latest
  - resource:
      attributes:
        - key: postgresql.database.name
          value:
            stringValue: otel
    scopeMetrics:
      - metrics:
          - description: The number of commits.
            name: postgresql.commits
            sum:
              aggregationTemporality: 2
              dataPoints:
                - asInt: "6"
                  startTimeUnixNano: "1687338621474126000"
                  timeUnixNano: "1687338622486543000"
              isMonotonic: true
            unit: "1"
          - description: The database disk usage.
            name: postgresql.db_size
            sum:
              aggregationTemporality: 2
              dataPoints:
                - asInt: "7193092"
                  startTimeUnixNano: "1687338621474126000"
                  timeUnixNano: "1687338622486543000"
            unit: By
          - description: The number of rollbacks.
            name: postgresql.rollbacks
            sum:
              aggregationTemporality: 2
              dataPoints:
                - asInt: "0"
                  startTimeUnixNano: "1687338621474126000"
                  timeUnixNano: "1687338622486543000"
              isMonotonic: true
            unit: "1"
          - description: Number of user tables in a database.
            name: postgresql.table.count
            sum:
              aggregationTemporality: 2
              dataPoints:
                - asInt: "2"
                  startTimeUnixNano: "1687338621474126000"
                  timeUnixNano: "1687338622486543000"
            unit: '{table}'
        scope:
          name: otelcol/postgresqlreceiver
          version: latest
  - resource:
      attributes:
        - key: postgresql.database.name
          value:
            stringValue: otel2
    scopeMetrics:
      - metrics:
          - description: The number of commits.
            name: postgresql.commits
            sum:
              aggregationTemporality: 2
              dataPoints:
                - asInt: "7"
                  startTimeUnixNano: "1687338621474126000"
                  timeUnixNano: "1687338622486543000"
              isMonotonic: true
            unit: "1"
          - description: The database disk usage.
            name: postgresql.db_size
            sum:
              aggregationTemporality: 2
              dataPoints:
                - asInt: "7234052"
                  startTimeUnixNano: "1687338621474126000"
                  timeUnixNano: "1687338622486543000"
            unit: By
          - description: The number of rollbacks.
            name: postgresql.rollbacks
            sum:
              aggregationTemporality: 2
              dataPoints:
                - asInt: "0"
                  startTimeUnixNano: "1687338621474126000"
                  timeUnixNano: "1687338622486543000"
              isMonotonic: true
            unit: "1"
          - description: Number of user tables in a database.
            name: postgresql.table.count
            sum:
              aggregationTemporality: 2
              dataPoints:
                - asInt: "2"
                  startTimeUnixNano: "1687338621474126000"
                  timeUnixNano: "1687338622486543000"
            unit: '{table}'
        scope:
          name: otelcol/postgresqlreceiver
          version: latest
  - resource:
      attributes:
        - key: postgresql.database.name
          value:
            stringValue: postgres
    scopeMetrics:
      - metrics:
          - description: The number of backends.
            name: postgresql.backends
            sum:
              aggregationTemporality: 2
              dataPoints:
                - asInt: "1"
                  startTimeUnixNano: "1687338621474126000"
                  timeUnixNano: "1687338622486543000"
            unit: "1"
          - description: The number of commits.
            name: postgresql.commits
            sum:
              aggregationTemporality: 2
              dataPoints:
                - asInt: "8"
                  startTimeUnixNano: "1687338621474126000"
                  timeUnixNano: "1687338622486543000"
              isMonotonic: true
            unit: "1"
          - description: The database disk usage.
            name: postgresql.db_size
            sum:
              aggregationTemporality: 2
              dataPoints:
                - asInt: "7248408"
                  startTimeUnixNano: "1687338621474126000"
                  timeUnixNano: "1687338622486543000"
            unit: By
          - description: The number of rollbacks.
            name: postgresql.rollbacks
            sum:
              aggregationTemporality: 2
              dataPoints:
                - asInt: "0"
                  startTimeUnixNano: "1687338621474126000"
                  timeUnixNano: "1687338622486543000"
              isMonotonic: true
            unit: "1"
          - description: Number of user tables in a database.
            name: postgresql.table.count
            sum:
              aggregationTemporality: 2
              dataPoints:
                - asInt: "0"
                  startTimeUnixNano: "1687338621474126000"
                  timeUnixNano: "1687338622486543000"
            unit: '{table}'
        scope:
          name: otelcol/postgresqlreceiver
          version: latest
  - resource:
      attributes:
        - key: postgresql.database.name
          value:
            stringValue: otel
        - key: postgresql.table.name
          value:
            stringValue: public.table1
    scopeMetrics:
      - metrics:
          - description: The number of blocks read.
            name: postgresql.blocks_read
            sum:
              aggregationTemporality: 2
              dataPoints:
                - asInt: "0"
                  attributes:
                    - key: source
                      value:
                        stringValue: heap_hit
                  startTimeUnixNano: "1687338621474126000"
                  timeUnixNano: "1687338622486543000"
                - asInt: "0"
                  attributes:
                    - key: source
                      value:
                        stringValue: heap_read
                  startTimeUnixNano: "1687338621474126000"
                  timeUnixNano: "1687338622486543000"
                - asInt: "0"
                  attributes:
                    - key: source
                      value:
                        stringValue: idx_hit
                  startTimeUnixNano: "1687338621474126000"
                  timeUnixNano: "1687338622486543000"
                - asInt: "0"
                  attributes:
                    - key: source
                      value:
                        stringValue: idx_read
                  startTimeUnixNano: "1687338621474126000"
                  timeUnixNano: "1687338622486543000"
                - asInt: "0"
                  attributes:
                    - key: source
                      value:
                        stringValue: tidx_hit
                  startTimeUnixNano: "1687338621474126000"
                  timeUnixNano: "1687338622486543000"
                - asInt: "0"
                  attributes:
                    - key: source
                      value:
<<<<<<< HEAD
                        stringValue: tidx_read
                  startTimeUnixNano: "1687338621474126000"
                  timeUnixNano: "1687338622486543000"
=======
                        stringValue: toast_read
                  startTimeUnixNano: "1662565933924183000"
                  timeUnixNano: "1662565943934293000"
>>>>>>> da5df85e
                - asInt: "0"
                  attributes:
                    - key: source
                      value:
                        stringValue: toast_hit
                  startTimeUnixNano: "1687338621474126000"
                  timeUnixNano: "1687338622486543000"
                - asInt: "0"
                  attributes:
                    - key: source
                      value:
                        stringValue: toast_hit
                  startTimeUnixNano: "1687338621474126000"
                  timeUnixNano: "1687338622486543000"
              isMonotonic: true
            unit: "1"
          - description: The number of db row operations.
            name: postgresql.operations
            sum:
              aggregationTemporality: 2
              dataPoints:
                - asInt: "0"
                  attributes:
                    - key: operation
                      value:
                        stringValue: del
                  startTimeUnixNano: "1687338621474126000"
                  timeUnixNano: "1687338622486543000"
                - asInt: "0"
                  attributes:
                    - key: operation
                      value:
                        stringValue: hot_upd
                  startTimeUnixNano: "1687338621474126000"
                  timeUnixNano: "1687338622486543000"
                - asInt: "0"
                  attributes:
                    - key: operation
                      value:
                        stringValue: ins
                  startTimeUnixNano: "1687338621474126000"
                  timeUnixNano: "1687338622486543000"
                - asInt: "0"
                  attributes:
                    - key: operation
                      value:
                        stringValue: upd
                  startTimeUnixNano: "1687338621474126000"
                  timeUnixNano: "1687338622486543000"
              isMonotonic: true
            unit: "1"
          - description: The number of rows in the database.
            name: postgresql.rows
            sum:
              aggregationTemporality: 2
              dataPoints:
                - asInt: "0"
                  attributes:
                    - key: state
                      value:
                        stringValue: dead
                  startTimeUnixNano: "1687338621474126000"
                  timeUnixNano: "1687338622486543000"
                - asInt: "0"
                  attributes:
                    - key: state
                      value:
                        stringValue: live
                  startTimeUnixNano: "1687338621474126000"
                  timeUnixNano: "1687338622486543000"
            unit: "1"
          - description: Disk space used by a table.
            name: postgresql.table.size
            sum:
              aggregationTemporality: 2
              dataPoints:
                - asInt: "0"
                  startTimeUnixNano: "1687338621474126000"
                  timeUnixNano: "1687338622486543000"
            unit: By
          - description: Number of times a table has manually been vacuumed.
            name: postgresql.table.vacuum.count
            sum:
              aggregationTemporality: 2
              dataPoints:
                - asInt: "0"
                  startTimeUnixNano: "1687338621474126000"
                  timeUnixNano: "1687338622486543000"
              isMonotonic: true
            unit: '{vacuums}'
        scope:
          name: otelcol/postgresqlreceiver
          version: latest
  - resource:
      attributes:
        - key: postgresql.database.name
          value:
            stringValue: otel
        - key: postgresql.table.name
          value:
            stringValue: public.table2
    scopeMetrics:
      - metrics:
          - description: The number of blocks read.
            name: postgresql.blocks_read
            sum:
              aggregationTemporality: 2
              dataPoints:
                - asInt: "0"
                  attributes:
                    - key: source
                      value:
                        stringValue: heap_hit
                  startTimeUnixNano: "1687338621474126000"
                  timeUnixNano: "1687338622486543000"
                - asInt: "0"
                  attributes:
                    - key: source
                      value:
                        stringValue: heap_read
                  startTimeUnixNano: "1687338621474126000"
                  timeUnixNano: "1687338622486543000"
                - asInt: "0"
                  attributes:
                    - key: source
                      value:
                        stringValue: idx_hit
                  startTimeUnixNano: "1687338621474126000"
                  timeUnixNano: "1687338622486543000"
                - asInt: "0"
                  attributes:
                    - key: source
                      value:
                        stringValue: idx_read
                  startTimeUnixNano: "1687338621474126000"
                  timeUnixNano: "1687338622486543000"
                - asInt: "0"
                  attributes:
                    - key: source
                      value:
                        stringValue: tidx_hit
                  startTimeUnixNano: "1687338621474126000"
                  timeUnixNano: "1687338622486543000"
                - asInt: "0"
                  attributes:
                    - key: source
                      value:
<<<<<<< HEAD
                        stringValue: tidx_read
                  startTimeUnixNano: "1687338621474126000"
                  timeUnixNano: "1687338622486543000"
=======
                        stringValue: toast_read
                  startTimeUnixNano: "1662565933924183000"
                  timeUnixNano: "1662565943934293000"
>>>>>>> da5df85e
                - asInt: "0"
                  attributes:
                    - key: source
                      value:
                        stringValue: toast_hit
                  startTimeUnixNano: "1687338621474126000"
                  timeUnixNano: "1687338622486543000"
                - asInt: "0"
                  attributes:
                    - key: source
                      value:
                        stringValue: toast_hit
                  startTimeUnixNano: "1687338621474126000"
                  timeUnixNano: "1687338622486543000"
              isMonotonic: true
            unit: "1"
          - description: The number of db row operations.
            name: postgresql.operations
            sum:
              aggregationTemporality: 2
              dataPoints:
                - asInt: "0"
                  attributes:
                    - key: operation
                      value:
                        stringValue: del
                  startTimeUnixNano: "1687338621474126000"
                  timeUnixNano: "1687338622486543000"
                - asInt: "0"
                  attributes:
                    - key: operation
                      value:
                        stringValue: hot_upd
                  startTimeUnixNano: "1687338621474126000"
                  timeUnixNano: "1687338622486543000"
                - asInt: "0"
                  attributes:
                    - key: operation
                      value:
                        stringValue: ins
                  startTimeUnixNano: "1687338621474126000"
                  timeUnixNano: "1687338622486543000"
                - asInt: "0"
                  attributes:
                    - key: operation
                      value:
                        stringValue: upd
                  startTimeUnixNano: "1687338621474126000"
                  timeUnixNano: "1687338622486543000"
              isMonotonic: true
            unit: "1"
          - description: The number of rows in the database.
            name: postgresql.rows
            sum:
              aggregationTemporality: 2
              dataPoints:
                - asInt: "0"
                  attributes:
                    - key: state
                      value:
                        stringValue: dead
                  startTimeUnixNano: "1687338621474126000"
                  timeUnixNano: "1687338622486543000"
                - asInt: "0"
                  attributes:
                    - key: state
                      value:
                        stringValue: live
                  startTimeUnixNano: "1687338621474126000"
                  timeUnixNano: "1687338622486543000"
            unit: "1"
          - description: Disk space used by a table.
            name: postgresql.table.size
            sum:
              aggregationTemporality: 2
              dataPoints:
                - asInt: "0"
                  startTimeUnixNano: "1687338621474126000"
                  timeUnixNano: "1687338622486543000"
            unit: By
          - description: Number of times a table has manually been vacuumed.
            name: postgresql.table.vacuum.count
            sum:
              aggregationTemporality: 2
              dataPoints:
                - asInt: "0"
                  startTimeUnixNano: "1687338621474126000"
                  timeUnixNano: "1687338622486543000"
              isMonotonic: true
            unit: '{vacuums}'
        scope:
          name: otelcol/postgresqlreceiver
          version: latest
  - resource:
      attributes:
        - key: postgresql.database.name
          value:
            stringValue: otel2
        - key: postgresql.table.name
          value:
            stringValue: public.test1
    scopeMetrics:
      - metrics:
          - description: The number of blocks read.
            name: postgresql.blocks_read
            sum:
              aggregationTemporality: 2
              dataPoints:
                - asInt: "0"
                  attributes:
                    - key: source
                      value:
                        stringValue: heap_hit
                  startTimeUnixNano: "1687338621474126000"
                  timeUnixNano: "1687338622486543000"
                - asInt: "0"
                  attributes:
                    - key: source
                      value:
                        stringValue: heap_read
                  startTimeUnixNano: "1687338621474126000"
                  timeUnixNano: "1687338622486543000"
                - asInt: "0"
                  attributes:
                    - key: source
                      value:
                        stringValue: idx_hit
                  startTimeUnixNano: "1687338621474126000"
                  timeUnixNano: "1687338622486543000"
                - asInt: "0"
                  attributes:
                    - key: source
                      value:
                        stringValue: idx_read
                  startTimeUnixNano: "1687338621474126000"
                  timeUnixNano: "1687338622486543000"
                - asInt: "0"
                  attributes:
                    - key: source
                      value:
                        stringValue: tidx_hit
                  startTimeUnixNano: "1687338621474126000"
                  timeUnixNano: "1687338622486543000"
                - asInt: "0"
                  attributes:
                    - key: source
                      value:
<<<<<<< HEAD
                        stringValue: tidx_read
                  startTimeUnixNano: "1687338621474126000"
                  timeUnixNano: "1687338622486543000"
=======
                        stringValue: toast_read
                  startTimeUnixNano: "1662565933924183000"
                  timeUnixNano: "1662565943934293000"
>>>>>>> da5df85e
                - asInt: "0"
                  attributes:
                    - key: source
                      value:
                        stringValue: toast_hit
                  startTimeUnixNano: "1687338621474126000"
                  timeUnixNano: "1687338622486543000"
                - asInt: "0"
                  attributes:
                    - key: source
                      value:
                        stringValue: toast_hit
                  startTimeUnixNano: "1687338621474126000"
                  timeUnixNano: "1687338622486543000"
              isMonotonic: true
            unit: "1"
          - description: The number of db row operations.
            name: postgresql.operations
            sum:
              aggregationTemporality: 2
              dataPoints:
                - asInt: "0"
                  attributes:
                    - key: operation
                      value:
                        stringValue: del
                  startTimeUnixNano: "1687338621474126000"
                  timeUnixNano: "1687338622486543000"
                - asInt: "0"
                  attributes:
                    - key: operation
                      value:
                        stringValue: hot_upd
                  startTimeUnixNano: "1687338621474126000"
                  timeUnixNano: "1687338622486543000"
                - asInt: "0"
                  attributes:
                    - key: operation
                      value:
                        stringValue: ins
                  startTimeUnixNano: "1687338621474126000"
                  timeUnixNano: "1687338622486543000"
                - asInt: "0"
                  attributes:
                    - key: operation
                      value:
                        stringValue: upd
                  startTimeUnixNano: "1687338621474126000"
                  timeUnixNano: "1687338622486543000"
              isMonotonic: true
            unit: "1"
          - description: The number of rows in the database.
            name: postgresql.rows
            sum:
              aggregationTemporality: 2
              dataPoints:
                - asInt: "0"
                  attributes:
                    - key: state
                      value:
                        stringValue: dead
                  startTimeUnixNano: "1687338621474126000"
                  timeUnixNano: "1687338622486543000"
                - asInt: "0"
                  attributes:
                    - key: state
                      value:
                        stringValue: live
                  startTimeUnixNano: "1687338621474126000"
                  timeUnixNano: "1687338622486543000"
            unit: "1"
          - description: Disk space used by a table.
            name: postgresql.table.size
            sum:
              aggregationTemporality: 2
              dataPoints:
                - asInt: "0"
                  startTimeUnixNano: "1687338621474126000"
                  timeUnixNano: "1687338622486543000"
            unit: By
          - description: Number of times a table has manually been vacuumed.
            name: postgresql.table.vacuum.count
            sum:
              aggregationTemporality: 2
              dataPoints:
                - asInt: "0"
                  startTimeUnixNano: "1687338621474126000"
                  timeUnixNano: "1687338622486543000"
              isMonotonic: true
            unit: '{vacuums}'
        scope:
          name: otelcol/postgresqlreceiver
          version: latest
  - resource:
      attributes:
        - key: postgresql.database.name
          value:
            stringValue: otel2
        - key: postgresql.table.name
          value:
            stringValue: public.test2
    scopeMetrics:
      - metrics:
          - description: The number of blocks read.
            name: postgresql.blocks_read
            sum:
              aggregationTemporality: 2
              dataPoints:
                - asInt: "1"
                  attributes:
                    - key: source
                      value:
                        stringValue: heap_hit
                  startTimeUnixNano: "1687338621474126000"
                  timeUnixNano: "1687338622486543000"
                - asInt: "1"
                  attributes:
                    - key: source
                      value:
                        stringValue: heap_read
                  startTimeUnixNano: "1687338621474126000"
                  timeUnixNano: "1687338622486543000"
                - asInt: "2"
                  attributes:
                    - key: source
                      value:
                        stringValue: idx_hit
                  startTimeUnixNano: "1687338621474126000"
                  timeUnixNano: "1687338622486543000"
                - asInt: "4"
                  attributes:
                    - key: source
                      value:
                        stringValue: idx_read
                  startTimeUnixNano: "1687338621474126000"
                  timeUnixNano: "1687338622486543000"
                - asInt: "0"
                  attributes:
                    - key: source
                      value:
                        stringValue: tidx_hit
                  startTimeUnixNano: "1687338621474126000"
                  timeUnixNano: "1687338622486543000"
                - asInt: "0"
                  attributes:
                    - key: source
                      value:
<<<<<<< HEAD
                        stringValue: tidx_read
                  startTimeUnixNano: "1687338621474126000"
                  timeUnixNano: "1687338622486543000"
=======
                        stringValue: toast_read
                  startTimeUnixNano: "1662565933924183000"
                  timeUnixNano: "1662565943934293000"
>>>>>>> da5df85e
                - asInt: "0"
                  attributes:
                    - key: source
                      value:
                        stringValue: toast_hit
                  startTimeUnixNano: "1687338621474126000"
                  timeUnixNano: "1687338622486543000"
                - asInt: "0"
                  attributes:
                    - key: source
                      value:
                        stringValue: toast_hit
                  startTimeUnixNano: "1687338621474126000"
                  timeUnixNano: "1687338622486543000"
              isMonotonic: true
            unit: "1"
          - description: The number of db row operations.
            name: postgresql.operations
            sum:
              aggregationTemporality: 2
              dataPoints:
                - asInt: "0"
                  attributes:
                    - key: operation
                      value:
                        stringValue: del
                  startTimeUnixNano: "1687338621474126000"
                  timeUnixNano: "1687338622486543000"
                - asInt: "0"
                  attributes:
                    - key: operation
                      value:
                        stringValue: hot_upd
                  startTimeUnixNano: "1687338621474126000"
                  timeUnixNano: "1687338622486543000"
                - asInt: "1"
                  attributes:
                    - key: operation
                      value:
                        stringValue: ins
                  startTimeUnixNano: "1687338621474126000"
                  timeUnixNano: "1687338622486543000"
                - asInt: "0"
                  attributes:
                    - key: operation
                      value:
                        stringValue: upd
                  startTimeUnixNano: "1687338621474126000"
                  timeUnixNano: "1687338622486543000"
              isMonotonic: true
            unit: "1"
          - description: The number of rows in the database.
            name: postgresql.rows
            sum:
              aggregationTemporality: 2
              dataPoints:
                - asInt: "0"
                  attributes:
                    - key: state
                      value:
                        stringValue: dead
                  startTimeUnixNano: "1687338621474126000"
                  timeUnixNano: "1687338622486543000"
                - asInt: "1"
                  attributes:
                    - key: state
                      value:
                        stringValue: live
                  startTimeUnixNano: "1687338621474126000"
                  timeUnixNano: "1687338622486543000"
            unit: "1"
          - description: Disk space used by a table.
            name: postgresql.table.size
            sum:
              aggregationTemporality: 2
              dataPoints:
                - asInt: "8192"
                  startTimeUnixNano: "1687338621474126000"
                  timeUnixNano: "1687338622486543000"
            unit: By
          - description: Number of times a table has manually been vacuumed.
            name: postgresql.table.vacuum.count
            sum:
              aggregationTemporality: 2
              dataPoints:
                - asInt: "0"
                  startTimeUnixNano: "1687338621474126000"
                  timeUnixNano: "1687338622486543000"
              isMonotonic: true
            unit: '{vacuums}'
        scope:
          name: otelcol/postgresqlreceiver
          version: latest
  - resource:
      attributes:
        - key: postgresql.database.name
          value:
            stringValue: otel
        - key: postgresql.index.name
          value:
            stringValue: table1_pkey
        - key: postgresql.table.name
          value:
            stringValue: table1
    scopeMetrics:
      - metrics:
          - description: The number of index scans on a table.
            name: postgresql.index.scans
            sum:
              aggregationTemporality: 2
              dataPoints:
                - asInt: "0"
                  startTimeUnixNano: "1687338621474126000"
                  timeUnixNano: "1687338622486543000"
              isMonotonic: true
            unit: '{scans}'
          - description: The size of the index on disk.
            gauge:
              dataPoints:
                - asInt: "8192"
                  startTimeUnixNano: "1687338621474126000"
                  timeUnixNano: "1687338622486543000"
            name: postgresql.index.size
            unit: By
        scope:
          name: otelcol/postgresqlreceiver
          version: latest
  - resource:
      attributes:
        - key: postgresql.database.name
          value:
            stringValue: otel
        - key: postgresql.index.name
          value:
            stringValue: table2_pkey
        - key: postgresql.table.name
          value:
            stringValue: table2
    scopeMetrics:
      - metrics:
          - description: The number of index scans on a table.
            name: postgresql.index.scans
            sum:
              aggregationTemporality: 2
              dataPoints:
                - asInt: "0"
                  startTimeUnixNano: "1687338621474126000"
                  timeUnixNano: "1687338622486543000"
              isMonotonic: true
            unit: '{scans}'
          - description: The size of the index on disk.
            gauge:
              dataPoints:
                - asInt: "8192"
                  startTimeUnixNano: "1687338621474126000"
                  timeUnixNano: "1687338622486543000"
            name: postgresql.index.size
            unit: By
        scope:
          name: otelcol/postgresqlreceiver
          version: latest
  - resource:
      attributes:
        - key: postgresql.database.name
          value:
            stringValue: otel2
        - key: postgresql.index.name
          value:
            stringValue: otel2index
        - key: postgresql.table.name
          value:
            stringValue: test2
    scopeMetrics:
      - metrics:
          - description: The number of index scans on a table.
            name: postgresql.index.scans
            sum:
              aggregationTemporality: 2
              dataPoints:
                - asInt: "0"
                  startTimeUnixNano: "1687338621474126000"
                  timeUnixNano: "1687338622486543000"
              isMonotonic: true
            unit: '{scans}'
          - description: The size of the index on disk.
            gauge:
              dataPoints:
                - asInt: "16384"
                  startTimeUnixNano: "1687338621474126000"
                  timeUnixNano: "1687338622486543000"
            name: postgresql.index.size
            unit: By
        scope:
          name: otelcol/postgresqlreceiver
          version: latest
  - resource:
      attributes:
        - key: postgresql.database.name
          value:
            stringValue: otel2
        - key: postgresql.index.name
          value:
            stringValue: otelindex
        - key: postgresql.table.name
          value:
            stringValue: test1
    scopeMetrics:
      - metrics:
          - description: The number of index scans on a table.
            name: postgresql.index.scans
            sum:
              aggregationTemporality: 2
              dataPoints:
                - asInt: "0"
                  startTimeUnixNano: "1687338621474126000"
                  timeUnixNano: "1687338622486543000"
              isMonotonic: true
            unit: '{scans}'
          - description: The size of the index on disk.
            gauge:
              dataPoints:
                - asInt: "8192"
                  startTimeUnixNano: "1687338621474126000"
                  timeUnixNano: "1687338622486543000"
            name: postgresql.index.size
            unit: By
        scope:
          name: otelcol/postgresqlreceiver
          version: latest
  - resource:
      attributes:
        - key: postgresql.database.name
          value:
            stringValue: otel2
        - key: postgresql.index.name
          value:
            stringValue: test1_pkey
        - key: postgresql.table.name
          value:
            stringValue: test1
    scopeMetrics:
      - metrics:
          - description: The number of index scans on a table.
            name: postgresql.index.scans
            sum:
              aggregationTemporality: 2
              dataPoints:
                - asInt: "0"
                  startTimeUnixNano: "1687338621474126000"
                  timeUnixNano: "1687338622486543000"
              isMonotonic: true
            unit: '{scans}'
          - description: The size of the index on disk.
            gauge:
              dataPoints:
                - asInt: "8192"
                  startTimeUnixNano: "1687338621474126000"
                  timeUnixNano: "1687338622486543000"
            name: postgresql.index.size
            unit: By
        scope:
          name: otelcol/postgresqlreceiver
          version: latest
  - resource:
      attributes:
        - key: postgresql.database.name
          value:
            stringValue: otel2
        - key: postgresql.index.name
          value:
            stringValue: test2_pkey
        - key: postgresql.table.name
          value:
            stringValue: test2
    scopeMetrics:
      - metrics:
          - description: The number of index scans on a table.
            name: postgresql.index.scans
            sum:
              aggregationTemporality: 2
              dataPoints:
                - asInt: "0"
                  startTimeUnixNano: "1687338621474126000"
                  timeUnixNano: "1687338622486543000"
              isMonotonic: true
            unit: '{scans}'
          - description: The size of the index on disk.
            gauge:
              dataPoints:
                - asInt: "16384"
                  startTimeUnixNano: "1687338621474126000"
                  timeUnixNano: "1687338622486543000"
            name: postgresql.index.size
            unit: By
        scope:
          name: otelcol/postgresqlreceiver
          version: latest<|MERGE_RESOLUTION|>--- conflicted
+++ resolved
@@ -267,9 +267,8 @@
               aggregationTemporality: 2
               dataPoints:
                 - asInt: "0"
-                  startTimeUnixNano: "1687338621474126000"
-                  timeUnixNano: "1687338622486543000"
-            unit: '{table}'
+                  startTimeUnixNano: "1662565933924183000"
+                  timeUnixNano: "1662565943934293000"
         scope:
           name: otelcol/postgresqlreceiver
           version: latest
@@ -280,7 +279,7 @@
             stringValue: otel
         - key: postgresql.table.name
           value:
-            stringValue: public.table1
+            stringValue: public.table2
     scopeMetrics:
       - metrics:
           - description: The number of blocks read.
@@ -292,64 +291,58 @@
                   attributes:
                     - key: source
                       value:
+                        stringValue: heap_read
+                  startTimeUnixNano: "1662565933924183000"
+                  timeUnixNano: "1662565943934293000"
+                - asInt: "0"
+                  attributes:
+                    - key: source
+                      value:
                         stringValue: heap_hit
-                  startTimeUnixNano: "1687338621474126000"
-                  timeUnixNano: "1687338622486543000"
-                - asInt: "0"
-                  attributes:
-                    - key: source
-                      value:
-                        stringValue: heap_read
-                  startTimeUnixNano: "1687338621474126000"
-                  timeUnixNano: "1687338622486543000"
+                  startTimeUnixNano: "1662565933924183000"
+                  timeUnixNano: "1662565943934293000"
+                - asInt: "0"
+                  attributes:
+                    - key: source
+                      value:
+                        stringValue: idx_read
+                  startTimeUnixNano: "1662565933924183000"
+                  timeUnixNano: "1662565943934293000"
                 - asInt: "0"
                   attributes:
                     - key: source
                       value:
                         stringValue: idx_hit
-                  startTimeUnixNano: "1687338621474126000"
-                  timeUnixNano: "1687338622486543000"
-                - asInt: "0"
-                  attributes:
-                    - key: source
-                      value:
-                        stringValue: idx_read
-                  startTimeUnixNano: "1687338621474126000"
-                  timeUnixNano: "1687338622486543000"
+                  startTimeUnixNano: "1662565933924183000"
+                  timeUnixNano: "1662565943934293000"
+                - asInt: "0"
+                  attributes:
+                    - key: source
+                      value:
+                        stringValue: toast_hit
+                  startTimeUnixNano: "1662565933924183000"
+                  timeUnixNano: "1662565943934293000"
+                - asInt: "0"
+                  attributes:
+                    - key: source
+                      value:
+                        stringValue: toast_read
+                  startTimeUnixNano: "1662565933924183000"
+                  timeUnixNano: "1662565943934293000"
+                - asInt: "0"
+                  attributes:
+                    - key: source
+                      value:
+                        stringValue: tidx_read
+                  startTimeUnixNano: "1662565933924183000"
+                  timeUnixNano: "1662565943934293000"
                 - asInt: "0"
                   attributes:
                     - key: source
                       value:
                         stringValue: tidx_hit
-                  startTimeUnixNano: "1687338621474126000"
-                  timeUnixNano: "1687338622486543000"
-                - asInt: "0"
-                  attributes:
-                    - key: source
-                      value:
-<<<<<<< HEAD
-                        stringValue: tidx_read
-                  startTimeUnixNano: "1687338621474126000"
-                  timeUnixNano: "1687338622486543000"
-=======
-                        stringValue: toast_read
-                  startTimeUnixNano: "1662565933924183000"
-                  timeUnixNano: "1662565943934293000"
->>>>>>> da5df85e
-                - asInt: "0"
-                  attributes:
-                    - key: source
-                      value:
-                        stringValue: toast_hit
-                  startTimeUnixNano: "1687338621474126000"
-                  timeUnixNano: "1687338622486543000"
-                - asInt: "0"
-                  attributes:
-                    - key: source
-                      value:
-                        stringValue: toast_hit
-                  startTimeUnixNano: "1687338621474126000"
-                  timeUnixNano: "1687338622486543000"
+                  startTimeUnixNano: "1662565933924183000"
+                  timeUnixNano: "1662565943934293000"
               isMonotonic: true
             unit: "1"
           - description: The number of db row operations.
@@ -361,30 +354,30 @@
                   attributes:
                     - key: operation
                       value:
+                        stringValue: ins
+                  startTimeUnixNano: "1662565933924183000"
+                  timeUnixNano: "1662565943934293000"
+                - asInt: "0"
+                  attributes:
+                    - key: operation
+                      value:
                         stringValue: del
-                  startTimeUnixNano: "1687338621474126000"
-                  timeUnixNano: "1687338622486543000"
+                  startTimeUnixNano: "1662565933924183000"
+                  timeUnixNano: "1662565943934293000"
+                - asInt: "0"
+                  attributes:
+                    - key: operation
+                      value:
+                        stringValue: upd
+                  startTimeUnixNano: "1662565933924183000"
+                  timeUnixNano: "1662565943934293000"
                 - asInt: "0"
                   attributes:
                     - key: operation
                       value:
                         stringValue: hot_upd
-                  startTimeUnixNano: "1687338621474126000"
-                  timeUnixNano: "1687338622486543000"
-                - asInt: "0"
-                  attributes:
-                    - key: operation
-                      value:
-                        stringValue: ins
-                  startTimeUnixNano: "1687338621474126000"
-                  timeUnixNano: "1687338622486543000"
-                - asInt: "0"
-                  attributes:
-                    - key: operation
-                      value:
-                        stringValue: upd
-                  startTimeUnixNano: "1687338621474126000"
-                  timeUnixNano: "1687338622486543000"
+                  startTimeUnixNano: "1662565933924183000"
+                  timeUnixNano: "1662565943934293000"
               isMonotonic: true
             unit: "1"
           - description: The number of rows in the database.
@@ -397,15 +390,15 @@
                     - key: state
                       value:
                         stringValue: dead
-                  startTimeUnixNano: "1687338621474126000"
-                  timeUnixNano: "1687338622486543000"
+                  startTimeUnixNano: "1662565933924183000"
+                  timeUnixNano: "1662565943934293000"
                 - asInt: "0"
                   attributes:
                     - key: state
                       value:
                         stringValue: live
-                  startTimeUnixNano: "1687338621474126000"
-                  timeUnixNano: "1687338622486543000"
+                  startTimeUnixNano: "1662565933924183000"
+                  timeUnixNano: "1662565943934293000"
             unit: "1"
           - description: Disk space used by a table.
             name: postgresql.table.size
@@ -413,8 +406,8 @@
               aggregationTemporality: 2
               dataPoints:
                 - asInt: "0"
-                  startTimeUnixNano: "1687338621474126000"
-                  timeUnixNano: "1687338622486543000"
+                  startTimeUnixNano: "1662565933924183000"
+                  timeUnixNano: "1662565943934293000"
             unit: By
           - description: Number of times a table has manually been vacuumed.
             name: postgresql.table.vacuum.count
@@ -422,8 +415,8 @@
               aggregationTemporality: 2
               dataPoints:
                 - asInt: "0"
-                  startTimeUnixNano: "1687338621474126000"
-                  timeUnixNano: "1687338622486543000"
+                  startTimeUnixNano: "1662565933924183000"
+                  timeUnixNano: "1662565943934293000"
               isMonotonic: true
             unit: '{vacuums}'
         scope:
@@ -436,7 +429,7 @@
             stringValue: otel
         - key: postgresql.table.name
           value:
-            stringValue: public.table2
+            stringValue: public.table1
     scopeMetrics:
       - metrics:
           - description: The number of blocks read.
@@ -469,9 +462,23 @@
                   attributes:
                     - key: source
                       value:
-                        stringValue: idx_read
-                  startTimeUnixNano: "1687338621474126000"
-                  timeUnixNano: "1687338622486543000"
+                        stringValue: toast_hit
+                  startTimeUnixNano: "1662565933924183000"
+                  timeUnixNano: "1662565943934293000"
+                - asInt: "0"
+                  attributes:
+                    - key: source
+                      value:
+                        stringValue: toast_read
+                  startTimeUnixNano: "1662565933924183000"
+                  timeUnixNano: "1662565943934293000"
+                - asInt: "0"
+                  attributes:
+                    - key: source
+                      value:
+                        stringValue: tidx_read
+                  startTimeUnixNano: "1662565933924183000"
+                  timeUnixNano: "1662565943934293000"
                 - asInt: "0"
                   attributes:
                     - key: source
@@ -483,15 +490,9 @@
                   attributes:
                     - key: source
                       value:
-<<<<<<< HEAD
                         stringValue: tidx_read
                   startTimeUnixNano: "1687338621474126000"
                   timeUnixNano: "1687338622486543000"
-=======
-                        stringValue: toast_read
-                  startTimeUnixNano: "1662565933924183000"
-                  timeUnixNano: "1662565943934293000"
->>>>>>> da5df85e
                 - asInt: "0"
                   attributes:
                     - key: source
@@ -589,6 +590,156 @@
       attributes:
         - key: postgresql.database.name
           value:
+            stringValue: otel
+        - key: postgresql.table.name
+          value:
+            stringValue: public.table2
+    scopeMetrics:
+      - metrics:
+          - description: The number of blocks read.
+            name: postgresql.blocks_read
+            sum:
+              aggregationTemporality: 2
+              dataPoints:
+                - asInt: "0"
+                  attributes:
+                    - key: source
+                      value:
+                        stringValue: heap_hit
+                  startTimeUnixNano: "1687338621474126000"
+                  timeUnixNano: "1687338622486543000"
+                - asInt: "0"
+                  attributes:
+                    - key: source
+                      value:
+                        stringValue: heap_read
+                  startTimeUnixNano: "1687338621474126000"
+                  timeUnixNano: "1687338622486543000"
+                - asInt: "0"
+                  attributes:
+                    - key: source
+                      value:
+                        stringValue: idx_hit
+                  startTimeUnixNano: "1687338621474126000"
+                  timeUnixNano: "1687338622486543000"
+                - asInt: "0"
+                  attributes:
+                    - key: source
+                      value:
+                        stringValue: idx_read
+                  startTimeUnixNano: "1687338621474126000"
+                  timeUnixNano: "1687338622486543000"
+                - asInt: "0"
+                  attributes:
+                    - key: source
+                      value:
+                        stringValue: tidx_hit
+                  startTimeUnixNano: "1687338621474126000"
+                  timeUnixNano: "1687338622486543000"
+                - asInt: "0"
+                  attributes:
+                    - key: source
+                      value:
+                        stringValue: tidx_read
+                  startTimeUnixNano: "1687338621474126000"
+                  timeUnixNano: "1687338622486543000"
+                - asInt: "0"
+                  attributes:
+                    - key: source
+                      value:
+                        stringValue: toast_hit
+                  startTimeUnixNano: "1687338621474126000"
+                  timeUnixNano: "1687338622486543000"
+                - asInt: "0"
+                  attributes:
+                    - key: source
+                      value:
+                        stringValue: toast_hit
+                  startTimeUnixNano: "1687338621474126000"
+                  timeUnixNano: "1687338622486543000"
+              isMonotonic: true
+            unit: "1"
+          - description: The number of db row operations.
+            name: postgresql.operations
+            sum:
+              aggregationTemporality: 2
+              dataPoints:
+                - asInt: "0"
+                  attributes:
+                    - key: operation
+                      value:
+                        stringValue: del
+                  startTimeUnixNano: "1687338621474126000"
+                  timeUnixNano: "1687338622486543000"
+                - asInt: "0"
+                  attributes:
+                    - key: operation
+                      value:
+                        stringValue: hot_upd
+                  startTimeUnixNano: "1687338621474126000"
+                  timeUnixNano: "1687338622486543000"
+                - asInt: "0"
+                  attributes:
+                    - key: operation
+                      value:
+                        stringValue: ins
+                  startTimeUnixNano: "1687338621474126000"
+                  timeUnixNano: "1687338622486543000"
+                - asInt: "0"
+                  attributes:
+                    - key: operation
+                      value:
+                        stringValue: upd
+                  startTimeUnixNano: "1687338621474126000"
+                  timeUnixNano: "1687338622486543000"
+              isMonotonic: true
+            unit: "1"
+          - description: The number of rows in the database.
+            name: postgresql.rows
+            sum:
+              aggregationTemporality: 2
+              dataPoints:
+                - asInt: "0"
+                  attributes:
+                    - key: state
+                      value:
+                        stringValue: dead
+                  startTimeUnixNano: "1687338621474126000"
+                  timeUnixNano: "1687338622486543000"
+                - asInt: "0"
+                  attributes:
+                    - key: state
+                      value:
+                        stringValue: live
+                  startTimeUnixNano: "1687338621474126000"
+                  timeUnixNano: "1687338622486543000"
+            unit: "1"
+          - description: Disk space used by a table.
+            name: postgresql.table.size
+            sum:
+              aggregationTemporality: 2
+              dataPoints:
+                - asInt: "0"
+                  startTimeUnixNano: "1687338621474126000"
+                  timeUnixNano: "1687338622486543000"
+            unit: By
+          - description: Number of times a table has manually been vacuumed.
+            name: postgresql.table.vacuum.count
+            sum:
+              aggregationTemporality: 2
+              dataPoints:
+                - asInt: "0"
+                  startTimeUnixNano: "1687338621474126000"
+                  timeUnixNano: "1687338622486543000"
+              isMonotonic: true
+            unit: '{vacuums}'
+        scope:
+          name: otelcol/postgresqlreceiver
+          version: latest
+  - resource:
+      attributes:
+        - key: postgresql.database.name
+          value:
             stringValue: otel2
         - key: postgresql.table.name
           value:
@@ -625,9 +776,23 @@
                   attributes:
                     - key: source
                       value:
-                        stringValue: idx_read
-                  startTimeUnixNano: "1687338621474126000"
-                  timeUnixNano: "1687338622486543000"
+                        stringValue: toast_hit
+                  startTimeUnixNano: "1662565933924183000"
+                  timeUnixNano: "1662565943934293000"
+                - asInt: "0"
+                  attributes:
+                    - key: source
+                      value:
+                        stringValue: toast_read
+                  startTimeUnixNano: "1662565933924183000"
+                  timeUnixNano: "1662565943934293000"
+                - asInt: "0"
+                  attributes:
+                    - key: source
+                      value:
+                        stringValue: tidx_read
+                  startTimeUnixNano: "1662565933924183000"
+                  timeUnixNano: "1662565943934293000"
                 - asInt: "0"
                   attributes:
                     - key: source
@@ -639,15 +804,9 @@
                   attributes:
                     - key: source
                       value:
-<<<<<<< HEAD
                         stringValue: tidx_read
                   startTimeUnixNano: "1687338621474126000"
                   timeUnixNano: "1687338622486543000"
-=======
-                        stringValue: toast_read
-                  startTimeUnixNano: "1662565933924183000"
-                  timeUnixNano: "1662565943934293000"
->>>>>>> da5df85e
                 - asInt: "0"
                   attributes:
                     - key: source
@@ -781,9 +940,23 @@
                   attributes:
                     - key: source
                       value:
-                        stringValue: idx_read
-                  startTimeUnixNano: "1687338621474126000"
-                  timeUnixNano: "1687338622486543000"
+                        stringValue: toast_hit
+                  startTimeUnixNano: "1662565933924183000"
+                  timeUnixNano: "1662565943934293000"
+                - asInt: "0"
+                  attributes:
+                    - key: source
+                      value:
+                        stringValue: toast_read
+                  startTimeUnixNano: "1662565933924183000"
+                  timeUnixNano: "1662565943934293000"
+                - asInt: "0"
+                  attributes:
+                    - key: source
+                      value:
+                        stringValue: tidx_read
+                  startTimeUnixNano: "1662565933924183000"
+                  timeUnixNano: "1662565943934293000"
                 - asInt: "0"
                   attributes:
                     - key: source
@@ -795,15 +968,9 @@
                   attributes:
                     - key: source
                       value:
-<<<<<<< HEAD
                         stringValue: tidx_read
                   startTimeUnixNano: "1687338621474126000"
                   timeUnixNano: "1687338622486543000"
-=======
-                        stringValue: toast_read
-                  startTimeUnixNano: "1662565933924183000"
-                  timeUnixNano: "1662565943934293000"
->>>>>>> da5df85e
                 - asInt: "0"
                   attributes:
                     - key: source
