--- conflicted
+++ resolved
@@ -9,13 +9,8 @@
               aggregationTemporality: 2
               dataPoints:
                 - asInt: "10"
-<<<<<<< HEAD
-                  startTimeUnixNano: "1687338576393925000"
-                  timeUnixNano: "1687338576394031000"
-=======
-                  startTimeUnixNano: "1687536677528497000"
-                  timeUnixNano: "1687536677528540000"
->>>>>>> da5df85e
+                  startTimeUnixNano: "1687536677528497000"
+                  timeUnixNano: "1687536677528540000"
               isMonotonic: true
             unit: '{buffers}'
           - description: Number of buffers written.
@@ -28,49 +23,29 @@
                     - key: source
                       value:
                         stringValue: backend
-<<<<<<< HEAD
-                  startTimeUnixNano: "1687338576393925000"
-                  timeUnixNano: "1687338576394031000"
-=======
-                  startTimeUnixNano: "1687536677528497000"
-                  timeUnixNano: "1687536677528540000"
->>>>>>> da5df85e
+                  startTimeUnixNano: "1687536677528497000"
+                  timeUnixNano: "1687536677528540000"
                 - asInt: "8"
                   attributes:
                     - key: source
                       value:
                         stringValue: backend_fsync
-<<<<<<< HEAD
-                  startTimeUnixNano: "1687338576393925000"
-                  timeUnixNano: "1687338576394031000"
-=======
-                  startTimeUnixNano: "1687536677528497000"
-                  timeUnixNano: "1687536677528540000"
->>>>>>> da5df85e
+                  startTimeUnixNano: "1687536677528497000"
+                  timeUnixNano: "1687536677528540000"
                 - asInt: "5"
                   attributes:
                     - key: source
                       value:
                         stringValue: bgwriter
-<<<<<<< HEAD
-                  startTimeUnixNano: "1687338576393925000"
-                  timeUnixNano: "1687338576394031000"
-=======
-                  startTimeUnixNano: "1687536677528497000"
-                  timeUnixNano: "1687536677528540000"
->>>>>>> da5df85e
+                  startTimeUnixNano: "1687536677528497000"
+                  timeUnixNano: "1687536677528540000"
                 - asInt: "9"
                   attributes:
                     - key: source
                       value:
                         stringValue: checkpoints
-<<<<<<< HEAD
-                  startTimeUnixNano: "1687338576393925000"
-                  timeUnixNano: "1687338576394031000"
-=======
-                  startTimeUnixNano: "1687536677528497000"
-                  timeUnixNano: "1687536677528540000"
->>>>>>> da5df85e
+                  startTimeUnixNano: "1687536677528497000"
+                  timeUnixNano: "1687536677528540000"
               isMonotonic: true
             unit: '{buffers}'
           - description: The number of checkpoints performed.
@@ -83,25 +58,15 @@
                     - key: type
                       value:
                         stringValue: requested
-<<<<<<< HEAD
-                  startTimeUnixNano: "1687338576393925000"
-                  timeUnixNano: "1687338576394031000"
-=======
-                  startTimeUnixNano: "1687536677528497000"
-                  timeUnixNano: "1687536677528540000"
->>>>>>> da5df85e
+                  startTimeUnixNano: "1687536677528497000"
+                  timeUnixNano: "1687536677528540000"
                 - asInt: "2"
                   attributes:
                     - key: type
                       value:
                         stringValue: scheduled
-<<<<<<< HEAD
-                  startTimeUnixNano: "1687338576393925000"
-                  timeUnixNano: "1687338576394031000"
-=======
-                  startTimeUnixNano: "1687536677528497000"
-                  timeUnixNano: "1687536677528540000"
->>>>>>> da5df85e
+                  startTimeUnixNano: "1687536677528497000"
+                  timeUnixNano: "1687536677528540000"
               isMonotonic: true
             unit: '{checkpoints}'
           - description: Total time spent writing and syncing files to disk by checkpoints.
@@ -114,25 +79,15 @@
                     - key: type
                       value:
                         stringValue: sync
-<<<<<<< HEAD
-                  startTimeUnixNano: "1687338576393925000"
-                  timeUnixNano: "1687338576394031000"
-=======
-                  startTimeUnixNano: "1687536677528497000"
-                  timeUnixNano: "1687536677528540000"
->>>>>>> da5df85e
+                  startTimeUnixNano: "1687536677528497000"
+                  timeUnixNano: "1687536677528540000"
                 - asDouble: 3.12
                   attributes:
                     - key: type
                       value:
                         stringValue: write
-<<<<<<< HEAD
-                  startTimeUnixNano: "1687338576393925000"
-                  timeUnixNano: "1687338576394031000"
-=======
-                  startTimeUnixNano: "1687536677528497000"
-                  timeUnixNano: "1687536677528540000"
->>>>>>> da5df85e
+                  startTimeUnixNano: "1687536677528497000"
+                  timeUnixNano: "1687536677528540000"
               isMonotonic: true
             unit: ms
           - description: Number of times the background writer stopped a cleaning scan because it had written too many buffers.
@@ -141,26 +96,16 @@
               aggregationTemporality: 2
               dataPoints:
                 - asInt: "11"
-<<<<<<< HEAD
-                  startTimeUnixNano: "1687338576393925000"
-                  timeUnixNano: "1687338576394031000"
-=======
-                  startTimeUnixNano: "1687536677528497000"
-                  timeUnixNano: "1687536677528540000"
->>>>>>> da5df85e
+                  startTimeUnixNano: "1687536677528497000"
+                  timeUnixNano: "1687536677528540000"
               isMonotonic: true
             unit: '{stoppages}'
           - description: Configured maximum number of client connections allowed
             gauge:
               dataPoints:
                 - asInt: "100"
-<<<<<<< HEAD
-                  startTimeUnixNano: "1687338576393925000"
-                  timeUnixNano: "1687338576394031000"
-=======
-                  startTimeUnixNano: "1687536677528497000"
-                  timeUnixNano: "1687536677528540000"
->>>>>>> da5df85e
+                  startTimeUnixNano: "1687536677528497000"
+                  timeUnixNano: "1687536677528540000"
             name: postgresql.connection.max
             unit: '{connections}'
           - description: Number of user databases.
@@ -169,13 +114,8 @@
               aggregationTemporality: 2
               dataPoints:
                 - asInt: "1"
-<<<<<<< HEAD
-                  startTimeUnixNano: "1687338576393925000"
-                  timeUnixNano: "1687338576394031000"
-=======
-                  startTimeUnixNano: "1687536677528497000"
-                  timeUnixNano: "1687536677528540000"
->>>>>>> da5df85e
+                  startTimeUnixNano: "1687536677528497000"
+                  timeUnixNano: "1687536677528540000"
             unit: '{databases}'
           - description: The amount of data delayed in replication.
             gauge:
@@ -185,26 +125,16 @@
                     - key: replication_client
                       value:
                         stringValue: unix
-<<<<<<< HEAD
-                  startTimeUnixNano: "1687338576393925000"
-                  timeUnixNano: "1687338576394031000"
-=======
-                  startTimeUnixNano: "1687536677528497000"
-                  timeUnixNano: "1687536677528540000"
->>>>>>> da5df85e
+                  startTimeUnixNano: "1687536677528497000"
+                  timeUnixNano: "1687536677528540000"
             name: postgresql.replication.data_delay
             unit: By
           - description: Age of the oldest WAL file.
             gauge:
               dataPoints:
                 - asInt: "3600"
-<<<<<<< HEAD
-                  startTimeUnixNano: "1687338576393925000"
-                  timeUnixNano: "1687338576394031000"
-=======
-                  startTimeUnixNano: "1687536677528497000"
-                  timeUnixNano: "1687536677528540000"
->>>>>>> da5df85e
+                  startTimeUnixNano: "1687536677528497000"
+                  timeUnixNano: "1687536677528540000"
             name: postgresql.wal.age
             unit: s
           - description: Time between flushing recent WAL locally and receiving notification that the standby server has completed an operation with it.
@@ -218,13 +148,8 @@
                     - key: replication_client
                       value:
                         stringValue: unix
-<<<<<<< HEAD
-                  startTimeUnixNano: "1687338576393925000"
-                  timeUnixNano: "1687338576394031000"
-=======
-                  startTimeUnixNano: "1687536677528497000"
-                  timeUnixNano: "1687536677528540000"
->>>>>>> da5df85e
+                  startTimeUnixNano: "1687536677528497000"
+                  timeUnixNano: "1687536677528540000"
                 - asInt: "700"
                   attributes:
                     - key: operation
@@ -233,13 +158,8 @@
                     - key: replication_client
                       value:
                         stringValue: unix
-<<<<<<< HEAD
-                  startTimeUnixNano: "1687338576393925000"
-                  timeUnixNano: "1687338576394031000"
-=======
-                  startTimeUnixNano: "1687536677528497000"
-                  timeUnixNano: "1687536677528540000"
->>>>>>> da5df85e
+                  startTimeUnixNano: "1687536677528497000"
+                  timeUnixNano: "1687536677528540000"
                 - asInt: "800"
                   attributes:
                     - key: operation
@@ -248,13 +168,8 @@
                     - key: replication_client
                       value:
                         stringValue: unix
-<<<<<<< HEAD
-                  startTimeUnixNano: "1687338576393925000"
-                  timeUnixNano: "1687338576394031000"
-=======
-                  startTimeUnixNano: "1687536677528497000"
-                  timeUnixNano: "1687536677528540000"
->>>>>>> da5df85e
+                  startTimeUnixNano: "1687536677528497000"
+                  timeUnixNano: "1687536677528540000"
             name: postgresql.wal.lag
             unit: s
         scope:
@@ -273,13 +188,8 @@
               aggregationTemporality: 2
               dataPoints:
                 - asInt: "3"
-<<<<<<< HEAD
-                  startTimeUnixNano: "1687338576393925000"
-                  timeUnixNano: "1687338576394031000"
-=======
-                  startTimeUnixNano: "1687536677528497000"
-                  timeUnixNano: "1687536677528540000"
->>>>>>> da5df85e
+                  startTimeUnixNano: "1687536677528497000"
+                  timeUnixNano: "1687536677528540000"
             unit: "1"
           - description: The number of commits.
             name: postgresql.commits
@@ -287,13 +197,8 @@
               aggregationTemporality: 2
               dataPoints:
                 - asInt: "1"
-<<<<<<< HEAD
-                  startTimeUnixNano: "1687338576393925000"
-                  timeUnixNano: "1687338576394031000"
-=======
-                  startTimeUnixNano: "1687536677528497000"
-                  timeUnixNano: "1687536677528540000"
->>>>>>> da5df85e
+                  startTimeUnixNano: "1687536677528497000"
+                  timeUnixNano: "1687536677528540000"
               isMonotonic: true
             unit: "1"
           - description: The database disk usage.
@@ -302,13 +207,8 @@
               aggregationTemporality: 2
               dataPoints:
                 - asInt: "4"
-<<<<<<< HEAD
-                  startTimeUnixNano: "1687338576393925000"
-                  timeUnixNano: "1687338576394031000"
-=======
-                  startTimeUnixNano: "1687536677528497000"
-                  timeUnixNano: "1687536677528540000"
->>>>>>> da5df85e
+                  startTimeUnixNano: "1687536677528497000"
+                  timeUnixNano: "1687536677528540000"
             unit: By
           - description: The number of rollbacks.
             name: postgresql.rollbacks
@@ -316,13 +216,8 @@
               aggregationTemporality: 2
               dataPoints:
                 - asInt: "2"
-<<<<<<< HEAD
-                  startTimeUnixNano: "1687338576393925000"
-                  timeUnixNano: "1687338576394031000"
-=======
-                  startTimeUnixNano: "1687536677528497000"
-                  timeUnixNano: "1687536677528540000"
->>>>>>> da5df85e
+                  startTimeUnixNano: "1687536677528497000"
+                  timeUnixNano: "1687536677528540000"
               isMonotonic: true
             unit: "1"
           - description: Number of user tables in a database.
@@ -331,14 +226,8 @@
               aggregationTemporality: 2
               dataPoints:
                 - asInt: "2"
-<<<<<<< HEAD
-                  startTimeUnixNano: "1687338576393925000"
-                  timeUnixNano: "1687338576394031000"
-            unit: '{table}'
-=======
-                  startTimeUnixNano: "1687536677528497000"
-                  timeUnixNano: "1687536677528540000"
->>>>>>> da5df85e
+                  startTimeUnixNano: "1687536677528497000"
+                  timeUnixNano: "1687536677528540000"
         scope:
           name: otelcol/postgresqlreceiver
           version: latest
@@ -362,98 +251,57 @@
                     - key: source
                       value:
                         stringValue: heap_hit
-<<<<<<< HEAD
-                  startTimeUnixNano: "1687338576393925000"
-                  timeUnixNano: "1687338576394031000"
-=======
-                  startTimeUnixNano: "1687536677528497000"
-                  timeUnixNano: "1687536677528540000"
->>>>>>> da5df85e
+                  startTimeUnixNano: "1687536677528497000"
+                  timeUnixNano: "1687536677528540000"
                 - asInt: "19"
                   attributes:
                     - key: source
                       value:
                         stringValue: heap_read
-<<<<<<< HEAD
-                  startTimeUnixNano: "1687338576393925000"
-                  timeUnixNano: "1687338576394031000"
-=======
-                  startTimeUnixNano: "1687536677528497000"
-                  timeUnixNano: "1687536677528540000"
->>>>>>> da5df85e
+                  startTimeUnixNano: "1687536677528497000"
+                  timeUnixNano: "1687536677528540000"
                 - asInt: "22"
                   attributes:
                     - key: source
                       value:
                         stringValue: idx_hit
-<<<<<<< HEAD
-                  startTimeUnixNano: "1687338576393925000"
-                  timeUnixNano: "1687338576394031000"
-=======
-                  startTimeUnixNano: "1687536677528497000"
-                  timeUnixNano: "1687536677528540000"
->>>>>>> da5df85e
+                  startTimeUnixNano: "1687536677528497000"
+                  timeUnixNano: "1687536677528540000"
                 - asInt: "21"
                   attributes:
                     - key: source
                       value:
                         stringValue: idx_read
-<<<<<<< HEAD
-                  startTimeUnixNano: "1687338576393925000"
-                  timeUnixNano: "1687338576394031000"
-=======
-                  startTimeUnixNano: "1687536677528497000"
-                  timeUnixNano: "1687536677528540000"
->>>>>>> da5df85e
+                  startTimeUnixNano: "1687536677528497000"
+                  timeUnixNano: "1687536677528540000"
                 - asInt: "26"
                   attributes:
                     - key: source
                       value:
                         stringValue: tidx_hit
-<<<<<<< HEAD
-                  startTimeUnixNano: "1687338576393925000"
-                  timeUnixNano: "1687338576394031000"
-=======
-                  startTimeUnixNano: "1687536677528497000"
-                  timeUnixNano: "1687536677528540000"
->>>>>>> da5df85e
+                  startTimeUnixNano: "1687536677528497000"
+                  timeUnixNano: "1687536677528540000"
                 - asInt: "25"
                   attributes:
                     - key: source
                       value:
                         stringValue: tidx_read
-<<<<<<< HEAD
-                  startTimeUnixNano: "1687338576393925000"
-                  timeUnixNano: "1687338576394031000"
-=======
-                  startTimeUnixNano: "1687536677528497000"
-                  timeUnixNano: "1687536677528540000"
->>>>>>> da5df85e
+                  startTimeUnixNano: "1687536677528497000"
+                  timeUnixNano: "1687536677528540000"
                 - asInt: "24"
                   attributes:
                     - key: source
                       value:
                         stringValue: toast_hit
-<<<<<<< HEAD
-                  startTimeUnixNano: "1687338576393925000"
-                  timeUnixNano: "1687338576394031000"
-=======
-                  startTimeUnixNano: "1687536677528497000"
-                  timeUnixNano: "1687536677528540000"
->>>>>>> da5df85e
+                  startTimeUnixNano: "1687536677528497000"
+                  timeUnixNano: "1687536677528540000"
                 - asInt: "23"
                   attributes:
                     - key: source
                       value:
-<<<<<<< HEAD
-                        stringValue: toast_hit
-                  startTimeUnixNano: "1687338576393925000"
-                  timeUnixNano: "1687338576394031000"
-=======
                         stringValue: toast_read
                   startTimeUnixNano: "1687536677528497000"
                   timeUnixNano: "1687536677528540000"
->>>>>>> da5df85e
               isMonotonic: true
             unit: "1"
           - description: The number of db row operations.
@@ -466,49 +314,29 @@
                     - key: operation
                       value:
                         stringValue: del
-<<<<<<< HEAD
-                  startTimeUnixNano: "1687338576393925000"
-                  timeUnixNano: "1687338576394031000"
-=======
-                  startTimeUnixNano: "1687536677528497000"
-                  timeUnixNano: "1687536677528540000"
->>>>>>> da5df85e
+                  startTimeUnixNano: "1687536677528497000"
+                  timeUnixNano: "1687536677528540000"
                 - asInt: "42"
                   attributes:
                     - key: operation
                       value:
                         stringValue: hot_upd
-<<<<<<< HEAD
-                  startTimeUnixNano: "1687338576393925000"
-                  timeUnixNano: "1687338576394031000"
-=======
-                  startTimeUnixNano: "1687536677528497000"
-                  timeUnixNano: "1687536677528540000"
->>>>>>> da5df85e
+                  startTimeUnixNano: "1687536677528497000"
+                  timeUnixNano: "1687536677528540000"
                 - asInt: "39"
                   attributes:
                     - key: operation
                       value:
                         stringValue: ins
-<<<<<<< HEAD
-                  startTimeUnixNano: "1687338576393925000"
-                  timeUnixNano: "1687338576394031000"
-=======
-                  startTimeUnixNano: "1687536677528497000"
-                  timeUnixNano: "1687536677528540000"
->>>>>>> da5df85e
+                  startTimeUnixNano: "1687536677528497000"
+                  timeUnixNano: "1687536677528540000"
                 - asInt: "40"
                   attributes:
                     - key: operation
                       value:
                         stringValue: upd
-<<<<<<< HEAD
-                  startTimeUnixNano: "1687338576393925000"
-                  timeUnixNano: "1687338576394031000"
-=======
-                  startTimeUnixNano: "1687536677528497000"
-                  timeUnixNano: "1687536677528540000"
->>>>>>> da5df85e
+                  startTimeUnixNano: "1687536677528497000"
+                  timeUnixNano: "1687536677528540000"
               isMonotonic: true
             unit: "1"
           - description: The number of rows in the database.
@@ -521,25 +349,15 @@
                     - key: state
                       value:
                         stringValue: dead
-<<<<<<< HEAD
-                  startTimeUnixNano: "1687338576393925000"
-                  timeUnixNano: "1687338576394031000"
-=======
-                  startTimeUnixNano: "1687536677528497000"
-                  timeUnixNano: "1687536677528540000"
->>>>>>> da5df85e
+                  startTimeUnixNano: "1687536677528497000"
+                  timeUnixNano: "1687536677528540000"
                 - asInt: "7"
                   attributes:
                     - key: state
                       value:
                         stringValue: live
-<<<<<<< HEAD
-                  startTimeUnixNano: "1687338576393925000"
-                  timeUnixNano: "1687338576394031000"
-=======
-                  startTimeUnixNano: "1687536677528497000"
-                  timeUnixNano: "1687536677528540000"
->>>>>>> da5df85e
+                  startTimeUnixNano: "1687536677528497000"
+                  timeUnixNano: "1687536677528540000"
             unit: "1"
           - description: Disk space used by a table.
             name: postgresql.table.size
@@ -547,13 +365,8 @@
               aggregationTemporality: 2
               dataPoints:
                 - asInt: "43"
-<<<<<<< HEAD
-                  startTimeUnixNano: "1687338576393925000"
-                  timeUnixNano: "1687338576394031000"
-=======
-                  startTimeUnixNano: "1687536677528497000"
-                  timeUnixNano: "1687536677528540000"
->>>>>>> da5df85e
+                  startTimeUnixNano: "1687536677528497000"
+                  timeUnixNano: "1687536677528540000"
             unit: By
           - description: Number of times a table has manually been vacuumed.
             name: postgresql.table.vacuum.count
@@ -561,13 +374,8 @@
               aggregationTemporality: 2
               dataPoints:
                 - asInt: "44"
-<<<<<<< HEAD
-                  startTimeUnixNano: "1687338576393925000"
-                  timeUnixNano: "1687338576394031000"
-=======
-                  startTimeUnixNano: "1687536677528497000"
-                  timeUnixNano: "1687536677528540000"
->>>>>>> da5df85e
+                  startTimeUnixNano: "1687536677528497000"
+                  timeUnixNano: "1687536677528540000"
               isMonotonic: true
             unit: '{vacuums}'
         scope:
@@ -593,98 +401,57 @@
                     - key: source
                       value:
                         stringValue: heap_hit
-<<<<<<< HEAD
-                  startTimeUnixNano: "1687338576393925000"
-                  timeUnixNano: "1687338576394031000"
-=======
-                  startTimeUnixNano: "1687536677528497000"
-                  timeUnixNano: "1687536677528540000"
->>>>>>> da5df85e
+                  startTimeUnixNano: "1687536677528497000"
+                  timeUnixNano: "1687536677528540000"
                 - asInt: "27"
                   attributes:
                     - key: source
                       value:
                         stringValue: heap_read
-<<<<<<< HEAD
-                  startTimeUnixNano: "1687338576393925000"
-                  timeUnixNano: "1687338576394031000"
-=======
-                  startTimeUnixNano: "1687536677528497000"
-                  timeUnixNano: "1687536677528540000"
->>>>>>> da5df85e
+                  startTimeUnixNano: "1687536677528497000"
+                  timeUnixNano: "1687536677528540000"
                 - asInt: "30"
                   attributes:
                     - key: source
                       value:
                         stringValue: idx_hit
-<<<<<<< HEAD
-                  startTimeUnixNano: "1687338576393925000"
-                  timeUnixNano: "1687338576394031000"
-=======
-                  startTimeUnixNano: "1687536677528497000"
-                  timeUnixNano: "1687536677528540000"
->>>>>>> da5df85e
+                  startTimeUnixNano: "1687536677528497000"
+                  timeUnixNano: "1687536677528540000"
                 - asInt: "29"
                   attributes:
                     - key: source
                       value:
                         stringValue: idx_read
-<<<<<<< HEAD
-                  startTimeUnixNano: "1687338576393925000"
-                  timeUnixNano: "1687338576394031000"
-=======
-                  startTimeUnixNano: "1687536677528497000"
-                  timeUnixNano: "1687536677528540000"
->>>>>>> da5df85e
+                  startTimeUnixNano: "1687536677528497000"
+                  timeUnixNano: "1687536677528540000"
                 - asInt: "34"
                   attributes:
                     - key: source
                       value:
                         stringValue: tidx_hit
-<<<<<<< HEAD
-                  startTimeUnixNano: "1687338576393925000"
-                  timeUnixNano: "1687338576394031000"
-=======
-                  startTimeUnixNano: "1687536677528497000"
-                  timeUnixNano: "1687536677528540000"
->>>>>>> da5df85e
+                  startTimeUnixNano: "1687536677528497000"
+                  timeUnixNano: "1687536677528540000"
                 - asInt: "33"
                   attributes:
                     - key: source
                       value:
                         stringValue: tidx_read
-<<<<<<< HEAD
-                  startTimeUnixNano: "1687338576393925000"
-                  timeUnixNano: "1687338576394031000"
-=======
-                  startTimeUnixNano: "1687536677528497000"
-                  timeUnixNano: "1687536677528540000"
->>>>>>> da5df85e
+                  startTimeUnixNano: "1687536677528497000"
+                  timeUnixNano: "1687536677528540000"
                 - asInt: "32"
                   attributes:
                     - key: source
                       value:
                         stringValue: toast_hit
-<<<<<<< HEAD
-                  startTimeUnixNano: "1687338576393925000"
-                  timeUnixNano: "1687338576394031000"
-=======
-                  startTimeUnixNano: "1687536677528497000"
-                  timeUnixNano: "1687536677528540000"
->>>>>>> da5df85e
+                  startTimeUnixNano: "1687536677528497000"
+                  timeUnixNano: "1687536677528540000"
                 - asInt: "31"
                   attributes:
                     - key: source
                       value:
-<<<<<<< HEAD
-                        stringValue: toast_hit
-                  startTimeUnixNano: "1687338576393925000"
-                  timeUnixNano: "1687338576394031000"
-=======
                         stringValue: toast_read
                   startTimeUnixNano: "1687536677528497000"
                   timeUnixNano: "1687536677528540000"
->>>>>>> da5df85e
               isMonotonic: true
             unit: "1"
           - description: The number of db row operations.
@@ -697,49 +464,29 @@
                     - key: operation
                       value:
                         stringValue: del
-<<<<<<< HEAD
-                  startTimeUnixNano: "1687338576393925000"
-                  timeUnixNano: "1687338576394031000"
-=======
-                  startTimeUnixNano: "1687536677528497000"
-                  timeUnixNano: "1687536677528540000"
->>>>>>> da5df85e
+                  startTimeUnixNano: "1687536677528497000"
+                  timeUnixNano: "1687536677528540000"
                 - asInt: "46"
                   attributes:
                     - key: operation
                       value:
                         stringValue: hot_upd
-<<<<<<< HEAD
-                  startTimeUnixNano: "1687338576393925000"
-                  timeUnixNano: "1687338576394031000"
-=======
-                  startTimeUnixNano: "1687536677528497000"
-                  timeUnixNano: "1687536677528540000"
->>>>>>> da5df85e
+                  startTimeUnixNano: "1687536677528497000"
+                  timeUnixNano: "1687536677528540000"
                 - asInt: "43"
                   attributes:
                     - key: operation
                       value:
                         stringValue: ins
-<<<<<<< HEAD
-                  startTimeUnixNano: "1687338576393925000"
-                  timeUnixNano: "1687338576394031000"
-=======
-                  startTimeUnixNano: "1687536677528497000"
-                  timeUnixNano: "1687536677528540000"
->>>>>>> da5df85e
+                  startTimeUnixNano: "1687536677528497000"
+                  timeUnixNano: "1687536677528540000"
                 - asInt: "44"
                   attributes:
                     - key: operation
                       value:
                         stringValue: upd
-<<<<<<< HEAD
-                  startTimeUnixNano: "1687338576393925000"
-                  timeUnixNano: "1687338576394031000"
-=======
-                  startTimeUnixNano: "1687536677528497000"
-                  timeUnixNano: "1687536677528540000"
->>>>>>> da5df85e
+                  startTimeUnixNano: "1687536677528497000"
+                  timeUnixNano: "1687536677528540000"
               isMonotonic: true
             unit: "1"
           - description: The number of rows in the database.
@@ -752,25 +499,15 @@
                     - key: state
                       value:
                         stringValue: dead
-<<<<<<< HEAD
-                  startTimeUnixNano: "1687338576393925000"
-                  timeUnixNano: "1687338576394031000"
-=======
-                  startTimeUnixNano: "1687536677528497000"
-                  timeUnixNano: "1687536677528540000"
->>>>>>> da5df85e
+                  startTimeUnixNano: "1687536677528497000"
+                  timeUnixNano: "1687536677528540000"
                 - asInt: "9"
                   attributes:
                     - key: state
                       value:
                         stringValue: live
-<<<<<<< HEAD
-                  startTimeUnixNano: "1687338576393925000"
-                  timeUnixNano: "1687338576394031000"
-=======
-                  startTimeUnixNano: "1687536677528497000"
-                  timeUnixNano: "1687536677528540000"
->>>>>>> da5df85e
+                  startTimeUnixNano: "1687536677528497000"
+                  timeUnixNano: "1687536677528540000"
             unit: "1"
           - description: Disk space used by a table.
             name: postgresql.table.size
@@ -778,13 +515,8 @@
               aggregationTemporality: 2
               dataPoints:
                 - asInt: "47"
-<<<<<<< HEAD
-                  startTimeUnixNano: "1687338576393925000"
-                  timeUnixNano: "1687338576394031000"
-=======
-                  startTimeUnixNano: "1687536677528497000"
-                  timeUnixNano: "1687536677528540000"
->>>>>>> da5df85e
+                  startTimeUnixNano: "1687536677528497000"
+                  timeUnixNano: "1687536677528540000"
             unit: By
           - description: Number of times a table has manually been vacuumed.
             name: postgresql.table.vacuum.count
@@ -792,13 +524,8 @@
               aggregationTemporality: 2
               dataPoints:
                 - asInt: "48"
-<<<<<<< HEAD
-                  startTimeUnixNano: "1687338576393925000"
-                  timeUnixNano: "1687338576394031000"
-=======
-                  startTimeUnixNano: "1687536677528497000"
-                  timeUnixNano: "1687536677528540000"
->>>>>>> da5df85e
+                  startTimeUnixNano: "1687536677528497000"
+                  timeUnixNano: "1687536677528540000"
               isMonotonic: true
             unit: '{vacuums}'
         scope:
@@ -823,26 +550,16 @@
               aggregationTemporality: 2
               dataPoints:
                 - asInt: "35"
-<<<<<<< HEAD
-                  startTimeUnixNano: "1687338576393925000"
-                  timeUnixNano: "1687338576394031000"
-=======
-                  startTimeUnixNano: "1687536677528497000"
-                  timeUnixNano: "1687536677528540000"
->>>>>>> da5df85e
+                  startTimeUnixNano: "1687536677528497000"
+                  timeUnixNano: "1687536677528540000"
               isMonotonic: true
             unit: '{scans}'
           - description: The size of the index on disk.
             gauge:
               dataPoints:
                 - asInt: "36"
-<<<<<<< HEAD
-                  startTimeUnixNano: "1687338576393925000"
-                  timeUnixNano: "1687338576394031000"
-=======
-                  startTimeUnixNano: "1687536677528497000"
-                  timeUnixNano: "1687536677528540000"
->>>>>>> da5df85e
+                  startTimeUnixNano: "1687536677528497000"
+                  timeUnixNano: "1687536677528540000"
             name: postgresql.index.size
             unit: By
         scope:
@@ -867,26 +584,16 @@
               aggregationTemporality: 2
               dataPoints:
                 - asInt: "37"
-<<<<<<< HEAD
-                  startTimeUnixNano: "1687338576393925000"
-                  timeUnixNano: "1687338576394031000"
-=======
-                  startTimeUnixNano: "1687536677528497000"
-                  timeUnixNano: "1687536677528540000"
->>>>>>> da5df85e
+                  startTimeUnixNano: "1687536677528497000"
+                  timeUnixNano: "1687536677528540000"
               isMonotonic: true
             unit: '{scans}'
           - description: The size of the index on disk.
             gauge:
               dataPoints:
                 - asInt: "38"
-<<<<<<< HEAD
-                  startTimeUnixNano: "1687338576393925000"
-                  timeUnixNano: "1687338576394031000"
-=======
-                  startTimeUnixNano: "1687536677528497000"
-                  timeUnixNano: "1687536677528540000"
->>>>>>> da5df85e
+                  startTimeUnixNano: "1687536677528497000"
+                  timeUnixNano: "1687536677528540000"
             name: postgresql.index.size
             unit: By
         scope:
