--- conflicted
+++ resolved
@@ -23,10 +23,6 @@
 	"TIME_WAIT",
 }
 
-<<<<<<< HEAD
-func (s *networkScraper) recordNetworkConntrackMetrics() error {
-=======
 func (s *networkScraper) recordNetworkConntrackMetrics(context.Context) error {
->>>>>>> 03e370a1
 	return nil
 }