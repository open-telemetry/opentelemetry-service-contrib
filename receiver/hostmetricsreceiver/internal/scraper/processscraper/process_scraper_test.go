// Copyright The OpenTelemetry Authors
//
// Licensed under the Apache License, Version 2.0 (the "License");
// you may not use this file except in compliance with the License.
// You may obtain a copy of the License at
//
//       http://www.apache.org/licenses/LICENSE-2.0
//
// Unless required by applicable law or agreed to in writing, software
// distributed under the License is distributed on an "AS IS" BASIS,
// WITHOUT WARRANTIES OR CONDITIONS OF ANY KIND, either express or implied.
// See the License for the specific language governing permissions and
// limitations under the License.

package processscraper

import (
	"context"
	"errors"
	"fmt"
	"runtime"
	"testing"
	"time"

	"github.com/shirou/gopsutil/v3/cpu"
	"github.com/shirou/gopsutil/v3/process"
	"github.com/stretchr/testify/assert"
	"github.com/stretchr/testify/mock"
	"github.com/stretchr/testify/require"
	"go.opentelemetry.io/collector/component/componenttest"
	"go.opentelemetry.io/collector/pdata/pcommon"
	"go.opentelemetry.io/collector/pdata/pmetric"
	"go.opentelemetry.io/collector/receiver/receivertest"
	"go.opentelemetry.io/collector/receiver/scrapererror"
	conventions "go.opentelemetry.io/collector/semconv/v1.6.1"

	"github.com/open-telemetry/opentelemetry-collector-contrib/internal/filter/filterset"
	"github.com/open-telemetry/opentelemetry-collector-contrib/receiver/hostmetricsreceiver/internal"
	"github.com/open-telemetry/opentelemetry-collector-contrib/receiver/hostmetricsreceiver/internal/scraper/processscraper/internal/metadata"
)

func skipTestOnUnsupportedOS(t *testing.T) {
	if runtime.GOOS != "linux" && runtime.GOOS != "windows" && runtime.GOOS != "darwin" {
		t.Skipf("skipping test on %v", runtime.GOOS)
	}
}

func enableLinuxOnlyMetrics(ms *metadata.MetricsSettings) {
	if runtime.GOOS != "linux" {
		return
	}

	ms.ProcessPagingFaults.Enabled = true
	ms.ProcessContextSwitches.Enabled = true
	ms.ProcessOpenFileDescriptors.Enabled = true
	ms.ProcessSignalsPending.Enabled = true
}

func TestScrape(t *testing.T) {
	skipTestOnUnsupportedOS(t)
	type testCase struct {
		name                  string
		mutateScraper         func(*scraper)
		mutateMetricsSettings func(*testing.T, *metadata.MetricsSettings)
	}
	testCases := []testCase{
		{
			name: "Default set of metrics",
		},
		{
			name: "Enable Linux-only metrics",
			mutateMetricsSettings: func(t *testing.T, ms *metadata.MetricsSettings) {
				if runtime.GOOS != "linux" {
					t.Skipf("skipping test on %v", runtime.GOOS)
				}

				enableLinuxOnlyMetrics(ms)
			},
		},
		{
			name: "Enable memory utilization",
			mutateMetricsSettings: func(t *testing.T, ms *metadata.MetricsSettings) {
				ms.ProcessMemoryUtilization.Enabled = true
			},
		},
	}

	const createTime = 100
	const expectedStartTime = 100 * 1e6

	for _, test := range testCases {
		t.Run(test.name, func(t *testing.T) {
			metricsBuilderConfig := metadata.DefaultMetricsBuilderConfig()
			if runtime.GOOS == "darwin" {
				// disable darwin unsupported deafult metric
				metricsBuilderConfig.Metrics.ProcessDiskIo.Enabled = false
			}

			if test.mutateMetricsSettings != nil {
				test.mutateMetricsSettings(t, &metricsBuilderConfig.Metrics)
			}
			scraper, err := newProcessScraper(receivertest.NewNopCreateSettings(), &Config{MetricsBuilderConfig: metricsBuilderConfig})
			if test.mutateScraper != nil {
				test.mutateScraper(scraper)
			}
			scraper.getProcessCreateTime = func(p processHandle) (int64, error) { return createTime, nil }
			require.NoError(t, err, "Failed to create process scraper: %v", err)
			err = scraper.start(context.Background(), componenttest.NewNopHost())
			require.NoError(t, err, "Failed to initialize process scraper: %v", err)

			md, err := scraper.scrape(context.Background())

			// may receive some partial errors as a result of attempting to:
			// a) read native system processes on Windows (e.g. Registry process)
			// b) read info on processes that have just terminated
			//
			// so validate that we have at some errors & some valid data
			if err != nil {
				require.True(t, scrapererror.IsPartialScrapeError(err))
				noProcessesScraped := md.ResourceMetrics().Len()
				var scraperErr scrapererror.PartialScrapeError
				require.ErrorAs(t, err, &scraperErr)
				noProcessesErrored := scraperErr.Failed
				require.Lessf(t, 0, noProcessesErrored, "Failed to scrape metrics - : error, but 0 failed process %v", err)
				require.Lessf(t, 0, noProcessesScraped, "Failed to scrape metrics - : 0 successful scrapes %v", err)
			}

			require.Greater(t, md.ResourceMetrics().Len(), 1)
			assertProcessResourceAttributesExist(t, md.ResourceMetrics())
			assertCPUTimeMetricValid(t, md.ResourceMetrics(), expectedStartTime)
			if metricsBuilderConfig.Metrics.ProcessCPUUtilization.Enabled {
				assertCPUUtilizationMetricValid(t, md.ResourceMetrics(), expectedStartTime)
			} else {
				assertMetricMissing(t, md.ResourceMetrics(), "process.cpu.utilization")
			}
			assertMemoryUsageMetricValid(t, md.ResourceMetrics(), expectedStartTime)
			if metricsBuilderConfig.Metrics.ProcessDiskIo.Enabled {
				assertDiskIoMetricValid(t, md.ResourceMetrics(), expectedStartTime)
			}
			if metricsBuilderConfig.Metrics.ProcessDiskOperations.Enabled {
				assertDiskOperationsMetricValid(t, md.ResourceMetrics(), expectedStartTime)
			} else {
				assertMetricMissing(t, md.ResourceMetrics(), "process.disk.operations")
			}
			if metricsBuilderConfig.Metrics.ProcessPagingFaults.Enabled {
				assertPagingMetricValid(t, md.ResourceMetrics(), expectedStartTime)
			}
			if metricsBuilderConfig.Metrics.ProcessSignalsPending.Enabled {
				assertSignalsPendingMetricValid(t, md.ResourceMetrics(), expectedStartTime)
			}
			if metricsBuilderConfig.Metrics.ProcessMemoryUtilization.Enabled {
				assertMemoryUtilizationMetricValid(t, md.ResourceMetrics(), expectedStartTime)
			}
			if metricsBuilderConfig.Metrics.ProcessThreads.Enabled {
				assertThreadsCountValid(t, md.ResourceMetrics(), expectedStartTime)
			} else {
				assertMetricMissing(t, md.ResourceMetrics(), "process.threads")
			}
			if metricsBuilderConfig.Metrics.ProcessContextSwitches.Enabled {
				assertContextSwitchMetricValid(t, md.ResourceMetrics(), expectedStartTime)
			} else {
				assertMetricMissing(t, md.ResourceMetrics(), "process.context_switches")
			}
			if metricsBuilderConfig.Metrics.ProcessOpenFileDescriptors.Enabled {
				assertOpenFileDescriptorMetricValid(t, md.ResourceMetrics(), expectedStartTime)
			} else {
				assertMetricMissing(t, md.ResourceMetrics(), "process.open_file_descriptors")
			}
			assertSameTimeStampForAllMetricsWithinResource(t, md.ResourceMetrics())
		})
	}
}

func assertProcessResourceAttributesExist(t *testing.T, resourceMetrics pmetric.ResourceMetricsSlice) {
	for i := 0; i < resourceMetrics.Len(); i++ {
		attr := resourceMetrics.At(0).Resource().Attributes()
		internal.AssertContainsAttribute(t, attr, conventions.AttributeProcessPID)
		internal.AssertContainsAttribute(t, attr, conventions.AttributeProcessExecutableName)
		internal.AssertContainsAttribute(t, attr, conventions.AttributeProcessExecutablePath)
		internal.AssertContainsAttribute(t, attr, conventions.AttributeProcessCommand)
		internal.AssertContainsAttribute(t, attr, conventions.AttributeProcessCommandLine)
		internal.AssertContainsAttribute(t, attr, conventions.AttributeProcessOwner)
		internal.AssertContainsAttribute(t, attr, "process.parent_pid")
	}
}

func assertCPUTimeMetricValid(t *testing.T, resourceMetrics pmetric.ResourceMetricsSlice, startTime pcommon.Timestamp) {
	cpuTimeMetric := getMetric(t, "process.cpu.time", resourceMetrics)
	assert.Equal(t, "process.cpu.time", cpuTimeMetric.Name())
	if startTime != 0 {
		internal.AssertSumMetricStartTimeEquals(t, cpuTimeMetric, startTime)
	}
	internal.AssertSumMetricHasAttributeValue(t, cpuTimeMetric, 0, "state",
		pcommon.NewValueStr(metadata.AttributeStateUser.String()))
	internal.AssertSumMetricHasAttributeValue(t, cpuTimeMetric, 1, "state",
		pcommon.NewValueStr(metadata.AttributeStateSystem.String()))
	if runtime.GOOS == "linux" {
		internal.AssertSumMetricHasAttributeValue(t, cpuTimeMetric, 2, "state",
			pcommon.NewValueStr(metadata.AttributeStateWait.String()))
	}
}

func assertCPUUtilizationMetricValid(t *testing.T, resourceMetrics pmetric.ResourceMetricsSlice, startTime pcommon.Timestamp) {
	metric := getMetric(t, "process.cpu.utilization", resourceMetrics)
	if startTime != 0 {
		internal.AssertGaugeMetricStartTimeEquals(t, metric, startTime)
	}

	internal.AssertGaugeMetricHasAttributeValue(t, metric, 0, "state", pcommon.NewValueStr(metadata.AttributeStateUser.String()))
	internal.AssertGaugeMetricHasAttributeValue(t, metric, 1, "state", pcommon.NewValueStr(metadata.AttributeStateSystem.String()))
	if runtime.GOOS == "linux" {
		internal.AssertGaugeMetricHasAttributeValue(t, metric, 2, "state", pcommon.NewValueStr(metadata.AttributeStateWait.String()))
	}
}

func assertMemoryUsageMetricValid(t *testing.T, resourceMetrics pmetric.ResourceMetricsSlice, startTime pcommon.Timestamp) {
	physicalMemUsageMetric := getMetric(t, "process.memory.usage", resourceMetrics)
	assert.Equal(t, "process.memory.usage", physicalMemUsageMetric.Name())
	virtualMemUsageMetric := getMetric(t, "process.memory.virtual", resourceMetrics)
	assert.Equal(t, "process.memory.virtual", virtualMemUsageMetric.Name())

	if startTime != 0 {
		internal.AssertSumMetricStartTimeEquals(t, physicalMemUsageMetric, startTime)
		internal.AssertSumMetricStartTimeEquals(t, virtualMemUsageMetric, startTime)
	}
}

func assertPagingMetricValid(t *testing.T, resourceMetrics pmetric.ResourceMetricsSlice, startTime pcommon.Timestamp) {
	pagingFaultsMetric := getMetric(t, "process.paging.faults", resourceMetrics)
	internal.AssertSumMetricHasAttributeValue(t, pagingFaultsMetric, 0, "type", pcommon.NewValueStr(metadata.AttributePagingFaultTypeMajor.String()))
	internal.AssertSumMetricHasAttributeValue(t, pagingFaultsMetric, 1, "type", pcommon.NewValueStr(metadata.AttributePagingFaultTypeMinor.String()))

	if startTime != 0 {
		internal.AssertSumMetricStartTimeEquals(t, pagingFaultsMetric, startTime)
	}
}

func assertSignalsPendingMetricValid(t *testing.T, resourceMetrics pmetric.ResourceMetricsSlice, startTime pcommon.Timestamp) {
	signalsPendingMetric := getMetric(t, "process.signals_pending", resourceMetrics)
	if startTime != 0 {
		internal.AssertSumMetricStartTimeEquals(t, signalsPendingMetric, startTime)
	}
}

func assertMemoryUtilizationMetricValid(t *testing.T, resourceMetrics pmetric.ResourceMetricsSlice, startTime pcommon.Timestamp) {
	memoryUtilizationMetric := getMetric(t, "process.memory.utilization", resourceMetrics)

	if startTime != 0 {
		internal.AssertGaugeMetricStartTimeEquals(t, memoryUtilizationMetric, startTime)
	}
}

func assertThreadsCountValid(t *testing.T, resourceMetrics pmetric.ResourceMetricsSlice, startTime pcommon.Timestamp) {
	for _, metricName := range []string{"process.threads"} {
		threadsMetric := getMetric(t, metricName, resourceMetrics)
		if startTime != 0 {
			internal.AssertSumMetricStartTimeEquals(t, threadsMetric, startTime)
		}
	}
}

func assertMetricMissing(t *testing.T, resourceMetrics pmetric.ResourceMetricsSlice, expectedMetricName string) {
	for i := 0; i < resourceMetrics.Len(); i++ {
		metrics := getMetricSlice(t, resourceMetrics.At(i))
		for j := 0; j < metrics.Len(); j++ {
			metric := metrics.At(j)
			if metric.Name() == expectedMetricName {
				require.Fail(t, fmt.Sprintf("metric with name %s should not be present", expectedMetricName))
			}
		}
	}
}

func assertDiskIoMetricValid(t *testing.T, resourceMetrics pmetric.ResourceMetricsSlice,
	startTime pcommon.Timestamp) {
	diskIoMetric := getMetric(t, "process.disk.io", resourceMetrics)
	if startTime != 0 {
		internal.AssertSumMetricStartTimeEquals(t, diskIoMetric, startTime)
	}
	internal.AssertSumMetricHasAttributeValue(t, diskIoMetric, 0, "direction",
		pcommon.NewValueStr(metadata.AttributeDirectionRead.String()))
	internal.AssertSumMetricHasAttributeValue(t, diskIoMetric, 1, "direction",
		pcommon.NewValueStr(metadata.AttributeDirectionWrite.String()))
}

func assertDiskOperationsMetricValid(t *testing.T, resourceMetrics pmetric.ResourceMetricsSlice, startTime pcommon.Timestamp) {
	diskOperationsMetric := getMetric(t, "process.disk.operations", resourceMetrics)
	if startTime != 0 {
		internal.AssertSumMetricStartTimeEquals(t, diskOperationsMetric, startTime)
	}
	internal.AssertSumMetricHasAttributeValue(t, diskOperationsMetric, 0, "direction",
		pcommon.NewValueStr(metadata.AttributeDirectionRead.String()))
	internal.AssertSumMetricHasAttributeValue(t, diskOperationsMetric, 1, "direction",
		pcommon.NewValueStr(metadata.AttributeDirectionWrite.String()))
}

func assertContextSwitchMetricValid(t *testing.T, resourceMetrics pmetric.ResourceMetricsSlice, startTime pcommon.Timestamp) {
	contextSwitchMetric := getMetric(t, "process.context_switches", resourceMetrics)
	assert.Equal(t, "process.context_switches", contextSwitchMetric.Name())

	if startTime != 0 {
		internal.AssertSumMetricStartTimeEquals(t, contextSwitchMetric, startTime)
	}

	internal.AssertSumMetricHasAttributeValue(t, contextSwitchMetric, 0, "type",
		pcommon.NewValueStr(metadata.AttributeContextSwitchTypeInvoluntary.String()))
	internal.AssertSumMetricHasAttributeValue(t, contextSwitchMetric, 1, "type",
		pcommon.NewValueStr(metadata.AttributeContextSwitchTypeVoluntary.String()))
}

func assertOpenFileDescriptorMetricValid(t *testing.T, resourceMetrics pmetric.ResourceMetricsSlice, startTime pcommon.Timestamp) {
	openFileDescriptorsMetric := getMetric(t, "process.open_file_descriptors", resourceMetrics)
	assert.Equal(t, "process.open_file_descriptors", openFileDescriptorsMetric.Name())

	if startTime != 0 {
		internal.AssertSumMetricStartTimeEquals(t, openFileDescriptorsMetric, startTime)
	}
}

func assertSameTimeStampForAllMetricsWithinResource(t *testing.T, resourceMetrics pmetric.ResourceMetricsSlice) {
	for i := 0; i < resourceMetrics.Len(); i++ {
		ilms := resourceMetrics.At(i).ScopeMetrics()
		for j := 0; j < ilms.Len(); j++ {
			internal.AssertSameTimeStampForAllMetrics(t, ilms.At(j).Metrics())
		}
	}
}

func getMetric(t *testing.T, expectedMetricName string, rms pmetric.ResourceMetricsSlice) pmetric.Metric {
	for i := 0; i < rms.Len(); i++ {
		metrics := getMetricSlice(t, rms.At(i))
		for j := 0; j < metrics.Len(); j++ {
			metric := metrics.At(j)
			if metric.Name() == expectedMetricName {
				return metric
			}
		}
	}

	require.Fail(t, fmt.Sprintf("no metric with name %s was returned", expectedMetricName))
	return pmetric.NewMetric()
}

func getMetricSlice(t *testing.T, rm pmetric.ResourceMetrics) pmetric.MetricSlice {
	ilms := rm.ScopeMetrics()
	require.Equal(t, 1, ilms.Len())
	return ilms.At(0).Metrics()
}

func TestScrapeMetrics_NewError(t *testing.T) {
	skipTestOnUnsupportedOS(t)

	_, err := newProcessScraper(receivertest.NewNopCreateSettings(), &Config{Include: MatchConfig{Names: []string{"test"}}, MetricsBuilderConfig: metadata.DefaultMetricsBuilderConfig()})
	require.Error(t, err)
	require.Regexp(t, "^error creating process include filters:", err.Error())

	_, err = newProcessScraper(receivertest.NewNopCreateSettings(), &Config{Exclude: MatchConfig{Names: []string{"test"}}, MetricsBuilderConfig: metadata.DefaultMetricsBuilderConfig()})
	require.Error(t, err)
	require.Regexp(t, "^error creating process exclude filters:", err.Error())
}

func TestScrapeMetrics_GetProcessesError(t *testing.T) {
	skipTestOnUnsupportedOS(t)

	scraper, err := newProcessScraper(receivertest.NewNopCreateSettings(), &Config{MetricsBuilderConfig: metadata.DefaultMetricsBuilderConfig()})
	require.NoError(t, err, "Failed to create process scraper: %v", err)

	scraper.getProcessHandles = func() (processHandles, error) { return nil, errors.New("err1") }

	err = scraper.start(context.Background(), componenttest.NewNopHost())
	require.NoError(t, err, "Failed to initialize process scraper: %v", err)

	md, err := scraper.scrape(context.Background())
	assert.EqualError(t, err, "err1")
	assert.Equal(t, 0, md.ResourceMetrics().Len())
	assert.False(t, scrapererror.IsPartialScrapeError(err))
}

type processHandlesMock struct {
	handles []*processHandleMock
}

func (p *processHandlesMock) Pid(int) int32 {
	return 1
}

func (p *processHandlesMock) At(index int) processHandle {
	return p.handles[index]
}

func (p *processHandlesMock) Len() int {
	return len(p.handles)
}

type processHandleMock struct {
	mock.Mock
}

func (p *processHandleMock) Name() (ret string, err error) {
	args := p.MethodCalled("Name")
	return args.String(0), args.Error(1)
}

func (p *processHandleMock) Exe() (string, error) {
	args := p.MethodCalled("Exe")
	return args.String(0), args.Error(1)
}

func (p *processHandleMock) Username() (string, error) {
	args := p.MethodCalled("Username")
	return args.String(0), args.Error(1)
}

func (p *processHandleMock) Cmdline() (string, error) {
	args := p.MethodCalled("Cmdline")
	return args.String(0), args.Error(1)
}

func (p *processHandleMock) CmdlineSlice() ([]string, error) {
	args := p.MethodCalled("CmdlineSlice")
	return args.Get(0).([]string), args.Error(1)
}

func (p *processHandleMock) Times() (*cpu.TimesStat, error) {
	args := p.MethodCalled("Times")
	return args.Get(0).(*cpu.TimesStat), args.Error(1)
}

func (p *processHandleMock) Percent(time.Duration) (float64, error) {
	args := p.MethodCalled("Percent")
	return args.Get(0).(float64), args.Error(1)
}

func (p *processHandleMock) MemoryInfo() (*process.MemoryInfoStat, error) {
	args := p.MethodCalled("MemoryInfo")
	return args.Get(0).(*process.MemoryInfoStat), args.Error(1)
}

func (p *processHandleMock) MemoryPercent() (float32, error) {
	args := p.MethodCalled("MemoryPercent")
	return args.Get(0).(float32), args.Error(1)
}

func (p *processHandleMock) IOCounters() (*process.IOCountersStat, error) {
	args := p.MethodCalled("IOCounters")
	return args.Get(0).(*process.IOCountersStat), args.Error(1)
}

func (p *processHandleMock) NumThreads() (int32, error) {
	args := p.MethodCalled("NumThreads")
	return args.Get(0).(int32), args.Error(1)
}

func (p *processHandleMock) CreateTime() (int64, error) {
	args := p.MethodCalled("CreateTime")
	return args.Get(0).(int64), args.Error(1)
}

func (p *processHandleMock) Parent() (*process.Process, error) {
	args := p.MethodCalled("Parent")
	return args.Get(0).(*process.Process), args.Error(1)
}

func (p *processHandleMock) PageFaults() (*process.PageFaultsStat, error) {
	args := p.MethodCalled("PageFaults")
	return args.Get(0).(*process.PageFaultsStat), args.Error(1)
}

func (p *processHandleMock) NumCtxSwitches() (*process.NumCtxSwitchesStat, error) {
	args := p.MethodCalled("NumCtxSwitches")
	return args.Get(0).(*process.NumCtxSwitchesStat), args.Error(1)
}

func (p *processHandleMock) NumFDs() (int32, error) {
	args := p.MethodCalled("NumFDs")
	return args.Get(0).(int32), args.Error(1)
}

func (p *processHandleMock) RlimitUsage(gatherUsed bool) ([]process.RlimitStat, error) {
	args := p.MethodCalled("RlimitUsage")
	return args.Get(0).([]process.RlimitStat), args.Error(1)
}

func newDefaultHandleMock() *processHandleMock {
	handleMock := &processHandleMock{}
	handleMock.On("Username").Return("username", nil)
	handleMock.On("Cmdline").Return("cmdline", nil)
	handleMock.On("CmdlineSlice").Return([]string{"cmdline"}, nil)
	handleMock.On("Times").Return(&cpu.TimesStat{}, nil)
	handleMock.On("Percent").Return(float64(0), nil)
	handleMock.On("MemoryInfo").Return(&process.MemoryInfoStat{}, nil)
	handleMock.On("MemoryPercent").Return(float32(0), nil)
	handleMock.On("IOCounters").Return(&process.IOCountersStat{}, nil)
	handleMock.On("Parent").Return(&process.Process{Pid: 2}, nil)
	handleMock.On("NumThreads").Return(int32(0), nil)
	handleMock.On("PageFaults").Return(&process.PageFaultsStat{}, nil)
	handleMock.On("NumCtxSwitches").Return(&process.NumCtxSwitchesStat{}, nil)
	handleMock.On("NumFDs").Return(int32(0), nil)
	handleMock.On("RlimitUsage").Return([]process.RlimitStat{}, nil)
	return handleMock
}

func TestScrapeMetrics_Filtered(t *testing.T) {
	skipTestOnUnsupportedOS(t)

	type testCase struct {
		name               string
		names              []string
		include            []string
		exclude            []string
		upTimeMs           []int64
		scrapeProcessDelay string
		expectedNames      []string
	}

	testCases := []testCase{
		{
			name:               "No Filter",
			names:              []string{"test1", "test2"},
			include:            []string{"test*"},
			upTimeMs:           []int64{5000, 5000},
			scrapeProcessDelay: "0s",
			expectedNames:      []string{"test1", "test2"},
		},
		{
			name:               "Include All",
			names:              []string{"test1", "test2"},
			include:            []string{"test*"},
			upTimeMs:           []int64{5000, 5000},
			scrapeProcessDelay: "0s",
			expectedNames:      []string{"test1", "test2"},
		},
		{
			name:               "Include One",
			names:              []string{"test1", "test2"},
			include:            []string{"test1"},
			upTimeMs:           []int64{5000, 5000},
			scrapeProcessDelay: "0s",
			expectedNames:      []string{"test1"},
		},
		{
			name:               "Exclude All",
			names:              []string{"test1", "test2"},
			exclude:            []string{"test*"},
			upTimeMs:           []int64{5000, 5000},
			scrapeProcessDelay: "0s",
			expectedNames:      []string{},
		},
		{
			name:               "Include & Exclude",
			names:              []string{"test1", "test2"},
			include:            []string{"test*"},
			exclude:            []string{"test2"},
			upTimeMs:           []int64{5000, 5000},
			scrapeProcessDelay: "0s",
			expectedNames:      []string{"test1"},
		},
		{
			name:               "Scrape Process Delay Keep One",
			names:              []string{"test1", "test2"},
			include:            []string{"test*"},
			upTimeMs:           []int64{5000, 50000},
			scrapeProcessDelay: "10s",
			expectedNames:      []string{"test2"},
		},
		{
			name:               "Scrape Process Delay Keep Both",
			names:              []string{"test1", "test2"},
			include:            []string{"test*"},
			upTimeMs:           []int64{50000, 50000},
			scrapeProcessDelay: "10s",
			expectedNames:      []string{"test1", "test2"},
		},
	}

	for _, test := range testCases {
		t.Run(test.name, func(t *testing.T) {
			scrapeProcessDelay, _ := time.ParseDuration(test.scrapeProcessDelay)
			metricsBuilderConfig := metadata.DefaultMetricsBuilderConfig()
			enableLinuxOnlyMetrics(&metricsBuilderConfig.Metrics)

			config := &Config{
				MetricsBuilderConfig: metricsBuilderConfig,
				ScrapeProcessDelay:   scrapeProcessDelay,
			}

			if len(test.include) > 0 {
				config.Include = MatchConfig{
					Names:  test.include,
					Config: filterset.Config{MatchType: filterset.Regexp},
				}
			}
			if len(test.exclude) > 0 {
				config.Exclude = MatchConfig{
					Names:  test.exclude,
					Config: filterset.Config{MatchType: filterset.Regexp},
				}
			}

			scraper, err := newProcessScraper(receivertest.NewNopCreateSettings(), config)
			require.NoError(t, err, "Failed to create process scraper: %v", err)
			err = scraper.start(context.Background(), componenttest.NewNopHost())
			require.NoError(t, err, "Failed to initialize process scraper: %v", err)

			handles := make([]*processHandleMock, 0, len(test.names))
			for i, name := range test.names {
				handleMock := newDefaultHandleMock()
				handleMock.On("Name").Return(name, nil)
				handleMock.On("Exe").Return(name, nil)
				handleMock.On("CreateTime").Return(time.Now().UnixMilli()-test.upTimeMs[i], nil)
				handles = append(handles, handleMock)
			}

			scraper.getProcessHandles = func() (processHandles, error) {
				return &processHandlesMock{handles: handles}, nil
			}

			md, err := scraper.scrape(context.Background())
			require.NoError(t, err)

			assert.Equal(t, len(test.expectedNames), md.ResourceMetrics().Len())
			for i, expectedName := range test.expectedNames {
				rm := md.ResourceMetrics().At(i)
				name, _ := rm.Resource().Attributes().Get(conventions.AttributeProcessExecutableName)
				assert.Equal(t, expectedName, name.Str())
			}
		})
	}
}

func enableOptionalMetrics(ms *metadata.MetricsSettings) {
	ms.ProcessMemoryUtilization.Enabled = true
	ms.ProcessThreads.Enabled = true
	ms.ProcessPagingFaults.Enabled = true
	ms.ProcessContextSwitches.Enabled = true
	ms.ProcessOpenFileDescriptors.Enabled = true
	ms.ProcessSignalsPending.Enabled = true
}

func TestScrapeMetrics_ProcessErrors(t *testing.T) {
	skipTestOnUnsupportedOS(t)

	type testCase struct {
		name                string
		osFilter            string
		nameError           error
		exeError            error
		usernameError       error
		cmdlineError        error
		timesError          error
		memoryInfoError     error
		memoryPercentError  error
		ioCountersError     error
		createTimeError     error
		parentPidError      error
		pageFaultsError     error
		numThreadsError     error
		numCtxSwitchesError error
		numFDsError         error
		rlimitError         error
		expectedError       string
	}

	testCases := []testCase{
		{
			name:          "Name Error",
			osFilter:      "windows",
			nameError:     errors.New("err1"),
			expectedError: `error reading process name for pid 1: err1`,
		},
		{
<<<<<<< HEAD
			name:          "Exe Error",
			osFilter:      "darwin",
			exeError:      errors.New("err1"),
			expectedError: `error reading process executable for pid 1: err1`,
=======
			name:     "Exe Error",
			exeError: errors.New("err1"),
			expectedError: func() string {
				if runtime.GOOS == "windows" {
					return `error reading process executable for pid 1: err1; ` +
						`error reading process name for pid 1: executable path is empty`
				}
				return `error reading process executable for pid 1: err1`
			}(),
>>>>>>> 315fdf3e
		},
		{
			name:          "Cmdline Error",
			osFilter:      "darwin",
			cmdlineError:  errors.New("err2"),
			expectedError: `error reading command for process "test" (pid 1): err2`,
		},
		{
			name:          "Username Error",
			usernameError: errors.New("err3"),
			expectedError: `error reading username for process "test" (pid 1): err3`,
		},
		{
			name:            "Create Time Error",
			createTimeError: errors.New("err4"),
			expectedError:   `error reading create time for process "test" (pid 1): err4`,
		},
		{
			name:          "Times Error",
			timesError:    errors.New("err5"),
			expectedError: `error reading cpu times for process "test" (pid 1): err5`,
		},
		{
			name:            "Memory Info Error",
			memoryInfoError: errors.New("err6"),
			expectedError:   `error reading memory info for process "test" (pid 1): err6`,
		},
		{
			name:               "Memory Percent Error",
			osFilter:           "darwin",
			memoryPercentError: errors.New("err-mem-percent"),
			expectedError:      `error reading memory utilization for process "test" (pid 1): err-mem-percent`,
		},
		{
			name:            "IO Counters Error",
			osFilter:        "darwin",
			ioCountersError: errors.New("err7"),
			expectedError:   `error reading disk usage for process "test" (pid 1): err7`,
		},
		{
			name:           "Parent PID Error",
			osFilter:       "darwin",
			parentPidError: errors.New("err8"),
			expectedError:  `error reading parent pid for process "test" (pid 1): err8`,
		},
		{
			name:            "Page Faults Error",
			osFilter:        "darwin",
			pageFaultsError: errors.New("err-paging"),
			expectedError:   `error reading memory paging info for process "test" (pid 1): err-paging`,
		},
		{
			name:            "Thread count Error",
			osFilter:        "darwin",
			numThreadsError: errors.New("err8"),
			expectedError:   `error reading thread info for process "test" (pid 1): err8`,
		},
		{
			name:                "Context Switches Error",
			osFilter:            "darwin",
			numCtxSwitchesError: errors.New("err9"),
			expectedError:       `error reading context switch counts for process "test" (pid 1): err9`,
		},
		{
			name:          "File Descriptors Error",
			osFilter:      "darwin",
			numFDsError:   errors.New("err10"),
			expectedError: `error reading open file descriptor count for process "test" (pid 1): err10`,
		},
		{
			name:          "Signals Pending Error",
			osFilter:      "darwin",
			rlimitError:   errors.New("err-rlimit"),
			expectedError: `error reading pending signals for process "test" (pid 1): err-rlimit`,
		},
		{
			name:                "Multiple Errors",
			osFilter:            "darwin",
			cmdlineError:        errors.New("err2"),
			usernameError:       errors.New("err3"),
			createTimeError:     errors.New("err4"),
			timesError:          errors.New("err5"),
			memoryInfoError:     errors.New("err6"),
			memoryPercentError:  errors.New("err-mem-percent"),
			ioCountersError:     errors.New("err7"),
			pageFaultsError:     errors.New("err-paging"),
			numThreadsError:     errors.New("err8"),
			numCtxSwitchesError: errors.New("err9"),
			numFDsError:         errors.New("err10"),
			rlimitError:         errors.New("err-rlimit"),
			expectedError: `error reading command for process "test" (pid 1): err2; ` +
				`error reading username for process "test" (pid 1): err3; ` +
				`error reading create time for process "test" (pid 1): err4; ` +
				`error reading cpu times for process "test" (pid 1): err5; ` +
				`error reading memory info for process "test" (pid 1): err6; ` +
				`error reading memory utilization for process "test" (pid 1): err-mem-percent; ` +
				`error reading disk usage for process "test" (pid 1): err7; ` +
				`error reading memory paging info for process "test" (pid 1): err-paging; ` +
				`error reading thread info for process "test" (pid 1): err8; ` +
				`error reading context switch counts for process "test" (pid 1): err9; ` +
				`error reading open file descriptor count for process "test" (pid 1): err10; ` +
				`error reading pending signals for process "test" (pid 1): err-rlimit`,
		},
	}

	if runtime.GOOS == "darwin" {
		darwinTestCase := testCase{
			name:          "Darwin Cmdline Error",
			cmdlineError:  errors.New("err2"),
			expectedError: `error reading process executable for pid 1: err2; error reading command for process "test" (pid 1): err2`,
		}
		testCases = append(testCases, darwinTestCase)
	}

	for _, test := range testCases {
		t.Run(test.name, func(t *testing.T) {
			if test.osFilter == runtime.GOOS {
				t.Skipf("skipping test %v on %v", test.name, runtime.GOOS)
			}

			metricsBuilderConfig := metadata.DefaultMetricsBuilderConfig()
			if runtime.GOOS != "darwin" {
				enableOptionalMetrics(&metricsBuilderConfig.Metrics)
			} else {
				// disable darwin unsupported deafult metric
				metricsBuilderConfig.Metrics.ProcessDiskIo.Enabled = false
			}

			scraper, err := newProcessScraper(receivertest.NewNopCreateSettings(), &Config{MetricsBuilderConfig: metricsBuilderConfig})
			require.NoError(t, err, "Failed to create process scraper: %v", err)
			err = scraper.start(context.Background(), componenttest.NewNopHost())
			require.NoError(t, err, "Failed to initialize process scraper: %v", err)

			username := "username"
			if test.usernameError != nil {
				username = ""
			}

			handleMock := &processHandleMock{}
			handleMock.On("Name").Return("test", test.nameError)
			handleMock.On("Exe").Return("test", test.exeError)
			handleMock.On("Username").Return(username, test.usernameError)
			handleMock.On("Cmdline").Return("cmdline", test.cmdlineError)
			handleMock.On("CmdlineSlice").Return([]string{"cmdline"}, test.cmdlineError)
			handleMock.On("Times").Return(&cpu.TimesStat{}, test.timesError)
			handleMock.On("Percent").Return(float64(0), nil)
			handleMock.On("MemoryInfo").Return(&process.MemoryInfoStat{}, test.memoryInfoError)
			handleMock.On("MemoryPercent").Return(float32(0), test.memoryPercentError)
			handleMock.On("IOCounters").Return(&process.IOCountersStat{}, test.ioCountersError)
			handleMock.On("CreateTime").Return(int64(0), test.createTimeError)
			handleMock.On("Parent").Return(&process.Process{Pid: 2}, test.parentPidError)
			handleMock.On("NumThreads").Return(int32(0), test.numThreadsError)
			handleMock.On("PageFaults").Return(&process.PageFaultsStat{}, test.pageFaultsError)
			handleMock.On("NumCtxSwitches").Return(&process.NumCtxSwitchesStat{}, test.numCtxSwitchesError)
			handleMock.On("NumFDs").Return(int32(0), test.numFDsError)
			handleMock.On("RlimitUsage").Return([]process.RlimitStat{
				{
					Resource: process.RLIMIT_SIGPENDING,
					Used:     0,
				},
			}, test.rlimitError)

			scraper.getProcessHandles = func() (processHandles, error) {
				return &processHandlesMock{handles: []*processHandleMock{handleMock}}, nil
			}

			md, err := scraper.scrape(context.Background())

<<<<<<< HEAD
			// In darwin we get the exe path with Cmdline()
			executableError := test.exeError
			if runtime.GOOS == "darwin" {
				executableError = test.cmdlineError
			}

			expectedResourceMetricsLen, expectedMetricsLen := getExpectedLengthOfReturnedMetrics(test.nameError, test.timesError, test.memoryInfoError, test.memoryPercentError, test.ioCountersError, test.pageFaultsError, test.numThreadsError, test.numCtxSwitchesError, test.numFDsError, test.rlimitError)
=======
			expectedResourceMetricsLen, expectedMetricsLen := getExpectedLengthOfReturnedMetrics(test.nameError, test.exeError, test.timesError, test.memoryInfoError, test.memoryPercentError, test.ioCountersError, test.pageFaultsError, test.numThreadsError, test.numCtxSwitchesError, test.numFDsError, test.rlimitError)
>>>>>>> 315fdf3e
			assert.Equal(t, expectedResourceMetricsLen, md.ResourceMetrics().Len())
			assert.Equal(t, expectedMetricsLen, md.MetricCount())

			assert.EqualError(t, err, test.expectedError)
			isPartial := scrapererror.IsPartialScrapeError(err)
			assert.True(t, isPartial)
			if isPartial {
				expectedFailures := getExpectedScrapeFailures(test.nameError, executableError, test.timesError, test.memoryInfoError, test.memoryPercentError, test.ioCountersError, test.pageFaultsError, test.numThreadsError, test.numCtxSwitchesError, test.numFDsError, test.rlimitError)
				var scraperErr scrapererror.PartialScrapeError
				require.ErrorAs(t, err, &scraperErr)
				assert.Equal(t, expectedFailures, scraperErr.Failed)
			}
		})
	}
}

func getExpectedLengthOfReturnedMetrics(nameError, exeError, timeError, memError, memPercentError, diskError, pageFaultsError, threadError, contextSwitchError, fileDescriptorError, rlimitError error) (int, int) {
	if runtime.GOOS == "windows" && exeError != nil {
		return 0, 0
	}

	if nameError != nil {
		return 0, 0
	}

	expectedLen := 0
	if timeError == nil {
		expectedLen += cpuMetricsLen
	}
	if memError == nil {
		expectedLen += memoryMetricsLen
	}
	if memPercentError == nil && runtime.GOOS != "darwin" {
		expectedLen += memoryUtilizationMetricsLen
	}
	if diskError == nil && runtime.GOOS != "darwin" {
		expectedLen += diskMetricsLen
	}
	if pageFaultsError == nil && runtime.GOOS != "darwin" {
		expectedLen += pagingMetricsLen
	}
	if rlimitError == nil && runtime.GOOS != "darwin" {
		expectedLen += signalMetricsLen
	}
	if threadError == nil && runtime.GOOS != "darwin" {
		expectedLen += threadMetricsLen
	}
	if contextSwitchError == nil && runtime.GOOS != "darwin" {
		expectedLen += contextSwitchMetricsLen
	}
	if fileDescriptorError == nil && runtime.GOOS != "darwin" {
		expectedLen += fileDescriptorMetricsLen
	}

	if expectedLen == 0 {
		return 0, 0
	}
	return 1, expectedLen
}

func getExpectedScrapeFailures(nameError, exeError, timeError, memError, memPercentError, diskError, pageFaultsError, threadError, contextSwitchError, fileDescriptorError error, rlimitError error) int {
	if runtime.GOOS == "windows" && exeError != nil {
		return 2
	}

	if nameError != nil || exeError != nil {
		return 1
	}
<<<<<<< HEAD
	_, expectedMetricsLen := getExpectedLengthOfReturnedMetrics(nameError, timeError, memError, memPercentError, diskError, pageFaultsError, threadError, contextSwitchError, fileDescriptorError, rlimitError)

	// excluding unsupported metrics from darwin 'metricsLen'
	if runtime.GOOS == "darwin" {
		darwinMetricsLen := cpuMetricsLen + memoryMetricsLen
		return darwinMetricsLen - expectedMetricsLen
	}

=======
	_, expectedMetricsLen := getExpectedLengthOfReturnedMetrics(nameError, exeError, timeError, memError, memPercentError, diskError, pageFaultsError, threadError, contextSwitchError, fileDescriptorError, rlimitError)
>>>>>>> 315fdf3e
	return metricsLen - expectedMetricsLen
}

func TestScrapeMetrics_MuteErrorFlags(t *testing.T) {
	skipTestOnUnsupportedOS(t)

	processNameError := errors.New("err1")
	processEmptyExeError := errors.New("executable path is empty")

	type testCase struct {
		name                 string
		muteProcessNameError bool
		muteProcessExeError  bool
		muteProcessIOError   bool
		omitConfigField      bool
		expectedError        string
	}

	testCases := []testCase{
		{
			name:                 "Process Name Error Muted And Process Exe Error Muted And Process IO Error Muted",
			muteProcessNameError: true,
			muteProcessExeError:  true,
			muteProcessIOError:   true,
		},
		{
			name:                 "Process Name Error Muted And Process Exe Error Enabled And Process IO Error Muted",
			muteProcessNameError: true,
			muteProcessExeError:  false,
			muteProcessIOError:   true,
			expectedError:        fmt.Sprintf("error reading process executable for pid 1: %v", processNameError),
		},
		{
			name:                 "Process Name Error Enabled And Process Exe Error Muted And Process IO Error Muted",
			muteProcessNameError: false,
			muteProcessExeError:  true,
			muteProcessIOError:   true,
			expectedError: func() string {
				if runtime.GOOS == "windows" {
					return fmt.Sprintf("error reading process name for pid 1: %v", processEmptyExeError)
				}
				return fmt.Sprintf("error reading process name for pid 1: %v", processNameError)
			}(),
		},
		{
			name:                 "Process Name Error Enabled And Process Exe Error Enabled And Process IO Error Muted",
			muteProcessNameError: false,
			muteProcessExeError:  false,
			muteProcessIOError:   true,
			expectedError: func() string {
				if runtime.GOOS == "windows" {
					return fmt.Sprintf("error reading process executable for pid 1: %v; ", processNameError) +
						fmt.Sprintf("error reading process name for pid 1: %v", processEmptyExeError)
				}
				return fmt.Sprintf("error reading process executable for pid 1: %v; ", processNameError) +
					fmt.Sprintf("error reading process name for pid 1: %v", processNameError)
			}(),
		},
		{
			name:            "Process Name Error Default (Enabled) And Process Exe Error Default (Enabled) And Process IO Error Default (Enabled)",
			omitConfigField: true,
			expectedError: func() string {
				if runtime.GOOS == "windows" {
					return fmt.Sprintf("error reading process executable for pid 1: %v; ", processNameError) +
						fmt.Sprintf("error reading process name for pid 1: %v", processEmptyExeError)
				}
				return fmt.Sprintf("error reading process executable for pid 1: %v; ", processNameError) +
					fmt.Sprintf("error reading process name for pid 1: %v", processNameError)
			}(),
		},
	}

	for _, test := range testCases {
		t.Run(test.name, func(t *testing.T) {
			config := &Config{MetricsBuilderConfig: metadata.DefaultMetricsBuilderConfig()}
			if !test.omitConfigField {
				config.MuteProcessNameError = test.muteProcessNameError
				config.MuteProcessExeError = test.muteProcessExeError
				config.MuteProcessIOError = test.muteProcessIOError
			}
			scraper, err := newProcessScraper(receivertest.NewNopCreateSettings(), config)
			require.NoError(t, err, "Failed to create process scraper: %v", err)
			err = scraper.start(context.Background(), componenttest.NewNopHost())
			require.NoError(t, err, "Failed to initialize process scraper: %v", err)

			handleMock := &processHandleMock{}
			handleMock.On("Name").Return("test", processNameError)
			handleMock.On("Exe").Return("test", processNameError)
			handleMock.On("Cmdline").Return("test", processNameError)

			if config.MuteProcessIOError {
				handleMock.On("IOCounters").Return("test", errors.New("permission denied"))
			}

			scraper.getProcessHandles = func() (processHandles, error) {
				return &processHandlesMock{handles: []*processHandleMock{handleMock}}, nil
			}
			md, err := scraper.scrape(context.Background())

			assert.Zero(t, md.MetricCount())

			if config.MuteProcessNameError && config.MuteProcessExeError {
				assert.Nil(t, err)
			} else {
				assert.EqualError(t, err, test.expectedError)
			}
		})
	}
}

type ProcessReadError struct{}

func (m *ProcessReadError) Error() string {
	return "unable to read data"
}

func newErroringHandleMock() *processHandleMock {
	handleMock := &processHandleMock{}
	handleMock.On("Username").Return("username", nil)
	handleMock.On("Cmdline").Return("cmdline", nil)
	handleMock.On("CmdlineSlice").Return([]string{"cmdline"}, nil)
	handleMock.On("Times").Return(&cpu.TimesStat{}, &ProcessReadError{})
	handleMock.On("Percent").Return(float64(0), nil)
	handleMock.On("MemoryInfo").Return(&process.MemoryInfoStat{}, &ProcessReadError{})
	handleMock.On("IOCounters").Return(&process.IOCountersStat{}, &ProcessReadError{})
	handleMock.On("NumThreads").Return(int32(0), &ProcessReadError{})
	handleMock.On("NumCtxSwitches").Return(&process.NumCtxSwitchesStat{}, &ProcessReadError{})
	handleMock.On("NumFDs").Return(int32(0), &ProcessReadError{})
	return handleMock
}

func TestScrapeMetrics_DontCheckDisabledMetrics(t *testing.T) {
	skipTestOnUnsupportedOS(t)

	metricsBuilderConfig := metadata.DefaultMetricsBuilderConfig()

	metricsBuilderConfig.Metrics.ProcessCPUTime.Enabled = false
	metricsBuilderConfig.Metrics.ProcessDiskIo.Enabled = false
	metricsBuilderConfig.Metrics.ProcessDiskOperations.Enabled = false
	metricsBuilderConfig.Metrics.ProcessMemoryUsage.Enabled = false
	metricsBuilderConfig.Metrics.ProcessMemoryVirtual.Enabled = false

	t.Run("Metrics don't log errors when disabled", func(t *testing.T) {
		config := &Config{MetricsBuilderConfig: metricsBuilderConfig}

		scraper, err := newProcessScraper(receivertest.NewNopCreateSettings(), config)
		require.NoError(t, err, "Failed to create process scraper: %v", err)
		err = scraper.start(context.Background(), componenttest.NewNopHost())
		require.NoError(t, err, "Failed to initialize process scraper: %v", err)

		handleMock := newErroringHandleMock()
		handleMock.On("Name").Return("test", nil)
		handleMock.On("Exe").Return("test", nil)
		handleMock.On("CreateTime").Return(time.Now().UnixMilli(), nil)
		handleMock.On("Parent").Return(&process.Process{Pid: 2}, nil)

		scraper.getProcessHandles = func() (processHandles, error) {
			return &processHandlesMock{handles: []*processHandleMock{handleMock}}, nil
		}
		md, err := scraper.scrape(context.Background())

		assert.Zero(t, md.MetricCount())
		assert.Nil(t, err)
	})
}<|MERGE_RESOLUTION|>--- conflicted
+++ resolved
@@ -669,13 +669,8 @@
 			expectedError: `error reading process name for pid 1: err1`,
 		},
 		{
-<<<<<<< HEAD
-			name:          "Exe Error",
-			osFilter:      "darwin",
-			exeError:      errors.New("err1"),
-			expectedError: `error reading process executable for pid 1: err1`,
-=======
 			name:     "Exe Error",
+      osFilter: "darwin",
 			exeError: errors.New("err1"),
 			expectedError: func() string {
 				if runtime.GOOS == "windows" {
@@ -684,7 +679,6 @@
 				}
 				return `error reading process executable for pid 1: err1`
 			}(),
->>>>>>> 315fdf3e
 		},
 		{
 			name:          "Cmdline Error",
@@ -853,18 +847,15 @@
 
 			md, err := scraper.scrape(context.Background())
 
-<<<<<<< HEAD
 			// In darwin we get the exe path with Cmdline()
 			executableError := test.exeError
 			if runtime.GOOS == "darwin" {
 				executableError = test.cmdlineError
 			}
 
-			expectedResourceMetricsLen, expectedMetricsLen := getExpectedLengthOfReturnedMetrics(test.nameError, test.timesError, test.memoryInfoError, test.memoryPercentError, test.ioCountersError, test.pageFaultsError, test.numThreadsError, test.numCtxSwitchesError, test.numFDsError, test.rlimitError)
-=======
-			expectedResourceMetricsLen, expectedMetricsLen := getExpectedLengthOfReturnedMetrics(test.nameError, test.exeError, test.timesError, test.memoryInfoError, test.memoryPercentError, test.ioCountersError, test.pageFaultsError, test.numThreadsError, test.numCtxSwitchesError, test.numFDsError, test.rlimitError)
->>>>>>> 315fdf3e
-			assert.Equal(t, expectedResourceMetricsLen, md.ResourceMetrics().Len())
+			expectedResourceMetricsLen, expectedMetricsLen := getExpectedLengthOfReturnedMetrics(test.nameError, executableError, test.timesError, test.memoryInfoError, test.memoryPercentError, test.ioCountersError, test.pageFaultsError, test.numThreadsError, test.numCtxSwitchesError, test.numFDsError, test.rlimitError)
+
+      assert.Equal(t, expectedResourceMetricsLen, md.ResourceMetrics().Len())
 			assert.Equal(t, expectedMetricsLen, md.MetricCount())
 
 			assert.EqualError(t, err, test.expectedError)
@@ -932,8 +923,7 @@
 	if nameError != nil || exeError != nil {
 		return 1
 	}
-<<<<<<< HEAD
-	_, expectedMetricsLen := getExpectedLengthOfReturnedMetrics(nameError, timeError, memError, memPercentError, diskError, pageFaultsError, threadError, contextSwitchError, fileDescriptorError, rlimitError)
+	_, expectedMetricsLen := getExpectedLengthOfReturnedMetrics(nameError, exeError, timeError, memError, memPercentError, diskError, pageFaultsError, threadError, contextSwitchError, fileDescriptorError, rlimitError)
 
 	// excluding unsupported metrics from darwin 'metricsLen'
 	if runtime.GOOS == "darwin" {
@@ -941,9 +931,6 @@
 		return darwinMetricsLen - expectedMetricsLen
 	}
 
-=======
-	_, expectedMetricsLen := getExpectedLengthOfReturnedMetrics(nameError, exeError, timeError, memError, memPercentError, diskError, pageFaultsError, threadError, contextSwitchError, fileDescriptorError, rlimitError)
->>>>>>> 315fdf3e
 	return metricsLen - expectedMetricsLen
 }
 
