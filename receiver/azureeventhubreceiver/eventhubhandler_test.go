// Copyright The OpenTelemetry Authors
// SPDX-License-Identifier: Apache-2.0

package azureeventhubreceiver // import "github.com/open-telemetry/opentelemetry-collector-contrib/receiver/azureeventhubreceiver"

import (
	"context"
	"testing"
	"time"

	eventhub "github.com/Azure/azure-event-hubs-go/v3"
	"github.com/stretchr/testify/assert"
	"github.com/stretchr/testify/require"
	"go.opentelemetry.io/collector/component"
	"go.opentelemetry.io/collector/component/componenttest"
	"go.opentelemetry.io/collector/consumer"
	"go.opentelemetry.io/collector/consumer/consumertest"
	"go.opentelemetry.io/collector/receiver/receiverhelper"
	"go.opentelemetry.io/collector/receiver/receivertest"
	"go.uber.org/zap"

	"github.com/open-telemetry/opentelemetry-collector-contrib/receiver/azureeventhubreceiver/internal/metadata"
)

type mockHubWrapper struct {
}

func (m mockHubWrapper) GetRuntimeInformation(_ context.Context) (*eventhub.HubRuntimeInformation, error) {
	return &eventhub.HubRuntimeInformation{
		Path:           "foo",
		CreatedAt:      time.Now(),
		PartitionCount: 1,
		PartitionIDs:   []string{"foo"},
	}, nil
}

func (m mockHubWrapper) Receive(ctx context.Context, _ string, _ eventhub.Handler, _ ...eventhub.ReceiveOption) (listerHandleWrapper, error) {
	return &mockListenerHandleWrapper{
		ctx: ctx,
	}, nil
}

func (m mockHubWrapper) Close(_ context.Context) error {
	return nil
}

type mockListenerHandleWrapper struct {
	ctx context.Context
}

func (m *mockListenerHandleWrapper) Done() <-chan struct{} {
	return m.ctx.Done()
}

func (m mockListenerHandleWrapper) Err() error {
	return nil
}

type mockDataConsumer struct {
	logsUnmarshaler  eventLogsUnmarshaler
	nextLogsConsumer consumer.Logs
	obsrecv          *receiverhelper.ObsReport
}

func (m *mockDataConsumer) setNextLogsConsumer(nextLogsConsumer consumer.Logs) {
	m.nextLogsConsumer = nextLogsConsumer
}

func (m *mockDataConsumer) setNextMetricsConsumer(_ consumer.Metrics) {}

func (m *mockDataConsumer) consume(ctx context.Context, event *eventhub.Event) error {

	logsContext := m.obsrecv.StartLogsOp(ctx)

	logs, err := m.logsUnmarshaler.UnmarshalLogs(event)
	if err != nil {
		return err
	}

	err = m.nextLogsConsumer.ConsumeLogs(logsContext, logs)
	m.obsrecv.EndLogsOp(logsContext, metadata.Type, 1, err)

	return err
}

func TestEventhubHandler_Start(t *testing.T) {

	config := createDefaultConfig()
	config.(*Config).Connection = "Endpoint=sb://namespace.servicebus.windows.net/;SharedAccessKeyName=RootManageSharedAccessKey;SharedAccessKey=superSecret1234=;EntityPath=hubName"

	ehHandler := &eventhubHandler{
		settings:     receivertest.NewNopCreateSettings(),
		dataConsumer: &mockDataConsumer{},
		config:       config.(*Config),
	}
	ehHandler.hub = &mockHubWrapper{}

	err := ehHandler.run(context.Background(), componenttest.NewNopHost())
	assert.NoError(t, err)

	err = ehHandler.close(context.Background())
	assert.NoError(t, err)
}

func TestEventhubHandler_newMessageHandler(t *testing.T) {

	config := createDefaultConfig()
	config.(*Config).Connection = "Endpoint=sb://namespace.servicebus.windows.net/;SharedAccessKeyName=RootManageSharedAccessKey;SharedAccessKey=superSecret1234=;EntityPath=hubName"

	sink := new(consumertest.LogsSink)
<<<<<<< HEAD
	obsrecv, err := obsreport.NewReceiver(obsreport.ReceiverSettings{
=======
	obsrecv, err := receiverhelper.NewObsReport(receiverhelper.ObsReportSettings{
>>>>>>> 592374af
		ReceiverID:             component.NewID(metadata.Type),
		Transport:              "",
		LongLivedCtx:           false,
		ReceiverCreateSettings: receivertest.NewNopCreateSettings(),
	})
	require.NoError(t, err)

	ehHandler := &eventhubHandler{
		settings: receivertest.NewNopCreateSettings(),
		config:   config.(*Config),
		dataConsumer: &mockDataConsumer{
			logsUnmarshaler:  newRawLogsUnmarshaler(zap.NewNop()),
			nextLogsConsumer: sink,
			obsrecv:          obsrecv,
		},
	}
	ehHandler.hub = &mockHubWrapper{}

	err = ehHandler.run(context.Background(), componenttest.NewNopHost())
	assert.NoError(t, err)

	now := time.Now()
	err = ehHandler.newMessageHandler(context.Background(), &eventhub.Event{
		Data:         []byte("hello"),
		PartitionKey: nil,
		Properties:   map[string]any{"foo": "bar"},
		ID:           "11234",
		SystemProperties: &eventhub.SystemProperties{
			SequenceNumber: nil,
			EnqueuedTime:   &now,
			Offset:         nil,
			PartitionID:    nil,
			PartitionKey:   nil,
			Annotations:    nil,
		},
	})

	assert.NoError(t, err)
	assert.Len(t, sink.AllLogs(), 1)
	assert.Equal(t, 1, sink.AllLogs()[0].LogRecordCount())
	assert.Equal(t, []byte("hello"), sink.AllLogs()[0].ResourceLogs().At(0).ScopeLogs().At(0).LogRecords().At(0).Body().Bytes().AsRaw())

	read, ok := sink.AllLogs()[0].ResourceLogs().At(0).ScopeLogs().At(0).LogRecords().At(0).Attributes().Get("foo")
	assert.True(t, ok)
	assert.Equal(t, "bar", read.AsString())
}<|MERGE_RESOLUTION|>--- conflicted
+++ resolved
@@ -108,11 +108,7 @@
 	config.(*Config).Connection = "Endpoint=sb://namespace.servicebus.windows.net/;SharedAccessKeyName=RootManageSharedAccessKey;SharedAccessKey=superSecret1234=;EntityPath=hubName"
 
 	sink := new(consumertest.LogsSink)
-<<<<<<< HEAD
-	obsrecv, err := obsreport.NewReceiver(obsreport.ReceiverSettings{
-=======
 	obsrecv, err := receiverhelper.NewObsReport(receiverhelper.ObsReportSettings{
->>>>>>> 592374af
 		ReceiverID:             component.NewID(metadata.Type),
 		Transport:              "",
 		LongLivedCtx:           false,
