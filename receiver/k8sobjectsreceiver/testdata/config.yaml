k8sobjects:
  objects:
    - name: pods
      mode: pull
      label_selector: environment in (production),tier in (frontend)
      field_selector: status.phase=Running
    - name: events
      mode: watch
      group: events.k8s.io
      namespaces: [default]
<<<<<<< HEAD
  leader_election:
    enabled: false
=======
k8sobjects/pull_with_resource:
  objects:
    - name: pods
      mode: pull
      resource_version: "1"
    - name: events
      mode: pull
k8sobjects/watch_with_resource:
  objects:
    - name: events
      mode: watch
      group: events.k8s.io
      namespaces: [default]
    - name: events
      mode: watch
      group: events.k8s.io
      namespaces: [default]
      resource_version: "2"
k8sobjects/invalid_resource:
  objects:
    - name: fake_resource
      mode: watch
>>>>>>> aecea0d2
<|MERGE_RESOLUTION|>--- conflicted
+++ resolved
@@ -8,10 +8,6 @@
       mode: watch
       group: events.k8s.io
       namespaces: [default]
-<<<<<<< HEAD
-  leader_election:
-    enabled: false
-=======
 k8sobjects/pull_with_resource:
   objects:
     - name: pods
@@ -33,5 +29,4 @@
 k8sobjects/invalid_resource:
   objects:
     - name: fake_resource
-      mode: watch
->>>>>>> aecea0d2
+      mode: watch