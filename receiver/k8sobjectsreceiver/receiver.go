// Copyright The OpenTelemetry Authors
// SPDX-License-Identifier: Apache-2.0

package k8sobjectsreceiver // import "github.com/open-telemetry/opentelemetry-collector-contrib/receiver/k8sobjectsreceiver"

import (
	"context"
<<<<<<< HEAD
	"strings"
=======
	"fmt"
>>>>>>> 8a5d305f
	"sync"
	"time"

	"go.opentelemetry.io/collector/component"
	"go.opentelemetry.io/collector/consumer"
	"go.opentelemetry.io/collector/obsreport"
	"go.opentelemetry.io/collector/receiver"
	"go.uber.org/zap"
	metav1 "k8s.io/apimachinery/pkg/apis/meta/v1"
	apiWatch "k8s.io/apimachinery/pkg/watch"
	"k8s.io/client-go/dynamic"
	"k8s.io/client-go/kubernetes"
	"k8s.io/client-go/tools/cache"
	"k8s.io/client-go/tools/watch"

	"github.com/open-telemetry/opentelemetry-collector-contrib/internal/k8sconfig"
	"github.com/open-telemetry/opentelemetry-collector-contrib/receiver/k8sobjectsreceiver/internal/metadata"
)

type k8sobjectsreceiver struct {
	setting              receiver.CreateSettings
	logger               *zap.Logger
	objects              []*K8sObjectsConfig
	stopperChanList      []chan struct{}
	client               dynamic.Interface
	consumer             consumer.Logs
	obsrecv              *obsreport.Receiver
	mu                   sync.Mutex
	leaderElection       k8sconfig.LeaderElectionConfig
	leaderElectionClient kubernetes.Interface
}

func newReceiver(params receiver.CreateSettings, config *Config, consumer consumer.Logs) (receiver.Logs, error) {
	transport := "http"
	client, err := config.getDynamicClient()
	if err != nil {
		return nil, err
	}

	obsrecv, err := obsreport.NewReceiver(obsreport.ReceiverSettings{
		ReceiverID:             params.ID,
		Transport:              transport,
		ReceiverCreateSettings: params,
	})
	if err != nil {
		return nil, err
	}

	objReceiver := &k8sobjectsreceiver{
		client:         client,
		setting:        params,
		logger:         params.Logger,
		consumer:       consumer,
		objects:        config.Objects,
		obsrecv:        obsrecv,
		mu:             sync.Mutex{},
		leaderElection: config.LeaderElection,
	}

	if config.LeaderElection.Enabled {
		objReceiver.leaderElectionClient, err = config.getClient()
		if err != nil {
			return nil, err
		}

		// use component "type-name" as resource lock name.
		objReceiver.leaderElection.LockName = getLeaderElectionLockName(params.ID)
	}

	return objReceiver, nil
}

func (kr *k8sobjectsreceiver) startFunc(ctx context.Context) {
	for _, object := range kr.objects {
		kr.start(ctx, object)
	}
}

func (kr *k8sobjectsreceiver) startInLeaderElectionMode(ctx context.Context) {
	leaderLost := make(chan struct{})

	kr.mu.Lock()
	kr.stopperChanList = append(kr.stopperChanList, leaderLost)
	kr.mu.Unlock()

	lr, err := k8sconfig.NewLeaderElector(kr.leaderElection, kr.leaderElectionClient, func(_ context.Context) {
		kr.logger.Info("this instance of the component was selected as the current leader")
		kr.startFunc(ctx)
	},
		func() {
			kr.logger.Error("this instance of the component was previously the leader but was removed as such")
			leaderLost <- struct{}{}
		})
	if err != nil {
		kr.logger.Error("create leader elector failed", zap.Error(err))
	}
	go lr.Run(ctx)
}

func (kr *k8sobjectsreceiver) Start(ctx context.Context, _ component.Host) error {

	kr.setting.Logger.Info("Object Receiver started")

	if kr.leaderElection.Enabled && kr.leaderElectionClient != nil {
		kr.startInLeaderElectionMode(ctx)
	} else {
		kr.startFunc(ctx)
	}

	return nil
}

func (kr *k8sobjectsreceiver) Shutdown(context.Context) error {
	kr.setting.Logger.Info("Object Receiver stopped")
	kr.mu.Lock()
	for _, stopperChan := range kr.stopperChanList {
		close(stopperChan)
	}
	kr.mu.Unlock()
	return nil
}

func (kr *k8sobjectsreceiver) start(ctx context.Context, object *K8sObjectsConfig) {
	resource := kr.client.Resource(*object.gvr)
	kr.setting.Logger.Info("Started collecting", zap.Any("gvr", object.gvr), zap.Any("mode", object.Mode), zap.Any("namespaces", object.Namespaces))

	switch object.Mode {
	case PullMode:
		if len(object.Namespaces) == 0 {
			go kr.startPull(ctx, object, resource)
		} else {
			for _, ns := range object.Namespaces {
				go kr.startPull(ctx, object, resource.Namespace(ns))
			}
		}

	case WatchMode:
		if len(object.Namespaces) == 0 {
			go kr.startWatch(ctx, object, resource)
		} else {
			for _, ns := range object.Namespaces {
				go kr.startWatch(ctx, object, resource.Namespace(ns))
			}
		}
	}
}

func (kr *k8sobjectsreceiver) startPull(ctx context.Context, config *K8sObjectsConfig, resource dynamic.ResourceInterface) {
	stopperChan := make(chan struct{})
	kr.mu.Lock()
	kr.stopperChanList = append(kr.stopperChanList, stopperChan)
	kr.mu.Unlock()
	ticker := NewTicker(config.Interval)
	listOption := metav1.ListOptions{
		FieldSelector: config.FieldSelector,
		LabelSelector: config.LabelSelector,
	}

	if config.ResourceVersion != "" {
		listOption.ResourceVersion = config.ResourceVersion
		listOption.ResourceVersionMatch = metav1.ResourceVersionMatchExact
	}

	defer ticker.Stop()
	for {
		select {
		case <-ticker.C:
			objects, err := resource.List(ctx, listOption)
			if err != nil {
				kr.setting.Logger.Error("error in pulling object", zap.String("resource", config.gvr.String()), zap.Error(err))
			} else if len(objects.Items) > 0 {
				logs := pullObjectsToLogData(objects, time.Now(), config)
				obsCtx := kr.obsrecv.StartLogsOp(ctx)
				err = kr.consumer.ConsumeLogs(obsCtx, logs)
				kr.obsrecv.EndLogsOp(obsCtx, metadata.Type, logs.LogRecordCount(), err)
			}
		case <-stopperChan:
			return
		}

	}

}

func (kr *k8sobjectsreceiver) startWatch(ctx context.Context, config *K8sObjectsConfig, resource dynamic.ResourceInterface) {

	stopperChan := make(chan struct{})
	kr.mu.Lock()
	kr.stopperChanList = append(kr.stopperChanList, stopperChan)
	kr.mu.Unlock()

	resourceVersion, err := getResourceVersion(ctx, config, resource)
	if err != nil {
		kr.setting.Logger.Error("could not retrieve an initial resourceVersion", zap.String("resource", config.gvr.String()), zap.Error(err))
		return
	}
	watchFunc := func(options metav1.ListOptions) (apiWatch.Interface, error) {
		options.FieldSelector = config.FieldSelector
		options.LabelSelector = config.LabelSelector
		return resource.Watch(ctx, options)
	}

	watcher, err := watch.NewRetryWatcher(resourceVersion, &cache.ListWatch{WatchFunc: watchFunc})
	if err != nil {
		kr.setting.Logger.Error("error in watching object", zap.String("resource", config.gvr.String()), zap.Error(err))
		return
	}

	res := watcher.ResultChan()
	for {
		select {
		case data, ok := <-res:
			if !ok {
				kr.setting.Logger.Warn("Watch channel closed unexpectedly", zap.String("resource", config.gvr.String()))
				return
			}
			logs, err := watchObjectsToLogData(&data, time.Now(), config)
			if err != nil {
				kr.setting.Logger.Error("error converting objects to log data", zap.Error(err))
			} else {
				obsCtx := kr.obsrecv.StartLogsOp(ctx)
				err := kr.consumer.ConsumeLogs(obsCtx, logs)
				kr.obsrecv.EndLogsOp(obsCtx, metadata.Type, 1, err)
			}
		case <-stopperChan:
			watcher.Stop()
			return
		}
	}

}

func getResourceVersion(ctx context.Context, config *K8sObjectsConfig, resource dynamic.ResourceInterface) (string, error) {
	resourceVersion := config.ResourceVersion
	if resourceVersion == "" || resourceVersion == "0" {
		// Proper use of the Kubernetes API Watch capability when no resourceVersion is supplied is to do a list first
		// to get the initial state and a useable resourceVersion.
		// See https://kubernetes.io/docs/reference/using-api/api-concepts/#efficient-detection-of-changes for details.
		objects, err := resource.List(ctx, metav1.ListOptions{
			FieldSelector: config.FieldSelector,
			LabelSelector: config.LabelSelector,
		})
		if err != nil {
			return "", fmt.Errorf("could not perform initial list for watch on %v, %w", config.gvr.String(), err)
		}
		if objects == nil {
			return "", fmt.Errorf("nil objects returned, this is an error in the k8sobjectsreceiver")
		}

		resourceVersion = objects.GetResourceVersion()

		// If we still don't have a resourceVersion we can try 1 as a last ditch effort.
		// This also helps our unit tests since the fake client can't handle returning resource versions
		// as part of a list of objects.
		if resourceVersion == "" || resourceVersion == "0" {
			resourceVersion = defaultResourceVersion
		}
	}
	return resourceVersion, nil
}

// Start ticking immediately.
// Ref: https://stackoverflow.com/questions/32705582/how-to-get-time-tick-to-tick-immediately
func NewTicker(repeat time.Duration) *time.Ticker {
	ticker := time.NewTicker(repeat)
	oc := ticker.C
	nc := make(chan time.Time, 1)
	go func() {
		nc <- time.Now()
		for tm := range oc {
			nc <- tm
		}
	}()
	ticker.C = nc
	return ticker
}

// getLeaderElectionLockName return string as leader election lock name parsed from component.ID
func getLeaderElectionLockName(id component.ID) string {
	return strings.Replace(id.String(), "/", "-", -1)
}<|MERGE_RESOLUTION|>--- conflicted
+++ resolved
@@ -5,11 +5,8 @@
 
 import (
 	"context"
-<<<<<<< HEAD
+	"fmt"
 	"strings"
-=======
-	"fmt"
->>>>>>> 8a5d305f
 	"sync"
 	"time"
 
