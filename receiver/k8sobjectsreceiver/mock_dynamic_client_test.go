// Copyright The OpenTelemetry Authors
// SPDX-License-Identifier: Apache-2.0

package k8sobjectsreceiver

import (
	"context"

	v1 "k8s.io/apimachinery/pkg/apis/meta/v1"
	"k8s.io/apimachinery/pkg/apis/meta/v1/unstructured"
	"k8s.io/apimachinery/pkg/runtime"
	"k8s.io/apimachinery/pkg/runtime/schema"
	"k8s.io/client-go/dynamic"
	"k8s.io/client-go/dynamic/fake"
)

type mockDynamicClient struct {
	client dynamic.Interface
}

func newMockDynamicClient() mockDynamicClient {
	scheme := runtime.NewScheme()
	objs := []runtime.Object{}

	gvrToListKind := map[schema.GroupVersionResource]string{
		{Group: "", Version: "v1", Resource: "pods"}: "PodList",
	}

	fakeClient := fake.NewSimpleDynamicClientWithCustomListKinds(scheme, gvrToListKind, objs...)
	return mockDynamicClient{
		client: fakeClient,
	}

}

func (c mockDynamicClient) getMockDynamicClient() (dynamic.Interface, error) {
	return c.client, nil
}

func (c mockDynamicClient) createPods(objects ...*unstructured.Unstructured) {
	pods := c.client.Resource(schema.GroupVersionResource{
		Version:  "v1",
		Resource: "pods",
	})
	for _, pod := range objects {
		_, _ = pods.Namespace(pod.GetNamespace()).Create(context.Background(), pod, v1.CreateOptions{})
	}
}

func (c mockDynamicClient) deletePods(objects ...*unstructured.Unstructured) {
	pods := c.client.Resource(schema.GroupVersionResource{
		Version:  "v1",
		Resource: "pods",
	})
	for _, pod := range objects {
		_ = pods.Namespace(pod.GetNamespace()).Delete(context.Background(), pod.GetName(), v1.DeleteOptions{})
	}
}

<<<<<<< HEAD
func generatePod(name, namespace string, labels map[string]interface{}, resourceVersion string) *unstructured.Unstructured {
=======
func generatePod(name, namespace string, labels map[string]any, resourceVersion string) *unstructured.Unstructured {
>>>>>>> 592374af
	pod := unstructured.Unstructured{
		Object: map[string]any{
			"apiVersion": "v1",
			"kind":       "Pods",
			"metadata": map[string]any{
				"namespace": namespace,
				"name":      name,
				"labels":    labels,
			},
		},
	}

	pod.SetResourceVersion(resourceVersion)
	return &pod
}<|MERGE_RESOLUTION|>--- conflicted
+++ resolved
@@ -57,11 +57,7 @@
 	}
 }
 
-<<<<<<< HEAD
-func generatePod(name, namespace string, labels map[string]interface{}, resourceVersion string) *unstructured.Unstructured {
-=======
 func generatePod(name, namespace string, labels map[string]any, resourceVersion string) *unstructured.Unstructured {
->>>>>>> 592374af
 	pod := unstructured.Unstructured{
 		Object: map[string]any{
 			"apiVersion": "v1",
