--- conflicted
+++ resolved
@@ -97,12 +97,8 @@
 	go.opentelemetry.io/otel/exporters/prometheus v0.48.0 // indirect
 	go.opentelemetry.io/otel/sdk v1.26.0 // indirect
 	go.opentelemetry.io/otel/sdk/metric v1.26.0 // indirect
-<<<<<<< HEAD
 	go.uber.org/multierr v1.11.0 // indirect
-	golang.org/x/exp v0.0.0-20230711023510-fffb14384f22 // indirect
-=======
 	golang.org/x/crypto v0.23.0 // indirect
->>>>>>> bfa28002
 	golang.org/x/mod v0.16.0 // indirect
 	golang.org/x/net v0.25.0 // indirect
 	golang.org/x/sys v0.20.0 // indirect
