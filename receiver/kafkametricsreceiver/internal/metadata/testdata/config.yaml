default:
<<<<<<< HEAD
all_metrics:
  kafka.brokers:
    enabled: true
  kafka.brokers.consumer_fetch_rate:
    enabled: true
  kafka.brokers.count:
    enabled: true
  kafka.brokers.incoming_byte_rate:
    enabled: true
  kafka.brokers.outgoing_byte_rate:
    enabled: true
  kafka.brokers.request_latency:
    enabled: true
  kafka.brokers.request_rate:
    enabled: true
  kafka.brokers.request_size:
    enabled: true
  kafka.brokers.requests_in_flight:
    enabled: true
  kafka.brokers.response_rate:
    enabled: true
  kafka.brokers.response_size:
    enabled: true
  kafka.consumer_group.lag:
    enabled: true
  kafka.consumer_group.lag_sum:
    enabled: true
  kafka.consumer_group.members:
    enabled: true
  kafka.consumer_group.offset:
    enabled: true
  kafka.consumer_group.offset_sum:
    enabled: true
  kafka.partition.current_offset:
    enabled: true
  kafka.partition.oldest_offset:
    enabled: true
  kafka.partition.replicas:
    enabled: true
  kafka.partition.replicas_in_sync:
    enabled: true
  kafka.topic.partitions:
    enabled: true
no_metrics:
  kafka.brokers:
    enabled: false
  kafka.brokers.consumer_fetch_rate:
    enabled: false
  kafka.brokers.count:
    enabled: false
  kafka.brokers.incoming_byte_rate:
    enabled: false
  kafka.brokers.outgoing_byte_rate:
    enabled: false
  kafka.brokers.request_latency:
    enabled: false
  kafka.brokers.request_rate:
    enabled: false
  kafka.brokers.request_size:
    enabled: false
  kafka.brokers.requests_in_flight:
    enabled: false
  kafka.brokers.response_rate:
    enabled: false
  kafka.brokers.response_size:
    enabled: false
  kafka.consumer_group.lag:
    enabled: false
  kafka.consumer_group.lag_sum:
    enabled: false
  kafka.consumer_group.members:
    enabled: false
  kafka.consumer_group.offset:
    enabled: false
  kafka.consumer_group.offset_sum:
    enabled: false
  kafka.partition.current_offset:
    enabled: false
  kafka.partition.oldest_offset:
    enabled: false
  kafka.partition.replicas:
    enabled: false
  kafka.partition.replicas_in_sync:
    enabled: false
  kafka.topic.partitions:
    enabled: false
=======
all_set:
  metrics:
    kafka.brokers:
      enabled: true
    kafka.consumer_group.lag:
      enabled: true
    kafka.consumer_group.lag_sum:
      enabled: true
    kafka.consumer_group.members:
      enabled: true
    kafka.consumer_group.offset:
      enabled: true
    kafka.consumer_group.offset_sum:
      enabled: true
    kafka.partition.current_offset:
      enabled: true
    kafka.partition.oldest_offset:
      enabled: true
    kafka.partition.replicas:
      enabled: true
    kafka.partition.replicas_in_sync:
      enabled: true
    kafka.topic.partitions:
      enabled: true
none_set:
  metrics:
    kafka.brokers:
      enabled: false
    kafka.consumer_group.lag:
      enabled: false
    kafka.consumer_group.lag_sum:
      enabled: false
    kafka.consumer_group.members:
      enabled: false
    kafka.consumer_group.offset:
      enabled: false
    kafka.consumer_group.offset_sum:
      enabled: false
    kafka.partition.current_offset:
      enabled: false
    kafka.partition.oldest_offset:
      enabled: false
    kafka.partition.replicas:
      enabled: false
    kafka.partition.replicas_in_sync:
      enabled: false
    kafka.topic.partitions:
      enabled: false
>>>>>>> c9d03e92
<|MERGE_RESOLUTION|>--- conflicted
+++ resolved
@@ -1,6 +1,6 @@
 default:
-<<<<<<< HEAD
-all_metrics:
+all_set:
+  metrics:
   kafka.brokers:
     enabled: true
   kafka.brokers.consumer_fetch_rate:
@@ -43,7 +43,8 @@
     enabled: true
   kafka.topic.partitions:
     enabled: true
-no_metrics:
+none_set:
+  metrics:
   kafka.brokers:
     enabled: false
   kafka.brokers.consumer_fetch_rate:
@@ -85,54 +86,4 @@
   kafka.partition.replicas_in_sync:
     enabled: false
   kafka.topic.partitions:
-    enabled: false
-=======
-all_set:
-  metrics:
-    kafka.brokers:
-      enabled: true
-    kafka.consumer_group.lag:
-      enabled: true
-    kafka.consumer_group.lag_sum:
-      enabled: true
-    kafka.consumer_group.members:
-      enabled: true
-    kafka.consumer_group.offset:
-      enabled: true
-    kafka.consumer_group.offset_sum:
-      enabled: true
-    kafka.partition.current_offset:
-      enabled: true
-    kafka.partition.oldest_offset:
-      enabled: true
-    kafka.partition.replicas:
-      enabled: true
-    kafka.partition.replicas_in_sync:
-      enabled: true
-    kafka.topic.partitions:
-      enabled: true
-none_set:
-  metrics:
-    kafka.brokers:
-      enabled: false
-    kafka.consumer_group.lag:
-      enabled: false
-    kafka.consumer_group.lag_sum:
-      enabled: false
-    kafka.consumer_group.members:
-      enabled: false
-    kafka.consumer_group.offset:
-      enabled: false
-    kafka.consumer_group.offset_sum:
-      enabled: false
-    kafka.partition.current_offset:
-      enabled: false
-    kafka.partition.oldest_offset:
-      enabled: false
-    kafka.partition.replicas:
-      enabled: false
-    kafka.partition.replicas_in_sync:
-      enabled: false
-    kafka.topic.partitions:
-      enabled: false
->>>>>>> c9d03e92
+    enabled: false