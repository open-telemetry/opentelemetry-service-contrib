// Code generated by mdatagen. DO NOT EDIT.

package metadata

import (
	"testing"

	"github.com/stretchr/testify/assert"
	"go.opentelemetry.io/collector/pdata/pcommon"
	"go.opentelemetry.io/collector/pdata/pmetric"
	"go.opentelemetry.io/collector/receiver/receivertest"
	"go.uber.org/zap"
	"go.uber.org/zap/zaptest/observer"
)

type testConfigCollection int

const (
	testSetDefault testConfigCollection = iota
	testSetAll
	testSetNone
)

func TestMetricsBuilder(t *testing.T) {
	tests := []struct {
		name      string
		configSet testConfigCollection
	}{
		{
			name:      "default",
			configSet: testSetDefault,
		},
		{
			name:      "all_set",
			configSet: testSetAll,
		},
		{
			name:      "none_set",
			configSet: testSetNone,
		},
	}
	for _, test := range tests {
		t.Run(test.name, func(t *testing.T) {
			start := pcommon.Timestamp(1_000_000_000)
			ts := pcommon.Timestamp(1_000_001_000)
			observedZapCore, observedLogs := observer.New(zap.WarnLevel)
			settings := receivertest.NewNopCreateSettings()
			settings.Logger = zap.New(observedZapCore)
			mb := NewMetricsBuilder(loadMetricsBuilderConfig(t, test.name), settings, WithStartTime(start))

			expectedWarnings := 0
			if test.configSet == testSetDefault || test.configSet == testSetAll {
				assert.Equal(t, "[WARNING] `kafka.brokers` should not be enabled: The metric is deprecated and will be removed. Use `messaging.kafka.brokers.count`", observedLogs.All()[expectedWarnings].Message)
				expectedWarnings++
			}
			if test.configSet == testSetDefault {
<<<<<<< HEAD
				assert.Equal(t, "[WARNING] Please set `enabled` field explicitly for `messaging.kafka.brokers.consumer_fetch_rate`: This metric will be enabled by default in the next versions.", observedLogs.All()[expectedWarnings].Message)
				expectedWarnings++
			}
			if test.configSet == testSetDefault {
				assert.Equal(t, "[WARNING] Please set `enabled` field explicitly for `messaging.kafka.brokers.count`: This metric will be enabled by default in the next versions.", observedLogs.All()[expectedWarnings].Message)
				expectedWarnings++
			}
			if test.configSet == testSetDefault {
				assert.Equal(t, "[WARNING] Please set `enabled` field explicitly for `messaging.kafka.brokers.incoming_byte_rate`: This metric will be enabled by default in the next versions.", observedLogs.All()[expectedWarnings].Message)
				expectedWarnings++
			}
			if test.configSet == testSetDefault {
				assert.Equal(t, "[WARNING] Please set `enabled` field explicitly for `messaging.kafka.brokers.outgoing_byte_rate`: This metric will be enabled by default in the next versions.", observedLogs.All()[expectedWarnings].Message)
				expectedWarnings++
			}
			if test.configSet == testSetDefault {
				assert.Equal(t, "[WARNING] Please set `enabled` field explicitly for `messaging.kafka.brokers.request_latency`: This metric will be enabled by default in the next versions.", observedLogs.All()[expectedWarnings].Message)
				expectedWarnings++
			}
			if test.configSet == testSetDefault {
				assert.Equal(t, "[WARNING] Please set `enabled` field explicitly for `messaging.kafka.brokers.request_rate`: This metric will be enabled by default in the next versions.", observedLogs.All()[expectedWarnings].Message)
				expectedWarnings++
			}
			if test.configSet == testSetDefault {
				assert.Equal(t, "[WARNING] Please set `enabled` field explicitly for `messaging.kafka.brokers.request_size`: This metric will be enabled by default in the next versions.", observedLogs.All()[expectedWarnings].Message)
				expectedWarnings++
			}
			if test.configSet == testSetDefault {
				assert.Equal(t, "[WARNING] Please set `enabled` field explicitly for `messaging.kafka.brokers.requests_in_flight`: This metric will be enabled by default in the next versions.", observedLogs.All()[expectedWarnings].Message)
				expectedWarnings++
			}
			if test.configSet == testSetDefault {
				assert.Equal(t, "[WARNING] Please set `enabled` field explicitly for `messaging.kafka.brokers.response_rate`: This metric will be enabled by default in the next versions.", observedLogs.All()[expectedWarnings].Message)
				expectedWarnings++
			}
			if test.configSet == testSetDefault {
				assert.Equal(t, "[WARNING] Please set `enabled` field explicitly for `messaging.kafka.brokers.response_size`: This metric will be enabled by default in the next versions.", observedLogs.All()[expectedWarnings].Message)
=======
				assert.Equal(t, "[WARNING] Please set `enabled` field explicitly for `messaging.kafka.broker.consumer_fetch_count`: This metric will be enabled by default in the next versions.", observedLogs.All()[expectedWarnings].Message)
				expectedWarnings++
			}
			if test.configSet == testSetDefault {
				assert.Equal(t, "[WARNING] Please set `enabled` field explicitly for `messaging.kafka.broker.count`: This metric will be enabled by default in the next versions.", observedLogs.All()[expectedWarnings].Message)
				expectedWarnings++
			}
			if test.configSet == testSetDefault {
				assert.Equal(t, "[WARNING] Please set `enabled` field explicitly for `messaging.kafka.broker.incoming_byte_rate`: This metric will be enabled by default in the next versions.", observedLogs.All()[expectedWarnings].Message)
				expectedWarnings++
			}
			if test.configSet == testSetDefault {
				assert.Equal(t, "[WARNING] Please set `enabled` field explicitly for `messaging.kafka.broker.outgoing_byte_rate`: This metric will be enabled by default in the next versions.", observedLogs.All()[expectedWarnings].Message)
				expectedWarnings++
			}
			if test.configSet == testSetDefault {
				assert.Equal(t, "[WARNING] Please set `enabled` field explicitly for `messaging.kafka.broker.request_count`: This metric will be enabled by default in the next versions.", observedLogs.All()[expectedWarnings].Message)
				expectedWarnings++
			}
			if test.configSet == testSetDefault {
				assert.Equal(t, "[WARNING] Please set `enabled` field explicitly for `messaging.kafka.broker.request_latency`: This metric will be enabled by default in the next versions.", observedLogs.All()[expectedWarnings].Message)
				expectedWarnings++
			}
			if test.configSet == testSetDefault {
				assert.Equal(t, "[WARNING] Please set `enabled` field explicitly for `messaging.kafka.broker.request_size`: This metric will be enabled by default in the next versions.", observedLogs.All()[expectedWarnings].Message)
				expectedWarnings++
			}
			if test.configSet == testSetDefault {
				assert.Equal(t, "[WARNING] Please set `enabled` field explicitly for `messaging.kafka.broker.requests_in_flight`: This metric will be enabled by default in the next versions.", observedLogs.All()[expectedWarnings].Message)
				expectedWarnings++
			}
			if test.configSet == testSetDefault {
				assert.Equal(t, "[WARNING] Please set `enabled` field explicitly for `messaging.kafka.broker.response_count`: This metric will be enabled by default in the next versions.", observedLogs.All()[expectedWarnings].Message)
				expectedWarnings++
			}
			if test.configSet == testSetDefault {
				assert.Equal(t, "[WARNING] Please set `enabled` field explicitly for `messaging.kafka.broker.response_size`: This metric will be enabled by default in the next versions.", observedLogs.All()[expectedWarnings].Message)
>>>>>>> 172e1726
				expectedWarnings++
			}
			assert.Equal(t, expectedWarnings, observedLogs.Len())

			defaultMetricsCount := 0
			allMetricsCount := 0

			defaultMetricsCount++
			allMetricsCount++
			mb.RecordKafkaBrokersDataPoint(ts, 1)

			defaultMetricsCount++
			allMetricsCount++
			mb.RecordKafkaConsumerGroupLagDataPoint(ts, 1, "group-val", "topic-val", 9)

			defaultMetricsCount++
			allMetricsCount++
			mb.RecordKafkaConsumerGroupLagSumDataPoint(ts, 1, "group-val", "topic-val")

			defaultMetricsCount++
			allMetricsCount++
			mb.RecordKafkaConsumerGroupMembersDataPoint(ts, 1, "group-val")

			defaultMetricsCount++
			allMetricsCount++
			mb.RecordKafkaConsumerGroupOffsetDataPoint(ts, 1, "group-val", "topic-val", 9)

			defaultMetricsCount++
			allMetricsCount++
			mb.RecordKafkaConsumerGroupOffsetSumDataPoint(ts, 1, "group-val", "topic-val")

			defaultMetricsCount++
			allMetricsCount++
			mb.RecordKafkaPartitionCurrentOffsetDataPoint(ts, 1, "topic-val", 9)

			defaultMetricsCount++
			allMetricsCount++
			mb.RecordKafkaPartitionOldestOffsetDataPoint(ts, 1, "topic-val", 9)

			defaultMetricsCount++
			allMetricsCount++
			mb.RecordKafkaPartitionReplicasDataPoint(ts, 1, "topic-val", 9)

			defaultMetricsCount++
			allMetricsCount++
			mb.RecordKafkaPartitionReplicasInSyncDataPoint(ts, 1, "topic-val", 9)

			defaultMetricsCount++
			allMetricsCount++
			mb.RecordKafkaTopicPartitionsDataPoint(ts, 1, "topic-val")

			allMetricsCount++
<<<<<<< HEAD
			mb.RecordMessagingKafkaBrokersConsumerFetchRateDataPoint(ts, 1, 6)

			allMetricsCount++
			mb.RecordMessagingKafkaBrokersCountDataPoint(ts, 1)

			allMetricsCount++
			mb.RecordMessagingKafkaBrokersIncomingByteRateDataPoint(ts, 1, 6)

			allMetricsCount++
			mb.RecordMessagingKafkaBrokersOutgoingByteRateDataPoint(ts, 1, 6)

			allMetricsCount++
			mb.RecordMessagingKafkaBrokersRequestLatencyDataPoint(ts, 1, 6)

			allMetricsCount++
			mb.RecordMessagingKafkaBrokersRequestRateDataPoint(ts, 1, 6)

			allMetricsCount++
			mb.RecordMessagingKafkaBrokersRequestSizeDataPoint(ts, 1, 6)

			allMetricsCount++
			mb.RecordMessagingKafkaBrokersRequestsInFlightDataPoint(ts, 1, 6)

			allMetricsCount++
			mb.RecordMessagingKafkaBrokersResponseRateDataPoint(ts, 1, 6)

			allMetricsCount++
			mb.RecordMessagingKafkaBrokersResponseSizeDataPoint(ts, 1, 6)
=======
			mb.RecordMessagingKafkaBrokerConsumerFetchCountDataPoint(ts, 1, 6)

			allMetricsCount++
			mb.RecordMessagingKafkaBrokerCountDataPoint(ts, 1)

			allMetricsCount++
			mb.RecordMessagingKafkaBrokerIncomingByteRateDataPoint(ts, 1, 6)

			allMetricsCount++
			mb.RecordMessagingKafkaBrokerOutgoingByteRateDataPoint(ts, 1, 6)

			allMetricsCount++
			mb.RecordMessagingKafkaBrokerRequestCountDataPoint(ts, 1, 6)

			allMetricsCount++
			mb.RecordMessagingKafkaBrokerRequestLatencyDataPoint(ts, 1, 6)

			allMetricsCount++
			mb.RecordMessagingKafkaBrokerRequestSizeDataPoint(ts, 1, 6)

			allMetricsCount++
			mb.RecordMessagingKafkaBrokerRequestsInFlightDataPoint(ts, 1, 6)

			allMetricsCount++
			mb.RecordMessagingKafkaBrokerResponseCountDataPoint(ts, 1, 6)

			allMetricsCount++
			mb.RecordMessagingKafkaBrokerResponseSizeDataPoint(ts, 1, 6)
>>>>>>> 172e1726

			res := pcommon.NewResource()
			metrics := mb.Emit(WithResource(res))

			if test.configSet == testSetNone {
				assert.Equal(t, 0, metrics.ResourceMetrics().Len())
				return
			}

			assert.Equal(t, 1, metrics.ResourceMetrics().Len())
			rm := metrics.ResourceMetrics().At(0)
			assert.Equal(t, res, rm.Resource())
			assert.Equal(t, 1, rm.ScopeMetrics().Len())
			ms := rm.ScopeMetrics().At(0).Metrics()
			if test.configSet == testSetDefault {
				assert.Equal(t, defaultMetricsCount, ms.Len())
			}
			if test.configSet == testSetAll {
				assert.Equal(t, allMetricsCount, ms.Len())
			}
			validatedMetrics := make(map[string]bool)
			for i := 0; i < ms.Len(); i++ {
				switch ms.At(i).Name() {
				case "kafka.brokers":
					assert.False(t, validatedMetrics["kafka.brokers"], "Found a duplicate in the metrics slice: kafka.brokers")
					validatedMetrics["kafka.brokers"] = true
					assert.Equal(t, pmetric.MetricTypeGauge, ms.At(i).Type())
					assert.Equal(t, 1, ms.At(i).Gauge().DataPoints().Len())
					assert.Equal(t, "[DEPRECATED] Number of brokers in the cluster.", ms.At(i).Description())
					assert.Equal(t, "{brokers}", ms.At(i).Unit())
					dp := ms.At(i).Gauge().DataPoints().At(0)
					assert.Equal(t, start, dp.StartTimestamp())
					assert.Equal(t, ts, dp.Timestamp())
					assert.Equal(t, pmetric.NumberDataPointValueTypeInt, dp.ValueType())
					assert.Equal(t, int64(1), dp.IntValue())
				case "kafka.consumer_group.lag":
					assert.False(t, validatedMetrics["kafka.consumer_group.lag"], "Found a duplicate in the metrics slice: kafka.consumer_group.lag")
					validatedMetrics["kafka.consumer_group.lag"] = true
					assert.Equal(t, pmetric.MetricTypeGauge, ms.At(i).Type())
					assert.Equal(t, 1, ms.At(i).Gauge().DataPoints().Len())
					assert.Equal(t, "Current approximate lag of consumer group at partition of topic", ms.At(i).Description())
					assert.Equal(t, "1", ms.At(i).Unit())
					dp := ms.At(i).Gauge().DataPoints().At(0)
					assert.Equal(t, start, dp.StartTimestamp())
					assert.Equal(t, ts, dp.Timestamp())
					assert.Equal(t, pmetric.NumberDataPointValueTypeInt, dp.ValueType())
					assert.Equal(t, int64(1), dp.IntValue())
					attrVal, ok := dp.Attributes().Get("group")
					assert.True(t, ok)
					assert.EqualValues(t, "group-val", attrVal.Str())
					attrVal, ok = dp.Attributes().Get("topic")
					assert.True(t, ok)
					assert.EqualValues(t, "topic-val", attrVal.Str())
					attrVal, ok = dp.Attributes().Get("partition")
					assert.True(t, ok)
					assert.EqualValues(t, 9, attrVal.Int())
				case "kafka.consumer_group.lag_sum":
					assert.False(t, validatedMetrics["kafka.consumer_group.lag_sum"], "Found a duplicate in the metrics slice: kafka.consumer_group.lag_sum")
					validatedMetrics["kafka.consumer_group.lag_sum"] = true
					assert.Equal(t, pmetric.MetricTypeGauge, ms.At(i).Type())
					assert.Equal(t, 1, ms.At(i).Gauge().DataPoints().Len())
					assert.Equal(t, "Current approximate sum of consumer group lag across all partitions of topic", ms.At(i).Description())
					assert.Equal(t, "1", ms.At(i).Unit())
					dp := ms.At(i).Gauge().DataPoints().At(0)
					assert.Equal(t, start, dp.StartTimestamp())
					assert.Equal(t, ts, dp.Timestamp())
					assert.Equal(t, pmetric.NumberDataPointValueTypeInt, dp.ValueType())
					assert.Equal(t, int64(1), dp.IntValue())
					attrVal, ok := dp.Attributes().Get("group")
					assert.True(t, ok)
					assert.EqualValues(t, "group-val", attrVal.Str())
					attrVal, ok = dp.Attributes().Get("topic")
					assert.True(t, ok)
					assert.EqualValues(t, "topic-val", attrVal.Str())
				case "kafka.consumer_group.members":
					assert.False(t, validatedMetrics["kafka.consumer_group.members"], "Found a duplicate in the metrics slice: kafka.consumer_group.members")
					validatedMetrics["kafka.consumer_group.members"] = true
					assert.Equal(t, pmetric.MetricTypeSum, ms.At(i).Type())
					assert.Equal(t, 1, ms.At(i).Sum().DataPoints().Len())
					assert.Equal(t, "Count of members in the consumer group", ms.At(i).Description())
					assert.Equal(t, "{members}", ms.At(i).Unit())
					assert.Equal(t, false, ms.At(i).Sum().IsMonotonic())
					assert.Equal(t, pmetric.AggregationTemporalityCumulative, ms.At(i).Sum().AggregationTemporality())
					dp := ms.At(i).Sum().DataPoints().At(0)
					assert.Equal(t, start, dp.StartTimestamp())
					assert.Equal(t, ts, dp.Timestamp())
					assert.Equal(t, pmetric.NumberDataPointValueTypeInt, dp.ValueType())
					assert.Equal(t, int64(1), dp.IntValue())
					attrVal, ok := dp.Attributes().Get("group")
					assert.True(t, ok)
					assert.EqualValues(t, "group-val", attrVal.Str())
				case "kafka.consumer_group.offset":
					assert.False(t, validatedMetrics["kafka.consumer_group.offset"], "Found a duplicate in the metrics slice: kafka.consumer_group.offset")
					validatedMetrics["kafka.consumer_group.offset"] = true
					assert.Equal(t, pmetric.MetricTypeGauge, ms.At(i).Type())
					assert.Equal(t, 1, ms.At(i).Gauge().DataPoints().Len())
					assert.Equal(t, "Current offset of the consumer group at partition of topic", ms.At(i).Description())
					assert.Equal(t, "1", ms.At(i).Unit())
					dp := ms.At(i).Gauge().DataPoints().At(0)
					assert.Equal(t, start, dp.StartTimestamp())
					assert.Equal(t, ts, dp.Timestamp())
					assert.Equal(t, pmetric.NumberDataPointValueTypeInt, dp.ValueType())
					assert.Equal(t, int64(1), dp.IntValue())
					attrVal, ok := dp.Attributes().Get("group")
					assert.True(t, ok)
					assert.EqualValues(t, "group-val", attrVal.Str())
					attrVal, ok = dp.Attributes().Get("topic")
					assert.True(t, ok)
					assert.EqualValues(t, "topic-val", attrVal.Str())
					attrVal, ok = dp.Attributes().Get("partition")
					assert.True(t, ok)
					assert.EqualValues(t, 9, attrVal.Int())
				case "kafka.consumer_group.offset_sum":
					assert.False(t, validatedMetrics["kafka.consumer_group.offset_sum"], "Found a duplicate in the metrics slice: kafka.consumer_group.offset_sum")
					validatedMetrics["kafka.consumer_group.offset_sum"] = true
					assert.Equal(t, pmetric.MetricTypeGauge, ms.At(i).Type())
					assert.Equal(t, 1, ms.At(i).Gauge().DataPoints().Len())
					assert.Equal(t, "Sum of consumer group offset across partitions of topic", ms.At(i).Description())
					assert.Equal(t, "1", ms.At(i).Unit())
					dp := ms.At(i).Gauge().DataPoints().At(0)
					assert.Equal(t, start, dp.StartTimestamp())
					assert.Equal(t, ts, dp.Timestamp())
					assert.Equal(t, pmetric.NumberDataPointValueTypeInt, dp.ValueType())
					assert.Equal(t, int64(1), dp.IntValue())
					attrVal, ok := dp.Attributes().Get("group")
					assert.True(t, ok)
					assert.EqualValues(t, "group-val", attrVal.Str())
					attrVal, ok = dp.Attributes().Get("topic")
					assert.True(t, ok)
					assert.EqualValues(t, "topic-val", attrVal.Str())
				case "kafka.partition.current_offset":
					assert.False(t, validatedMetrics["kafka.partition.current_offset"], "Found a duplicate in the metrics slice: kafka.partition.current_offset")
					validatedMetrics["kafka.partition.current_offset"] = true
					assert.Equal(t, pmetric.MetricTypeGauge, ms.At(i).Type())
					assert.Equal(t, 1, ms.At(i).Gauge().DataPoints().Len())
					assert.Equal(t, "Current offset of partition of topic.", ms.At(i).Description())
					assert.Equal(t, "1", ms.At(i).Unit())
					dp := ms.At(i).Gauge().DataPoints().At(0)
					assert.Equal(t, start, dp.StartTimestamp())
					assert.Equal(t, ts, dp.Timestamp())
					assert.Equal(t, pmetric.NumberDataPointValueTypeInt, dp.ValueType())
					assert.Equal(t, int64(1), dp.IntValue())
					attrVal, ok := dp.Attributes().Get("topic")
					assert.True(t, ok)
					assert.EqualValues(t, "topic-val", attrVal.Str())
					attrVal, ok = dp.Attributes().Get("partition")
					assert.True(t, ok)
					assert.EqualValues(t, 9, attrVal.Int())
				case "kafka.partition.oldest_offset":
					assert.False(t, validatedMetrics["kafka.partition.oldest_offset"], "Found a duplicate in the metrics slice: kafka.partition.oldest_offset")
					validatedMetrics["kafka.partition.oldest_offset"] = true
					assert.Equal(t, pmetric.MetricTypeGauge, ms.At(i).Type())
					assert.Equal(t, 1, ms.At(i).Gauge().DataPoints().Len())
					assert.Equal(t, "Oldest offset of partition of topic", ms.At(i).Description())
					assert.Equal(t, "1", ms.At(i).Unit())
					dp := ms.At(i).Gauge().DataPoints().At(0)
					assert.Equal(t, start, dp.StartTimestamp())
					assert.Equal(t, ts, dp.Timestamp())
					assert.Equal(t, pmetric.NumberDataPointValueTypeInt, dp.ValueType())
					assert.Equal(t, int64(1), dp.IntValue())
					attrVal, ok := dp.Attributes().Get("topic")
					assert.True(t, ok)
					assert.EqualValues(t, "topic-val", attrVal.Str())
					attrVal, ok = dp.Attributes().Get("partition")
					assert.True(t, ok)
					assert.EqualValues(t, 9, attrVal.Int())
				case "kafka.partition.replicas":
					assert.False(t, validatedMetrics["kafka.partition.replicas"], "Found a duplicate in the metrics slice: kafka.partition.replicas")
					validatedMetrics["kafka.partition.replicas"] = true
					assert.Equal(t, pmetric.MetricTypeSum, ms.At(i).Type())
					assert.Equal(t, 1, ms.At(i).Sum().DataPoints().Len())
					assert.Equal(t, "Number of replicas for partition of topic", ms.At(i).Description())
					assert.Equal(t, "{replicas}", ms.At(i).Unit())
					assert.Equal(t, false, ms.At(i).Sum().IsMonotonic())
					assert.Equal(t, pmetric.AggregationTemporalityCumulative, ms.At(i).Sum().AggregationTemporality())
					dp := ms.At(i).Sum().DataPoints().At(0)
					assert.Equal(t, start, dp.StartTimestamp())
					assert.Equal(t, ts, dp.Timestamp())
					assert.Equal(t, pmetric.NumberDataPointValueTypeInt, dp.ValueType())
					assert.Equal(t, int64(1), dp.IntValue())
					attrVal, ok := dp.Attributes().Get("topic")
					assert.True(t, ok)
					assert.EqualValues(t, "topic-val", attrVal.Str())
					attrVal, ok = dp.Attributes().Get("partition")
					assert.True(t, ok)
					assert.EqualValues(t, 9, attrVal.Int())
				case "kafka.partition.replicas_in_sync":
					assert.False(t, validatedMetrics["kafka.partition.replicas_in_sync"], "Found a duplicate in the metrics slice: kafka.partition.replicas_in_sync")
					validatedMetrics["kafka.partition.replicas_in_sync"] = true
					assert.Equal(t, pmetric.MetricTypeSum, ms.At(i).Type())
					assert.Equal(t, 1, ms.At(i).Sum().DataPoints().Len())
					assert.Equal(t, "Number of synchronized replicas of partition", ms.At(i).Description())
					assert.Equal(t, "{replicas}", ms.At(i).Unit())
					assert.Equal(t, false, ms.At(i).Sum().IsMonotonic())
					assert.Equal(t, pmetric.AggregationTemporalityCumulative, ms.At(i).Sum().AggregationTemporality())
					dp := ms.At(i).Sum().DataPoints().At(0)
					assert.Equal(t, start, dp.StartTimestamp())
					assert.Equal(t, ts, dp.Timestamp())
					assert.Equal(t, pmetric.NumberDataPointValueTypeInt, dp.ValueType())
					assert.Equal(t, int64(1), dp.IntValue())
					attrVal, ok := dp.Attributes().Get("topic")
					assert.True(t, ok)
					assert.EqualValues(t, "topic-val", attrVal.Str())
					attrVal, ok = dp.Attributes().Get("partition")
					assert.True(t, ok)
					assert.EqualValues(t, 9, attrVal.Int())
				case "kafka.topic.partitions":
					assert.False(t, validatedMetrics["kafka.topic.partitions"], "Found a duplicate in the metrics slice: kafka.topic.partitions")
					validatedMetrics["kafka.topic.partitions"] = true
					assert.Equal(t, pmetric.MetricTypeSum, ms.At(i).Type())
					assert.Equal(t, 1, ms.At(i).Sum().DataPoints().Len())
					assert.Equal(t, "Number of partitions in topic.", ms.At(i).Description())
					assert.Equal(t, "{partitions}", ms.At(i).Unit())
					assert.Equal(t, false, ms.At(i).Sum().IsMonotonic())
					assert.Equal(t, pmetric.AggregationTemporalityCumulative, ms.At(i).Sum().AggregationTemporality())
					dp := ms.At(i).Sum().DataPoints().At(0)
					assert.Equal(t, start, dp.StartTimestamp())
					assert.Equal(t, ts, dp.Timestamp())
					assert.Equal(t, pmetric.NumberDataPointValueTypeInt, dp.ValueType())
					assert.Equal(t, int64(1), dp.IntValue())
					attrVal, ok := dp.Attributes().Get("topic")
					assert.True(t, ok)
					assert.EqualValues(t, "topic-val", attrVal.Str())
<<<<<<< HEAD
				case "messaging.kafka.brokers.consumer_fetch_rate":
					assert.False(t, validatedMetrics["messaging.kafka.brokers.consumer_fetch_rate"], "Found a duplicate in the metrics slice: messaging.kafka.brokers.consumer_fetch_rate")
					validatedMetrics["messaging.kafka.brokers.consumer_fetch_rate"] = true
					assert.Equal(t, pmetric.MetricTypeGauge, ms.At(i).Type())
					assert.Equal(t, 1, ms.At(i).Gauge().DataPoints().Len())
					assert.Equal(t, "Average consumer fetch Rate", ms.At(i).Description())
					assert.Equal(t, "{fetches}/s", ms.At(i).Unit())
					dp := ms.At(i).Gauge().DataPoints().At(0)
=======
				case "messaging.kafka.broker.consumer_fetch_count":
					assert.False(t, validatedMetrics["messaging.kafka.broker.consumer_fetch_count"], "Found a duplicate in the metrics slice: messaging.kafka.broker.consumer_fetch_count")
					validatedMetrics["messaging.kafka.broker.consumer_fetch_count"] = true
					assert.Equal(t, pmetric.MetricTypeSum, ms.At(i).Type())
					assert.Equal(t, 1, ms.At(i).Sum().DataPoints().Len())
					assert.Equal(t, "Count of consumer fetches", ms.At(i).Description())
					assert.Equal(t, "{fetches}", ms.At(i).Unit())
					assert.Equal(t, false, ms.At(i).Sum().IsMonotonic())
					assert.Equal(t, pmetric.AggregationTemporalityCumulative, ms.At(i).Sum().AggregationTemporality())
					dp := ms.At(i).Sum().DataPoints().At(0)
>>>>>>> 172e1726
					assert.Equal(t, start, dp.StartTimestamp())
					assert.Equal(t, ts, dp.Timestamp())
					assert.Equal(t, pmetric.NumberDataPointValueTypeDouble, dp.ValueType())
					assert.Equal(t, float64(1), dp.DoubleValue())
					attrVal, ok := dp.Attributes().Get("broker")
					assert.True(t, ok)
					assert.EqualValues(t, 6, attrVal.Int())
<<<<<<< HEAD
				case "messaging.kafka.brokers.count":
					assert.False(t, validatedMetrics["messaging.kafka.brokers.count"], "Found a duplicate in the metrics slice: messaging.kafka.brokers.count")
					validatedMetrics["messaging.kafka.brokers.count"] = true
=======
				case "messaging.kafka.broker.count":
					assert.False(t, validatedMetrics["messaging.kafka.broker.count"], "Found a duplicate in the metrics slice: messaging.kafka.broker.count")
					validatedMetrics["messaging.kafka.broker.count"] = true
>>>>>>> 172e1726
					assert.Equal(t, pmetric.MetricTypeSum, ms.At(i).Type())
					assert.Equal(t, 1, ms.At(i).Sum().DataPoints().Len())
					assert.Equal(t, "Number of brokers in the cluster.", ms.At(i).Description())
					assert.Equal(t, "{brokers}", ms.At(i).Unit())
					assert.Equal(t, false, ms.At(i).Sum().IsMonotonic())
					assert.Equal(t, pmetric.AggregationTemporalityCumulative, ms.At(i).Sum().AggregationTemporality())
					dp := ms.At(i).Sum().DataPoints().At(0)
					assert.Equal(t, start, dp.StartTimestamp())
					assert.Equal(t, ts, dp.Timestamp())
					assert.Equal(t, pmetric.NumberDataPointValueTypeInt, dp.ValueType())
					assert.Equal(t, int64(1), dp.IntValue())
<<<<<<< HEAD
				case "messaging.kafka.brokers.incoming_byte_rate":
					assert.False(t, validatedMetrics["messaging.kafka.brokers.incoming_byte_rate"], "Found a duplicate in the metrics slice: messaging.kafka.brokers.incoming_byte_rate")
					validatedMetrics["messaging.kafka.brokers.incoming_byte_rate"] = true
					assert.Equal(t, pmetric.MetricTypeGauge, ms.At(i).Type())
					assert.Equal(t, 1, ms.At(i).Gauge().DataPoints().Len())
					assert.Equal(t, "Average tncoming Byte Rate in bytes/second", ms.At(i).Description())
=======
				case "messaging.kafka.broker.incoming_byte_rate":
					assert.False(t, validatedMetrics["messaging.kafka.broker.incoming_byte_rate"], "Found a duplicate in the metrics slice: messaging.kafka.broker.incoming_byte_rate")
					validatedMetrics["messaging.kafka.broker.incoming_byte_rate"] = true
					assert.Equal(t, pmetric.MetricTypeGauge, ms.At(i).Type())
					assert.Equal(t, 1, ms.At(i).Gauge().DataPoints().Len())
					assert.Equal(t, "Average Bytes received per second", ms.At(i).Description())
>>>>>>> 172e1726
					assert.Equal(t, "1", ms.At(i).Unit())
					dp := ms.At(i).Gauge().DataPoints().At(0)
					assert.Equal(t, start, dp.StartTimestamp())
					assert.Equal(t, ts, dp.Timestamp())
					assert.Equal(t, pmetric.NumberDataPointValueTypeDouble, dp.ValueType())
					assert.Equal(t, float64(1), dp.DoubleValue())
					attrVal, ok := dp.Attributes().Get("broker")
					assert.True(t, ok)
					assert.EqualValues(t, 6, attrVal.Int())
<<<<<<< HEAD
				case "messaging.kafka.brokers.outgoing_byte_rate":
					assert.False(t, validatedMetrics["messaging.kafka.brokers.outgoing_byte_rate"], "Found a duplicate in the metrics slice: messaging.kafka.brokers.outgoing_byte_rate")
					validatedMetrics["messaging.kafka.brokers.outgoing_byte_rate"] = true
					assert.Equal(t, pmetric.MetricTypeGauge, ms.At(i).Type())
					assert.Equal(t, 1, ms.At(i).Gauge().DataPoints().Len())
					assert.Equal(t, "Average outgoing Byte Rate in bytes/second.", ms.At(i).Description())
=======
				case "messaging.kafka.broker.outgoing_byte_rate":
					assert.False(t, validatedMetrics["messaging.kafka.broker.outgoing_byte_rate"], "Found a duplicate in the metrics slice: messaging.kafka.broker.outgoing_byte_rate")
					validatedMetrics["messaging.kafka.broker.outgoing_byte_rate"] = true
					assert.Equal(t, pmetric.MetricTypeGauge, ms.At(i).Type())
					assert.Equal(t, 1, ms.At(i).Gauge().DataPoints().Len())
					assert.Equal(t, "Average Bytes sent per second", ms.At(i).Description())
>>>>>>> 172e1726
					assert.Equal(t, "1", ms.At(i).Unit())
					dp := ms.At(i).Gauge().DataPoints().At(0)
					assert.Equal(t, start, dp.StartTimestamp())
					assert.Equal(t, ts, dp.Timestamp())
					assert.Equal(t, pmetric.NumberDataPointValueTypeDouble, dp.ValueType())
					assert.Equal(t, float64(1), dp.DoubleValue())
					attrVal, ok := dp.Attributes().Get("broker")
					assert.True(t, ok)
					assert.EqualValues(t, 6, attrVal.Int())
<<<<<<< HEAD
				case "messaging.kafka.brokers.request_latency":
					assert.False(t, validatedMetrics["messaging.kafka.brokers.request_latency"], "Found a duplicate in the metrics slice: messaging.kafka.brokers.request_latency")
					validatedMetrics["messaging.kafka.brokers.request_latency"] = true
					assert.Equal(t, pmetric.MetricTypeGauge, ms.At(i).Type())
					assert.Equal(t, 1, ms.At(i).Gauge().DataPoints().Len())
					assert.Equal(t, "Average request latency in ms", ms.At(i).Description())
					assert.Equal(t, "ms", ms.At(i).Unit())
					dp := ms.At(i).Gauge().DataPoints().At(0)
=======
				case "messaging.kafka.broker.request_count":
					assert.False(t, validatedMetrics["messaging.kafka.broker.request_count"], "Found a duplicate in the metrics slice: messaging.kafka.broker.request_count")
					validatedMetrics["messaging.kafka.broker.request_count"] = true
					assert.Equal(t, pmetric.MetricTypeSum, ms.At(i).Type())
					assert.Equal(t, 1, ms.At(i).Sum().DataPoints().Len())
					assert.Equal(t, "Number of requests in the broker", ms.At(i).Description())
					assert.Equal(t, "{requests}", ms.At(i).Unit())
					assert.Equal(t, false, ms.At(i).Sum().IsMonotonic())
					assert.Equal(t, pmetric.AggregationTemporalityCumulative, ms.At(i).Sum().AggregationTemporality())
					dp := ms.At(i).Sum().DataPoints().At(0)
>>>>>>> 172e1726
					assert.Equal(t, start, dp.StartTimestamp())
					assert.Equal(t, ts, dp.Timestamp())
					assert.Equal(t, pmetric.NumberDataPointValueTypeDouble, dp.ValueType())
					assert.Equal(t, float64(1), dp.DoubleValue())
					attrVal, ok := dp.Attributes().Get("broker")
					assert.True(t, ok)
					assert.EqualValues(t, 6, attrVal.Int())
<<<<<<< HEAD
				case "messaging.kafka.brokers.request_rate":
					assert.False(t, validatedMetrics["messaging.kafka.brokers.request_rate"], "Found a duplicate in the metrics slice: messaging.kafka.brokers.request_rate")
					validatedMetrics["messaging.kafka.brokers.request_rate"] = true
					assert.Equal(t, pmetric.MetricTypeGauge, ms.At(i).Type())
					assert.Equal(t, 1, ms.At(i).Gauge().DataPoints().Len())
					assert.Equal(t, "Average request rate per second.", ms.At(i).Description())
					assert.Equal(t, "{requests}/s", ms.At(i).Unit())
=======
				case "messaging.kafka.broker.request_latency":
					assert.False(t, validatedMetrics["messaging.kafka.broker.request_latency"], "Found a duplicate in the metrics slice: messaging.kafka.broker.request_latency")
					validatedMetrics["messaging.kafka.broker.request_latency"] = true
					assert.Equal(t, pmetric.MetricTypeGauge, ms.At(i).Type())
					assert.Equal(t, 1, ms.At(i).Gauge().DataPoints().Len())
					assert.Equal(t, "Average request latency in ms", ms.At(i).Description())
					assert.Equal(t, "ms", ms.At(i).Unit())
>>>>>>> 172e1726
					dp := ms.At(i).Gauge().DataPoints().At(0)
					assert.Equal(t, start, dp.StartTimestamp())
					assert.Equal(t, ts, dp.Timestamp())
					assert.Equal(t, pmetric.NumberDataPointValueTypeDouble, dp.ValueType())
					assert.Equal(t, float64(1), dp.DoubleValue())
					attrVal, ok := dp.Attributes().Get("broker")
					assert.True(t, ok)
					assert.EqualValues(t, 6, attrVal.Int())
<<<<<<< HEAD
				case "messaging.kafka.brokers.request_size":
					assert.False(t, validatedMetrics["messaging.kafka.brokers.request_size"], "Found a duplicate in the metrics slice: messaging.kafka.brokers.request_size")
					validatedMetrics["messaging.kafka.brokers.request_size"] = true
=======
				case "messaging.kafka.broker.request_size":
					assert.False(t, validatedMetrics["messaging.kafka.broker.request_size"], "Found a duplicate in the metrics slice: messaging.kafka.broker.request_size")
					validatedMetrics["messaging.kafka.broker.request_size"] = true
>>>>>>> 172e1726
					assert.Equal(t, pmetric.MetricTypeGauge, ms.At(i).Type())
					assert.Equal(t, 1, ms.At(i).Gauge().DataPoints().Len())
					assert.Equal(t, "Average request size in bytes", ms.At(i).Description())
					assert.Equal(t, "By", ms.At(i).Unit())
					dp := ms.At(i).Gauge().DataPoints().At(0)
					assert.Equal(t, start, dp.StartTimestamp())
					assert.Equal(t, ts, dp.Timestamp())
					assert.Equal(t, pmetric.NumberDataPointValueTypeDouble, dp.ValueType())
					assert.Equal(t, float64(1), dp.DoubleValue())
					attrVal, ok := dp.Attributes().Get("broker")
					assert.True(t, ok)
					assert.EqualValues(t, 6, attrVal.Int())
<<<<<<< HEAD
				case "messaging.kafka.brokers.requests_in_flight":
					assert.False(t, validatedMetrics["messaging.kafka.brokers.requests_in_flight"], "Found a duplicate in the metrics slice: messaging.kafka.brokers.requests_in_flight")
					validatedMetrics["messaging.kafka.brokers.requests_in_flight"] = true
=======
				case "messaging.kafka.broker.requests_in_flight":
					assert.False(t, validatedMetrics["messaging.kafka.broker.requests_in_flight"], "Found a duplicate in the metrics slice: messaging.kafka.broker.requests_in_flight")
					validatedMetrics["messaging.kafka.broker.requests_in_flight"] = true
>>>>>>> 172e1726
					assert.Equal(t, pmetric.MetricTypeGauge, ms.At(i).Type())
					assert.Equal(t, 1, ms.At(i).Gauge().DataPoints().Len())
					assert.Equal(t, "Requests in flight", ms.At(i).Description())
					assert.Equal(t, "{requests}", ms.At(i).Unit())
					dp := ms.At(i).Gauge().DataPoints().At(0)
					assert.Equal(t, start, dp.StartTimestamp())
					assert.Equal(t, ts, dp.Timestamp())
					assert.Equal(t, pmetric.NumberDataPointValueTypeInt, dp.ValueType())
					assert.Equal(t, int64(1), dp.IntValue())
					attrVal, ok := dp.Attributes().Get("broker")
					assert.True(t, ok)
					assert.EqualValues(t, 6, attrVal.Int())
<<<<<<< HEAD
				case "messaging.kafka.brokers.response_rate":
					assert.False(t, validatedMetrics["messaging.kafka.brokers.response_rate"], "Found a duplicate in the metrics slice: messaging.kafka.brokers.response_rate")
					validatedMetrics["messaging.kafka.brokers.response_rate"] = true
					assert.Equal(t, pmetric.MetricTypeGauge, ms.At(i).Type())
					assert.Equal(t, 1, ms.At(i).Gauge().DataPoints().Len())
					assert.Equal(t, "Average response rate per second", ms.At(i).Description())
					assert.Equal(t, "{response}/s", ms.At(i).Unit())
					dp := ms.At(i).Gauge().DataPoints().At(0)
=======
				case "messaging.kafka.broker.response_count":
					assert.False(t, validatedMetrics["messaging.kafka.broker.response_count"], "Found a duplicate in the metrics slice: messaging.kafka.broker.response_count")
					validatedMetrics["messaging.kafka.broker.response_count"] = true
					assert.Equal(t, pmetric.MetricTypeSum, ms.At(i).Type())
					assert.Equal(t, 1, ms.At(i).Sum().DataPoints().Len())
					assert.Equal(t, "Number of responses from the broker", ms.At(i).Description())
					assert.Equal(t, "{response}", ms.At(i).Unit())
					assert.Equal(t, false, ms.At(i).Sum().IsMonotonic())
					assert.Equal(t, pmetric.AggregationTemporalityCumulative, ms.At(i).Sum().AggregationTemporality())
					dp := ms.At(i).Sum().DataPoints().At(0)
>>>>>>> 172e1726
					assert.Equal(t, start, dp.StartTimestamp())
					assert.Equal(t, ts, dp.Timestamp())
					assert.Equal(t, pmetric.NumberDataPointValueTypeDouble, dp.ValueType())
					assert.Equal(t, float64(1), dp.DoubleValue())
					attrVal, ok := dp.Attributes().Get("broker")
					assert.True(t, ok)
					assert.EqualValues(t, 6, attrVal.Int())
<<<<<<< HEAD
				case "messaging.kafka.brokers.response_size":
					assert.False(t, validatedMetrics["messaging.kafka.brokers.response_size"], "Found a duplicate in the metrics slice: messaging.kafka.brokers.response_size")
					validatedMetrics["messaging.kafka.brokers.response_size"] = true
=======
				case "messaging.kafka.broker.response_size":
					assert.False(t, validatedMetrics["messaging.kafka.broker.response_size"], "Found a duplicate in the metrics slice: messaging.kafka.broker.response_size")
					validatedMetrics["messaging.kafka.broker.response_size"] = true
>>>>>>> 172e1726
					assert.Equal(t, pmetric.MetricTypeGauge, ms.At(i).Type())
					assert.Equal(t, 1, ms.At(i).Gauge().DataPoints().Len())
					assert.Equal(t, "Average response size in bytes", ms.At(i).Description())
					assert.Equal(t, "By", ms.At(i).Unit())
					dp := ms.At(i).Gauge().DataPoints().At(0)
					assert.Equal(t, start, dp.StartTimestamp())
					assert.Equal(t, ts, dp.Timestamp())
					assert.Equal(t, pmetric.NumberDataPointValueTypeDouble, dp.ValueType())
					assert.Equal(t, float64(1), dp.DoubleValue())
					attrVal, ok := dp.Attributes().Get("broker")
					assert.True(t, ok)
					assert.EqualValues(t, 6, attrVal.Int())
				}
			}
		})
	}
}<|MERGE_RESOLUTION|>--- conflicted
+++ resolved
@@ -50,50 +50,11 @@
 
 			expectedWarnings := 0
 			if test.configSet == testSetDefault || test.configSet == testSetAll {
-				assert.Equal(t, "[WARNING] `kafka.brokers` should not be enabled: The metric is deprecated and will be removed. Use `messaging.kafka.brokers.count`", observedLogs.All()[expectedWarnings].Message)
-				expectedWarnings++
-			}
-			if test.configSet == testSetDefault {
-<<<<<<< HEAD
-				assert.Equal(t, "[WARNING] Please set `enabled` field explicitly for `messaging.kafka.brokers.consumer_fetch_rate`: This metric will be enabled by default in the next versions.", observedLogs.All()[expectedWarnings].Message)
-				expectedWarnings++
-			}
-			if test.configSet == testSetDefault {
-				assert.Equal(t, "[WARNING] Please set `enabled` field explicitly for `messaging.kafka.brokers.count`: This metric will be enabled by default in the next versions.", observedLogs.All()[expectedWarnings].Message)
-				expectedWarnings++
-			}
-			if test.configSet == testSetDefault {
-				assert.Equal(t, "[WARNING] Please set `enabled` field explicitly for `messaging.kafka.brokers.incoming_byte_rate`: This metric will be enabled by default in the next versions.", observedLogs.All()[expectedWarnings].Message)
-				expectedWarnings++
-			}
-			if test.configSet == testSetDefault {
-				assert.Equal(t, "[WARNING] Please set `enabled` field explicitly for `messaging.kafka.brokers.outgoing_byte_rate`: This metric will be enabled by default in the next versions.", observedLogs.All()[expectedWarnings].Message)
-				expectedWarnings++
-			}
-			if test.configSet == testSetDefault {
-				assert.Equal(t, "[WARNING] Please set `enabled` field explicitly for `messaging.kafka.brokers.request_latency`: This metric will be enabled by default in the next versions.", observedLogs.All()[expectedWarnings].Message)
-				expectedWarnings++
-			}
-			if test.configSet == testSetDefault {
-				assert.Equal(t, "[WARNING] Please set `enabled` field explicitly for `messaging.kafka.brokers.request_rate`: This metric will be enabled by default in the next versions.", observedLogs.All()[expectedWarnings].Message)
-				expectedWarnings++
-			}
-			if test.configSet == testSetDefault {
-				assert.Equal(t, "[WARNING] Please set `enabled` field explicitly for `messaging.kafka.brokers.request_size`: This metric will be enabled by default in the next versions.", observedLogs.All()[expectedWarnings].Message)
-				expectedWarnings++
-			}
-			if test.configSet == testSetDefault {
-				assert.Equal(t, "[WARNING] Please set `enabled` field explicitly for `messaging.kafka.brokers.requests_in_flight`: This metric will be enabled by default in the next versions.", observedLogs.All()[expectedWarnings].Message)
-				expectedWarnings++
-			}
-			if test.configSet == testSetDefault {
-				assert.Equal(t, "[WARNING] Please set `enabled` field explicitly for `messaging.kafka.brokers.response_rate`: This metric will be enabled by default in the next versions.", observedLogs.All()[expectedWarnings].Message)
-				expectedWarnings++
-			}
-			if test.configSet == testSetDefault {
-				assert.Equal(t, "[WARNING] Please set `enabled` field explicitly for `messaging.kafka.brokers.response_size`: This metric will be enabled by default in the next versions.", observedLogs.All()[expectedWarnings].Message)
-=======
-				assert.Equal(t, "[WARNING] Please set `enabled` field explicitly for `messaging.kafka.broker.consumer_fetch_count`: This metric will be enabled by default in the next versions.", observedLogs.All()[expectedWarnings].Message)
+				assert.Equal(t, "[WARNING] `kafka.brokers` should not be enabled: The metric is deprecated and will be removed. Use `messaging.kafka.broker.count`", observedLogs.All()[expectedWarnings].Message)
+				expectedWarnings++
+			}
+			if test.configSet == testSetDefault {
+				assert.Equal(t, "[WARNING] Please set `enabled` field explicitly for `messaging.kafka.broker.consumer_fetch_rate`: This metric will be enabled by default in the next versions.", observedLogs.All()[expectedWarnings].Message)
 				expectedWarnings++
 			}
 			if test.configSet == testSetDefault {
@@ -109,14 +70,14 @@
 				expectedWarnings++
 			}
 			if test.configSet == testSetDefault {
-				assert.Equal(t, "[WARNING] Please set `enabled` field explicitly for `messaging.kafka.broker.request_count`: This metric will be enabled by default in the next versions.", observedLogs.All()[expectedWarnings].Message)
-				expectedWarnings++
-			}
-			if test.configSet == testSetDefault {
 				assert.Equal(t, "[WARNING] Please set `enabled` field explicitly for `messaging.kafka.broker.request_latency`: This metric will be enabled by default in the next versions.", observedLogs.All()[expectedWarnings].Message)
 				expectedWarnings++
 			}
 			if test.configSet == testSetDefault {
+				assert.Equal(t, "[WARNING] Please set `enabled` field explicitly for `messaging.kafka.broker.request_rate`: This metric will be enabled by default in the next versions.", observedLogs.All()[expectedWarnings].Message)
+				expectedWarnings++
+			}
+			if test.configSet == testSetDefault {
 				assert.Equal(t, "[WARNING] Please set `enabled` field explicitly for `messaging.kafka.broker.request_size`: This metric will be enabled by default in the next versions.", observedLogs.All()[expectedWarnings].Message)
 				expectedWarnings++
 			}
@@ -125,12 +86,12 @@
 				expectedWarnings++
 			}
 			if test.configSet == testSetDefault {
-				assert.Equal(t, "[WARNING] Please set `enabled` field explicitly for `messaging.kafka.broker.response_count`: This metric will be enabled by default in the next versions.", observedLogs.All()[expectedWarnings].Message)
+				assert.Equal(t, "[WARNING] Please set `enabled` field explicitly for `messaging.kafka.broker.response_rate`: This metric will be enabled by default in the next versions.", observedLogs.All()[expectedWarnings].Message)
 				expectedWarnings++
 			}
 			if test.configSet == testSetDefault {
 				assert.Equal(t, "[WARNING] Please set `enabled` field explicitly for `messaging.kafka.broker.response_size`: This metric will be enabled by default in the next versions.", observedLogs.All()[expectedWarnings].Message)
->>>>>>> 172e1726
+
 				expectedWarnings++
 			}
 			assert.Equal(t, expectedWarnings, observedLogs.Len())
@@ -183,37 +144,7 @@
 			mb.RecordKafkaTopicPartitionsDataPoint(ts, 1, "topic-val")
 
 			allMetricsCount++
-<<<<<<< HEAD
-			mb.RecordMessagingKafkaBrokersConsumerFetchRateDataPoint(ts, 1, 6)
-
-			allMetricsCount++
-			mb.RecordMessagingKafkaBrokersCountDataPoint(ts, 1)
-
-			allMetricsCount++
-			mb.RecordMessagingKafkaBrokersIncomingByteRateDataPoint(ts, 1, 6)
-
-			allMetricsCount++
-			mb.RecordMessagingKafkaBrokersOutgoingByteRateDataPoint(ts, 1, 6)
-
-			allMetricsCount++
-			mb.RecordMessagingKafkaBrokersRequestLatencyDataPoint(ts, 1, 6)
-
-			allMetricsCount++
-			mb.RecordMessagingKafkaBrokersRequestRateDataPoint(ts, 1, 6)
-
-			allMetricsCount++
-			mb.RecordMessagingKafkaBrokersRequestSizeDataPoint(ts, 1, 6)
-
-			allMetricsCount++
-			mb.RecordMessagingKafkaBrokersRequestsInFlightDataPoint(ts, 1, 6)
-
-			allMetricsCount++
-			mb.RecordMessagingKafkaBrokersResponseRateDataPoint(ts, 1, 6)
-
-			allMetricsCount++
-			mb.RecordMessagingKafkaBrokersResponseSizeDataPoint(ts, 1, 6)
-=======
-			mb.RecordMessagingKafkaBrokerConsumerFetchCountDataPoint(ts, 1, 6)
+			mb.RecordMessagingKafkaBrokerConsumerFetchRateDataPoint(ts, 1, 6)
 
 			allMetricsCount++
 			mb.RecordMessagingKafkaBrokerCountDataPoint(ts, 1)
@@ -225,23 +156,22 @@
 			mb.RecordMessagingKafkaBrokerOutgoingByteRateDataPoint(ts, 1, 6)
 
 			allMetricsCount++
-			mb.RecordMessagingKafkaBrokerRequestCountDataPoint(ts, 1, 6)
-
-			allMetricsCount++
 			mb.RecordMessagingKafkaBrokerRequestLatencyDataPoint(ts, 1, 6)
 
 			allMetricsCount++
+			mb.RecordMessagingKafkaBrokerRequestRateDataPoint(ts, 1, 6)
+
+			allMetricsCount++
 			mb.RecordMessagingKafkaBrokerRequestSizeDataPoint(ts, 1, 6)
 
 			allMetricsCount++
 			mb.RecordMessagingKafkaBrokerRequestsInFlightDataPoint(ts, 1, 6)
 
 			allMetricsCount++
-			mb.RecordMessagingKafkaBrokerResponseCountDataPoint(ts, 1, 6)
+			mb.RecordMessagingKafkaBrokerResponseRateDataPoint(ts, 1, 6)
 
 			allMetricsCount++
 			mb.RecordMessagingKafkaBrokerResponseSizeDataPoint(ts, 1, 6)
->>>>>>> 172e1726
 
 			res := pcommon.NewResource()
 			metrics := mb.Emit(WithResource(res))
@@ -465,16 +395,6 @@
 					attrVal, ok := dp.Attributes().Get("topic")
 					assert.True(t, ok)
 					assert.EqualValues(t, "topic-val", attrVal.Str())
-<<<<<<< HEAD
-				case "messaging.kafka.brokers.consumer_fetch_rate":
-					assert.False(t, validatedMetrics["messaging.kafka.brokers.consumer_fetch_rate"], "Found a duplicate in the metrics slice: messaging.kafka.brokers.consumer_fetch_rate")
-					validatedMetrics["messaging.kafka.brokers.consumer_fetch_rate"] = true
-					assert.Equal(t, pmetric.MetricTypeGauge, ms.At(i).Type())
-					assert.Equal(t, 1, ms.At(i).Gauge().DataPoints().Len())
-					assert.Equal(t, "Average consumer fetch Rate", ms.At(i).Description())
-					assert.Equal(t, "{fetches}/s", ms.At(i).Unit())
-					dp := ms.At(i).Gauge().DataPoints().At(0)
-=======
 				case "messaging.kafka.broker.consumer_fetch_count":
 					assert.False(t, validatedMetrics["messaging.kafka.broker.consumer_fetch_count"], "Found a duplicate in the metrics slice: messaging.kafka.broker.consumer_fetch_count")
 					validatedMetrics["messaging.kafka.broker.consumer_fetch_count"] = true
@@ -485,23 +405,17 @@
 					assert.Equal(t, false, ms.At(i).Sum().IsMonotonic())
 					assert.Equal(t, pmetric.AggregationTemporalityCumulative, ms.At(i).Sum().AggregationTemporality())
 					dp := ms.At(i).Sum().DataPoints().At(0)
->>>>>>> 172e1726
-					assert.Equal(t, start, dp.StartTimestamp())
-					assert.Equal(t, ts, dp.Timestamp())
-					assert.Equal(t, pmetric.NumberDataPointValueTypeDouble, dp.ValueType())
-					assert.Equal(t, float64(1), dp.DoubleValue())
-					attrVal, ok := dp.Attributes().Get("broker")
-					assert.True(t, ok)
-					assert.EqualValues(t, 6, attrVal.Int())
-<<<<<<< HEAD
-				case "messaging.kafka.brokers.count":
-					assert.False(t, validatedMetrics["messaging.kafka.brokers.count"], "Found a duplicate in the metrics slice: messaging.kafka.brokers.count")
-					validatedMetrics["messaging.kafka.brokers.count"] = true
-=======
+					assert.Equal(t, start, dp.StartTimestamp())
+					assert.Equal(t, ts, dp.Timestamp())
+					assert.Equal(t, pmetric.NumberDataPointValueTypeDouble, dp.ValueType())
+					assert.Equal(t, float64(1), dp.DoubleValue())
+					attrVal, ok := dp.Attributes().Get("broker")
+					assert.True(t, ok)
+					assert.EqualValues(t, 6, attrVal.Int())
+
 				case "messaging.kafka.broker.count":
 					assert.False(t, validatedMetrics["messaging.kafka.broker.count"], "Found a duplicate in the metrics slice: messaging.kafka.broker.count")
 					validatedMetrics["messaging.kafka.broker.count"] = true
->>>>>>> 172e1726
 					assert.Equal(t, pmetric.MetricTypeSum, ms.At(i).Type())
 					assert.Equal(t, 1, ms.At(i).Sum().DataPoints().Len())
 					assert.Equal(t, "Number of brokers in the cluster.", ms.At(i).Description())
@@ -513,91 +427,39 @@
 					assert.Equal(t, ts, dp.Timestamp())
 					assert.Equal(t, pmetric.NumberDataPointValueTypeInt, dp.ValueType())
 					assert.Equal(t, int64(1), dp.IntValue())
-<<<<<<< HEAD
-				case "messaging.kafka.brokers.incoming_byte_rate":
-					assert.False(t, validatedMetrics["messaging.kafka.brokers.incoming_byte_rate"], "Found a duplicate in the metrics slice: messaging.kafka.brokers.incoming_byte_rate")
-					validatedMetrics["messaging.kafka.brokers.incoming_byte_rate"] = true
-					assert.Equal(t, pmetric.MetricTypeGauge, ms.At(i).Type())
-					assert.Equal(t, 1, ms.At(i).Gauge().DataPoints().Len())
-					assert.Equal(t, "Average tncoming Byte Rate in bytes/second", ms.At(i).Description())
-=======
+
 				case "messaging.kafka.broker.incoming_byte_rate":
 					assert.False(t, validatedMetrics["messaging.kafka.broker.incoming_byte_rate"], "Found a duplicate in the metrics slice: messaging.kafka.broker.incoming_byte_rate")
 					validatedMetrics["messaging.kafka.broker.incoming_byte_rate"] = true
 					assert.Equal(t, pmetric.MetricTypeGauge, ms.At(i).Type())
 					assert.Equal(t, 1, ms.At(i).Gauge().DataPoints().Len())
 					assert.Equal(t, "Average Bytes received per second", ms.At(i).Description())
->>>>>>> 172e1726
-					assert.Equal(t, "1", ms.At(i).Unit())
-					dp := ms.At(i).Gauge().DataPoints().At(0)
-					assert.Equal(t, start, dp.StartTimestamp())
-					assert.Equal(t, ts, dp.Timestamp())
-					assert.Equal(t, pmetric.NumberDataPointValueTypeDouble, dp.ValueType())
-					assert.Equal(t, float64(1), dp.DoubleValue())
-					attrVal, ok := dp.Attributes().Get("broker")
-					assert.True(t, ok)
-					assert.EqualValues(t, 6, attrVal.Int())
-<<<<<<< HEAD
-				case "messaging.kafka.brokers.outgoing_byte_rate":
-					assert.False(t, validatedMetrics["messaging.kafka.brokers.outgoing_byte_rate"], "Found a duplicate in the metrics slice: messaging.kafka.brokers.outgoing_byte_rate")
-					validatedMetrics["messaging.kafka.brokers.outgoing_byte_rate"] = true
-					assert.Equal(t, pmetric.MetricTypeGauge, ms.At(i).Type())
-					assert.Equal(t, 1, ms.At(i).Gauge().DataPoints().Len())
-					assert.Equal(t, "Average outgoing Byte Rate in bytes/second.", ms.At(i).Description())
-=======
+					assert.Equal(t, "1", ms.At(i).Unit())
+					dp := ms.At(i).Gauge().DataPoints().At(0)
+					assert.Equal(t, start, dp.StartTimestamp())
+					assert.Equal(t, ts, dp.Timestamp())
+					assert.Equal(t, pmetric.NumberDataPointValueTypeDouble, dp.ValueType())
+					assert.Equal(t, float64(1), dp.DoubleValue())
+					attrVal, ok := dp.Attributes().Get("broker")
+					assert.True(t, ok)
+					assert.EqualValues(t, 6, attrVal.Int())
+
 				case "messaging.kafka.broker.outgoing_byte_rate":
 					assert.False(t, validatedMetrics["messaging.kafka.broker.outgoing_byte_rate"], "Found a duplicate in the metrics slice: messaging.kafka.broker.outgoing_byte_rate")
 					validatedMetrics["messaging.kafka.broker.outgoing_byte_rate"] = true
 					assert.Equal(t, pmetric.MetricTypeGauge, ms.At(i).Type())
 					assert.Equal(t, 1, ms.At(i).Gauge().DataPoints().Len())
 					assert.Equal(t, "Average Bytes sent per second", ms.At(i).Description())
->>>>>>> 172e1726
-					assert.Equal(t, "1", ms.At(i).Unit())
-					dp := ms.At(i).Gauge().DataPoints().At(0)
-					assert.Equal(t, start, dp.StartTimestamp())
-					assert.Equal(t, ts, dp.Timestamp())
-					assert.Equal(t, pmetric.NumberDataPointValueTypeDouble, dp.ValueType())
-					assert.Equal(t, float64(1), dp.DoubleValue())
-					attrVal, ok := dp.Attributes().Get("broker")
-					assert.True(t, ok)
-					assert.EqualValues(t, 6, attrVal.Int())
-<<<<<<< HEAD
-				case "messaging.kafka.brokers.request_latency":
-					assert.False(t, validatedMetrics["messaging.kafka.brokers.request_latency"], "Found a duplicate in the metrics slice: messaging.kafka.brokers.request_latency")
-					validatedMetrics["messaging.kafka.brokers.request_latency"] = true
-					assert.Equal(t, pmetric.MetricTypeGauge, ms.At(i).Type())
-					assert.Equal(t, 1, ms.At(i).Gauge().DataPoints().Len())
-					assert.Equal(t, "Average request latency in ms", ms.At(i).Description())
-					assert.Equal(t, "ms", ms.At(i).Unit())
-					dp := ms.At(i).Gauge().DataPoints().At(0)
-=======
-				case "messaging.kafka.broker.request_count":
-					assert.False(t, validatedMetrics["messaging.kafka.broker.request_count"], "Found a duplicate in the metrics slice: messaging.kafka.broker.request_count")
-					validatedMetrics["messaging.kafka.broker.request_count"] = true
-					assert.Equal(t, pmetric.MetricTypeSum, ms.At(i).Type())
-					assert.Equal(t, 1, ms.At(i).Sum().DataPoints().Len())
-					assert.Equal(t, "Number of requests in the broker", ms.At(i).Description())
-					assert.Equal(t, "{requests}", ms.At(i).Unit())
-					assert.Equal(t, false, ms.At(i).Sum().IsMonotonic())
-					assert.Equal(t, pmetric.AggregationTemporalityCumulative, ms.At(i).Sum().AggregationTemporality())
-					dp := ms.At(i).Sum().DataPoints().At(0)
->>>>>>> 172e1726
-					assert.Equal(t, start, dp.StartTimestamp())
-					assert.Equal(t, ts, dp.Timestamp())
-					assert.Equal(t, pmetric.NumberDataPointValueTypeDouble, dp.ValueType())
-					assert.Equal(t, float64(1), dp.DoubleValue())
-					attrVal, ok := dp.Attributes().Get("broker")
-					assert.True(t, ok)
-					assert.EqualValues(t, 6, attrVal.Int())
-<<<<<<< HEAD
-				case "messaging.kafka.brokers.request_rate":
-					assert.False(t, validatedMetrics["messaging.kafka.brokers.request_rate"], "Found a duplicate in the metrics slice: messaging.kafka.brokers.request_rate")
-					validatedMetrics["messaging.kafka.brokers.request_rate"] = true
-					assert.Equal(t, pmetric.MetricTypeGauge, ms.At(i).Type())
-					assert.Equal(t, 1, ms.At(i).Gauge().DataPoints().Len())
-					assert.Equal(t, "Average request rate per second.", ms.At(i).Description())
-					assert.Equal(t, "{requests}/s", ms.At(i).Unit())
-=======
+					assert.Equal(t, "1", ms.At(i).Unit())
+					dp := ms.At(i).Gauge().DataPoints().At(0)
+					assert.Equal(t, start, dp.StartTimestamp())
+					assert.Equal(t, ts, dp.Timestamp())
+					assert.Equal(t, pmetric.NumberDataPointValueTypeDouble, dp.ValueType())
+					assert.Equal(t, float64(1), dp.DoubleValue())
+					attrVal, ok := dp.Attributes().Get("broker")
+					assert.True(t, ok)
+					assert.EqualValues(t, 6, attrVal.Int())
+
 				case "messaging.kafka.broker.request_latency":
 					assert.False(t, validatedMetrics["messaging.kafka.broker.request_latency"], "Found a duplicate in the metrics slice: messaging.kafka.broker.request_latency")
 					validatedMetrics["messaging.kafka.broker.request_latency"] = true
@@ -605,24 +467,33 @@
 					assert.Equal(t, 1, ms.At(i).Gauge().DataPoints().Len())
 					assert.Equal(t, "Average request latency in ms", ms.At(i).Description())
 					assert.Equal(t, "ms", ms.At(i).Unit())
->>>>>>> 172e1726
-					dp := ms.At(i).Gauge().DataPoints().At(0)
-					assert.Equal(t, start, dp.StartTimestamp())
-					assert.Equal(t, ts, dp.Timestamp())
-					assert.Equal(t, pmetric.NumberDataPointValueTypeDouble, dp.ValueType())
-					assert.Equal(t, float64(1), dp.DoubleValue())
-					attrVal, ok := dp.Attributes().Get("broker")
-					assert.True(t, ok)
-					assert.EqualValues(t, 6, attrVal.Int())
-<<<<<<< HEAD
-				case "messaging.kafka.brokers.request_size":
-					assert.False(t, validatedMetrics["messaging.kafka.brokers.request_size"], "Found a duplicate in the metrics slice: messaging.kafka.brokers.request_size")
-					validatedMetrics["messaging.kafka.brokers.request_size"] = true
-=======
+					dp := ms.At(i).Gauge().DataPoints().At(0)
+					assert.Equal(t, start, dp.StartTimestamp())
+					assert.Equal(t, ts, dp.Timestamp())
+					assert.Equal(t, pmetric.NumberDataPointValueTypeDouble, dp.ValueType())
+					assert.Equal(t, float64(1), dp.DoubleValue())
+					attrVal, ok := dp.Attributes().Get("broker")
+					assert.True(t, ok)
+					assert.EqualValues(t, 6, attrVal.Int())
+				case "messaging.kafka.broker.request_rate":
+					assert.False(t, validatedMetrics["messaging.kafka.broker.request_rate"], "Found a duplicate in the metrics slice: messaging.kafka.broker.request_rate")
+					validatedMetrics["messaging.kafka.broker.request_rate"] = true
+					assert.Equal(t, pmetric.MetricTypeGauge, ms.At(i).Type())
+					assert.Equal(t, 1, ms.At(i).Gauge().DataPoints().Len())
+					assert.Equal(t, "Average request rate per second.", ms.At(i).Description())
+					assert.Equal(t, "{requests}/s", ms.At(i).Unit())
+
+					dp := ms.At(i).Gauge().DataPoints().At(0)
+					assert.Equal(t, start, dp.StartTimestamp())
+					assert.Equal(t, ts, dp.Timestamp())
+					assert.Equal(t, pmetric.NumberDataPointValueTypeDouble, dp.ValueType())
+					assert.Equal(t, float64(1), dp.DoubleValue())
+					attrVal, ok := dp.Attributes().Get("broker")
+					assert.True(t, ok)
+					assert.EqualValues(t, 6, attrVal.Int())
 				case "messaging.kafka.broker.request_size":
 					assert.False(t, validatedMetrics["messaging.kafka.broker.request_size"], "Found a duplicate in the metrics slice: messaging.kafka.broker.request_size")
 					validatedMetrics["messaging.kafka.broker.request_size"] = true
->>>>>>> 172e1726
 					assert.Equal(t, pmetric.MetricTypeGauge, ms.At(i).Type())
 					assert.Equal(t, 1, ms.At(i).Gauge().DataPoints().Len())
 					assert.Equal(t, "Average request size in bytes", ms.At(i).Description())
@@ -635,15 +506,10 @@
 					attrVal, ok := dp.Attributes().Get("broker")
 					assert.True(t, ok)
 					assert.EqualValues(t, 6, attrVal.Int())
-<<<<<<< HEAD
-				case "messaging.kafka.brokers.requests_in_flight":
-					assert.False(t, validatedMetrics["messaging.kafka.brokers.requests_in_flight"], "Found a duplicate in the metrics slice: messaging.kafka.brokers.requests_in_flight")
-					validatedMetrics["messaging.kafka.brokers.requests_in_flight"] = true
-=======
+
 				case "messaging.kafka.broker.requests_in_flight":
 					assert.False(t, validatedMetrics["messaging.kafka.broker.requests_in_flight"], "Found a duplicate in the metrics slice: messaging.kafka.broker.requests_in_flight")
 					validatedMetrics["messaging.kafka.broker.requests_in_flight"] = true
->>>>>>> 172e1726
 					assert.Equal(t, pmetric.MetricTypeGauge, ms.At(i).Type())
 					assert.Equal(t, 1, ms.At(i).Gauge().DataPoints().Len())
 					assert.Equal(t, "Requests in flight", ms.At(i).Description())
@@ -656,43 +522,26 @@
 					attrVal, ok := dp.Attributes().Get("broker")
 					assert.True(t, ok)
 					assert.EqualValues(t, 6, attrVal.Int())
-<<<<<<< HEAD
-				case "messaging.kafka.brokers.response_rate":
-					assert.False(t, validatedMetrics["messaging.kafka.brokers.response_rate"], "Found a duplicate in the metrics slice: messaging.kafka.brokers.response_rate")
-					validatedMetrics["messaging.kafka.brokers.response_rate"] = true
+				case "messaging.kafka.broker.response_rate":
+					assert.False(t, validatedMetrics["messaging.kafka.broker.response_rate"], "Found a duplicate in the metrics slice: messaging.kafka.broker.response_rate")
+					validatedMetrics["messaging.kafka.broker.response_rate"] = true
 					assert.Equal(t, pmetric.MetricTypeGauge, ms.At(i).Type())
 					assert.Equal(t, 1, ms.At(i).Gauge().DataPoints().Len())
 					assert.Equal(t, "Average response rate per second", ms.At(i).Description())
 					assert.Equal(t, "{response}/s", ms.At(i).Unit())
 					dp := ms.At(i).Gauge().DataPoints().At(0)
-=======
-				case "messaging.kafka.broker.response_count":
-					assert.False(t, validatedMetrics["messaging.kafka.broker.response_count"], "Found a duplicate in the metrics slice: messaging.kafka.broker.response_count")
-					validatedMetrics["messaging.kafka.broker.response_count"] = true
-					assert.Equal(t, pmetric.MetricTypeSum, ms.At(i).Type())
-					assert.Equal(t, 1, ms.At(i).Sum().DataPoints().Len())
-					assert.Equal(t, "Number of responses from the broker", ms.At(i).Description())
-					assert.Equal(t, "{response}", ms.At(i).Unit())
-					assert.Equal(t, false, ms.At(i).Sum().IsMonotonic())
-					assert.Equal(t, pmetric.AggregationTemporalityCumulative, ms.At(i).Sum().AggregationTemporality())
-					dp := ms.At(i).Sum().DataPoints().At(0)
->>>>>>> 172e1726
-					assert.Equal(t, start, dp.StartTimestamp())
-					assert.Equal(t, ts, dp.Timestamp())
-					assert.Equal(t, pmetric.NumberDataPointValueTypeDouble, dp.ValueType())
-					assert.Equal(t, float64(1), dp.DoubleValue())
-					attrVal, ok := dp.Attributes().Get("broker")
-					assert.True(t, ok)
-					assert.EqualValues(t, 6, attrVal.Int())
-<<<<<<< HEAD
-				case "messaging.kafka.brokers.response_size":
-					assert.False(t, validatedMetrics["messaging.kafka.brokers.response_size"], "Found a duplicate in the metrics slice: messaging.kafka.brokers.response_size")
-					validatedMetrics["messaging.kafka.brokers.response_size"] = true
-=======
+
+					assert.Equal(t, start, dp.StartTimestamp())
+					assert.Equal(t, ts, dp.Timestamp())
+					assert.Equal(t, pmetric.NumberDataPointValueTypeDouble, dp.ValueType())
+					assert.Equal(t, float64(1), dp.DoubleValue())
+					attrVal, ok := dp.Attributes().Get("broker")
+					assert.True(t, ok)
+					assert.EqualValues(t, 6, attrVal.Int())
+
 				case "messaging.kafka.broker.response_size":
 					assert.False(t, validatedMetrics["messaging.kafka.broker.response_size"], "Found a duplicate in the metrics slice: messaging.kafka.broker.response_size")
 					validatedMetrics["messaging.kafka.broker.response_size"] = true
->>>>>>> 172e1726
 					assert.Equal(t, pmetric.MetricTypeGauge, ms.At(i).Type())
 					assert.Equal(t, 1, ms.At(i).Gauge().DataPoints().Len())
 					assert.Equal(t, "Average response size in bytes", ms.At(i).Description())
