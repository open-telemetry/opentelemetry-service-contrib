--- conflicted
+++ resolved
@@ -33,11 +33,8 @@
       value_type: int
     warnings:
       if_enabled: The metric is deprecated and will be removed. Use `messaging.kafka.brokers.count`
-<<<<<<< HEAD
-  messaging.kafka.brokers.count:
-=======
+
   messaging.kafka.broker.count:
->>>>>>> 172e1726
     enabled: false
     description: Number of brokers in the cluster.
     unit: "{brokers}"
@@ -47,7 +44,7 @@
       aggregation: cumulative
     warnings:
       if_enabled_not_set: This metric will be enabled by default in the next versions.
-  messaging.kafka.brokers.consumer_fetch_rate:
+  messaging.kafka.broker.consumer_fetch_rate:
     enabled: false
     description: Average consumer fetch Rate
     unit: "{fetches}/s"
@@ -56,7 +53,7 @@
     attributes: [broker]
     warnings:
       if_enabled_not_set: This metric will be enabled by default in the next versions.
-  messaging.kafka.brokers.incoming_byte_rate:
+  messaging.kafka.broker.incoming_byte_rate:
     enabled: false
     description: Average tncoming Byte Rate in bytes/second
     unit: 1
@@ -65,7 +62,7 @@
     attributes: [broker]
     warnings:
       if_enabled_not_set: This metric will be enabled by default in the next versions.
-  messaging.kafka.brokers.outgoing_byte_rate:
+  messaging.kafka.broker.outgoing_byte_rate:
     enabled: false
     description: Average outgoing Byte Rate in bytes/second.
     unit: 1
@@ -74,7 +71,7 @@
     attributes: [broker]
     warnings:
       if_enabled_not_set: This metric will be enabled by default in the next versions.
-  messaging.kafka.brokers.request_latency:
+  messaging.kafka.broker.request_latency:
     enabled: false
     description: Average request latency in ms
     unit: "ms"
@@ -83,7 +80,7 @@
     attributes: [broker]
     warnings:
       if_enabled_not_set: This metric will be enabled by default in the next versions.
-  messaging.kafka.brokers.response_rate:
+  messaging.kafka.broker.response_rate:
     enabled: false
     description: Average response rate per second
     unit: "{response}/s"
@@ -92,7 +89,7 @@
     attributes: [broker]
     warnings:
       if_enabled_not_set: This metric will be enabled by default in the next versions.
-  messaging.kafka.brokers.response_size:
+  messaging.kafka.broker.response_size:
     enabled: false
     description: Average response size in bytes
     unit: "By"
@@ -101,7 +98,7 @@
     attributes: [broker]
     warnings:
       if_enabled_not_set: This metric will be enabled by default in the next versions.
-  messaging.kafka.brokers.request_rate:
+  messaging.kafka.broker.request_rate:
     enabled: false
     description: Average request rate per second.
     unit: "{requests}/s"
@@ -110,7 +107,7 @@
     attributes: [broker]
     warnings:
       if_enabled_not_set: This metric will be enabled by default in the next versions.
-  messaging.kafka.brokers.request_size:
+  messaging.kafka.broker.request_size:
     enabled: false
     description: Average request size in bytes
     unit: "By"
@@ -119,7 +116,7 @@
     attributes: [broker]
     warnings:
       if_enabled_not_set: This metric will be enabled by default in the next versions.
-  messaging.kafka.brokers.requests_in_flight:
+  messaging.kafka.broker.requests_in_flight:
     enabled: false
     description: Requests in flight
     unit: "{requests}"
