type: kafkametrics

status:
  class: receiver
  stability:
    beta: [metrics]
  distributions: [contrib, splunk, sumo]
  codeowners:
    active: [dmitryax]

attributes:
  topic:
    description: The ID (integer) of a topic
    type: string
  partition:
    description: The number (integer) of the partition
    type: int
  group:
    description: The ID (string) of a consumer group
    type: string
  broker:
    description: The ID (integer) of a broker
    type: int

metrics:
  #  brokers scraper
  kafka.brokers:
    enabled: true
    description: "[DEPRECATED] Number of brokers in the cluster."
    unit: "{brokers}"
    gauge:
      value_type: int
    warnings:
      if_enabled: The metric is deprecated and will be removed. Use `messaging.kafka.brokers.count`
  messaging.kafka.brokers.count:
    enabled: false
    description: Number of brokers in the cluster.
    unit: "{brokers}"
    sum:
      monotonic: false
      value_type: int
<<<<<<< HEAD
      aggregation: cumulative
    warnings:
      if_enabled_not_set: This metric will be enabled by default in the next versions.
  messaging.kafka.brokers.consumer_fetch_rate:
    enabled: false
    description: Average consumer fetch Rate
    unit: "{fetches}/s"
    gauge:
      value_type: double
    attributes: [broker]
    warnings:
      if_enabled_not_set: This metric will be enabled by default in the next versions.
  messaging.kafka.brokers.incoming_byte_rate:
    enabled: false
    description: Average tncoming Byte Rate in bytes/second
    unit: 1
    gauge:
      value_type: double
    attributes: [broker]
    warnings:
      if_enabled_not_set: This metric will be enabled by default in the next versions.
  messaging.kafka.brokers.outgoing_byte_rate:
    enabled: false
    description: Average outgoing Byte Rate in bytes/second.
    unit: 1
    gauge:
      value_type: double
    attributes: [broker]
    warnings:
      if_enabled_not_set: This metric will be enabled by default in the next versions.
  messaging.kafka.brokers.request_latency:
    enabled: false
    description: Average request latency in ms
    unit: "ms"
    gauge:
      value_type: double
    attributes: [broker]
    warnings:
      if_enabled_not_set: This metric will be enabled by default in the next versions.
  messaging.kafka.brokers.response_rate:
    enabled: false
    description: Average response rate per second
    unit: "{response}/s"
    gauge:
      value_type: double
    attributes: [broker]
    warnings:
      if_enabled_not_set: This metric will be enabled by default in the next versions.
  messaging.kafka.brokers.response_size:
    enabled: false
    description: Average response size in bytes
    unit: "By"
    gauge:
      value_type: double
    attributes: [broker]
    warnings:
      if_enabled_not_set: This metric will be enabled by default in the next versions.
  messaging.kafka.brokers.request_rate:
    enabled: false
    description: Average request rate per second.
    unit: "{requests}/s"
    gauge:
      value_type: double
    attributes: [broker]
    warnings:
      if_enabled_not_set: This metric will be enabled by default in the next versions.
  messaging.kafka.brokers.request_size:
    enabled: false
    description: Average request size in bytes
    unit: "By"
    gauge:
      value_type: double
    attributes: [broker]
    warnings:
      if_enabled_not_set: This metric will be enabled by default in the next versions.
  messaging.kafka.brokers.requests_in_flight:
    enabled: false
    description: Requests in flight
    unit: "{requests}"
    gauge:
      value_type: int
    attributes: [broker]
    warnings:
      if_enabled_not_set: This metric will be enabled by default in the next versions.
=======
      aggregation_temporality: cumulative
  #  topics scraper
>>>>>>> 2cb7308a
  kafka.topic.partitions:
    enabled: true
    description: Number of partitions in topic.
    unit: "{partitions}"
    sum:
      monotonic: false
      value_type: int
      aggregation_temporality: cumulative
    attributes: [topic]
  kafka.partition.current_offset:
    enabled: true
    description: Current offset of partition of topic.
    unit: 1
    gauge:
      value_type: int
    attributes: [topic, partition]
  kafka.partition.oldest_offset:
    enabled: true
    description: Oldest offset of partition of topic
    unit: 1
    gauge:
      value_type: int
    attributes: [topic, partition]
  kafka.partition.replicas:
    enabled: true
    description: Number of replicas for partition of topic
    unit: "{replicas}"
    sum:
      monotonic: false
      value_type: int
      aggregation_temporality: cumulative
    attributes: [topic, partition]
  kafka.partition.replicas_in_sync:
    enabled: true
    description: Number of synchronized replicas of partition
    unit: "{replicas}"
    sum:
      monotonic: false
      value_type: int
      aggregation_temporality: cumulative
    attributes: [topic, partition]
  #  consumers scraper
  kafka.consumer_group.members:
    enabled: true
    description: Count of members in the consumer group
    unit: "{members}"
    sum:
      monotonic: false
      value_type: int
      aggregation_temporality: cumulative
    attributes: [group]
  kafka.consumer_group.offset:
    enabled: true
    description: Current offset of the consumer group at partition of topic
    unit: 1
    gauge:
      value_type: int
    attributes: [group, topic, partition]
  kafka.consumer_group.offset_sum:
    enabled: true
    description: Sum of consumer group offset across partitions of topic
    unit: 1
    gauge:
      value_type: int
    attributes: [group, topic]
  kafka.consumer_group.lag:
    enabled: true
    description: Current approximate lag of consumer group at partition of topic
    unit: 1
    gauge:
      value_type: int
    attributes: [group, topic, partition]
  kafka.consumer_group.lag_sum:
    enabled: true
    description: Current approximate sum of consumer group lag across all partitions of topic
    unit: 1
    gauge:
      value_type: int
    attributes: [group, topic]<|MERGE_RESOLUTION|>--- conflicted
+++ resolved
@@ -39,7 +39,6 @@
     sum:
       monotonic: false
       value_type: int
-<<<<<<< HEAD
       aggregation: cumulative
     warnings:
       if_enabled_not_set: This metric will be enabled by default in the next versions.
@@ -124,10 +123,8 @@
     attributes: [broker]
     warnings:
       if_enabled_not_set: This metric will be enabled by default in the next versions.
-=======
       aggregation_temporality: cumulative
   #  topics scraper
->>>>>>> 2cb7308a
   kafka.topic.partitions:
     enabled: true
     description: Number of partitions in topic.
