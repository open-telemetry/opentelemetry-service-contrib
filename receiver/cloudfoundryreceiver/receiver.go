// Copyright The OpenTelemetry Authors
// SPDX-License-Identifier: Apache-2.0

package cloudfoundryreceiver // import "github.com/open-telemetry/opentelemetry-collector-contrib/receiver/cloudfoundryreceiver"

import (
	"context"
	"errors"
	"fmt"
	"sync"
	"time"

	"code.cloudfoundry.org/go-loggregator"
	"go.opentelemetry.io/collector/component"
	"go.opentelemetry.io/collector/consumer"
	"go.opentelemetry.io/collector/pdata/plog"
	"go.opentelemetry.io/collector/pdata/pmetric"
	"go.opentelemetry.io/collector/receiver"
	"go.opentelemetry.io/collector/receiver/receiverhelper"
)

const (
	transport              = "http"
	dataFormat             = "cloudfoundry"
	instrumentationLibName = "otelcol/cloudfoundry"
)

var _ receiver.Metrics = (*cloudFoundryReceiver)(nil)
var _ receiver.Logs = (*cloudFoundryReceiver)(nil)

// newCloudFoundryReceiver implements the receiver.Metrics and receiver.Logs for the Cloud Foundry protocol.
type cloudFoundryReceiver struct {
	settings          component.TelemetrySettings
	cancel            context.CancelFunc
	config            Config
	nextMetrics       consumer.Metrics
	nextLogs          consumer.Logs
	obsrecv           *receiverhelper.ObsReport
	goroutines        sync.WaitGroup
	receiverStartTime time.Time
}

<<<<<<< HEAD
// newCloudFoundryMetricsReceiver creates the Cloud Foundry metrics receiver with the given parameters.
func newCloudFoundryMetricsReceiver(
	settings receiver.CreateSettings,
=======
// newCloudFoundryReceiver creates the Cloud Foundry receiver with the given parameters.
func newCloudFoundryReceiver(
	settings receiver.Settings,
>>>>>>> 2fdd7e5d
	config Config,
	nextConsumer consumer.Metrics) (*cloudFoundryReceiver, error) {

	obsrecv, err := receiverhelper.NewObsReport(receiverhelper.ObsReportSettings{
		ReceiverID:             settings.ID,
		Transport:              transport,
		ReceiverCreateSettings: settings,
	})
	if err != nil {
		return nil, err
	}
	result := &cloudFoundryReceiver{
		settings:          settings.TelemetrySettings,
		config:            config,
		nextMetrics:       nextConsumer,
		obsrecv:           obsrecv,
		receiverStartTime: time.Now(),
	}
	return result, nil
}

// newCloudFoundryLogsReceiver creates the Cloud Foundry logs receiver with the given parameters.
func newCloudFoundryLogsReceiver(
	settings receiver.CreateSettings,
	config Config,
	nextConsumer consumer.Logs) (*cloudFoundryReceiver, error) {

	obsrecv, err := receiverhelper.NewObsReport(receiverhelper.ObsReportSettings{
		ReceiverID:             settings.ID,
		Transport:              transport,
		ReceiverCreateSettings: settings,
	})
	if err != nil {
		return nil, err
	}
	result := &cloudFoundryReceiver{
		settings:          settings.TelemetrySettings,
		config:            config,
		nextLogs:          nextConsumer,
		obsrecv:           obsrecv,
		receiverStartTime: time.Now(),
	}
	return result, nil
}

func (cfr *cloudFoundryReceiver) Start(ctx context.Context, host component.Host) error {
	tokenProvider, tokenErr := newUAATokenProvider(
		cfr.settings.Logger,
		cfr.config.UAA.LimitedClientConfig,
		cfr.config.UAA.Username,
		string(cfr.config.UAA.Password),
	)
	if tokenErr != nil {
		return fmt.Errorf("cloudfoundry receiver failed to create UAA token provider: %w", tokenErr)
	}
	streamFactory, streamErr := newEnvelopeStreamFactory(
		ctx,
		cfr.settings,
		tokenProvider,
		cfr.config.RLPGateway.ClientConfig,
		host,
	)
	if streamErr != nil {
		return fmt.Errorf("cloudfoundry receiver failed to create RLP envelope stream factory: %w", streamErr)
	}

	innerCtx, cancel := context.WithCancel(ctx)
	cfr.cancel = cancel
	cfr.goroutines.Add(1)

	go func() {
		defer cfr.goroutines.Done()
		cfr.settings.Logger.Debug("cloudfoundry receiver starting")
		_, tokenErr = tokenProvider.ProvideToken()
		if tokenErr != nil {
			cfr.settings.ReportStatus(
				component.NewFatalErrorEvent(
					fmt.Errorf("cloudfoundry receiver failed to fetch initial token from UAA: %w", tokenErr),
				),
			)
			return
		}
		if cfr.nextLogs != nil {
			cfr.streamLogs(innerCtx, streamFactory.CreateLogsStream(innerCtx, cfr.config.RLPGateway.ShardID))
		} else if cfr.nextMetrics != nil {
			cfr.streamMetrics(innerCtx, streamFactory.CreateMetricsStream(innerCtx, cfr.config.RLPGateway.ShardID))
		}
		cfr.settings.Logger.Debug("cloudfoundry receiver stopped")
	}()
	return nil
}

func (cfr *cloudFoundryReceiver) Shutdown(_ context.Context) error {
	if cfr.cancel == nil {
		return nil
	}
	cfr.cancel()
	cfr.goroutines.Wait()
	return nil
}

func (cfr *cloudFoundryReceiver) streamMetrics(
	ctx context.Context,
	stream loggregator.EnvelopeStream) {

	for {
		// Blocks until non-empty result or context is cancelled (returns nil in that case)
		envelopes := stream()
		if envelopes == nil {
			// If context has not been cancelled, then nil means the shutdown was due to an error within stream
			if ctx.Err() == nil {
				cfr.settings.ReportStatus(
					component.NewFatalErrorEvent(
						errors.New("RLP gateway metrics streamer shut down due to an error"),
					),
				)
			}
			break
		}
		metrics := pmetric.NewMetrics()
		libraryMetrics := createLibraryMetricsSlice(metrics)
		for _, envelope := range envelopes {
			if envelope != nil {
				// There is no concept of startTime in CF loggregator, and we do not know the uptime of the component
				// from which the metric originates, so just provide receiver start time as metric start time
				convertEnvelopeToMetrics(envelope, libraryMetrics, cfr.receiverStartTime)
			}
		}
		if libraryMetrics.Len() > 0 {
			obsCtx := cfr.obsrecv.StartMetricsOp(ctx)
			err := cfr.nextMetrics.ConsumeMetrics(ctx, metrics)
			cfr.obsrecv.EndMetricsOp(obsCtx, dataFormat, metrics.DataPointCount(), err)
		}
	}
}

func (cfr *cloudFoundryReceiver) streamLogs(
	ctx context.Context,
	stream loggregator.EnvelopeStream) {

	for {
		envelopes := stream()
		if envelopes == nil {
			if ctx.Err() == nil {
				cfr.settings.ReportStatus(
					component.NewFatalErrorEvent(
						errors.New("RLP gateway log streamer shut down due to an error"),
					),
				)
			}
			break
		}
		logs := plog.NewLogs()
		libraryLogs := createLibraryLogsSlice(logs)
		observedTime := time.Now()
		for _, envelope := range envelopes {
			if envelope != nil {
				_ = convertEnvelopeToLogs(envelope, libraryLogs, observedTime)
			}
		}
		if libraryLogs.Len() > 0 {
			obsCtx := cfr.obsrecv.StartLogsOp(ctx)
			err := cfr.nextLogs.ConsumeLogs(ctx, logs)
			cfr.obsrecv.EndLogsOp(obsCtx, dataFormat, logs.LogRecordCount(), err)
		}
	}
}

func createLibraryMetricsSlice(metrics pmetric.Metrics) pmetric.MetricSlice {
	resourceMetric := metrics.ResourceMetrics().AppendEmpty()
	libraryMetrics := resourceMetric.ScopeMetrics().AppendEmpty()
	libraryMetrics.Scope().SetName(instrumentationLibName)
	return libraryMetrics.Metrics()
}

func createLibraryLogsSlice(logs plog.Logs) plog.LogRecordSlice {
	resourceLog := logs.ResourceLogs().AppendEmpty()
	libraryLogs := resourceLog.ScopeLogs().AppendEmpty()
	libraryLogs.Scope().SetName(instrumentationLibName)
	return libraryLogs.LogRecords()
}<|MERGE_RESOLUTION|>--- conflicted
+++ resolved
@@ -40,15 +40,9 @@
 	receiverStartTime time.Time
 }
 
-<<<<<<< HEAD
-// newCloudFoundryMetricsReceiver creates the Cloud Foundry metrics receiver with the given parameters.
+// newCloudFoundryMetricsReceiver creates the Cloud Foundry receiver with the given parameters.
 func newCloudFoundryMetricsReceiver(
-	settings receiver.CreateSettings,
-=======
-// newCloudFoundryReceiver creates the Cloud Foundry receiver with the given parameters.
-func newCloudFoundryReceiver(
 	settings receiver.Settings,
->>>>>>> 2fdd7e5d
 	config Config,
 	nextConsumer consumer.Metrics) (*cloudFoundryReceiver, error) {
 
@@ -72,7 +66,7 @@
 
 // newCloudFoundryLogsReceiver creates the Cloud Foundry logs receiver with the given parameters.
 func newCloudFoundryLogsReceiver(
-	settings receiver.CreateSettings,
+	settings receiver.Settings,
 	config Config,
 	nextConsumer consumer.Logs) (*cloudFoundryReceiver, error) {
 
