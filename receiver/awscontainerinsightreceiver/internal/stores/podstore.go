// Copyright The OpenTelemetry Authors
// SPDX-License-Identifier: Apache-2.0

package stores // import "github.com/open-telemetry/opentelemetry-collector-contrib/receiver/awscontainerinsightreceiver/internal/stores"

import (
	"context"
	"errors"
	"fmt"
	"log"
	"os"
	"regexp"
	"strings"
	"sync"
	"time"

	"go.uber.org/zap"
	corev1 "k8s.io/api/core/v1"
	"k8s.io/apimachinery/pkg/fields"

	ci "github.com/open-telemetry/opentelemetry-collector-contrib/internal/aws/containerinsight"
	"github.com/open-telemetry/opentelemetry-collector-contrib/internal/aws/k8s/k8sclient"
	awsmetrics "github.com/open-telemetry/opentelemetry-collector-contrib/internal/aws/metrics"
	"github.com/open-telemetry/opentelemetry-collector-contrib/receiver/awscontainerinsightreceiver/internal/stores/kubeletutil"
)

const (
	refreshInterval    = 30 * time.Second
	measurementsExpiry = 10 * time.Minute
	podsExpiry         = 2 * time.Minute
	memoryKey          = "memory"
	cpuKey             = "cpu"
	splitRegexStr      = "\\.|-"
	kubeProxy          = "kube-proxy"
)

var (
	re = regexp.MustCompile(splitRegexStr)

	PodPhaseMetricNames = map[corev1.PodPhase]string{
		corev1.PodPending:   ci.MetricName(ci.TypePod, ci.StatusPending),
		corev1.PodRunning:   ci.MetricName(ci.TypePod, ci.StatusRunning),
		corev1.PodSucceeded: ci.MetricName(ci.TypePod, ci.StatusSucceeded),
		corev1.PodFailed:    ci.MetricName(ci.TypePod, ci.StatusFailed),
	}

	PodConditionMetricNames = map[corev1.PodConditionType]string{
		corev1.PodReady:     ci.MetricName(ci.TypePod, ci.StatusReady),
		corev1.PodScheduled: ci.MetricName(ci.TypePod, ci.StatusScheduled),
	}

	PodConditionUnknownMetric = ci.MetricName(ci.TypePod, ci.StatusUnknown)
)

type cachedEntry struct {
	pod      corev1.Pod
	creation time.Time
}

type Owner struct {
	OwnerKind string `json:"owner_kind"`
	OwnerName string `json:"owner_name"`
}

type prevPodMeasurement struct {
	containersRestarts int
}

type prevContainerMeasurement struct {
	restarts int
}

type mapWithExpiry struct {
	*awsmetrics.MapWithExpiry
}

<<<<<<< HEAD
func (m *mapWithExpiry) Get(key string) (interface{}, bool) {
=======
func (m *mapWithExpiry) Get(key string) (any, bool) {
>>>>>>> 592374af
	m.MapWithExpiry.Lock()
	defer m.MapWithExpiry.Unlock()
	if val, ok := m.MapWithExpiry.Get(awsmetrics.NewKey(key, nil)); ok {
		return val.RawValue, ok
	}

	return nil, false
}

<<<<<<< HEAD
func (m *mapWithExpiry) Set(key string, content interface{}) {
=======
func (m *mapWithExpiry) Set(key string, content any) {
>>>>>>> 592374af
	m.MapWithExpiry.Lock()
	defer m.MapWithExpiry.Unlock()
	val := awsmetrics.MetricValue{
		RawValue:  content,
		Timestamp: time.Now(),
	}
	m.MapWithExpiry.Set(awsmetrics.NewKey(key, nil), val)
}

func newMapWithExpiry(ttl time.Duration) *mapWithExpiry {
	return &mapWithExpiry{
		MapWithExpiry: awsmetrics.NewMapWithExpiry(ttl),
	}
}

type replicaSetInfoProvider interface {
	GetReplicaSetClient() k8sclient.ReplicaSetClient
}

type podClient interface {
	ListPods() ([]corev1.Pod, error)
}

type PodStore struct {
	cache *mapWithExpiry
	// prevMeasurements per each Type (Pod, Container, etc)
	prevMeasurements          sync.Map // map[string]*mapWithExpiry
	podClient                 podClient
	k8sClient                 replicaSetInfoProvider
	lastRefreshed             time.Time
	nodeInfo                  *nodeInfo
	prefFullPodName           bool
	logger                    *zap.Logger
	addFullPodNameMetricLabel bool
	includeEnhancedMetrics    bool
}

func NewPodStore(hostIP string, prefFullPodName bool, addFullPodNameMetricLabel bool, includeEnhancedMetrics bool, logger *zap.Logger) (*PodStore, error) {
	podClient, err := kubeletutil.NewKubeletClient(hostIP, ci.KubeSecurePort, logger)
	if err != nil {
		return nil, err
	}

	// Try to detect kubelet permission issue here
	if _, err := podClient.ListPods(); err != nil {
		return nil, fmt.Errorf("cannot get pod from kubelet, err: %w", err)
	}

	nodeName := os.Getenv("HOST_NAME")
	if nodeName == "" {
		return nil, errors.New("missing environment variable HOST_NAME. Please check your deployment YAML config")
	}

	k8sClient := k8sclient.Get(logger,
		k8sclient.NodeSelector(fields.OneTermEqualSelector("metadata.name", nodeName)),
		k8sclient.CaptureNodeLevelInfo(true),
	)
	if k8sClient == nil {
		return nil, errors.New("failed to start pod store because k8sclient is nil")
	}

	podStore := &PodStore{
		cache:            newMapWithExpiry(podsExpiry),
		prevMeasurements: sync.Map{},
		//prevMeasurements:          make(map[string]*mapWithExpiry),
		podClient:                 podClient,
		nodeInfo:                  newNodeInfo(nodeName, k8sClient.GetNodeClient(), logger),
		prefFullPodName:           prefFullPodName,
		includeEnhancedMetrics:    includeEnhancedMetrics,
		k8sClient:                 k8sClient,
		logger:                    logger,
		addFullPodNameMetricLabel: addFullPodNameMetricLabel,
	}

	return podStore, nil
}

func (p *PodStore) Shutdown() error {
	var errs error
	errs = p.cache.Shutdown()
<<<<<<< HEAD
	p.prevMeasurements.Range(
		func(key, prevMeasurement interface{}) bool {
			if prevMeasErr := prevMeasurement.(*mapWithExpiry).Shutdown(); prevMeasErr != nil {
				errs = errors.Join(errs, prevMeasErr)
			}
			return true
		})
	return errs
}

func (p *PodStore) getPrevMeasurement(metricType, metricKey string) (interface{}, bool) {
	prevMeasurement, ok := p.prevMeasurements.Load(metricType)
=======
	for _, maps := range p.prevMeasurements {
		if prevMeasErr := maps.Shutdown(); prevMeasErr != nil {
			errs = errors.Join(errs, prevMeasErr)
		}
	}
	return errs
}

func (p *PodStore) getPrevMeasurement(metricType, metricKey string) (any, bool) {
	prevMeasurement, ok := p.prevMeasurements[metricType]
>>>>>>> 592374af
	if !ok {
		return nil, false
	}

	content, ok := prevMeasurement.(*mapWithExpiry).Get(metricKey)

	if !ok {
		return nil, false
	}

	return content, true
}

<<<<<<< HEAD
func (p *PodStore) setPrevMeasurement(metricType, metricKey string, content interface{}) {
	prevMeasurement, ok := p.prevMeasurements.Load(metricType)
=======
func (p *PodStore) setPrevMeasurement(metricType, metricKey string, content any) {
	prevMeasurement, ok := p.prevMeasurements[metricType]
>>>>>>> 592374af
	if !ok {
		prevMeasurement = newMapWithExpiry(measurementsExpiry)
		p.prevMeasurements.Store(metricType, prevMeasurement)
	}
	prevMeasurement.(*mapWithExpiry).Set(metricKey, content)
}

// RefreshTick triggers refreshing of the pod store.
// It will be called at relatively short intervals (e.g. 1 second).
// We can't do refresh in regular interval because the Decorate(...) function will
// call refresh(...) on demand when the pod metadata for the given metrics is not in
// cache yet. This will make the refresh interval irregular.
func (p *PodStore) RefreshTick(ctx context.Context) {
	now := time.Now()
	if now.Sub(p.lastRefreshed) >= refreshInterval {
		p.refresh(ctx, now)
		p.lastRefreshed = now
	}
}

func (p *PodStore) Decorate(ctx context.Context, metric CIMetric, kubernetesBlob map[string]any) bool {
	if metric.GetTag(ci.MetricType) == ci.TypeNode {
		p.decorateNode(metric)
	} else if metric.GetTag(ci.K8sPodNameKey) != "" {
		podKey := createPodKeyFromMetric(metric)
		if podKey == "" {
			p.logger.Error("podKey is unavailable when decorating pod")
			return false
		}

		entry := p.getCachedEntry(podKey)
		if entry == nil {
			p.logger.Debug(fmt.Sprintf("no pod is found for %s, refresh the cache now...", podKey))
			p.refresh(ctx, time.Now())
			entry = p.getCachedEntry(podKey)
		}

		// If pod is still not found, insert a placeholder to avoid too many refresh
		if entry == nil {
			log.Printf("W! no pod is found after reading through kubelet, add a placeholder for %s", podKey)
			p.setCachedEntry(podKey, &cachedEntry{creation: time.Now()})
			return false
		}

		// If the entry is not a placeholder, decorate the pod
		if entry.pod.Name != "" {
			p.decorateCPU(metric, &entry.pod)
			p.decorateMem(metric, &entry.pod)
			p.addStatus(metric, &entry.pod)
			addContainerCount(metric, &entry.pod)
			addContainerID(&entry.pod, metric, kubernetesBlob, p.logger)
			p.addPodOwnersAndPodName(metric, &entry.pod, kubernetesBlob)
			addLabels(&entry.pod, kubernetesBlob)
		} else {
			p.logger.Warn(fmt.Sprintf("no pod information is found in podstore for pod %s", podKey))
			return false
		}
	}
	return true
}

func (p *PodStore) getCachedEntry(podKey string) *cachedEntry {
	if content, ok := p.cache.Get(podKey); ok {
		return content.(*cachedEntry)
	}
	return nil
}

func (p *PodStore) setCachedEntry(podKey string, entry *cachedEntry) {
	p.cache.Set(podKey, entry)
}

func (p *PodStore) refresh(ctx context.Context, now time.Time) {
	var podList []corev1.Pod
	var err error
	doRefresh := func() {
		podList, err = p.podClient.ListPods()
		if err != nil {
			p.logger.Error("fail to get pod from kubelet", zap.Error(err))
		}
	}
	refreshWithTimeout(ctx, doRefresh, refreshInterval)
	p.refreshInternal(now, podList)
}

<<<<<<< HEAD
func (p *PodStore) cleanup(now time.Time) {
	p.prevMeasurements.Range(
		func(key, prevMeasurement interface{}) bool {
			prevMeasurement.(*mapWithExpiry).Lock()
			prevMeasurement.(*mapWithExpiry).CleanUp(now)
			prevMeasurement.(*mapWithExpiry).Unlock()
			return true
		})
	p.cache.CleanUp(now)
}

=======
>>>>>>> 592374af
func (p *PodStore) refreshInternal(now time.Time, podList []corev1.Pod) {
	var podCount int
	var containerCount int
	var cpuRequest uint64
	var memRequest uint64

	for i := range podList {
		pod := podList[i]
		podKey := createPodKeyFromMetaData(&pod)
		if podKey == "" {
			p.logger.Warn(fmt.Sprintf("podKey is unavailable, refresh pod store for pod %s", pod.Name))
			continue
		}
		// filter out terminated pods
		if pod.Status.Phase != corev1.PodSucceeded && pod.Status.Phase != corev1.PodFailed {
			tmpCPUReq, _ := getResourceSettingForPod(&pod, p.nodeInfo.getCPUCapacity(), cpuKey, getRequestForContainer)
			cpuRequest += tmpCPUReq
			tmpMemReq, _ := getResourceSettingForPod(&pod, p.nodeInfo.getMemCapacity(), memoryKey, getRequestForContainer)
			memRequest += tmpMemReq
		}
		if pod.Status.Phase == corev1.PodRunning {
			podCount++
		}

		for _, containerStatus := range pod.Status.ContainerStatuses {
			if containerStatus.State.Running != nil {
				containerCount++
			}
		}

		p.setCachedEntry(podKey, &cachedEntry{
			pod:      pod,
			creation: now})
	}

	p.nodeInfo.setNodeStats(nodeStats{podCnt: podCount, containerCnt: containerCount, memReq: memRequest, cpuReq: cpuRequest})
}

func (p *PodStore) decorateNode(metric CIMetric) {
	nodeStats := p.nodeInfo.getNodeStats()

	if metric.HasField(ci.MetricName(ci.TypeNode, ci.CPUTotal)) {
		cpuLimitMetric := ci.MetricName(ci.TypeNode, ci.CPULimit)
		if metric.HasField(cpuLimitMetric) {
			p.nodeInfo.setCPUCapacity(metric.GetField(cpuLimitMetric))
		}
		metric.AddField(ci.MetricName(ci.TypeNode, ci.CPURequest), nodeStats.cpuReq)
		if p.nodeInfo.getCPUCapacity() != 0 {
			metric.AddField(ci.MetricName(ci.TypeNode, ci.CPUReservedCapacity),
				float64(nodeStats.cpuReq)/float64(p.nodeInfo.getCPUCapacity())*100)
		}
	}

	if metric.HasField(ci.MetricName(ci.TypeNode, ci.MemWorkingset)) {
		memLimitMetric := ci.MetricName(ci.TypeNode, ci.MemLimit)
		if metric.HasField(memLimitMetric) {
			p.nodeInfo.setMemCapacity(metric.GetField(memLimitMetric))
		}
		metric.AddField(ci.MetricName(ci.TypeNode, ci.MemRequest), nodeStats.memReq)
		if p.nodeInfo.getMemCapacity() != 0 {
			metric.AddField(ci.MetricName(ci.TypeNode, ci.MemReservedCapacity),
				float64(nodeStats.memReq)/float64(p.nodeInfo.getMemCapacity())*100)
		}
	}

	metric.AddField(ci.MetricName(ci.TypeNode, ci.RunningPodCount), nodeStats.podCnt)
	metric.AddField(ci.MetricName(ci.TypeNode, ci.RunningContainerCount), nodeStats.containerCnt)

	if p.includeEnhancedMetrics {
		if nodeStatusCapacityPods, ok := p.nodeInfo.getNodeStatusCapacityPods(); ok {
			metric.AddField(ci.MetricName(ci.TypeNode, ci.StatusCapacityPods), nodeStatusCapacityPods)
		}
		if nodeStatusAllocatablePods, ok := p.nodeInfo.getNodeStatusAllocatablePods(); ok {
			metric.AddField(ci.MetricName(ci.TypeNode, ci.StatusAllocatablePods), nodeStatusAllocatablePods)
		}
		if nodeStatusConditionReady, ok := p.nodeInfo.getNodeStatusCondition(corev1.NodeReady); ok {
			metric.AddField(ci.MetricName(ci.TypeNode, ci.StatusConditionReady), nodeStatusConditionReady)
		}
		if nodeStatusConditionDiskPressure, ok := p.nodeInfo.getNodeStatusCondition(corev1.NodeDiskPressure); ok {
			metric.AddField(ci.MetricName(ci.TypeNode, ci.StatusConditionDiskPressure), nodeStatusConditionDiskPressure)
		}
		if nodeStatusConditionMemoryPressure, ok := p.nodeInfo.getNodeStatusCondition(corev1.NodeMemoryPressure); ok {
			metric.AddField(ci.MetricName(ci.TypeNode, ci.StatusConditionMemoryPressure), nodeStatusConditionMemoryPressure)
		}
		if nodeStatusConditionPIDPressure, ok := p.nodeInfo.getNodeStatusCondition(corev1.NodePIDPressure); ok {
			metric.AddField(ci.MetricName(ci.TypeNode, ci.StatusConditionPIDPressure), nodeStatusConditionPIDPressure)
		}
		if nodeStatusConditionNetworkUnavailable, ok := p.nodeInfo.getNodeStatusCondition(corev1.NodeNetworkUnavailable); ok {
			metric.AddField(ci.MetricName(ci.TypeNode, ci.StatusConditionNetworkUnavailable), nodeStatusConditionNetworkUnavailable)
		}
		if nodeStatusConditionUnknown, ok := p.nodeInfo.getNodeConditionUnknown(); ok {
			metric.AddField(ci.MetricName(ci.TypeNode, ci.StatusConditionUnknown), nodeStatusConditionUnknown)
		}
	}
}

func (p *PodStore) decorateCPU(metric CIMetric, pod *corev1.Pod) {
	if metric.GetTag(ci.MetricType) == ci.TypePod {
		// add cpu limit and request for pod cpu
		if metric.HasField(ci.MetricName(ci.TypePod, ci.CPUTotal)) {
			podCPUTotal := metric.GetField(ci.MetricName(ci.TypePod, ci.CPUTotal))
			podCPUReq, _ := getResourceSettingForPod(pod, p.nodeInfo.getCPUCapacity(), cpuKey, getRequestForContainer)
			// set podReq to the sum of containerReq which has req
			if podCPUReq != 0 {
				metric.AddField(ci.MetricName(ci.TypePod, ci.CPURequest), podCPUReq)
			}

			if p.nodeInfo.getCPUCapacity() != 0 {
				if podCPUReq != 0 {
					metric.AddField(ci.MetricName(ci.TypePod, ci.CPUReservedCapacity), float64(podCPUReq)/float64(p.nodeInfo.getCPUCapacity())*100)
				}
			}

			podCPULimit, ok := getResourceSettingForPod(pod, p.nodeInfo.getCPUCapacity(), cpuKey, getLimitForContainer)
			// only set podLimit when all the containers has limit
			if ok && podCPULimit != 0 {
				metric.AddField(ci.MetricName(ci.TypePod, ci.CPULimit), podCPULimit)
				metric.AddField(ci.MetricName(ci.TypePod, ci.CPUUtilizationOverPodLimit), podCPUTotal.(float64)/float64(podCPULimit)*100)
			}
		}
	} else if metric.GetTag(ci.MetricType) == ci.TypeContainer {
		// add cpu limit and request for container
		if metric.HasField(ci.MetricName(ci.TypeContainer, ci.CPUTotal)) {
			containerCPUTotal := metric.GetField(ci.MetricName(ci.TypeContainer, ci.CPUTotal))
			if containerName := metric.GetTag(ci.ContainerNamekey); containerName != "" {
				for _, containerSpec := range pod.Spec.Containers {
					if containerSpec.Name == containerName {
						if containerCPULimit, ok := getLimitForContainer(cpuKey, containerSpec); ok {
							metric.AddField(ci.MetricName(ci.TypeContainer, ci.CPULimit), containerCPULimit)
							if p.includeEnhancedMetrics {
								metric.AddField(ci.MetricName(ci.TypeContainer, ci.CPUUtilizationOverContainerLimit), containerCPUTotal.(float64)/float64(containerCPULimit)*100)
							}
						}
						if containerCPUReq, ok := getRequestForContainer(cpuKey, containerSpec); ok {
							metric.AddField(ci.MetricName(ci.TypeContainer, ci.CPURequest), containerCPUReq)
						}
					}
				}
			}
		}
	}
}

func (p *PodStore) decorateMem(metric CIMetric, pod *corev1.Pod) {
	if metric.GetTag(ci.MetricType) == ci.TypePod {
		memWorkingsetMetric := ci.MetricName(ci.TypePod, ci.MemWorkingset)
		if metric.HasField(memWorkingsetMetric) {
			podMemWorkingset := metric.GetField(memWorkingsetMetric)
			// add mem limit and request for pod mem
			podMemReq, _ := getResourceSettingForPod(pod, p.nodeInfo.getMemCapacity(), memoryKey, getRequestForContainer)
			// set podReq to the sum of containerReq which has req
			if podMemReq != 0 {
				metric.AddField(ci.MetricName(ci.TypePod, ci.MemRequest), podMemReq)
			}

			if p.nodeInfo.getMemCapacity() != 0 {
				if podMemReq != 0 {
					metric.AddField(ci.MetricName(ci.TypePod, ci.MemReservedCapacity), float64(podMemReq)/float64(p.nodeInfo.getMemCapacity())*100)
				}
			}

			podMemLimit, ok := getResourceSettingForPod(pod, p.nodeInfo.getMemCapacity(), memoryKey, getLimitForContainer)
			// only set podLimit when all the containers has limit
			if ok && podMemLimit != 0 {
				metric.AddField(ci.MetricName(ci.TypePod, ci.MemLimit), podMemLimit)
				metric.AddField(ci.MetricName(ci.TypePod, ci.MemUtilizationOverPodLimit), float64(podMemWorkingset.(uint64))/float64(podMemLimit)*100)
			}
		}
	} else if metric.GetTag(ci.MetricType) == ci.TypeContainer {
		// add mem limit and request for container
		memWorkingsetMetric := ci.MetricName(ci.TypeContainer, ci.MemWorkingset)
		if metric.HasField(memWorkingsetMetric) {
			containerMemWorkingset := metric.GetField(memWorkingsetMetric)
			if containerName := metric.GetTag(ci.ContainerNamekey); containerName != "" {
				for _, containerSpec := range pod.Spec.Containers {
					if containerSpec.Name == containerName {
						if containerMemLimit, ok := getLimitForContainer(memoryKey, containerSpec); ok {
							metric.AddField(ci.MetricName(ci.TypeContainer, ci.MemLimit), containerMemLimit)
							if p.includeEnhancedMetrics {
								metric.AddField(ci.MetricName(ci.TypeContainer, ci.MemUtilizationOverContainerLimit), float64(containerMemWorkingset.(uint64))/float64(containerMemLimit)*100)
							}
						}
						if containerMemReq, ok := getRequestForContainer(memoryKey, containerSpec); ok {
							metric.AddField(ci.MetricName(ci.TypeContainer, ci.MemRequest), containerMemReq)
						}
					}
				}
			}
		}
	}
}

func (p *PodStore) addStatus(metric CIMetric, pod *corev1.Pod) {
	if metric.GetTag(ci.MetricType) == ci.TypePod {
		metric.AddTag(ci.PodStatus, string(pod.Status.Phase))

		if p.includeEnhancedMetrics {
			p.addPodStatusMetrics(metric, pod)
			p.addPodConditionMetrics(metric, pod)
			p.addPodContainerStatusMetrics(metric, pod)
		}

		var curContainerRestarts int
		for _, containerStatus := range pod.Status.ContainerStatuses {
			curContainerRestarts += int(containerStatus.RestartCount)
		}

		podKey := createPodKeyFromMetric(metric)
		if podKey != "" {
			content, ok := p.getPrevMeasurement(ci.TypePod, podKey)
			if ok {
				prevMeasurement := content.(prevPodMeasurement)
				result := 0
				if curContainerRestarts > prevMeasurement.containersRestarts {
					result = curContainerRestarts - prevMeasurement.containersRestarts
				}
				metric.AddField(ci.MetricName(ci.TypePod, ci.ContainerRestartCount), result)
			}
			p.setPrevMeasurement(ci.TypePod, podKey, prevPodMeasurement{containersRestarts: curContainerRestarts})
		}
	} else if metric.GetTag(ci.MetricType) == ci.TypeContainer {
		if containerName := metric.GetTag(ci.ContainerNamekey); containerName != "" {
			for _, containerStatus := range pod.Status.ContainerStatuses {
				if containerStatus.Name == containerName {
					switch {
					case containerStatus.State.Running != nil:
						metric.AddTag(ci.ContainerStatus, "Running")
					case containerStatus.State.Waiting != nil:
						metric.AddTag(ci.ContainerStatus, "Waiting")
						if containerStatus.State.Waiting.Reason != "" {
							metric.AddTag(ci.ContainerStatusReason, containerStatus.State.Waiting.Reason)
						}
					case containerStatus.State.Terminated != nil:
						metric.AddTag(ci.ContainerStatus, "Terminated")
						if containerStatus.State.Terminated.Reason != "" {
							metric.AddTag(ci.ContainerStatusReason, containerStatus.State.Terminated.Reason)
						}
					}

					if containerStatus.LastTerminationState.Terminated != nil && containerStatus.LastTerminationState.Terminated.Reason != "" {
						metric.AddTag(ci.ContainerLastTerminationReason, containerStatus.LastTerminationState.Terminated.Reason)
					}
					containerKey := createContainerKeyFromMetric(metric)
					if containerKey != "" {
						content, ok := p.getPrevMeasurement(ci.TypeContainer, containerKey)
						if ok {
							prevMeasurement := content.(prevContainerMeasurement)
							result := 0
							if int(containerStatus.RestartCount) > prevMeasurement.restarts {
								result = int(containerStatus.RestartCount) - prevMeasurement.restarts
							}
							metric.AddField(ci.ContainerRestartCount, result)
						}
						p.setPrevMeasurement(ci.TypeContainer, containerKey, prevContainerMeasurement{restarts: int(containerStatus.RestartCount)})
					}
				}
			}
		}
	}
}

func (p *PodStore) addPodStatusMetrics(metric CIMetric, pod *corev1.Pod) {
	for _, metricName := range PodPhaseMetricNames {
		metric.AddField(metricName, 0)
	}

	statusMetricName, validStatus := PodPhaseMetricNames[pod.Status.Phase]
	if validStatus {
		metric.AddField(statusMetricName, 1)
	}
}

func (p *PodStore) addPodConditionMetrics(metric CIMetric, pod *corev1.Pod) {
	for _, metricName := range PodConditionMetricNames {
		metric.AddField(metricName, 0)
	}

	metric.AddField(PodConditionUnknownMetric, 0)

	for _, condition := range pod.Status.Conditions {

		switch condition.Status {
		case corev1.ConditionTrue:
			if statusMetricName, ok := PodConditionMetricNames[condition.Type]; ok {
				metric.AddField(statusMetricName, 1)
			}
		case corev1.ConditionUnknown:
			if _, ok := PodConditionMetricNames[condition.Type]; ok {
				metric.AddField(PodConditionUnknownMetric, 1)
			}
		}

	}
}

func (p *PodStore) addPodContainerStatusMetrics(metric CIMetric, pod *corev1.Pod) {
	possibleStatuses := map[string]int{
		ci.StatusContainerRunning:    0,
		ci.StatusContainerWaiting:    0,
		ci.StatusContainerTerminated: 0,
	}
	for _, containerStatus := range pod.Status.ContainerStatuses {
		switch {
		case containerStatus.State.Running != nil:
			possibleStatuses[ci.StatusContainerRunning]++
		case containerStatus.State.Waiting != nil:
			possibleStatuses[ci.StatusContainerWaiting]++
			reason := containerStatus.State.Waiting.Reason
			if reason != "" {
				if val, ok := ci.WaitingReasonLookup[reason]; ok {
					possibleStatuses[val]++
				}
			}
		case containerStatus.State.Terminated != nil:
			possibleStatuses[ci.StatusContainerTerminated]++
			if containerStatus.State.Terminated.Reason != "" {
				metric.AddTag(ci.ContainerStatusReason, containerStatus.State.Terminated.Reason)
			}
		}

		if containerStatus.LastTerminationState.Terminated != nil && containerStatus.LastTerminationState.Terminated.Reason != "" {
			if strings.Contains(containerStatus.LastTerminationState.Terminated.Reason, "OOMKilled") {
				possibleStatuses[ci.StatusContainerTerminatedReasonOOMKilled]++
			}
		}
	}

	for name, val := range possibleStatuses {
		// desired prefix: pod_container_
		metric.AddField(ci.MetricName(ci.TypePod, name), val)
	}
}

// It could be used to get limit/request(depend on the passed-in fn) per pod
// return the sum of ResourceSetting and a bool which indicate whether all container set Resource
func getResourceSettingForPod(pod *corev1.Pod, bound uint64, resource corev1.ResourceName, fn func(resource corev1.ResourceName, spec corev1.Container) (uint64, bool)) (uint64, bool) {
	var result uint64
	allSet := true
	for _, containerSpec := range pod.Spec.Containers {
		val, ok := fn(resource, containerSpec)
		if ok {
			result += val
		} else {
			allSet = false
		}
	}
	if bound != 0 && result > bound {
		result = bound
	}
	return result, allSet
}

func getLimitForContainer(resource corev1.ResourceName, spec corev1.Container) (uint64, bool) {
	if v, ok := spec.Resources.Limits[resource]; ok {
		var limit int64
		if resource == cpuKey {
			limit = v.MilliValue()
		} else {
			limit = v.Value()
		}
		// it doesn't make sense for the limits to be negative
		if limit < 0 {
			return 0, false
		}
		return uint64(limit), true
	}
	return 0, false
}

func getRequestForContainer(resource corev1.ResourceName, spec corev1.Container) (uint64, bool) {
	if v, ok := spec.Resources.Requests[resource]; ok {
		var req int64
		if resource == cpuKey {
			req = v.MilliValue()
		} else {
			req = v.Value()
		}
		// it doesn't make sense for the requests to be negative
		if req < 0 {
			return 0, false
		}
		return uint64(req), true
	}
	return 0, false
}

func addContainerID(pod *corev1.Pod, metric CIMetric, kubernetesBlob map[string]any, logger *zap.Logger) {
	if containerName := metric.GetTag(ci.ContainerNamekey); containerName != "" {
		rawID := ""
		for _, container := range pod.Status.ContainerStatuses {
			if metric.GetTag(ci.ContainerNamekey) == container.Name {
				rawID = container.ContainerID
				if rawID != "" {
					ids := strings.Split(rawID, "://")
					if len(ids) == 2 {
						kubernetesBlob[ids[0]] = map[string]string{"container_id": ids[1]}
					} else {
						logger.Warn(fmt.Sprintf("W! Cannot parse container id from %s for container %s", rawID, container.Name))
						kubernetesBlob["container_id"] = rawID
					}
				}
				break
			}
		}
		if rawID == "" {
			kubernetesBlob["container_id"] = metric.GetTag(ci.ContainerIDkey)
		}
		metric.RemoveTag(ci.ContainerIDkey)
	}
}

func addLabels(pod *corev1.Pod, kubernetesBlob map[string]any) {
	labels := make(map[string]string)
	for k, v := range pod.Labels {
		labels[k] = v
	}
	if len(labels) > 0 {
		kubernetesBlob["labels"] = labels
	}
}

func getJobNamePrefix(podName string) string {
	return re.Split(podName, 2)[0]
}

func (p *PodStore) addPodOwnersAndPodName(metric CIMetric, pod *corev1.Pod, kubernetesBlob map[string]any) {
	var owners []any
	podName := ""
	for _, owner := range pod.OwnerReferences {
		if owner.Kind != "" && owner.Name != "" {
			kind := owner.Kind
			name := owner.Name
			if owner.Kind == ci.ReplicaSet {
				replicaSetClient := p.k8sClient.GetReplicaSetClient()
				rsToDeployment := replicaSetClient.ReplicaSetToDeployment()
				if parent := rsToDeployment[owner.Name]; parent != "" {
					kind = ci.Deployment
					name = parent
				} else if parent := parseDeploymentFromReplicaSet(owner.Name); parent != "" {
					kind = ci.Deployment
					name = parent
				}
			} else if owner.Kind == ci.Job {
				if parent := parseCronJobFromJob(owner.Name); parent != "" {
					kind = ci.CronJob
					name = parent
				} else if !p.prefFullPodName {
					name = getJobNamePrefix(name)
				}
			}
			owners = append(owners, map[string]string{"owner_kind": kind, "owner_name": name})

			if podName == "" {
				if owner.Kind == ci.StatefulSet {
					podName = pod.Name
				} else if owner.Kind == ci.DaemonSet || owner.Kind == ci.Job ||
					owner.Kind == ci.ReplicaSet || owner.Kind == ci.ReplicationController {
					podName = name
				}
			}
		}
	}

	if len(owners) > 0 {
		kubernetesBlob["pod_owners"] = owners
	}

	// if podName is not set according to a well-known controllers, then set it to its own name
	if podName == "" {
		if strings.HasPrefix(pod.Name, kubeProxy) && !p.prefFullPodName {
			podName = kubeProxy
		} else {
			podName = pod.Name
		}
	}

	metric.AddTag(ci.PodNameKey, podName)
	if p.addFullPodNameMetricLabel {
		metric.AddTag(ci.FullPodNameKey, pod.Name)
	}
}

func addContainerCount(metric CIMetric, pod *corev1.Pod) {
	runningContainerCount := 0
	for _, containerStatus := range pod.Status.ContainerStatuses {
		if containerStatus.State.Running != nil {
			runningContainerCount++
		}
	}
	if metric.GetTag(ci.MetricType) == ci.TypePod {
		metric.AddField(ci.MetricName(ci.TypePod, ci.RunningContainerCount), runningContainerCount)
		metric.AddField(ci.MetricName(ci.TypePod, ci.ContainerCount), len(pod.Status.ContainerStatuses))
	}
}<|MERGE_RESOLUTION|>--- conflicted
+++ resolved
@@ -74,11 +74,7 @@
 	*awsmetrics.MapWithExpiry
 }
 
-<<<<<<< HEAD
-func (m *mapWithExpiry) Get(key string) (interface{}, bool) {
-=======
 func (m *mapWithExpiry) Get(key string) (any, bool) {
->>>>>>> 592374af
 	m.MapWithExpiry.Lock()
 	defer m.MapWithExpiry.Unlock()
 	if val, ok := m.MapWithExpiry.Get(awsmetrics.NewKey(key, nil)); ok {
@@ -88,11 +84,7 @@
 	return nil, false
 }
 
-<<<<<<< HEAD
-func (m *mapWithExpiry) Set(key string, content interface{}) {
-=======
 func (m *mapWithExpiry) Set(key string, content any) {
->>>>>>> 592374af
 	m.MapWithExpiry.Lock()
 	defer m.MapWithExpiry.Unlock()
 	val := awsmetrics.MetricValue{
@@ -173,9 +165,8 @@
 func (p *PodStore) Shutdown() error {
 	var errs error
 	errs = p.cache.Shutdown()
-<<<<<<< HEAD
 	p.prevMeasurements.Range(
-		func(key, prevMeasurement interface{}) bool {
+		func(key, prevMeasurement any) bool {
 			if prevMeasErr := prevMeasurement.(*mapWithExpiry).Shutdown(); prevMeasErr != nil {
 				errs = errors.Join(errs, prevMeasErr)
 			}
@@ -184,20 +175,8 @@
 	return errs
 }
 
-func (p *PodStore) getPrevMeasurement(metricType, metricKey string) (interface{}, bool) {
+func (p *PodStore) getPrevMeasurement(metricType, metricKey string) (any, bool) {
 	prevMeasurement, ok := p.prevMeasurements.Load(metricType)
-=======
-	for _, maps := range p.prevMeasurements {
-		if prevMeasErr := maps.Shutdown(); prevMeasErr != nil {
-			errs = errors.Join(errs, prevMeasErr)
-		}
-	}
-	return errs
-}
-
-func (p *PodStore) getPrevMeasurement(metricType, metricKey string) (any, bool) {
-	prevMeasurement, ok := p.prevMeasurements[metricType]
->>>>>>> 592374af
 	if !ok {
 		return nil, false
 	}
@@ -211,13 +190,8 @@
 	return content, true
 }
 
-<<<<<<< HEAD
-func (p *PodStore) setPrevMeasurement(metricType, metricKey string, content interface{}) {
+func (p *PodStore) setPrevMeasurement(metricType, metricKey string, content any) {
 	prevMeasurement, ok := p.prevMeasurements.Load(metricType)
-=======
-func (p *PodStore) setPrevMeasurement(metricType, metricKey string, content any) {
-	prevMeasurement, ok := p.prevMeasurements[metricType]
->>>>>>> 592374af
 	if !ok {
 		prevMeasurement = newMapWithExpiry(measurementsExpiry)
 		p.prevMeasurements.Store(metricType, prevMeasurement)
@@ -234,6 +208,8 @@
 	now := time.Now()
 	if now.Sub(p.lastRefreshed) >= refreshInterval {
 		p.refresh(ctx, now)
+		// call cleanup every refresh cycle
+		p.cleanup(now)
 		p.lastRefreshed = now
 	}
 }
@@ -303,10 +279,9 @@
 	p.refreshInternal(now, podList)
 }
 
-<<<<<<< HEAD
 func (p *PodStore) cleanup(now time.Time) {
 	p.prevMeasurements.Range(
-		func(key, prevMeasurement interface{}) bool {
+		func(key, prevMeasurement any) bool {
 			prevMeasurement.(*mapWithExpiry).Lock()
 			prevMeasurement.(*mapWithExpiry).CleanUp(now)
 			prevMeasurement.(*mapWithExpiry).Unlock()
@@ -315,8 +290,6 @@
 	p.cache.CleanUp(now)
 }
 
-=======
->>>>>>> 592374af
 func (p *PodStore) refreshInternal(now time.Time, podList []corev1.Pod) {
 	var podCount int
 	var containerCount int
