--- conflicted
+++ resolved
@@ -156,31 +156,7 @@
 	return errs
 }
 
-<<<<<<< HEAD
 func (c *Cadvisor) addECSMetrics(cadvisormetrics []stores.CIMetric) {
-=======
-func (c *Cadvisor) addEbsVolumeInfo(tags map[string]string, ebsVolumeIDsUsedAsPV map[string]string) {
-	deviceName, ok := tags[ci.DiskDev]
-	if !ok {
-		return
-	}
-
-	if c.hostInfo != nil {
-		if volID := c.hostInfo.GetEBSVolumeID(deviceName); volID != "" {
-			tags[ci.HostEbsVolumeID] = volID
-		}
-	}
-
-	if tags[ci.MetricType] == ci.TypeContainerFS || tags[ci.MetricType] == ci.TypeNodeFS ||
-		tags[ci.MetricType] == ci.TypeNodeDiskIO || tags[ci.MetricType] == ci.TypeContainerDiskIO {
-		if volID := ebsVolumeIDsUsedAsPV[deviceName]; volID != "" {
-			tags[ci.EbsVolumeID] = volID
-		}
-	}
-}
-
-func (c *Cadvisor) addECSMetrics(cadvisormetrics []*extractors.CAdvisorMetric) {
->>>>>>> da050524
 
 	if len(cadvisormetrics) == 0 {
 		c.logger.Warn("cadvisor can't collect any metrics!")
@@ -214,94 +190,6 @@
 	}
 }
 
-<<<<<<< HEAD
-=======
-func addECSResources(tags map[string]string) {
-	metricType := tags[ci.MetricType]
-	if metricType == "" {
-		return
-	}
-	var sources []string
-	switch metricType {
-	case ci.TypeInstance:
-		sources = []string{"cadvisor", "/proc", "ecsagent", "calculated"}
-	case ci.TypeInstanceFS:
-		sources = []string{"cadvisor", "calculated"}
-	case ci.TypeInstanceNet:
-		sources = []string{"cadvisor", "calculated"}
-	case ci.TypeInstanceDiskIO:
-		sources = []string{"cadvisor"}
-	}
-	if len(sources) > 0 {
-		sourcesInfo, err := json.Marshal(sources)
-		if err != nil {
-			return
-		}
-		tags[ci.SourcesKey] = string(sourcesInfo)
-	}
-}
-
-func (c *Cadvisor) decorateMetrics(cadvisormetrics []*extractors.CAdvisorMetric) []*extractors.CAdvisorMetric {
-	ebsVolumeIDsUsedAsPV := c.hostInfo.ExtractEbsIDsUsedByKubernetes()
-	var result []*extractors.CAdvisorMetric
-	for _, m := range cadvisormetrics {
-		tags := m.GetTags()
-		c.addEbsVolumeInfo(tags, ebsVolumeIDsUsedAsPV)
-
-		// add version
-		tags[ci.Version] = c.version
-
-		// add NodeName for node, pod and container
-		metricType := tags[ci.MetricType]
-		if c.nodeName != "" && (ci.IsNode(metricType) || ci.IsInstance(metricType) ||
-			ci.IsPod(metricType) || ci.IsContainer(metricType)) {
-			tags[ci.NodeNameKey] = c.nodeName
-		}
-
-		// add instance id and type
-		if instanceID := c.hostInfo.GetInstanceID(); instanceID != "" {
-			tags[ci.InstanceID] = instanceID
-		}
-		if instanceType := c.hostInfo.GetInstanceType(); instanceType != "" {
-			tags[ci.InstanceType] = instanceType
-		}
-
-		// add scaling group name
-		tags[ci.AutoScalingGroupNameKey] = c.hostInfo.GetAutoScalingGroupName()
-
-		// add ECS cluster name and container instance id
-		if c.containerOrchestrator == ci.ECS {
-			if c.ecsInfo.GetClusterName() == "" {
-				c.logger.Warn("Can't get cluster name")
-			} else {
-				tags[ci.ClusterNameKey] = c.ecsInfo.GetClusterName()
-			}
-
-			if c.ecsInfo.GetContainerInstanceID() == "" {
-				c.logger.Warn("Can't get containerInstanceId")
-			} else {
-				tags[ci.ContainerInstanceIDKey] = c.ecsInfo.GetContainerInstanceID()
-			}
-			addECSResources(tags)
-		}
-
-		// add tags for EKS
-		if c.containerOrchestrator == ci.EKS {
-
-			tags[ci.ClusterNameKey] = c.hostInfo.GetClusterName()
-
-			out := c.k8sDecorator.Decorate(m)
-			if out != nil {
-				result = append(result, out)
-			}
-		}
-
-	}
-
-	return result
-}
-
->>>>>>> da050524
 // GetMetrics generates metrics from cadvisor
 func (c *Cadvisor) GetMetrics() []pmetric.Metrics {
 	c.logger.Debug("collect data from cadvisor...")
