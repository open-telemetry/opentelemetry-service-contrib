// Copyright The OpenTelemetry Authors
// SPDX-License-Identifier: Apache-2.0

//go:build linux

package cadvisor

import (
	"errors"
	"net/http"
	"testing"

	"github.com/google/cadvisor/cache/memory"
	"github.com/google/cadvisor/container"
	info "github.com/google/cadvisor/info/v1"
	"github.com/google/cadvisor/manager"
	"github.com/google/cadvisor/utils/sysfs"
	"github.com/stretchr/testify/assert"
	"go.uber.org/zap"

	"github.com/open-telemetry/opentelemetry-collector-contrib/receiver/awscontainerinsightreceiver/internal/cadvisor/testutils"
	"github.com/open-telemetry/opentelemetry-collector-contrib/receiver/awscontainerinsightreceiver/internal/stores"
)

type mockCadvisorManager struct {
	t *testing.T
}

// Start the manager. Calling other manager methods before this returns
// may produce undefined behavior.
func (m *mockCadvisorManager) Start() error {
	return nil
}

// Get information about all subcontainers of the specified container (includes self).
func (m *mockCadvisorManager) SubcontainersInfo(_ string, _ *info.ContainerInfoRequest) ([]*info.ContainerInfo, error) {
	containerInfos := testutils.LoadContainerInfo(m.t, "./extractors/testdata/CurInfoContainer.json")
	return containerInfos, nil
}

type mockCadvisorManager2 struct {
}

func (m *mockCadvisorManager2) Start() error {
	return errors.New("new error")
}

func (m *mockCadvisorManager2) SubcontainersInfo(_ string, _ *info.ContainerInfoRequest) ([]*info.ContainerInfo, error) {
	return nil, nil
}

func newMockCreateManager(t *testing.T) createCadvisorManager {
<<<<<<< HEAD
	return func(_ *memory.InMemoryCache, _ sysfs.SysFs, _ manager.HousekeepingConfig, _ container.MetricSet,
		_ *http.Client, _ []string, _ string) (cadvisorManager, error) {
=======
	return func(_ *memory.InMemoryCache, _ sysfs.SysFs, _ manager.HousekeepingConfig,
		_ container.MetricSet, _ *http.Client, _ []string,
		_ string) (cadvisorManager, error) {
>>>>>>> da050524
		return &mockCadvisorManager{t: t}, nil
	}
}

var mockCreateManager2 = func(_ *memory.InMemoryCache, _ sysfs.SysFs, _ manager.HousekeepingConfig,
	_ container.MetricSet, _ *http.Client, _ []string,
	_ string) (cadvisorManager, error) {
	return &mockCadvisorManager2{}, nil
}

var mockCreateManagerWithError = func(_ *memory.InMemoryCache, _ sysfs.SysFs, _ manager.HousekeepingConfig,
	_ container.MetricSet, _ *http.Client, _ []string,
	_ string) (cadvisorManager, error) {
	return nil, errors.New("error")
}

type MockDecorator struct {
}

func (m *MockDecorator) Decorate(metric stores.CIMetric) stores.CIMetric {
	return metric
}

func (m *MockDecorator) Shutdown() error {
	return nil
}

func TestGetMetrics(t *testing.T) {
	hostInfo := testutils.MockHostInfo{ClusterName: "cluster"}
	decoratorOption := WithDecorator(&MockDecorator{})

	c, err := New("eks", hostInfo, zap.NewNop(), cadvisorManagerCreator(newMockCreateManager(t)), decoratorOption)
	assert.NotNil(t, c)
	assert.NoError(t, err)
	assert.NotNil(t, c.GetMetrics())
}

func TestGetMetricsNoClusterName(t *testing.T) {
	hostInfo := testutils.MockHostInfo{}
	decoratorOption := WithDecorator(&MockDecorator{})

	c, err := New("eks", hostInfo, zap.NewNop(), cadvisorManagerCreator(newMockCreateManager(t)), decoratorOption)
	assert.NotNil(t, c)
	assert.NoError(t, err)
	assert.Nil(t, c.GetMetrics())
}

func TestGetMetricsErrorWhenCreatingManager(t *testing.T) {
	hostInfo := testutils.MockHostInfo{ClusterName: "cluster"}
	decoratorOption := WithDecorator(&MockDecorator{})

	c, err := New("eks", hostInfo, zap.NewNop(), cadvisorManagerCreator(mockCreateManagerWithError), decoratorOption)
	assert.Nil(t, c)
	assert.Error(t, err)
}

func TestGetMetricsErrorWhenCallingManagerStart(t *testing.T) {
	hostInfo := testutils.MockHostInfo{ClusterName: "cluster"}
	decoratorOption := WithDecorator(&MockDecorator{})

	c, err := New("eks", hostInfo, zap.NewNop(), cadvisorManagerCreator(mockCreateManager2), decoratorOption)
	assert.Nil(t, c)
	assert.Error(t, err)
}<|MERGE_RESOLUTION|>--- conflicted
+++ resolved
@@ -50,14 +50,8 @@
 }
 
 func newMockCreateManager(t *testing.T) createCadvisorManager {
-<<<<<<< HEAD
 	return func(_ *memory.InMemoryCache, _ sysfs.SysFs, _ manager.HousekeepingConfig, _ container.MetricSet,
 		_ *http.Client, _ []string, _ string) (cadvisorManager, error) {
-=======
-	return func(_ *memory.InMemoryCache, _ sysfs.SysFs, _ manager.HousekeepingConfig,
-		_ container.MetricSet, _ *http.Client, _ []string,
-		_ string) (cadvisorManager, error) {
->>>>>>> da050524
 		return &mockCadvisorManager{t: t}, nil
 	}
 }
