// Copyright The OpenTelemetry Authors
// SPDX-License-Identifier: Apache-2.0

package kafkareceiver

import (
	"path/filepath"
	"testing"
	"time"

	"github.com/stretchr/testify/assert"
	"github.com/stretchr/testify/require"
	"go.opentelemetry.io/collector/component"
	"go.opentelemetry.io/collector/config/configtls"
	"go.opentelemetry.io/collector/confmap/confmaptest"

	"github.com/open-telemetry/opentelemetry-collector-contrib/exporter/kafkaexporter"
	"github.com/open-telemetry/opentelemetry-collector-contrib/internal/kafka"
	"github.com/open-telemetry/opentelemetry-collector-contrib/receiver/kafkareceiver/internal/metadata"
)

func TestLoadConfig(t *testing.T) {
	t.Parallel()

	cm, err := confmaptest.LoadConf(filepath.Join("testdata", "config.yaml"))
	require.NoError(t, err)

	tests := []struct {
		id          component.ID
		expected    component.Config
		expectedErr error
	}{
		{
			id: component.NewIDWithName(metadata.Type, ""),
			expected: &Config{
<<<<<<< HEAD
				Topic:             "spans",
				Encoding:          "otlp_proto",
				Brokers:           []string{"foo:123", "bar:456"},
				ClientID:          "otel-collector",
				GroupID:           "otel-collector",
				SessionTimeout:    10 * time.Second,
				HeartbeatInterval: 3 * time.Second,
				InitialOffset:     "latest",
=======
				Topic:                                "spans",
				Encoding:                             "otlp_proto",
				Brokers:                              []string{"foo:123", "bar:456"},
				ResolveCanonicalBootstrapServersOnly: true,
				ClientID:                             "otel-collector",
				GroupID:                              "otel-collector",
				InitialOffset:                        "latest",
>>>>>>> f0f90cbf
				Authentication: kafka.Authentication{
					TLS: &configtls.ClientConfig{
						Config: configtls.Config{
							CAFile:   "ca.pem",
							CertFile: "cert.pem",
							KeyFile:  "key.pem",
						},
					},
				},
				Metadata: kafkaexporter.Metadata{
					Full: true,
					Retry: kafkaexporter.MetadataRetry{
						Max:     10,
						Backoff: time.Second * 5,
					},
				},
				AutoCommit: AutoCommit{
					Enable:   true,
					Interval: 1 * time.Second,
				},
			},
		},
		{

			id: component.NewIDWithName(metadata.Type, "logs"),
			expected: &Config{
				Topic:             "logs",
				Encoding:          "direct",
				Brokers:           []string{"coffee:123", "foobar:456"},
				ClientID:          "otel-collector",
				GroupID:           "otel-collector",
				InitialOffset:     "earliest",
				SessionTimeout:    45 * time.Second,
				HeartbeatInterval: 15 * time.Second,
				Authentication: kafka.Authentication{
					TLS: &configtls.ClientConfig{
						Config: configtls.Config{
							CAFile:   "ca.pem",
							CertFile: "cert.pem",
							KeyFile:  "key.pem",
						},
					},
				},
				Metadata: kafkaexporter.Metadata{
					Full: true,
					Retry: kafkaexporter.MetadataRetry{
						Max:     10,
						Backoff: time.Second * 5,
					},
				},
				AutoCommit: AutoCommit{
					Enable:   true,
					Interval: 1 * time.Second,
				},
			},
		},
	}

	for _, tt := range tests {
		t.Run(tt.id.String(), func(t *testing.T) {
			factory := NewFactory()
			cfg := factory.CreateDefaultConfig()

			sub, err := cm.Sub(tt.id.String())
			require.NoError(t, err)
			require.NoError(t, component.UnmarshalConfig(sub, cfg))

			assert.NoError(t, component.ValidateConfig(cfg))
			assert.Equal(t, tt.expected, cfg)
		})
	}
}<|MERGE_RESOLUTION|>--- conflicted
+++ resolved
@@ -33,7 +33,6 @@
 		{
 			id: component.NewIDWithName(metadata.Type, ""),
 			expected: &Config{
-<<<<<<< HEAD
 				Topic:             "spans",
 				Encoding:          "otlp_proto",
 				Brokers:           []string{"foo:123", "bar:456"},
@@ -42,15 +41,6 @@
 				SessionTimeout:    10 * time.Second,
 				HeartbeatInterval: 3 * time.Second,
 				InitialOffset:     "latest",
-=======
-				Topic:                                "spans",
-				Encoding:                             "otlp_proto",
-				Brokers:                              []string{"foo:123", "bar:456"},
-				ResolveCanonicalBootstrapServersOnly: true,
-				ClientID:                             "otel-collector",
-				GroupID:                              "otel-collector",
-				InitialOffset:                        "latest",
->>>>>>> f0f90cbf
 				Authentication: kafka.Authentication{
 					TLS: &configtls.ClientConfig{
 						Config: configtls.Config{
