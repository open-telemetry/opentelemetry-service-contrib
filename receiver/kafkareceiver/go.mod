module github.com/open-telemetry/opentelemetry-collector-contrib/receiver/kafkareceiver

go 1.20

require (
	github.com/IBM/sarama v1.41.1
	github.com/apache/thrift v0.19.0
	github.com/gogo/protobuf v1.3.2
	github.com/jaegertracing/jaeger v1.48.0
	github.com/json-iterator/go v1.1.12
	github.com/open-telemetry/opentelemetry-collector-contrib/exporter/kafkaexporter v0.84.0
	github.com/open-telemetry/opentelemetry-collector-contrib/internal/coreinternal v0.84.0
	github.com/open-telemetry/opentelemetry-collector-contrib/pkg/translator/jaeger v0.84.0
	github.com/open-telemetry/opentelemetry-collector-contrib/pkg/translator/zipkin v0.84.0
	github.com/openzipkin/zipkin-go v0.4.2
	github.com/stretchr/testify v1.8.4
	go.opencensus.io v0.24.0
	go.opentelemetry.io/collector v0.84.0
	go.opentelemetry.io/collector/component v0.84.0
	go.opentelemetry.io/collector/config/configtls v0.84.0
	go.opentelemetry.io/collector/confmap v0.84.0
	go.opentelemetry.io/collector/consumer v0.84.0
	go.opentelemetry.io/collector/pdata v1.0.0-rcv0014
	go.opentelemetry.io/collector/receiver v0.84.0
	go.opentelemetry.io/collector/semconv v0.84.0
	go.uber.org/zap v1.25.0
)

require (
<<<<<<< HEAD
	github.com/aws/aws-sdk-go v1.44.328 // indirect
	github.com/benbjohnson/clock v1.3.0 // indirect
=======
	github.com/aws/aws-sdk-go v1.45.2 // indirect
>>>>>>> 9fc2a717
	github.com/cenkalti/backoff/v4 v4.2.1 // indirect
	github.com/davecgh/go-spew v1.1.1 // indirect
	github.com/eapache/go-resiliency v1.4.0 // indirect
	github.com/eapache/go-xerial-snappy v0.0.0-20230731223053-c322873962e3 // indirect
	github.com/eapache/queue v1.1.0 // indirect
	github.com/fsnotify/fsnotify v1.6.0 // indirect
	github.com/golang/protobuf v1.5.3 // indirect
	github.com/golang/snappy v0.0.4 // indirect
	github.com/hashicorp/errwrap v1.1.0 // indirect
	github.com/hashicorp/go-multierror v1.1.1 // indirect
	github.com/hashicorp/go-uuid v1.0.3 // indirect
	github.com/jcmturner/aescts/v2 v2.0.0 // indirect
	github.com/jcmturner/dnsutils/v2 v2.0.0 // indirect
	github.com/jcmturner/gofork v1.7.6 // indirect
	github.com/jcmturner/gokrb5/v8 v8.4.4 // indirect
	github.com/jcmturner/rpc/v2 v2.0.3 // indirect
	github.com/jmespath/go-jmespath v0.4.0 // indirect
	github.com/klauspost/compress v1.16.7 // indirect
	github.com/knadh/koanf v1.5.0 // indirect
	github.com/knadh/koanf/v2 v2.0.1 // indirect
	github.com/mitchellh/copystructure v1.2.0 // indirect
	github.com/mitchellh/mapstructure v1.5.1-0.20220423185008-bf980b35cac4 // indirect
	github.com/mitchellh/reflectwalk v1.0.2 // indirect
	github.com/modern-go/concurrent v0.0.0-20180306012644-bacd9c7ef1dd // indirect
	github.com/modern-go/reflect2 v1.0.2 // indirect
	github.com/opentracing/opentracing-go v1.2.0 // indirect
	github.com/pierrec/lz4/v4 v4.1.18 // indirect
	github.com/pmezard/go-difflib v1.0.0 // indirect
	github.com/rcrowley/go-metrics v0.0.0-20201227073835-cf1acfcdf475 // indirect
	github.com/uber/jaeger-client-go v2.30.0+incompatible // indirect
	github.com/uber/jaeger-lib v2.4.1+incompatible // indirect
	github.com/xdg-go/pbkdf2 v1.0.0 // indirect
	github.com/xdg-go/scram v1.1.2 // indirect
	github.com/xdg-go/stringprep v1.0.4 // indirect
	go.opentelemetry.io/collector/config/configopaque v0.84.0 // indirect
	go.opentelemetry.io/collector/config/configtelemetry v0.84.0 // indirect
	go.opentelemetry.io/collector/exporter v0.84.0 // indirect
	go.opentelemetry.io/collector/extension v0.84.0 // indirect
	go.opentelemetry.io/collector/featuregate v1.0.0-rcv0014 // indirect
	go.opentelemetry.io/collector/processor v0.84.0 // indirect
	go.opentelemetry.io/otel v1.16.0 // indirect
	go.opentelemetry.io/otel/metric v1.16.0 // indirect
	go.opentelemetry.io/otel/trace v1.16.0 // indirect
	go.uber.org/atomic v1.11.0 // indirect
	go.uber.org/multierr v1.11.0 // indirect
	golang.org/x/crypto v0.12.0 // indirect
	golang.org/x/net v0.14.0 // indirect
	golang.org/x/sys v0.12.0 // indirect
	golang.org/x/text v0.13.0 // indirect
	google.golang.org/genproto/googleapis/rpc v0.0.0-20230530153820-e85fd2cbaebc // indirect
	google.golang.org/grpc v1.57.0 // indirect
	google.golang.org/protobuf v1.31.0 // indirect
	gopkg.in/yaml.v3 v3.0.1 // indirect
)

replace github.com/open-telemetry/opentelemetry-collector-contrib/exporter/kafkaexporter => ../../exporter/kafkaexporter

replace github.com/open-telemetry/opentelemetry-collector-contrib/internal/coreinternal => ../../internal/coreinternal

replace github.com/open-telemetry/opentelemetry-collector-contrib/pkg/translator/jaeger => ../../pkg/translator/jaeger

replace github.com/open-telemetry/opentelemetry-collector-contrib/pkg/translator/zipkin => ../../pkg/translator/zipkin

retract (
	v0.76.2
	v0.76.1
	v0.65.0
)

replace github.com/open-telemetry/opentelemetry-collector-contrib/pkg/pdatautil => ../../pkg/pdatautil

replace github.com/open-telemetry/opentelemetry-collector-contrib/pkg/pdatatest => ../../pkg/pdatatest<|MERGE_RESOLUTION|>--- conflicted
+++ resolved
@@ -27,12 +27,8 @@
 )
 
 require (
-<<<<<<< HEAD
-	github.com/aws/aws-sdk-go v1.44.328 // indirect
+	github.com/aws/aws-sdk-go v1.45.2 // indirect
 	github.com/benbjohnson/clock v1.3.0 // indirect
-=======
-	github.com/aws/aws-sdk-go v1.45.2 // indirect
->>>>>>> 9fc2a717
 	github.com/cenkalti/backoff/v4 v4.2.1 // indirect
 	github.com/davecgh/go-spew v1.1.1 // indirect
 	github.com/eapache/go-resiliency v1.4.0 // indirect
