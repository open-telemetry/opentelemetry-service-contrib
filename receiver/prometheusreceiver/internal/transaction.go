--- conflicted
+++ resolved
@@ -7,11 +7,8 @@
 	"context"
 	"errors"
 	"fmt"
-<<<<<<< HEAD
 	"math"
 	"sort"
-=======
->>>>>>> 101b8b16
 
 	"github.com/prometheus/common/model"
 	"github.com/prometheus/prometheus/model/exemplar"
