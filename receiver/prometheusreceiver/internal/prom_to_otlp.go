--- conflicted
+++ resolved
@@ -21,9 +21,6 @@
 	conventions "go.opentelemetry.io/collector/model/semconv/v1.5.0"
 )
 
-<<<<<<< HEAD
-func createNodeAndResourcePdata(job, instance, scheme string) *pdata.Resource {
-=======
 // isDiscernibleHost checks if a host can be used as a value for the 'host.name' key.
 // localhost-like hosts and unspecified (0.0.0.0) hosts are not discernible.
 func isDiscernibleHost(host string) bool {
@@ -44,8 +41,7 @@
 }
 
 // CreateNodeAndResourcePdata creates the resource data added to OTLP payloads.
-func CreateNodeAndResourcePdata(job, instance, scheme string) pdata.Resource {
->>>>>>> a62fbd9c
+func CreateNodeAndResourcePdata(job, instance, scheme string) *pdata.Resource {
 	host, port, err := net.SplitHostPort(instance)
 	if err != nil {
 		host = instance
