--- conflicted
+++ resolved
@@ -153,11 +153,7 @@
 
 // syncTargetAllocator request jobs from targetAllocator and update underlying receiver, if the response does not match the provided compareHash.
 // baseDiscoveryCfg can be used to provide additional ScrapeConfigs which will be added to the retrieved jobs.
-<<<<<<< HEAD
-func (r *pReceiver) syncTargetAllocator(compareHash hash.Hash64, allocConf *targetAllocator, baseCfg *config.Config) (hash.Hash64, error) {
-=======
-func (r *pReceiver) syncTargetAllocator(compareHash uint64, allocConf *TargetAllocator, baseCfg *PromConfig) (uint64, error) {
->>>>>>> 3db66a4c
+func (r *pReceiver) syncTargetAllocator(compareHash hash.Hash64, allocConf *TargetAllocator, baseCfg *config.Config) (hash.Hash64, error) {
 	r.settings.Logger.Debug("Syncing target allocator jobs")
 	scrapeConfigsResponse, err := r.getScrapeConfigsResponse(allocConf.Endpoint)
 	if err != nil {
