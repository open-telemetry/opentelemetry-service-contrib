// Copyright The OpenTelemetry Authors
//
// Licensed under the Apache License, Version 2.0 (the "License");
// you may not use this file except in compliance with the License.
// You may obtain a copy of the License at
//
//       http://www.apache.org/licenses/LICENSE-2.0
//
// Unless required by applicable law or agreed to in writing, software
// distributed under the License is distributed on an "AS IS" BASIS,
// WITHOUT WARRANTIES OR CONDITIONS OF ANY KIND, either express or implied.
// See the License for the specific language governing permissions and
// limitations under the License.

package prometheusreceiver // import "github.com/open-telemetry/opentelemetry-collector-contrib/receiver/prometheusreceiver"

import (
	"context"
	"encoding/json"
	"fmt"
	"net/http"
	"net/url"
	"time"

	"github.com/go-kit/log"
	"github.com/mitchellh/hashstructure/v2"
	"github.com/prometheus/prometheus/config"
	"github.com/prometheus/prometheus/discovery"
	"github.com/prometheus/prometheus/scrape"
	"go.opentelemetry.io/collector/component"
	"go.opentelemetry.io/collector/consumer"
	"go.uber.org/zap"

	"github.com/open-telemetry/opentelemetry-collector-contrib/receiver/prometheusreceiver/internal"
)

const (
	defaultGCInterval = 2 * time.Minute
	gcIntervalDelta   = 1 * time.Minute
)

// pReceiver is the type that provides Prometheus scraper/receiver functionality.
type pReceiver struct {
	cfg        *Config
	consumer   consumer.Metrics
	cancelFunc context.CancelFunc

	settings                      component.ReceiverCreateSettings
	scrapeManager                 *scrape.Manager
	discoveryManager              *discovery.Manager
	ocaStore                      *internal.OcaStore
	targetAllocatorIntervalTicker *time.Ticker
}

type LinkJSON struct {
	Link string `json:"_link"`
}

// New creates a new prometheus.Receiver reference.
func newPrometheusReceiver(set component.ReceiverCreateSettings, cfg *Config, next consumer.Metrics) *pReceiver {
	pr := &pReceiver{
		cfg:      cfg,
		consumer: next,
		settings: set,
	}
	return pr
}

// Start is the method that starts Prometheus scraping and it
// is controlled by having previously defined a Configuration using perhaps New.
func (r *pReceiver) Start(_ context.Context, host component.Host) error {
	discoveryCtx, cancel := context.WithCancel(context.Background())
	r.cancelFunc = cancel

	logger := internal.NewZapToGokitLogAdapter(r.settings.Logger)

	err := r.initPrometheusComponents(discoveryCtx, host, logger)
	if err != nil {
		r.settings.Logger.Error("Failed to initPrometheusComponents Prometheus components", zap.Error(err))
		return err
	}

	baseDiscoveryCfg := make(map[string]discovery.Configs)

	// add scrape configs defined by the collector configs
	if r.cfg.PrometheusConfig != nil && r.cfg.PrometheusConfig.ScrapeConfigs != nil {
		for _, scrapeConfig := range r.cfg.PrometheusConfig.ScrapeConfigs {
			baseDiscoveryCfg[scrapeConfig.JobName] = scrapeConfig.ServiceDiscoveryConfigs
		}
	}

	err = r.applyCfg(baseDiscoveryCfg)
	if err != nil {
		r.settings.Logger.Error("Failed to apply new scrape configuration", zap.Error(err))
		return err
	}

	allocConf := r.cfg.TargetAllocator
	if allocConf != nil {
		go func() {
			// immediately sync jobs and not wait for the first tick
			savedHash, _ := r.syncTargetAllocator(uint64(0), allocConf, baseDiscoveryCfg)
			r.targetAllocatorIntervalTicker = time.NewTicker(allocConf.Interval)
			for {
				<-r.targetAllocatorIntervalTicker.C
				hash, err := r.syncTargetAllocator(savedHash, allocConf, baseDiscoveryCfg)
				if err != nil {
					continue
				}
				savedHash = hash
			}
		}()
	}

	return nil
}

//syncTargetAllocator request jobs from TargetAllocator and update underlying receiver, if the response does not match the provided compareHash.
// baseDiscoveryCfg can be used to provide additional ScrapeConfigs which will be added to the retrieved jobs.
func (r *pReceiver) syncTargetAllocator(compareHash uint64, allocConf *TargetAllocator, baseDiscoveryCfg map[string]discovery.Configs) (uint64, error) {
	jobObject, err := getJobResponse(allocConf.Endpoint)
	if err != nil {
		r.settings.Logger.Error("Failed to retrieve job list", zap.Error(err))
		return 0, err
	}

	hash, err := hashstructure.Hash(jobObject, hashstructure.FormatV2, nil)
	if err != nil {
		r.settings.Logger.Error("Failed to hash job list", zap.Error(err))
		return 0, err
	}
	if hash == compareHash {
		// no update needed
		return hash, nil
	}

	discoveryCfg := baseDiscoveryCfg

	configs := discovery.Configs{}
	for _, linkJSON := range *jobObject {
		httpSD := *allocConf.HTTPSDConfig
		httpSD.URL = fmt.Sprintf("%s%s?collector_id=%s", allocConf.Endpoint, linkJSON.Link, allocConf.CollectorID)
		configs = append(configs, &httpSD)
	}
	discoveryCfg["target_allocator"] = configs

	err = r.applyCfg(discoveryCfg)
	if err != nil {
		r.settings.Logger.Error("Failed to apply new scrape configuration", zap.Error(err))
		return 0, err
	}

	return hash, nil
}

func getJobResponse(baseURL string) (*map[string]LinkJSON, error) {
	jobURLString := fmt.Sprintf("%s/jobs", baseURL)
	_, err := url.Parse(jobURLString) // check if valid
	if err != nil {
		return nil, err
	}

	resp, err := http.Get(jobURLString) //nolint
	if err != nil {
		return nil, err
	}

	defer resp.Body.Close()

	jobObject := &map[string]LinkJSON{}
	err = json.NewDecoder(resp.Body).Decode(jobObject)
	if err != nil {
		return nil, err
	}
	return jobObject, nil
}

func (r *pReceiver) applyCfg(discoveryCfg map[string]discovery.Configs) error {
	if err := r.discoveryManager.ApplyConfig(discoveryCfg); err != nil {
		return err
	}
	return nil
}

func (r *pReceiver) initPrometheusComponents(ctx context.Context, host component.Host, logger log.Logger) error {
	r.discoveryManager = discovery.NewManager(ctx, logger)

	go func() {
		if err := r.discoveryManager.Run(); err != nil {
			r.settings.Logger.Error("Discovery manager failed", zap.Error(err))
			host.ReportFatalError(err)
		}
	}()

	// Per component.Component Start instructions, for async operations we should not use the
	// incoming context, it may get cancelled.
	r.ocaStore = internal.NewOcaStore(
		context.Background(),
		r.consumer,
		r.settings,
		gcInterval(r.cfg.PrometheusConfig),
		r.cfg.UseStartTimeMetric,
		r.cfg.StartTimeMetricRegex,
		r.cfg.ID(),
		r.cfg.PrometheusConfig.GlobalConfig.ExternalLabels,
	)
	r.scrapeManager = scrape.NewManager(&scrape.Options{}, logger, r.ocaStore)
<<<<<<< HEAD
	r.ocaStore.SetScrapeManager(r.scrapeManager)
=======
	if err := r.scrapeManager.ApplyConfig(r.cfg.PrometheusConfig); err != nil {
		return err
	}
>>>>>>> 174f4388
	go func() {
		if err := r.scrapeManager.Run(r.discoveryManager.SyncCh()); err != nil {
			r.settings.Logger.Error("Scrape manager failed", zap.Error(err))
			host.ReportFatalError(err)
		}
	}()
	if err := r.scrapeManager.ApplyConfig(r.cfg.PrometheusConfig); err != nil {
		return err
	}
	return nil
}

// gcInterval returns the longest scrape interval used by a scrape config,
// plus a delta to prevent race conditions.
// This ensures jobs are not garbage collected between scrapes.
func gcInterval(cfg *config.Config) time.Duration {
	gcInterval := defaultGCInterval
	if time.Duration(cfg.GlobalConfig.ScrapeInterval)+gcIntervalDelta > gcInterval {
		gcInterval = time.Duration(cfg.GlobalConfig.ScrapeInterval) + gcIntervalDelta
	}
	for _, scrapeConfig := range cfg.ScrapeConfigs {
		if time.Duration(scrapeConfig.ScrapeInterval)+gcIntervalDelta > gcInterval {
			gcInterval = time.Duration(scrapeConfig.ScrapeInterval) + gcIntervalDelta
		}
	}
	return gcInterval
}

// Shutdown stops and cancels the underlying Prometheus scrapers.
func (r *pReceiver) Shutdown(context.Context) error {
	r.cancelFunc()
	// ocaStore (and internally metadataService) needs to stop first to prevent deadlocks.
	// When stopping scrapeManager it waits for all scrapes to terminate. However during
	// scraping metadataService calls scrapeManager.AllTargets() which acquires
	// the same lock that's acquired when scrapeManager is stopped.
	r.ocaStore.Close()
	r.scrapeManager.Stop()
	if r.targetAllocatorIntervalTicker != nil {
		r.targetAllocatorIntervalTicker.Stop()
	}
	return nil
}<|MERGE_RESOLUTION|>--- conflicted
+++ resolved
@@ -205,13 +205,9 @@
 		r.cfg.PrometheusConfig.GlobalConfig.ExternalLabels,
 	)
 	r.scrapeManager = scrape.NewManager(&scrape.Options{}, logger, r.ocaStore)
-<<<<<<< HEAD
-	r.ocaStore.SetScrapeManager(r.scrapeManager)
-=======
 	if err := r.scrapeManager.ApplyConfig(r.cfg.PrometheusConfig); err != nil {
 		return err
 	}
->>>>>>> 174f4388
 	go func() {
 		if err := r.scrapeManager.Run(r.discoveryManager.SyncCh()); err != nil {
 			r.settings.Logger.Error("Scrape manager failed", zap.Error(err))
