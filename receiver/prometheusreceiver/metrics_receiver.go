// Copyright The OpenTelemetry Authors
// SPDX-License-Identifier: Apache-2.0

package prometheusreceiver // import "github.com/open-telemetry/opentelemetry-collector-contrib/receiver/prometheusreceiver"

import (
	"bytes"
	"context"
	"fmt"
	"io"
	"net/http"
	"net/url"
	"os"
	"regexp"
	"sync"
	"time"

	"github.com/go-kit/log"
	"github.com/mitchellh/hashstructure/v2"
	commonconfig "github.com/prometheus/common/config"
	"github.com/prometheus/common/model"
	"github.com/prometheus/prometheus/config"
	"github.com/prometheus/prometheus/discovery"
	promHTTP "github.com/prometheus/prometheus/discovery/http"
	"github.com/prometheus/prometheus/scrape"
	"go.opentelemetry.io/collector/component"
	"go.opentelemetry.io/collector/consumer"
	"go.opentelemetry.io/collector/featuregate"
	"go.opentelemetry.io/collector/receiver"
	"go.uber.org/zap"
	"gopkg.in/yaml.v2"

	"github.com/open-telemetry/opentelemetry-collector-contrib/receiver/prometheusreceiver/internal"
)

const (
	defaultGCInterval = 2 * time.Minute
	gcIntervalDelta   = 1 * time.Minute
)

// pReceiver is the type that provides Prometheus scraper/receiver functionality.
type pReceiver struct {
	cfg                 *Config
	consumer            consumer.Metrics
	cancelFunc          context.CancelFunc
	targetAllocatorStop chan struct{}
	configLoaded        chan struct{}
	loadConfigOnce      sync.Once

	settings         receiver.CreateSettings
	registry         *featuregate.Registry
	scrapeManager    *scrape.Manager
	discoveryManager *discovery.Manager
}

// New creates a new prometheus.Receiver reference.
func newPrometheusReceiver(set receiver.CreateSettings, cfg *Config, next consumer.Metrics, registry *featuregate.Registry) *pReceiver {
	pr := &pReceiver{
		cfg:                 cfg,
		consumer:            next,
		settings:            set,
		configLoaded:        make(chan struct{}),
		targetAllocatorStop: make(chan struct{}),
		registry:            registry,
	}
	return pr
}

// Start is the method that starts Prometheus scraping. It
// is controlled by having previously defined a Configuration using perhaps New.
func (r *pReceiver) Start(_ context.Context, host component.Host) error {
	discoveryCtx, cancel := context.WithCancel(context.Background())
	r.cancelFunc = cancel

	logger := internal.NewZapToGokitLogAdapter(r.settings.Logger)

	// add scrape configs defined by the collector configs
	baseCfg := r.cfg.PrometheusConfig

	err := r.initPrometheusComponents(discoveryCtx, host, logger)
	if err != nil {
		r.settings.Logger.Error("Failed to initPrometheusComponents Prometheus components", zap.Error(err))
		return err
	}

	err = r.applyCfg(baseCfg)
	if err != nil {
		r.settings.Logger.Error("Failed to apply new scrape configuration", zap.Error(err))
		return err
	}

	allocConf := r.cfg.TargetAllocator
	if allocConf != nil {
		err = r.startTargetAllocator(allocConf, baseCfg)
		if err != nil {
			return err
		}
	}

	r.loadConfigOnce.Do(func() {
		close(r.configLoaded)
	})

	return nil
}

func (r *pReceiver) startTargetAllocator(allocConf *targetAllocator, baseCfg *config.Config) error {
	r.settings.Logger.Info("Starting target allocator discovery")
	// immediately sync jobs, not waiting for the first tick
	savedHash, err := r.syncTargetAllocator(uint64(0), allocConf, baseCfg)
	if err != nil {
		return err
	}
	go func() {
		targetAllocatorIntervalTicker := time.NewTicker(allocConf.Interval)
		for {
			select {
			case <-targetAllocatorIntervalTicker.C:
				hash, newErr := r.syncTargetAllocator(savedHash, allocConf, baseCfg)
				if newErr != nil {
					r.settings.Logger.Error(newErr.Error())
					continue
				}
				savedHash = hash
			case <-r.targetAllocatorStop:
				targetAllocatorIntervalTicker.Stop()
				r.settings.Logger.Info("Stopping target allocator")
				return
			}
		}
	}()
	return nil
}

// syncTargetAllocator request jobs from targetAllocator and update underlying receiver, if the response does not match the provided compareHash.
// baseDiscoveryCfg can be used to provide additional ScrapeConfigs which will be added to the retrieved jobs.
func (r *pReceiver) syncTargetAllocator(compareHash uint64, allocConf *targetAllocator, baseCfg *config.Config) (uint64, error) {
	r.settings.Logger.Debug("Syncing target allocator jobs")
	scrapeConfigsResponse, err := r.getScrapeConfigsResponse(allocConf.Endpoint)
	if err != nil {
		r.settings.Logger.Error("Failed to retrieve job list", zap.Error(err))
		return 0, err
	}

	hash, err := hashstructure.Hash(scrapeConfigsResponse, hashstructure.FormatV2, nil)
	if err != nil {
		r.settings.Logger.Error("Failed to hash job list", zap.Error(err))
		return 0, err
	}
	if hash == compareHash {
		// no update needed
		return hash, nil
	}

	// Clear out the current configurations
	baseCfg.ScrapeConfigs = []*config.ScrapeConfig{}

	for jobName, scrapeConfig := range scrapeConfigsResponse {
		var httpSD promHTTP.SDConfig
		if allocConf.HTTPSDConfig == nil {
			httpSD = promHTTP.SDConfig{
				RefreshInterval: model.Duration(30 * time.Second),
			}
		} else {
			httpSD = *allocConf.HTTPSDConfig
		}
		escapedJob := url.QueryEscape(jobName)
		httpSD.URL = fmt.Sprintf("%s/jobs/%s/targets?collector_id=%s", allocConf.Endpoint, escapedJob, allocConf.CollectorID)
		httpSD.HTTPClientConfig.FollowRedirects = false
		scrapeConfig.ServiceDiscoveryConfigs = discovery.Configs{
			&httpSD,
		}

		baseCfg.ScrapeConfigs = append(baseCfg.ScrapeConfigs, scrapeConfig)
	}

	err = r.applyCfg(baseCfg)
	if err != nil {
		r.settings.Logger.Error("Failed to apply new scrape configuration", zap.Error(err))
		return 0, err
	}

	return hash, nil
}

// instantiateShard inserts the SHARD environment variable in the returned configuration
func (r *pReceiver) instantiateShard(body []byte) []byte {
	shard, ok := os.LookupEnv("SHARD")
	if !ok {
		shard = "0"
	}
	return bytes.ReplaceAll(body, []byte("$(SHARD)"), []byte(shard))
}

func (r *pReceiver) getScrapeConfigsResponse(baseURL string) (map[string]*config.ScrapeConfig, error) {
	scrapeConfigsURL := fmt.Sprintf("%s/scrape_configs", baseURL)
	_, err := url.Parse(scrapeConfigsURL) // check if valid
	if err != nil {
		return nil, err
	}

	resp, err := http.Get(scrapeConfigsURL) //nolint
	if err != nil {
		return nil, err
	}

	body, err := io.ReadAll(resp.Body)
	if err != nil {
		return nil, err
	}

	jobToScrapeConfig := map[string]*config.ScrapeConfig{}
	envReplacedBody := r.instantiateShard(body)
	err = yaml.Unmarshal(envReplacedBody, &jobToScrapeConfig)
	if err != nil {
		return nil, err
	}
	err = resp.Body.Close()
	if err != nil {
		return nil, err
	}
	return jobToScrapeConfig, nil
}

func (r *pReceiver) applyCfg(cfg *config.Config) error {
	if err := r.scrapeManager.ApplyConfig(cfg); err != nil {
		return err
	}

	discoveryCfg := make(map[string]discovery.Configs)
	for _, scrapeConfig := range cfg.ScrapeConfigs {
		discoveryCfg[scrapeConfig.JobName] = scrapeConfig.ServiceDiscoveryConfigs
		r.settings.Logger.Info("Scrape job added", zap.String("jobName", scrapeConfig.JobName))
	}
	if err := r.discoveryManager.ApplyConfig(discoveryCfg); err != nil {
		return err
	}
	return nil
}

func (r *pReceiver) initPrometheusComponents(ctx context.Context, host component.Host, logger log.Logger) error {
	r.discoveryManager = discovery.NewManager(ctx, logger)

	go func() {
		r.settings.Logger.Info("Starting discovery manager")
		if err := r.discoveryManager.Run(); err != nil {
			r.settings.Logger.Error("Discovery manager failed", zap.Error(err))
			host.ReportFatalError(err)
		}
	}()

	var startTimeMetricRegex *regexp.Regexp
	if r.cfg.StartTimeMetricRegex != "" {
		var err error
		startTimeMetricRegex, err = regexp.Compile(r.cfg.StartTimeMetricRegex)
		if err != nil {
			return err
		}
	}

	store, err := internal.NewAppendable(
		r.consumer,
		r.settings,
		gcInterval(r.cfg.PrometheusConfig),
		r.cfg.UseStartTimeMetric,
		startTimeMetricRegex,
		useCreatedMetricGate.IsEnabled(),
		r.cfg.PrometheusConfig.GlobalConfig.ExternalLabels,
		r.registry,
	)
	if err != nil {
		return err
	}
<<<<<<< HEAD
	r.scrapeManager = scrape.NewManager(&scrape.Options{PassMetadataInContext: true, ExtraMetrics: r.cfg.ReportExtraMetrics}, logger, store)
=======
	r.scrapeManager = scrape.NewManager(&scrape.Options{
		PassMetadataInContext: true,
		HTTPClientOptions: []commonconfig.HTTPClientOption{
			commonconfig.WithUserAgent(r.settings.BuildInfo.Command + "/" + r.settings.BuildInfo.Version),
		},
	}, logger, store)
>>>>>>> 6640ad70

	go func() {
		// The scrape manager needs to wait for the configuration to be loaded before beginning
		<-r.configLoaded
		r.settings.Logger.Info("Starting scrape manager")
		if err := r.scrapeManager.Run(r.discoveryManager.SyncCh()); err != nil {
			r.settings.Logger.Error("Scrape manager failed", zap.Error(err))
			host.ReportFatalError(err)
		}
	}()
	return nil
}

// gcInterval returns the longest scrape interval used by a scrape config,
// plus a delta to prevent race conditions.
// This ensures jobs are not garbage collected between scrapes.
func gcInterval(cfg *config.Config) time.Duration {
	gcInterval := defaultGCInterval
	if time.Duration(cfg.GlobalConfig.ScrapeInterval)+gcIntervalDelta > gcInterval {
		gcInterval = time.Duration(cfg.GlobalConfig.ScrapeInterval) + gcIntervalDelta
	}
	for _, scrapeConfig := range cfg.ScrapeConfigs {
		if time.Duration(scrapeConfig.ScrapeInterval)+gcIntervalDelta > gcInterval {
			gcInterval = time.Duration(scrapeConfig.ScrapeInterval) + gcIntervalDelta
		}
	}
	return gcInterval
}

// Shutdown stops and cancels the underlying Prometheus scrapers.
func (r *pReceiver) Shutdown(context.Context) error {
	if r.cancelFunc != nil {
		r.cancelFunc()
	}
	if r.scrapeManager != nil {
		r.scrapeManager.Stop()
	}
	close(r.targetAllocatorStop)
	return nil
}<|MERGE_RESOLUTION|>--- conflicted
+++ resolved
@@ -271,16 +271,14 @@
 	if err != nil {
 		return err
 	}
-<<<<<<< HEAD
-	r.scrapeManager = scrape.NewManager(&scrape.Options{PassMetadataInContext: true, ExtraMetrics: r.cfg.ReportExtraMetrics}, logger, store)
-=======
+
 	r.scrapeManager = scrape.NewManager(&scrape.Options{
 		PassMetadataInContext: true,
+    ExtraMetrics: r.cfg.ReportExtraMetrics,
 		HTTPClientOptions: []commonconfig.HTTPClientOption{
 			commonconfig.WithUserAgent(r.settings.BuildInfo.Command + "/" + r.settings.BuildInfo.Version),
 		},
 	}, logger, store)
->>>>>>> 6640ad70
 
 	go func() {
 		// The scrape manager needs to wait for the configuration to be loaded before beginning
