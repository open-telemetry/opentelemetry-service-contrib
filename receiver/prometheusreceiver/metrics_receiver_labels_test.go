--- conflicted
+++ resolved
@@ -39,17 +39,9 @@
 		},
 	}
 
-<<<<<<< HEAD
 	testComponentCustomConfig(t, targets, func(cfg *promcfg.Config) {
 		cfg.GlobalConfig.ExternalLabels = labels.FromStrings("key", "value")
 	})
-=======
-	mp, cfg, err := setupMockPrometheus(false, targets...)
-	cfg.GlobalConfig.ExternalLabels = labels.FromStrings("key", "value")
-	require.Nilf(t, err, "Failed to create Prometheus config: %v", err)
-
-	testComponentCustomConfig(t, targets, mp, cfg, false)
->>>>>>> 243d6423
 }
 
 func verifyExternalLabels(t *testing.T, td *testData, rms []*pdata.ResourceMetrics) {
@@ -137,24 +129,12 @@
 		},
 	}
 
-<<<<<<< HEAD
 	testComponentCustomConfig(t, targets, func(cfg *promcfg.Config) {
 		// set label limit in scrape_config
 		for _, scrapeCfg := range cfg.ScrapeConfigs {
 			scrapeCfg.LabelLimit = 5
 		}
 	})
-=======
-	mp, cfg, err := setupMockPrometheus(false, targets...)
-	require.Nilf(t, err, "Failed to create Prometheus config: %v", err)
-
-	// set label limit in scrape_config
-	for _, scrapeCfg := range cfg.ScrapeConfigs {
-		scrapeCfg.LabelLimit = 5
-	}
-
-	testComponentCustomConfig(t, targets, mp, cfg, false)
->>>>>>> 243d6423
 }
 
 const targetLabelLimits1 = `
@@ -272,63 +252,48 @@
 		},
 	}
 
-<<<<<<< HEAD
+	testComponentCustomConfig(t, targets, func(cfg *promcfg.Config) {
+		// set label limit in scrape_config
+		for _, scrapeCfg := range cfg.ScrapeConfigs {
+			scrapeCfg.LabelNameLengthLimit = 20
+		}
+	})
+}
+
+const targetLabelValueLimit = `
+# HELP test_gauge0 This is my gauge
+# TYPE test_gauge0 gauge
+test_gauge0{label1="value1",label2="label-value-exceeding-limit"} 10
+
+# HELP test_counter0 This is my counter
+# TYPE test_counter0 counter
+test_counter0{label1="value1",label2="value2"} 1
+`
+
+func TestLabelValueLimitConfig(t *testing.T) {
+	targets := []*testData{
+		{
+			name: "target1",
+			pages: []mockPrometheusResponse{
+				{code: 200, data: targetLabelLimits1},
+			},
+			validateFunc: verifyLabelConfigTarget1,
+		},
+		{
+			name: "target2",
+			pages: []mockPrometheusResponse{
+				{code: 200, data: targetLabelValueLimit},
+			},
+			validateFunc: verifyFailedScrape,
+		},
+	}
+
 	testComponentCustomConfig(t, targets, func(cfg *promcfg.Config) {
 		// set label name limit in scrape_config
 		for _, scrapeCfg := range cfg.ScrapeConfigs {
-			scrapeCfg.LabelNameLengthLimit = 20
+			scrapeCfg.LabelValueLengthLimit = 25
 		}
 	})
-=======
-	mp, cfg, err := setupMockPrometheus(false, targets...)
-	require.Nilf(t, err, "Failed to create Prometheus config: %v", err)
-
-	// set label name limit in scrape_config
-	for _, scrapeCfg := range cfg.ScrapeConfigs {
-		scrapeCfg.LabelNameLengthLimit = 20
-	}
-
-	testComponentCustomConfig(t, targets, mp, cfg, false)
-}
-
-const targetLabelValueLimit = `
-# HELP test_gauge0 This is my gauge
-# TYPE test_gauge0 gauge
-test_gauge0{label1="value1",label2="label-value-exceeding-limit"} 10
-
-# HELP test_counter0 This is my counter
-# TYPE test_counter0 counter
-test_counter0{label1="value1",label2="value2"} 1
-`
-
-func TestLabelValueLimitConfig(t *testing.T) {
-	targets := []*testData{
-		{
-			name: "target1",
-			pages: []mockPrometheusResponse{
-				{code: 200, data: targetLabelLimits1},
-			},
-			validateFunc: verifyLabelConfigTarget1,
-		},
-		{
-			name: "target2",
-			pages: []mockPrometheusResponse{
-				{code: 200, data: targetLabelValueLimit},
-			},
-			validateFunc: verifyFailedScrape,
-		},
-	}
-
-	mp, cfg, err := setupMockPrometheus(targets...)
-	require.Nilf(t, err, "Failed to create Prometheus config: %v", err)
-
-	//set label value length limit in scrape_config
-	for _, scrapeCfg := range cfg.ScrapeConfigs {
-		scrapeCfg.LabelValueLengthLimit = 25
-	}
-
-	testComponentCustomConfig(t, targets, mp, cfg)
->>>>>>> 243d6423
 }
 
 //for all metric types, testLabel has empty value
@@ -585,12 +550,10 @@
 		},
 	}
 
-	mp, cfg, err := setupMockPrometheus(targets...)
-	require.Nilf(t, err, "Failed to create Prometheus config: %v", err)
-
-	for _, scrapeCfg := range cfg.ScrapeConfigs {
-		scrapeCfg.HonorLabels = true
-	}
-
-	testComponentCustomConfig(t, targets, mp, cfg)
+	testComponentCustomConfig(t, targets, func(cfg *promcfg.Config) {
+		// set label name limit in scrape_config
+		for _, scrapeCfg := range cfg.ScrapeConfigs {
+			scrapeCfg.HonorLabels = true
+		}
+	})
 }