// Copyright The OpenTelemetry Authors
//
// Licensed under the Apache License, Version 2.0 (the "License");
// you may not use this file except in compliance with the License.
// You may obtain a copy of the License at
//
//       http://www.apache.org/licenses/LICENSE-2.0
//
// Unless required by applicable law or agreed to in writing, software
// distributed under the License is distributed on an "AS IS" BASIS,
// WITHOUT WARRANTIES OR CONDITIONS OF ANY KIND, either express or implied.
// See the License for the specific language governing permissions and
// limitations under the License.

package prometheusreceiver

import (
	"testing"

	"github.com/prometheus/prometheus/pkg/labels"
	"github.com/stretchr/testify/require"
	"go.opentelemetry.io/collector/model/pdata"
)

const targetExternalLabels = `
# HELP go_threads Number of OS threads created
# TYPE go_threads gauge
go_threads 19`

func TestExternalLabels(t *testing.T) {
	targets := []*testData{
		{
			name: "target1",
			pages: []mockPrometheusResponse{
				{code: 200, data: targetExternalLabels},
			},
			validateFunc: verifyExternalLabels,
		},
	}

	mp, cfg, err := setupMockPrometheus(false, targets...)
	cfg.GlobalConfig.ExternalLabels = labels.FromStrings("key", "value")
	require.Nilf(t, err, "Failed to create Prometheus config: %v", err)

	testComponentCustomConfig(t, targets, mp, cfg, false)
}

func verifyExternalLabels(t *testing.T, td *testData, rms []*pdata.ResourceMetrics) {
	verifyNumScrapeResults(t, td, rms)
	require.Greater(t, len(rms), 0, "At least one resource metric should be present")

	wantAttributes := td.attributes
	metrics1 := rms[0].InstrumentationLibraryMetrics().At(0).Metrics()
	ts1 := metrics1.At(0).Gauge().DataPoints().At(0).Timestamp()
	doCompare(t, "scrape-externalLabels", wantAttributes, rms[0], []testExpectation{
		assertMetricPresent("go_threads",
			compareMetricType(pdata.MetricDataTypeGauge),
			[]dataPointExpectation{
				{
					numberPointComparator: []numberPointComparator{
						compareTimestamp(ts1),
						compareDoubleValue(19),
						compareAttributes(map[string]string{"key": "value"}),
					},
				},
			}),
	})
}

const targetLabelLimit1 = `
# HELP test_gauge0 This is my gauge
# TYPE test_gauge0 gauge
test_gauge0{label1="value1",label2="value2"} 10
`

func verifyLabelLimitTarget1(t *testing.T, td *testData, rms []*pdata.ResourceMetrics) {
	//each sample in the scraped metrics is within the configured label_limit, scrape should be successful
	verifyNumScrapeResults(t, td, rms)
	require.Greater(t, len(rms), 0, "At least one resource metric should be present")

	want := td.attributes
	metrics1 := rms[0].InstrumentationLibraryMetrics().At(0).Metrics()
	ts1 := metrics1.At(0).Gauge().DataPoints().At(0).Timestamp()

	doCompare(t, "scrape-labelLimit", want, rms[0], []testExpectation{
		assertMetricPresent("test_gauge0",
			compareMetricType(pdata.MetricDataTypeGauge),
			[]dataPointExpectation{
				{
					numberPointComparator: []numberPointComparator{
						compareTimestamp(ts1),
						compareDoubleValue(10),
						compareAttributes(map[string]string{"label1": "value1", "label2": "value2"}),
					},
				},
			},
		),
	})
}

const targetLabelLimit2 = `
# HELP test_gauge0 This is my gauge
# TYPE test_gauge0 gauge
test_gauge0{label1="value1",label2="value2",label3="value3"} 10
`

func verifyFailedScrape(t *testing.T, _ *testData, rms []*pdata.ResourceMetrics) {
	//Scrape should be unsuccessful since limit is exceeded in target2
	for _, rm := range rms {
		metrics := getMetrics(rm)
		assertUp(t, 0, metrics)
	}
}

func TestLabelLimitConfig(t *testing.T) {
	targets := []*testData{
		{
			name: "target1",
			pages: []mockPrometheusResponse{
				{code: 200, data: targetLabelLimit1},
			},
			validateFunc: verifyLabelLimitTarget1,
		},
		{
			name: "target2",
			pages: []mockPrometheusResponse{
				{code: 200, data: targetLabelLimit2},
			},
			validateFunc: verifyFailedScrape,
		},
	}

	mp, cfg, err := setupMockPrometheus(false, targets...)
	require.Nilf(t, err, "Failed to create Prometheus config: %v", err)

	// set label limit in scrape_config
	for _, scrapeCfg := range cfg.ScrapeConfigs {
		scrapeCfg.LabelLimit = 5
	}

<<<<<<< HEAD
	testComponentCustomConfig(t, targets, mp, cfg, false)
=======
	testComponentCustomConfig(t, targets, mp, cfg)
}

const targetLabelNameLimit1 = `
# HELP test_gauge0 This is my gauge
# TYPE test_gauge0 gauge
test_gauge0{label1="value1",label2="value2"} 10

# HELP test_counter0 This is my counter
# TYPE test_counter0 counter
test_counter0{label1="value1",label2="value2"} 1
`

func verifyLabelLengthTarget1(t *testing.T, td *testData, rms []*pdata.ResourceMetrics) {
	verifyNumScrapeResults(t, td, rms)
	require.Greater(t, len(rms), 0, "At least one resource metric should be present")

	want := td.attributes
	metrics1 := rms[0].InstrumentationLibraryMetrics().At(0).Metrics()
	ts1 := metrics1.At(0).Gauge().DataPoints().At(0).Timestamp()

	doCompare(t, "scrape-labelNameLimit", want, rms[0], []testExpectation{
		assertMetricPresent("test_counter0",
			compareMetricType(pdata.MetricDataTypeSum),
			[]dataPointExpectation{
				{
					numberPointComparator: []numberPointComparator{
						compareStartTimestamp(ts1),
						compareTimestamp(ts1),
						compareDoubleValue(1),
						compareAttributes(map[string]string{"label1": "value1", "label2": "value2"}),
					},
				},
			},
		),
		assertMetricPresent("test_gauge0",
			compareMetricType(pdata.MetricDataTypeGauge),
			[]dataPointExpectation{
				{
					numberPointComparator: []numberPointComparator{
						compareTimestamp(ts1),
						compareDoubleValue(10),
						compareAttributes(map[string]string{"label1": "value1", "label2": "value2"}),
					},
				},
			},
		),
	})
}

const targetLabelNameLimit2 = `
# HELP test_gauge0 This is my gauge
# TYPE test_gauge0 gauge
test_gauge0{label1="value1",labelNameExceedingLimit="value2"} 10

# HELP test_counter0 This is my counter
# TYPE test_counter0 counter
test_counter0{label1="value1",label2="value2"} 1
`

func TestLabelNameLimitConfig(t *testing.T) {
	targets := []*testData{
		{
			name: "target1",
			pages: []mockPrometheusResponse{
				{code: 200, data: targetLabelNameLimit1},
			},
			validateFunc: verifyLabelLengthTarget1,
		},
		{
			name: "target2",
			pages: []mockPrometheusResponse{
				{code: 200, data: targetLabelNameLimit2},
			},
			validateFunc: verifyFailedScrape,
		},
	}

	mp, cfg, err := setupMockPrometheus(targets...)
	require.Nilf(t, err, "Failed to create Prometheus config: %v", err)

	// set label name limit in scrape_config
	for _, scrapeCfg := range cfg.ScrapeConfigs {
		scrapeCfg.LabelNameLengthLimit = 20
	}

	testComponentCustomConfig(t, targets, mp, cfg)
>>>>>>> 5e0e78e5
}<|MERGE_RESOLUTION|>--- conflicted
+++ resolved
@@ -138,10 +138,7 @@
 		scrapeCfg.LabelLimit = 5
 	}
 
-<<<<<<< HEAD
 	testComponentCustomConfig(t, targets, mp, cfg, false)
-=======
-	testComponentCustomConfig(t, targets, mp, cfg)
 }
 
 const targetLabelNameLimit1 = `
@@ -219,7 +216,7 @@
 		},
 	}
 
-	mp, cfg, err := setupMockPrometheus(targets...)
+	mp, cfg, err := setupMockPrometheus(false, targets...)
 	require.Nilf(t, err, "Failed to create Prometheus config: %v", err)
 
 	// set label name limit in scrape_config
@@ -227,6 +224,5 @@
 		scrapeCfg.LabelNameLengthLimit = 20
 	}
 
-	testComponentCustomConfig(t, targets, mp, cfg)
->>>>>>> 5e0e78e5
+	testComponentCustomConfig(t, targets, mp, cfg, false)
 }