--- conflicted
+++ resolved
@@ -51,11 +51,7 @@
 	golang.org/x/sys v0.0.0-20220520151302-bc2c85ada10a // indirect
 	golang.org/x/text v0.3.7 // indirect
 	google.golang.org/genproto v0.0.0-20220519153652-3a47de7e79bd // indirect
-<<<<<<< HEAD
-	google.golang.org/grpc v1.47.0 // indirect
-=======
 	google.golang.org/grpc v1.48.0 // indirect
->>>>>>> 4eb24cff
 	google.golang.org/protobuf v1.28.0 // indirect
 	gopkg.in/yaml.v3 v3.0.1 // indirect
 )
