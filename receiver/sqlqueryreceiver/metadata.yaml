type: sqlquery

status:
  class: receiver
  stability:
    alpha: [metrics]
    development: [logs]
  distributions: [contrib, splunk, observiq, sumo]
  codeowners:
<<<<<<< HEAD
    active: [dmitryax, pmcollins, crobert-1]
=======
    active: [dmitryax]
    emeritus: [pmcollins]
>>>>>>> 0e7790b8

tests:
  config:<|MERGE_RESOLUTION|>--- conflicted
+++ resolved
@@ -7,12 +7,8 @@
     development: [logs]
   distributions: [contrib, splunk, observiq, sumo]
   codeowners:
-<<<<<<< HEAD
-    active: [dmitryax, pmcollins, crobert-1]
-=======
-    active: [dmitryax]
+    active: [dmitryax, crobert-1]
     emeritus: [pmcollins]
->>>>>>> 0e7790b8
 
 tests:
   config: