// Copyright The OpenTelemetry Authors
// SPDX-License-Identifier: Apache-2.0

//go:build integration
// +build integration

package sqlqueryreceiver

import (
	"fmt"
	"io"
	"path/filepath"
	"strings"
	"testing"
	"time"

	"github.com/docker/go-connections/nat"
	"github.com/testcontainers/testcontainers-go"
	"github.com/testcontainers/testcontainers-go/wait"
<<<<<<< HEAD
	"go.opentelemetry.io/collector/component/componenttest"
	"go.opentelemetry.io/collector/consumer/consumertest"
	"go.opentelemetry.io/collector/pdata/plog"
	"go.opentelemetry.io/collector/pdata/pmetric"
	"go.opentelemetry.io/collector/receiver/receivertest"
	"go.uber.org/zap"

	"github.com/open-telemetry/opentelemetry-collector-contrib/extension/storage/storagetest"
)

func TestLogsTrackingWithoutStorageInPostgres(t *testing.T) {
	// Start Postgres container.
	externalPort := "15430"
	dbContainer := startPostgresDbContainer(t, externalPort)
	defer func() {
		require.NoError(t, dbContainer.Terminate(context.Background()))
	}()

	// Start the SQL Query receiver.
	receiver, config, consumer := createTestLogsReceiverForPostgres(t, externalPort)
	config.CollectionInterval = time.Second
	config.Queries = []Query{
		{
			SQL: "select * from simple_logs where id > $1",
			Logs: []LogsCfg{
				{
					BodyColumn: "body",
				},
			},
			TrackingColumn:     "id",
			TrackingStartValue: "0",
		},
	}
	host := componenttest.NewNopHost()
	err := receiver.Start(context.Background(), host)
	require.NoError(t, err)

	// Verify there's 5 logs received.
	require.Eventuallyf(
		t,
		func() bool {
			return consumer.LogRecordCount() > 0
		},
		3*time.Second,
		1*time.Second,
		"failed to receive more than 0 logs",
	)
	require.Equal(t, 5, consumer.LogRecordCount())
	testAllSimpleLogs(t, consumer.AllLogs())

	// Stop the SQL Query receiver.
	err = receiver.Shutdown(context.Background())
	require.NoError(t, err)

	// Start new SQL Query receiver with the same configuration.
	receiver, config, consumer = createTestLogsReceiverForPostgres(t, externalPort)
	config.CollectionInterval = time.Second
	config.Queries = []Query{
		{
			SQL: "select * from simple_logs where id > $1",
			Logs: []LogsCfg{
				{
					BodyColumn: "body",
				},
			},
			TrackingColumn:     "id",
			TrackingStartValue: "0",
		},
	}
	err = receiver.Start(context.Background(), host)
	require.NoError(t, err)

	// Wait for some logs to come in.
	require.Eventuallyf(
		t,
		func() bool {
			return consumer.LogRecordCount() > 0
		},
		3*time.Second,
		1*time.Second,
		"failed to receive more than 0 logs",
	)

	// stop the SQL Query receiver
	err = receiver.Shutdown(context.Background())
	require.NoError(t, err)

	// Verify that the same logs are collected again.
	require.Equal(t, 5, consumer.LogRecordCount())
	testAllSimpleLogs(t, consumer.AllLogs())
}

func TestLogsTrackingWithStorageInPostgres(t *testing.T) {
	// start Postgres container
	externalPort := "15431"
	dbContainer := startPostgresDbContainer(t, externalPort)
	defer func() {
		require.NoError(t, dbContainer.Terminate(context.Background()))
	}()

	// create a File Storage extension writing to a temporary directory in local filesystem
	storageDir := t.TempDir()
	storageExtension := storagetest.NewFileBackedStorageExtension("test", storageDir)

	// create SQL Query receiver configured with the File Storage extension
	receiver, config, consumer := createTestLogsReceiverForPostgres(t, externalPort)
	config.CollectionInterval = time.Second
	config.StorageID = &storageExtension.ID
	config.Queries = []Query{
		{
			SQL: "select * from simple_logs where id > $1",
			Logs: []LogsCfg{
				{
					BodyColumn: "body",
				},
			},
			TrackingColumn:     "id",
			TrackingStartValue: "0",
		},
	}

	// start the SQL Query receiver
	host := storagetest.NewStorageHost().WithExtension(storageExtension.ID, storageExtension)
	err := receiver.Start(context.Background(), host)
	require.NoError(t, err)

	// Wait for logs to come in.
	require.Eventuallyf(
		t,
		func() bool {
			return consumer.LogRecordCount() > 0
		},
		3*time.Second,
		1*time.Second,
		"failed to receive more than 0 logs",
	)

	// stop the SQL Query receiver
	err = receiver.Shutdown(context.Background())
	require.NoError(t, err)

	// verify there's 5 logs received
	initialLogCount := 5
	require.Equal(t, initialLogCount, consumer.LogRecordCount())
	testAllSimpleLogs(t, consumer.AllLogs())

	// start the SQL Query receiver again
	receiver, config, consumer = createTestLogsReceiverForPostgres(t, externalPort)
	config.CollectionInterval = time.Second
	config.StorageID = &storageExtension.ID
	config.Queries = []Query{
		{
			SQL: "select * from simple_logs where id > $1",
			Logs: []LogsCfg{
				{
					BodyColumn: "body",
				},
			},
			TrackingColumn:     "id",
			TrackingStartValue: "0",
		},
	}
	err = receiver.Start(context.Background(), host)
	require.NoError(t, err)

	// Wait for some logs to come in.
	time.Sleep(3 * time.Second)

	// stop the SQL Query receiver
	err = receiver.Shutdown(context.Background())
	require.NoError(t, err)

	// Verify that no new logs came in
	require.Equal(t, 0, consumer.LogRecordCount())

	// write a number of new logs to the database
	newLogCount := 3
	insertPostgresSimpleLogs(t, dbContainer, initialLogCount, newLogCount)

	// start the SQL Query receiver again
	receiver, config, consumer = createTestLogsReceiverForPostgres(t, externalPort)
	config.CollectionInterval = time.Second
	config.StorageID = &storageExtension.ID
	config.Queries = []Query{
		{
			SQL: "select * from simple_logs where id > $1",
			Logs: []LogsCfg{
				{
					BodyColumn: "body",
				},
			},
			TrackingColumn:     "id",
			TrackingStartValue: "0",
		},
	}
	err = receiver.Start(context.Background(), host)
	require.NoError(t, err)

	// Wait for new logs to come in.
	require.Eventuallyf(
		t,
		func() bool {
			return consumer.LogRecordCount() > 0
		},
		3*time.Second,
		1*time.Second,
		"failed to receive more than 0 logs",
	)

	// stop the SQL Query receiver
	err = receiver.Shutdown(context.Background())
	require.NoError(t, err)

	// Verify that the newly added logs were received.
	require.Equal(t, newLogCount, consumer.LogRecordCount())
	printLogs(consumer.AllLogs())
}

func startPostgresDbContainer(t *testing.T, externalPort string) testcontainers.Container {
	internalPort := "5432"
	waitStrategy := wait.ForListeningPort(nat.Port(internalPort)).WithStartupTimeout(2 * time.Minute)
	req := testcontainers.ContainerRequest{
		FromDockerfile: testcontainers.FromDockerfile{
			Context:    filepath.Join("testdata", "integration"),
			Dockerfile: "Dockerfile.postgresql",
		},
		ExposedPorts: []string{externalPort + ":" + internalPort},
		WaitingFor:   waitStrategy,
	}

	container, err := testcontainers.GenericContainer(
		context.Background(),
		testcontainers.GenericContainerRequest{
			ContainerRequest: req,
			Started:          true,
		},
	)
	require.NoError(t, err)
	return container
}

func createTestLogsReceiverForPostgres(t *testing.T, externalPort string) (*logsReceiver, *Config, *consumertest.LogsSink) {
	factory := NewFactory()
	config := factory.CreateDefaultConfig().(*Config)
	config.CollectionInterval = time.Second
	config.Driver = "postgres"
	config.DataSource = fmt.Sprintf("host=localhost port=%s user=otel password=otel sslmode=disable", externalPort)

	consumer := &consumertest.LogsSink{}
	receiverCreateSettings := receivertest.NewNopCreateSettings()
	receiverCreateSettings.Logger = zap.NewExample()
	receiver, err := factory.CreateLogsReceiver(
		context.Background(),
		receiverCreateSettings,
		config,
		consumer,
	)
	require.NoError(t, err)
	return receiver.(*logsReceiver), config, consumer
}

func printLogs(allLogs []plog.Logs) {
	for logIndex := 0; logIndex < len(allLogs); logIndex++ {
		logs := allLogs[logIndex]
		for resourceIndex := 0; resourceIndex < logs.ResourceLogs().Len(); resourceIndex++ {
			resource := logs.ResourceLogs().At(resourceIndex)
			for scopeIndex := 0; scopeIndex < resource.ScopeLogs().Len(); scopeIndex++ {
				scope := resource.ScopeLogs().At(scopeIndex)
				for recordIndex := 0; recordIndex < scope.LogRecords().Len(); recordIndex++ {
					logRecord := scope.LogRecords().At(recordIndex)
					fmt.Printf("log %v resource %v scope %v log %v body: %v\n", logIndex, resourceIndex, scopeIndex, recordIndex, logRecord.Body().Str())
				}
			}
		}
	}
}

func insertPostgresSimpleLogs(t *testing.T, container testcontainers.Container, existingLogID, newLogCount int) {
	for newLogID := existingLogID + 1; newLogID <= existingLogID+newLogCount; newLogID++ {
		query := fmt.Sprintf("insert into simple_logs (id, insert_time, body) values (%d, now(), 'another log %d');", newLogID, newLogID)
		returnValue, returnMessageReader, err := container.Exec(context.Background(), []string{
			"psql", "-U", "otel", "-c", query,
		})
		require.NoError(t, err)
		returnMessageBuffer := new(strings.Builder)
		_, err = io.Copy(returnMessageBuffer, returnMessageReader)
		require.NoError(t, err)
		returnMessage := returnMessageBuffer.String()

		assert.Equal(t, 0, returnValue)
		assert.Contains(t, returnMessage, "INSERT 0 1")
	}
}

func TestPostgresIntegration(t *testing.T) {
	externalPort := "15432"
	dbContainer := startPostgresDbContainer(t, externalPort)
	defer func() {
		require.NoError(t, dbContainer.Terminate(context.Background()))
	}()
=======
	"go.opentelemetry.io/collector/component"

	"github.com/open-telemetry/opentelemetry-collector-contrib/internal/coreinternal/scraperinttest"
	"github.com/open-telemetry/opentelemetry-collector-contrib/pkg/pdatatest/pmetrictest"
)

const (
	postgresqlPort = "5432"
	oraclePort     = "1521"
	mysqlPort      = "3306"
)
>>>>>>> 4697200b

func TestPostgresIntegration(t *testing.T) {
	scraperinttest.NewIntegrationTest(
		NewFactory(),
		scraperinttest.WithContainerRequest(
			testcontainers.ContainerRequest{
				FromDockerfile: testcontainers.FromDockerfile{
					Context:    filepath.Join("testdata", "integration"),
					Dockerfile: "Dockerfile.postgresql",
				},
<<<<<<< HEAD
			},
		},
	}
	consumer := &consumertest.MetricsSink{}
	ctx := context.Background()
	receiver, err := factory.CreateMetricsReceiver(
		ctx,
		receivertest.NewNopCreateSettings(),
		config,
		consumer,
	)
	require.NoError(t, err)
	err = receiver.Start(ctx, componenttest.NewNopHost())
	require.NoError(t, err)
	require.Eventuallyf(
		t,
		func() bool {
			return consumer.DataPointCount() > 0
		},
		2*time.Minute,
		1*time.Second,
		"failed to receive more than 0 metrics",
	)
	metrics := consumer.AllMetrics()[0]
	rms := metrics.ResourceMetrics()
	testMovieMetrics(t, rms.At(0), genreKey)
	testPGTypeMetrics(t, rms.At(1))

	logsReceiver, logsConfig, logsConsumer := createTestLogsReceiverForPostgres(t, externalPort)
	logsConfig.Queries = []Query{
		{
			SQL: "select * from simple_logs where id > $1",
			Logs: []LogsCfg{
				{
					BodyColumn: "body",
				},
			},
			TrackingColumn:     "id",
			TrackingStartValue: "2",
		},
		{
			SQL: "select * from simple_logs where insert_time > $1",
			Logs: []LogsCfg{
				{
					BodyColumn: "body",
				},
			},
			TrackingColumn:     "insert_time",
			TrackingStartValue: "2022-06-03 21:59:28+00",
		},
	}

	err = logsReceiver.Start(ctx, componenttest.NewNopHost())
	require.NoError(t, err)
	require.Eventuallyf(
		t,
		func() bool {
			return logsConsumer.LogRecordCount() > 2
		},
		20*time.Second,
		1*time.Second,
		"failed to receive more than 2 logs",
	)

	// stop the SQL Query receiver
	err = logsReceiver.Shutdown(context.Background())
	require.NoError(t, err)

	testSimpleLogs(t, logsConsumer.AllLogs())
=======
				ExposedPorts: []string{postgresqlPort},
				WaitingFor: wait.ForListeningPort(nat.Port(postgresqlPort)).
					WithStartupTimeout(2 * time.Minute),
			}),
		scraperinttest.WithCustomConfig(
			func(t *testing.T, cfg component.Config, ci *scraperinttest.ContainerInfo) {
				rCfg := cfg.(*Config)
				rCfg.Driver = "postgres"
				rCfg.DataSource = fmt.Sprintf("host=%s port=%s user=otel password=otel sslmode=disable",
					ci.Host(t), ci.MappedPort(t, postgresqlPort))
				rCfg.Queries = []Query{
					{
						SQL: "select genre, count(*), avg(imdb_rating) from movie group by genre",
						Metrics: []MetricCfg{
							{
								MetricName:       "genre.count",
								ValueColumn:      "count",
								AttributeColumns: []string{"genre"},
								ValueType:        MetricValueTypeInt,
								DataType:         MetricTypeGauge,
							},
							{
								MetricName:       "genre.imdb",
								ValueColumn:      "avg",
								AttributeColumns: []string{"genre"},
								ValueType:        MetricValueTypeDouble,
								DataType:         MetricTypeGauge,
							},
						},
					},
					{
						SQL: "select 1::smallint as a, 2::integer as b, 3::bigint as c, 4.1::decimal as d," +
							" 4.2::numeric as e, 4.3::real as f, 4.4::double precision as g, null as h",
						Metrics: []MetricCfg{
							{
								MetricName:  "a",
								ValueColumn: "a",
								ValueType:   MetricValueTypeInt,
								DataType:    MetricTypeGauge,
							},
							{
								MetricName:  "b",
								ValueColumn: "b",
								ValueType:   MetricValueTypeInt,
								DataType:    MetricTypeGauge,
							},
							{
								MetricName:  "c",
								ValueColumn: "c",
								ValueType:   MetricValueTypeInt,
								DataType:    MetricTypeGauge,
							},
							{
								MetricName:  "d",
								ValueColumn: "d",
								ValueType:   MetricValueTypeDouble,
								DataType:    MetricTypeGauge,
							},
							{
								MetricName:  "e",
								ValueColumn: "e",
								ValueType:   MetricValueTypeDouble,
								DataType:    MetricTypeGauge,
							},
							{
								MetricName:  "f",
								ValueColumn: "f",
								ValueType:   MetricValueTypeDouble,
								DataType:    MetricTypeGauge,
							},
							{
								MetricName:  "g",
								ValueColumn: "g",
								ValueType:   MetricValueTypeDouble,
								DataType:    MetricTypeGauge,
							},
							{
								MetricName:  "h",
								ValueColumn: "h",
								ValueType:   MetricValueTypeDouble,
								DataType:    MetricTypeGauge,
							},
						},
					},
				}
			}),
		scraperinttest.WithExpectedFile(
			filepath.Join("testdata", "integration", "expected_postgresql.yaml"),
		),
		scraperinttest.WithCompareOptions(
			pmetrictest.IgnoreTimestamp(),
		),
	).Run(t)
>>>>>>> 4697200b
}

// This test ensures the collector can connect to an Oracle DB, and properly get metrics. It's not intended to
// test the receiver itself.
func TestOracleDBIntegration(t *testing.T) {
<<<<<<< HEAD
	externalPort := "51521"
	internalPort := "1521"

	// The Oracle DB container takes close to 10 minutes on a local machine to do the default setup, so the best way to
	// account for startup time is to wait for the container to be healthy before continuing test.
	waitStrategy := wait.NewHealthStrategy().WithStartupTimeout(15 * time.Minute)
	req := testcontainers.ContainerRequest{
		FromDockerfile: testcontainers.FromDockerfile{
			Context:    filepath.Join("testdata", "integration"),
			Dockerfile: "Dockerfile.oracledb",
		},
		ExposedPorts: []string{externalPort + ":" + internalPort},
		WaitingFor:   waitStrategy,
	}
	ctx := context.Background()

	dbContainer, err := testcontainers.GenericContainer(
		ctx,
		testcontainers.GenericContainerRequest{
			ContainerRequest: req,
			Started:          true,
		},
	)
	require.NotNil(t, dbContainer)
	require.NoError(t, err)
	defer func() {
		require.NoError(t, dbContainer.Terminate(context.Background()))
	}()

	genreKey := "GENRE"
	factory := NewFactory()
	config := factory.CreateDefaultConfig().(*Config)
	config.Driver = "oracle"
	config.DataSource = "oracle://otel:password@localhost:51521/XE"
	config.Queries = []Query{
		{
			SQL: "select genre, count(*) as count, avg(imdb_rating) as avg from sys.movie group by genre",
			Metrics: []MetricCfg{
				{
					MetricName:       "genre.count",
					ValueColumn:      "COUNT",
					AttributeColumns: []string{genreKey},
					ValueType:        MetricValueTypeInt,
					DataType:         MetricTypeGauge,
				},
				{
					MetricName:       "genre.imdb",
					ValueColumn:      "AVG",
					AttributeColumns: []string{genreKey},
					ValueType:        MetricValueTypeDouble,
					DataType:         MetricTypeGauge,
				},
			},
		},
		{
			SQL:                "select * from sys.simple_logs where id > :id",
			TrackingColumn:     "id",
			TrackingStartValue: "2",
			Logs: []LogsCfg{
				{
					BodyColumn: "BODY",
				},
			},
		},
		{
			SQL:                "select * from sys.simple_logs where insert_time > :insert_time",
			TrackingColumn:     "insert_time",
			TrackingStartValue: "03-JUN-22 09.59.28.000000000 PM +00:00",
			Logs: []LogsCfg{
				{
					BodyColumn: "BODY",
				},
			},
		},
	}
	consumer := &consumertest.MetricsSink{}
	receiver, err := factory.CreateMetricsReceiver(
		ctx,
		receivertest.NewNopCreateSettings(),
		config,
		consumer,
	)
	require.NoError(t, err)
	err = receiver.Start(ctx, componenttest.NewNopHost())
	require.NoError(t, err)
	require.Eventuallyf(
		t,
		func() bool {
			return consumer.DataPointCount() > 0
		},
		15*time.Minute,
		1*time.Second,
		"failed to receive more than 0 metrics",
	)
	metrics := consumer.AllMetrics()[0]
	rms := metrics.ResourceMetrics()
	testMovieMetrics(t, rms.At(0), genreKey)

	logsConsumer := &consumertest.LogsSink{}
	logsReceiver, err := factory.CreateLogsReceiver(
		ctx,
		receivertest.NewNopCreateSettings(),
		config,
		logsConsumer,
	)
	require.NoError(t, err)
	err = logsReceiver.Start(ctx, componenttest.NewNopHost())
	require.NoError(t, err)
	require.Eventuallyf(
		t,
		func() bool {
			return logsConsumer.LogRecordCount() > 2
		},
		5*time.Minute,
		1*time.Second,
		"failed to receive more than 2 logs",
	)
	testSimpleLogs(t, logsConsumer.AllLogs())
}

func TestMysqlIntegration(t *testing.T) {
	externalPort := "13306"
	internalPort := "3306"
	waitStrategy := wait.ForListeningPort(nat.Port(internalPort)).WithStartupTimeout(2 * time.Minute)
	req := testcontainers.ContainerRequest{
		FromDockerfile: testcontainers.FromDockerfile{
			Context:    filepath.Join("testdata", "integration"),
			Dockerfile: "Dockerfile.mysql",
		},
		ExposedPorts: []string{externalPort + ":" + internalPort},
		WaitingFor:   waitStrategy,
	}
	ctx := context.Background()

	dbContainer, err := testcontainers.GenericContainer(
		ctx,
		testcontainers.GenericContainerRequest{
			ContainerRequest: req,
			Started:          true,
		},
	)
	require.NotNil(t, dbContainer)
	require.NoError(t, err)
	defer func() {
		require.NoError(t, dbContainer.Terminate(context.Background()))
	}()

	factory := NewFactory()
	config := factory.CreateDefaultConfig().(*Config)
	config.Driver = "mysql"
	config.DataSource = fmt.Sprintf("otel:otel@tcp(localhost:%s)/otel", externalPort)
	genreKey := "genre"
	config.Queries = []Query{
		{
			SQL: "select genre, count(*), avg(imdb_rating) from movie group by genre",
			Metrics: []MetricCfg{
				{
					MetricName:       "genre.count",
					ValueColumn:      "count(*)",
					AttributeColumns: []string{genreKey},
					ValueType:        MetricValueTypeInt,
					DataType:         MetricTypeGauge,
				},
				{
					MetricName:       "genre.imdb",
					ValueColumn:      "avg(imdb_rating)",
					AttributeColumns: []string{genreKey},
					ValueType:        MetricValueTypeDouble,
					DataType:         MetricTypeGauge,
				},
			},
		},
		{
			SQL: "select " +
				"cast(1 as signed) as a, " +
				"cast(2 as unsigned) as b, " +
				"cast(3.1 as decimal(10,1)) as c, " +
				"cast(3.2 as real) as d, " +
				"cast(3.3 as float) as e, " +
				"cast(3.4 as double) as f, " +
				"null as g",
			Metrics: []MetricCfg{
				{
					MetricName:  "a",
					ValueColumn: "a",
					ValueType:   MetricValueTypeInt,
					DataType:    MetricTypeGauge,
				},
				{
					MetricName:  "b",
					ValueColumn: "b",
					ValueType:   MetricValueTypeInt,
					DataType:    MetricTypeGauge,
				},
				{
					MetricName:  "c",
					ValueColumn: "c",
					ValueType:   MetricValueTypeDouble,
					DataType:    MetricTypeGauge,
				},
				{
					MetricName:  "d",
					ValueColumn: "d",
					ValueType:   MetricValueTypeDouble,
					DataType:    MetricTypeGauge,
				},
				{
					MetricName:  "e",
					ValueColumn: "e",
					ValueType:   MetricValueTypeDouble,
					DataType:    MetricTypeGauge,
				},
				{
					MetricName:  "f",
					ValueColumn: "f",
					ValueType:   MetricValueTypeDouble,
					DataType:    MetricTypeGauge,
				},
			},
		},
		{
			SQL:                "select * from simple_logs where id > ?",
			TrackingColumn:     "id",
			TrackingStartValue: "2",
			Logs: []LogsCfg{
				{
					BodyColumn: "body",
				},
			},
		},
		{
			SQL:                "select * from simple_logs where insert_time > ?",
			TrackingColumn:     "insert_time",
			TrackingStartValue: "2022-06-03 21:59:28",
			Logs: []LogsCfg{
				{
					BodyColumn: "body",
				},
			},
		},
	}
	consumer := &consumertest.MetricsSink{}
	receiver, err := factory.CreateMetricsReceiver(
		ctx,
		receivertest.NewNopCreateSettings(),
		config,
		consumer,
	)
	require.NoError(t, err)
	err = receiver.Start(ctx, componenttest.NewNopHost())
	require.NoError(t, err)
	require.Eventuallyf(
		t,
		func() bool {
			return consumer.DataPointCount() > 0
		},
		2*time.Minute,
		1*time.Second,
		"failed to receive more than 0 metrics",
	)
	metrics := consumer.AllMetrics()[0]
	rms := metrics.ResourceMetrics()
	testMovieMetrics(t, rms.At(0), genreKey)
	testMysqlTypeMetrics(t, rms.At(1))

	logsConsumer := &consumertest.LogsSink{}
	logsReceiver, err := factory.CreateLogsReceiver(
		ctx,
		receivertest.NewNopCreateSettings(),
		config,
		logsConsumer,
	)
	require.NoError(t, err)
	err = logsReceiver.Start(ctx, componenttest.NewNopHost())
	require.NoError(t, err)
	require.Eventuallyf(
		t,
		func() bool {
			return logsConsumer.LogRecordCount() > 2
		},
		2*time.Minute,
		1*time.Second,
		"failed to receive more than 2 logs",
	)
	testSimpleLogs(t, logsConsumer.AllLogs())
}

func testMovieMetrics(t *testing.T, rm pmetric.ResourceMetrics, genreAttrKey string) {
	sms := rm.ScopeMetrics()
	assert.Equal(t, 1, sms.Len())
	sm := sms.At(0)
	ms := sm.Metrics()
	assert.Equal(t, 4, ms.Len())

	metricsByName := map[string][]pmetric.Metric{}
	for i := 0; i < ms.Len(); i++ {
		metric := ms.At(i)
		name := metric.Name()
		metricsByName[name] = append(metricsByName[name], metric)
	}

	for _, metric := range metricsByName["genre.count"] {
		pt := metric.Gauge().DataPoints().At(0)
		genre, _ := pt.Attributes().Get(genreAttrKey)
		genreStr := genre.AsString()
		switch genreStr {
		case "SciFi":
			assert.EqualValues(t, 3, pt.IntValue())
		case "Action":
			assert.EqualValues(t, 2, pt.IntValue())
		default:
			assert.Failf(t, "unexpected genre: %s", genreStr)
		}
	}

	for _, metric := range metricsByName["genre.imdb"] {
		pt := metric.Gauge().DataPoints().At(0)
		genre, _ := pt.Attributes().Get(genreAttrKey)
		genreStr := genre.AsString()
		switch genreStr {
		case "SciFi":
			assert.InDelta(t, 8.2, pt.DoubleValue(), 0.1)
		case "Action":
			assert.InDelta(t, 7.65, pt.DoubleValue(), 0.1)
		default:
			assert.Failf(t, "unexpected genre: %s", genreStr)
		}
	}
}

func testPGTypeMetrics(t *testing.T, rm pmetric.ResourceMetrics) {
	sms := rm.ScopeMetrics()
	assert.Equal(t, 1, sms.Len())
	sm := sms.At(0)
	ms := sm.Metrics()
	for i := 0; i < ms.Len(); i++ {
		metric := ms.At(0)
		switch metric.Name() {
		case "a":
			assertIntGaugeEquals(t, 1, metric)
		case "b":
			assertIntGaugeEquals(t, 2, metric)
		case "c":
			assertIntGaugeEquals(t, 3, metric)
		case "d":
			assertDoubleGaugeEquals(t, 4.1, metric)
		case "e":
			assertDoubleGaugeEquals(t, 4.2, metric)
		case "f":
			assertDoubleGaugeEquals(t, 4.3, metric)
		case "g":
			assertDoubleGaugeEquals(t, 4.4, metric)
		}
	}
}

func testMysqlTypeMetrics(t *testing.T, rm pmetric.ResourceMetrics) {
	sms := rm.ScopeMetrics()
	assert.Equal(t, 1, sms.Len())
	sm := sms.At(0)
	ms := sm.Metrics()
	for i := 0; i < ms.Len(); i++ {
		metric := ms.At(0)
		switch metric.Name() {
		case "a":
			assertIntGaugeEquals(t, 1, metric)
		case "b":
			assertIntGaugeEquals(t, 2, metric)
		case "c":
			assertDoubleGaugeEquals(t, 3.1, metric)
		case "d":
			assertDoubleGaugeEquals(t, 3.2, metric)
		case "e":
			assertDoubleGaugeEquals(t, 3.3, metric)
		case "f":
			assertDoubleGaugeEquals(t, 3.4, metric)
		}
	}
}

func assertIntGaugeEquals(t *testing.T, expected int, metric pmetric.Metric) {
	assert.EqualValues(t, expected, metric.Gauge().DataPoints().At(0).IntValue())
}

func assertDoubleGaugeEquals(t *testing.T, expected float64, metric pmetric.Metric) {
	assert.InDelta(t, expected, metric.Gauge().DataPoints().At(0).DoubleValue(), 0.1)
}

func testAllSimpleLogs(t *testing.T, logs []plog.Logs) {
	assert.Equal(t, 1, len(logs))
	assert.Equal(t, 1, logs[0].ResourceLogs().Len())
	assert.Equal(t, 1, logs[0].ResourceLogs().At(0).ScopeLogs().Len())
	expectedEntries := []string{
		"- - - [03/Jun/2022:21:59:26 +0000] \"GET /api/health HTTP/1.1\" 200 6197 4 \"-\" \"-\" 445af8e6c428303f -",
		"- - - [03/Jun/2022:21:59:26 +0000] \"GET /api/health HTTP/1.1\" 200 6205 5 \"-\" \"-\" 3285f43cd4baa202 -",
		"- - - [03/Jun/2022:21:59:29 +0000] \"GET /api/health HTTP/1.1\" 200 6233 4 \"-\" \"-\" 579e8362d3185b61 -",
		"- - - [03/Jun/2022:21:59:31 +0000] \"GET /api/health HTTP/1.1\" 200 6207 5 \"-\" \"-\" 8c6ac61ae66e509f -",
		"- - - [03/Jun/2022:21:59:31 +0000] \"GET /api/health HTTP/1.1\" 200 6200 4 \"-\" \"-\" c163495861e873d8 -",
	}
	assert.Equal(t, len(expectedEntries), logs[0].ResourceLogs().At(0).ScopeLogs().At(0).LogRecords().Len())
	for i := range expectedEntries {
		assert.Equal(t, expectedEntries[i], logs[0].ResourceLogs().At(0).ScopeLogs().At(0).LogRecords().At(i).Body().Str())
	}
}

func testSimpleLogs(t *testing.T, logs []plog.Logs) {
	assert.Equal(t, 1, len(logs))
	assert.Equal(t, 2, logs[0].ResourceLogs().Len())
	testScopeLogsSLiceFromSimpleLogs(t, logs[0].ResourceLogs().At(0).ScopeLogs())
	testScopeLogsSLiceFromSimpleLogs(t, logs[0].ResourceLogs().At(1).ScopeLogs())
}

func testScopeLogsSLiceFromSimpleLogs(t *testing.T, scopeLogsSlice plog.ScopeLogsSlice) {
	assert.Equal(t, 1, scopeLogsSlice.Len())
	expectedEntries := []string{
		"- - - [03/Jun/2022:21:59:29 +0000] \"GET /api/health HTTP/1.1\" 200 6233 4 \"-\" \"-\" 579e8362d3185b61 -",
		"- - - [03/Jun/2022:21:59:31 +0000] \"GET /api/health HTTP/1.1\" 200 6207 5 \"-\" \"-\" 8c6ac61ae66e509f -",
		"- - - [03/Jun/2022:21:59:31 +0000] \"GET /api/health HTTP/1.1\" 200 6200 4 \"-\" \"-\" c163495861e873d8 -",
	}
	assert.Equal(t, len(expectedEntries), scopeLogsSlice.At(0).LogRecords().Len())
	for i := range expectedEntries {
		assert.Equal(t, expectedEntries[i], scopeLogsSlice.At(0).LogRecords().At(i).Body().Str())
	}
=======
	scraperinttest.NewIntegrationTest(
		NewFactory(),
		scraperinttest.WithDumpActualOnFailure(),
		scraperinttest.WithContainerRequest(
			testcontainers.ContainerRequest{
				FromDockerfile: testcontainers.FromDockerfile{
					Context:    filepath.Join("testdata", "integration"),
					Dockerfile: "Dockerfile.oracledb",
				},
				ExposedPorts: []string{oraclePort},
				// The Oracle DB container takes close to 10 minutes on a local machine
				// to do the default setup, so the best way to account for startup time
				// is to wait for the container to be healthy before continuing test.
				WaitingFor: wait.NewHealthStrategy().WithStartupTimeout(30 * time.Minute),
			}),
		scraperinttest.WithCreateContainerTimeout(30*time.Minute),
		scraperinttest.WithCustomConfig(
			func(t *testing.T, cfg component.Config, ci *scraperinttest.ContainerInfo) {
				rCfg := cfg.(*Config)
				rCfg.Driver = "oracle"
				rCfg.DataSource = fmt.Sprintf("oracle://otel:password@%s:%s/XE",
					ci.Host(t), ci.MappedPort(t, oraclePort))
				rCfg.Queries = []Query{
					{
						SQL: "select genre, count(*) as count, avg(imdb_rating) as avg from sys.movie group by genre",
						Metrics: []MetricCfg{
							{
								MetricName:       "genre.count",
								ValueColumn:      "COUNT",
								AttributeColumns: []string{"GENRE"},
								ValueType:        MetricValueTypeInt,
								DataType:         MetricTypeGauge,
							},
							{
								MetricName:       "genre.imdb",
								ValueColumn:      "AVG",
								AttributeColumns: []string{"GENRE"},
								ValueType:        MetricValueTypeDouble,
								DataType:         MetricTypeGauge,
							},
						},
					},
				}
			}),
		scraperinttest.WithExpectedFile(
			filepath.Join("testdata", "integration", "expected_oracledb.yaml"),
		),
		scraperinttest.WithCompareOptions(
			pmetrictest.IgnoreTimestamp(),
		),
	).Run(t)
}

func TestMysqlIntegration(t *testing.T) {
	scraperinttest.NewIntegrationTest(
		NewFactory(),
		scraperinttest.WithContainerRequest(
			testcontainers.ContainerRequest{
				FromDockerfile: testcontainers.FromDockerfile{
					Context:    filepath.Join("testdata", "integration"),
					Dockerfile: "Dockerfile.mysql",
				},
				ExposedPorts: []string{mysqlPort},
				WaitingFor:   wait.ForListeningPort(nat.Port(mysqlPort)).WithStartupTimeout(2 * time.Minute),
			}),
		scraperinttest.WithCustomConfig(
			func(t *testing.T, cfg component.Config, ci *scraperinttest.ContainerInfo) {
				rCfg := cfg.(*Config)
				rCfg.Driver = "mysql"
				rCfg.DataSource = fmt.Sprintf("otel:otel@tcp(%s:%s)/otel",
					ci.Host(t), ci.MappedPort(t, mysqlPort))
				rCfg.Queries = []Query{
					{
						SQL: "select genre, count(*), avg(imdb_rating) from movie group by genre",
						Metrics: []MetricCfg{
							{
								MetricName:       "genre.count",
								ValueColumn:      "count(*)",
								AttributeColumns: []string{"genre"},
								ValueType:        MetricValueTypeInt,
								DataType:         MetricTypeGauge,
							},
							{
								MetricName:       "genre.imdb",
								ValueColumn:      "avg(imdb_rating)",
								AttributeColumns: []string{"genre"},
								ValueType:        MetricValueTypeDouble,
								DataType:         MetricTypeGauge,
							},
						},
					},
					{
						SQL: "select " +
							"cast(1 as signed) as a, " +
							"cast(2 as unsigned) as b, " +
							"cast(3.1 as decimal(10,1)) as c, " +
							"cast(3.2 as real) as d, " +
							"cast(3.3 as float) as e, " +
							"cast(3.4 as double) as f, " +
							"null as g",
						Metrics: []MetricCfg{
							{
								MetricName:  "a",
								ValueColumn: "a",
								ValueType:   MetricValueTypeInt,
								DataType:    MetricTypeGauge,
							},
							{
								MetricName:  "b",
								ValueColumn: "b",
								ValueType:   MetricValueTypeInt,
								DataType:    MetricTypeGauge,
							},
							{
								MetricName:  "c",
								ValueColumn: "c",
								ValueType:   MetricValueTypeDouble,
								DataType:    MetricTypeGauge,
							},
							{
								MetricName:  "d",
								ValueColumn: "d",
								ValueType:   MetricValueTypeDouble,
								DataType:    MetricTypeGauge,
							},
							{
								MetricName:  "e",
								ValueColumn: "e",
								ValueType:   MetricValueTypeDouble,
								DataType:    MetricTypeGauge,
							},
							{
								MetricName:  "f",
								ValueColumn: "f",
								ValueType:   MetricValueTypeDouble,
								DataType:    MetricTypeGauge,
							},
						},
					},
				}
			}),
		scraperinttest.WithExpectedFile(
			filepath.Join("testdata", "integration", "expected_mysql.yaml"),
		),
		scraperinttest.WithCompareOptions(
			pmetrictest.IgnoreTimestamp(),
		),
	).Run(t)
>>>>>>> 4697200b
}<|MERGE_RESOLUTION|>--- conflicted
+++ resolved
@@ -17,7 +17,7 @@
 	"github.com/docker/go-connections/nat"
 	"github.com/testcontainers/testcontainers-go"
 	"github.com/testcontainers/testcontainers-go/wait"
-<<<<<<< HEAD
+	"go.opentelemetry.io/collector/component"
 	"go.opentelemetry.io/collector/component/componenttest"
 	"go.opentelemetry.io/collector/consumer/consumertest"
 	"go.opentelemetry.io/collector/pdata/plog"
@@ -26,6 +26,14 @@
 	"go.uber.org/zap"
 
 	"github.com/open-telemetry/opentelemetry-collector-contrib/extension/storage/storagetest"
+	"github.com/open-telemetry/opentelemetry-collector-contrib/internal/coreinternal/scraperinttest"
+	"github.com/open-telemetry/opentelemetry-collector-contrib/pkg/pdatatest/pmetrictest"
+)
+
+const (
+	postgresqlPort = "5432"
+	oraclePort     = "1521"
+	mysqlPort      = "3306"
 )
 
 func TestLogsTrackingWithoutStorageInPostgres(t *testing.T) {
@@ -318,21 +326,156 @@
 	defer func() {
 		require.NoError(t, dbContainer.Terminate(context.Background()))
 	}()
-=======
-	"go.opentelemetry.io/collector/component"
-
-	"github.com/open-telemetry/opentelemetry-collector-contrib/internal/coreinternal/scraperinttest"
-	"github.com/open-telemetry/opentelemetry-collector-contrib/pkg/pdatatest/pmetrictest"
-)
-
-const (
-	postgresqlPort = "5432"
-	oraclePort     = "1521"
-	mysqlPort      = "3306"
-)
->>>>>>> 4697200b
-
-func TestPostgresIntegration(t *testing.T) {
+
+	factory := NewFactory()
+	config := factory.CreateDefaultConfig().(*Config)
+	config.Driver = "postgres"
+	config.DataSource = fmt.Sprintf("host=localhost port=%s user=otel password=otel sslmode=disable", externalPort)
+	genreKey := "genre"
+	config.Queries = []Query{
+		{
+			SQL: "select genre, count(*), avg(imdb_rating) from movie group by genre",
+			Metrics: []MetricCfg{
+				{
+					MetricName:       "genre.count",
+					ValueColumn:      "count",
+					AttributeColumns: []string{genreKey},
+					ValueType:        MetricValueTypeInt,
+					DataType:         MetricTypeGauge,
+				},
+				{
+					MetricName:       "genre.imdb",
+					ValueColumn:      "avg",
+					AttributeColumns: []string{genreKey},
+					ValueType:        MetricValueTypeDouble,
+					DataType:         MetricTypeGauge,
+				},
+			},
+		},
+		{
+			SQL: "select 1::smallint as a, 2::integer as b, 3::bigint as c, 4.1::decimal as d," +
+				" 4.2::numeric as e, 4.3::real as f, 4.4::double precision as g, null as h",
+			Metrics: []MetricCfg{
+				{
+					MetricName:  "a",
+					ValueColumn: "a",
+					ValueType:   MetricValueTypeInt,
+					DataType:    MetricTypeGauge,
+				},
+				{
+					MetricName:  "b",
+					ValueColumn: "b",
+					ValueType:   MetricValueTypeInt,
+					DataType:    MetricTypeGauge,
+				},
+				{
+					MetricName:  "c",
+					ValueColumn: "c",
+					ValueType:   MetricValueTypeInt,
+					DataType:    MetricTypeGauge,
+				},
+				{
+					MetricName:  "d",
+					ValueColumn: "d",
+					ValueType:   MetricValueTypeDouble,
+					DataType:    MetricTypeGauge,
+				},
+				{
+					MetricName:  "e",
+					ValueColumn: "e",
+					ValueType:   MetricValueTypeDouble,
+					DataType:    MetricTypeGauge,
+				},
+				{
+					MetricName:  "f",
+					ValueColumn: "f",
+					ValueType:   MetricValueTypeDouble,
+					DataType:    MetricTypeGauge,
+				},
+				{
+					MetricName:  "g",
+					ValueColumn: "g",
+					ValueType:   MetricValueTypeDouble,
+					DataType:    MetricTypeGauge,
+				},
+				{
+					MetricName:  "h",
+					ValueColumn: "h",
+					ValueType:   MetricValueTypeDouble,
+					DataType:    MetricTypeGauge,
+				},
+			},
+		},
+	}
+	consumer := &consumertest.MetricsSink{}
+	ctx := context.Background()
+	receiver, err := factory.CreateMetricsReceiver(
+		ctx,
+		receivertest.NewNopCreateSettings(),
+		config,
+		consumer,
+	)
+	require.NoError(t, err)
+	err = receiver.Start(ctx, componenttest.NewNopHost())
+	require.NoError(t, err)
+	require.Eventuallyf(
+		t,
+		func() bool {
+			return consumer.DataPointCount() > 0
+		},
+		2*time.Minute,
+		1*time.Second,
+		"failed to receive more than 0 metrics",
+	)
+	metrics := consumer.AllMetrics()[0]
+	rms := metrics.ResourceMetrics()
+	testMovieMetrics(t, rms.At(0), genreKey)
+	testPGTypeMetrics(t, rms.At(1))
+
+	logsReceiver, logsConfig, logsConsumer := createTestLogsReceiverForPostgres(t, externalPort)
+	logsConfig.Queries = []Query{
+		{
+			SQL: "select * from simple_logs where id > $1",
+			Logs: []LogsCfg{
+				{
+					BodyColumn: "body",
+				},
+			},
+			TrackingColumn:     "id",
+			TrackingStartValue: "2",
+		},
+		{
+			SQL: "select * from simple_logs where insert_time > $1",
+			Logs: []LogsCfg{
+				{
+					BodyColumn: "body",
+				},
+			},
+			TrackingColumn:     "insert_time",
+			TrackingStartValue: "2022-06-03 21:59:28+00",
+		},
+	}
+
+	err = logsReceiver.Start(ctx, componenttest.NewNopHost())
+	require.NoError(t, err)
+	require.Eventuallyf(
+		t,
+		func() bool {
+			return logsConsumer.LogRecordCount() > 2
+		},
+		20*time.Second,
+		1*time.Second,
+		"failed to receive more than 2 logs",
+	)
+
+	// stop the SQL Query receiver
+	err = logsReceiver.Shutdown(context.Background())
+	require.NoError(t, err)
+
+	testSimpleLogs(t, logsConsumer.AllLogs())
+}
+
+func TestPostgresIntegrationNew(t *testing.T) {
 	scraperinttest.NewIntegrationTest(
 		NewFactory(),
 		scraperinttest.WithContainerRequest(
@@ -341,77 +484,6 @@
 					Context:    filepath.Join("testdata", "integration"),
 					Dockerfile: "Dockerfile.postgresql",
 				},
-<<<<<<< HEAD
-			},
-		},
-	}
-	consumer := &consumertest.MetricsSink{}
-	ctx := context.Background()
-	receiver, err := factory.CreateMetricsReceiver(
-		ctx,
-		receivertest.NewNopCreateSettings(),
-		config,
-		consumer,
-	)
-	require.NoError(t, err)
-	err = receiver.Start(ctx, componenttest.NewNopHost())
-	require.NoError(t, err)
-	require.Eventuallyf(
-		t,
-		func() bool {
-			return consumer.DataPointCount() > 0
-		},
-		2*time.Minute,
-		1*time.Second,
-		"failed to receive more than 0 metrics",
-	)
-	metrics := consumer.AllMetrics()[0]
-	rms := metrics.ResourceMetrics()
-	testMovieMetrics(t, rms.At(0), genreKey)
-	testPGTypeMetrics(t, rms.At(1))
-
-	logsReceiver, logsConfig, logsConsumer := createTestLogsReceiverForPostgres(t, externalPort)
-	logsConfig.Queries = []Query{
-		{
-			SQL: "select * from simple_logs where id > $1",
-			Logs: []LogsCfg{
-				{
-					BodyColumn: "body",
-				},
-			},
-			TrackingColumn:     "id",
-			TrackingStartValue: "2",
-		},
-		{
-			SQL: "select * from simple_logs where insert_time > $1",
-			Logs: []LogsCfg{
-				{
-					BodyColumn: "body",
-				},
-			},
-			TrackingColumn:     "insert_time",
-			TrackingStartValue: "2022-06-03 21:59:28+00",
-		},
-	}
-
-	err = logsReceiver.Start(ctx, componenttest.NewNopHost())
-	require.NoError(t, err)
-	require.Eventuallyf(
-		t,
-		func() bool {
-			return logsConsumer.LogRecordCount() > 2
-		},
-		20*time.Second,
-		1*time.Second,
-		"failed to receive more than 2 logs",
-	)
-
-	// stop the SQL Query receiver
-	err = logsReceiver.Shutdown(context.Background())
-	require.NoError(t, err)
-
-	testSimpleLogs(t, logsConsumer.AllLogs())
-=======
 				ExposedPorts: []string{postgresqlPort},
 				WaitingFor: wait.ForListeningPort(nat.Port(postgresqlPort)).
 					WithStartupTimeout(2 * time.Minute),
@@ -505,13 +577,11 @@
 			pmetrictest.IgnoreTimestamp(),
 		),
 	).Run(t)
->>>>>>> 4697200b
 }
 
 // This test ensures the collector can connect to an Oracle DB, and properly get metrics. It's not intended to
 // test the receiver itself.
 func TestOracleDBIntegration(t *testing.T) {
-<<<<<<< HEAD
 	externalPort := "51521"
 	internalPort := "1521"
 
@@ -900,42 +970,7 @@
 	assert.InDelta(t, expected, metric.Gauge().DataPoints().At(0).DoubleValue(), 0.1)
 }
 
-func testAllSimpleLogs(t *testing.T, logs []plog.Logs) {
-	assert.Equal(t, 1, len(logs))
-	assert.Equal(t, 1, logs[0].ResourceLogs().Len())
-	assert.Equal(t, 1, logs[0].ResourceLogs().At(0).ScopeLogs().Len())
-	expectedEntries := []string{
-		"- - - [03/Jun/2022:21:59:26 +0000] \"GET /api/health HTTP/1.1\" 200 6197 4 \"-\" \"-\" 445af8e6c428303f -",
-		"- - - [03/Jun/2022:21:59:26 +0000] \"GET /api/health HTTP/1.1\" 200 6205 5 \"-\" \"-\" 3285f43cd4baa202 -",
-		"- - - [03/Jun/2022:21:59:29 +0000] \"GET /api/health HTTP/1.1\" 200 6233 4 \"-\" \"-\" 579e8362d3185b61 -",
-		"- - - [03/Jun/2022:21:59:31 +0000] \"GET /api/health HTTP/1.1\" 200 6207 5 \"-\" \"-\" 8c6ac61ae66e509f -",
-		"- - - [03/Jun/2022:21:59:31 +0000] \"GET /api/health HTTP/1.1\" 200 6200 4 \"-\" \"-\" c163495861e873d8 -",
-	}
-	assert.Equal(t, len(expectedEntries), logs[0].ResourceLogs().At(0).ScopeLogs().At(0).LogRecords().Len())
-	for i := range expectedEntries {
-		assert.Equal(t, expectedEntries[i], logs[0].ResourceLogs().At(0).ScopeLogs().At(0).LogRecords().At(i).Body().Str())
-	}
-}
-
-func testSimpleLogs(t *testing.T, logs []plog.Logs) {
-	assert.Equal(t, 1, len(logs))
-	assert.Equal(t, 2, logs[0].ResourceLogs().Len())
-	testScopeLogsSLiceFromSimpleLogs(t, logs[0].ResourceLogs().At(0).ScopeLogs())
-	testScopeLogsSLiceFromSimpleLogs(t, logs[0].ResourceLogs().At(1).ScopeLogs())
-}
-
-func testScopeLogsSLiceFromSimpleLogs(t *testing.T, scopeLogsSlice plog.ScopeLogsSlice) {
-	assert.Equal(t, 1, scopeLogsSlice.Len())
-	expectedEntries := []string{
-		"- - - [03/Jun/2022:21:59:29 +0000] \"GET /api/health HTTP/1.1\" 200 6233 4 \"-\" \"-\" 579e8362d3185b61 -",
-		"- - - [03/Jun/2022:21:59:31 +0000] \"GET /api/health HTTP/1.1\" 200 6207 5 \"-\" \"-\" 8c6ac61ae66e509f -",
-		"- - - [03/Jun/2022:21:59:31 +0000] \"GET /api/health HTTP/1.1\" 200 6200 4 \"-\" \"-\" c163495861e873d8 -",
-	}
-	assert.Equal(t, len(expectedEntries), scopeLogsSlice.At(0).LogRecords().Len())
-	for i := range expectedEntries {
-		assert.Equal(t, expectedEntries[i], scopeLogsSlice.At(0).LogRecords().At(i).Body().Str())
-	}
-=======
+func TestOracleDBIntegrationNew(t *testing.T) {
 	scraperinttest.NewIntegrationTest(
 		NewFactory(),
 		scraperinttest.WithDumpActualOnFailure(),
@@ -989,7 +1024,7 @@
 	).Run(t)
 }
 
-func TestMysqlIntegration(t *testing.T) {
+func TestMysqlIntegrationNew(t *testing.T) {
 	scraperinttest.NewIntegrationTest(
 		NewFactory(),
 		scraperinttest.WithContainerRequest(
@@ -1084,5 +1119,41 @@
 			pmetrictest.IgnoreTimestamp(),
 		),
 	).Run(t)
->>>>>>> 4697200b
+}
+
+func testAllSimpleLogs(t *testing.T, logs []plog.Logs) {
+	assert.Equal(t, 1, len(logs))
+	assert.Equal(t, 1, logs[0].ResourceLogs().Len())
+	assert.Equal(t, 1, logs[0].ResourceLogs().At(0).ScopeLogs().Len())
+	expectedEntries := []string{
+		"- - - [03/Jun/2022:21:59:26 +0000] \"GET /api/health HTTP/1.1\" 200 6197 4 \"-\" \"-\" 445af8e6c428303f -",
+		"- - - [03/Jun/2022:21:59:26 +0000] \"GET /api/health HTTP/1.1\" 200 6205 5 \"-\" \"-\" 3285f43cd4baa202 -",
+		"- - - [03/Jun/2022:21:59:29 +0000] \"GET /api/health HTTP/1.1\" 200 6233 4 \"-\" \"-\" 579e8362d3185b61 -",
+		"- - - [03/Jun/2022:21:59:31 +0000] \"GET /api/health HTTP/1.1\" 200 6207 5 \"-\" \"-\" 8c6ac61ae66e509f -",
+		"- - - [03/Jun/2022:21:59:31 +0000] \"GET /api/health HTTP/1.1\" 200 6200 4 \"-\" \"-\" c163495861e873d8 -",
+	}
+	assert.Equal(t, len(expectedEntries), logs[0].ResourceLogs().At(0).ScopeLogs().At(0).LogRecords().Len())
+	for i := range expectedEntries {
+		assert.Equal(t, expectedEntries[i], logs[0].ResourceLogs().At(0).ScopeLogs().At(0).LogRecords().At(i).Body().Str())
+	}
+}
+
+func testSimpleLogs(t *testing.T, logs []plog.Logs) {
+	assert.Equal(t, 1, len(logs))
+	assert.Equal(t, 2, logs[0].ResourceLogs().Len())
+	testScopeLogsSLiceFromSimpleLogs(t, logs[0].ResourceLogs().At(0).ScopeLogs())
+	testScopeLogsSLiceFromSimpleLogs(t, logs[0].ResourceLogs().At(1).ScopeLogs())
+}
+
+func testScopeLogsSLiceFromSimpleLogs(t *testing.T, scopeLogsSlice plog.ScopeLogsSlice) {
+	assert.Equal(t, 1, scopeLogsSlice.Len())
+	expectedEntries := []string{
+		"- - - [03/Jun/2022:21:59:29 +0000] \"GET /api/health HTTP/1.1\" 200 6233 4 \"-\" \"-\" 579e8362d3185b61 -",
+		"- - - [03/Jun/2022:21:59:31 +0000] \"GET /api/health HTTP/1.1\" 200 6207 5 \"-\" \"-\" 8c6ac61ae66e509f -",
+		"- - - [03/Jun/2022:21:59:31 +0000] \"GET /api/health HTTP/1.1\" 200 6200 4 \"-\" \"-\" c163495861e873d8 -",
+	}
+	assert.Equal(t, len(expectedEntries), scopeLogsSlice.At(0).LogRecords().Len())
+	for i := range expectedEntries {
+		assert.Equal(t, expectedEntries[i], scopeLogsSlice.At(0).LogRecords().At(i).Body().Str())
+	}
 }