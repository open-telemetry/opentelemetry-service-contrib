// Copyright The OpenTelemetry Authors
// SPDX-License-Identifier: Apache-2.0

//go:build integration

package sqlqueryreceiver

import (
	"context"
	"database/sql"
	"fmt"
	"path/filepath"
	"runtime"
	"strings"
	"testing"
	"time"

	"github.com/docker/go-connections/nat"
	"github.com/stretchr/testify/assert"
	"github.com/stretchr/testify/require"
	"github.com/testcontainers/testcontainers-go"
	"github.com/testcontainers/testcontainers-go/wait"
	"go.opentelemetry.io/collector/component"
	"go.opentelemetry.io/collector/component/componenttest"
	"go.opentelemetry.io/collector/consumer/consumertest"
	"go.opentelemetry.io/collector/pdata/plog"
	"go.opentelemetry.io/collector/receiver"
	"go.opentelemetry.io/collector/receiver/receivertest"
	"go.uber.org/zap"

	"github.com/open-telemetry/opentelemetry-collector-contrib/extension/storage/storagetest"
	"github.com/open-telemetry/opentelemetry-collector-contrib/internal/coreinternal/scraperinttest"
	"github.com/open-telemetry/opentelemetry-collector-contrib/internal/sqlquery"
	"github.com/open-telemetry/opentelemetry-collector-contrib/pkg/pdatatest/pmetrictest"
)

const (
	postgresqlPort = "5432"
	oraclePort     = "1521"
	mysqlPort      = "3306"
	sqlServerPort  = "1433"
)

type DbEngineUnderTest struct {
	Port               string
	SQLParameter       func(position int) string
	CheckCompatibility func(t *testing.T)
	ConnectionString   func(host string, externalPort nat.Port) string
	Driver             string
	ConvertColumnName  func(string) string
	ContainerRequest   testcontainers.ContainerRequest
}

var (
	Postgres = DbEngineUnderTest{
		Port: postgresqlPort,
		SQLParameter: func(position int) string {
			return fmt.Sprintf("$%d", position)
		},
		CheckCompatibility: func(_ *testing.T) {
			// No compatibility checks needed for Postgres
		},
		ConnectionString: func(host string, externalPort nat.Port) string {
			return fmt.Sprintf("host=%s port=%s user=otel password=otel sslmode=disable", host, externalPort.Port())
		},
		Driver:            "postgres",
		ConvertColumnName: func(name string) string { return name },
		ContainerRequest: testcontainers.ContainerRequest{
			Image: "postgres:9.6.24",
			Env: map[string]string{
				"POSTGRES_USER":     "root",
				"POSTGRES_PASSWORD": "otel",
				"POSTGRES_DB":       "otel",
			},
			Files: []testcontainers.ContainerFile{{
				HostFilePath:      filepath.Join("testdata", "integration", "postgresql", "init.sql"),
				ContainerFilePath: "/docker-entrypoint-initdb.d/init.sql",
				FileMode:          700,
			}},
			ExposedPorts: []string{postgresqlPort},
			WaitingFor: wait.ForListeningPort(postgresqlPort).
				WithStartupTimeout(2 * time.Minute),
		},
	}
	MySQL = DbEngineUnderTest{
		Port: mysqlPort,
		SQLParameter: func(_ int) string {
			return "?"
		},
		CheckCompatibility: func(_ *testing.T) {
			// No compatibility checks needed for MySQL
		},
		ConnectionString: func(host string, externalPort nat.Port) string {
			return fmt.Sprintf("otel:otel@tcp(%s:%s)/otel", host, externalPort.Port())
		},
		Driver:            "mysql",
		ConvertColumnName: func(name string) string { return name },
		ContainerRequest: testcontainers.ContainerRequest{
			Image: "mysql:8.0.33",
			Env: map[string]string{
				"MYSQL_USER":          "otel",
				"MYSQL_PASSWORD":      "otel",
				"MYSQL_ROOT_PASSWORD": "otel",
				"MYSQL_DATABASE":      "otel",
			},
			Files: []testcontainers.ContainerFile{{
				HostFilePath:      filepath.Join("testdata", "integration", "mysql", "init.sql"),
				ContainerFilePath: "/docker-entrypoint-initdb.d/init.sql",
				FileMode:          700,
			}},
			ExposedPorts: []string{mysqlPort},
			WaitingFor:   wait.ForListeningPort(mysqlPort).WithStartupTimeout(2 * time.Minute),
		},
	}
	Oracle = DbEngineUnderTest{
		Port: oraclePort,
		SQLParameter: func(position int) string {
			return fmt.Sprintf(":%d", position)
		},
		CheckCompatibility: func(t *testing.T) {
			t.Skip("Skipping the test until https://github.com/open-telemetry/opentelemetry-collector-contrib/issues/27577 is fixed")
		},
		ConnectionString: func(host string, externalPort nat.Port) string {
			return fmt.Sprintf("oracle://otel:otel@%s:%s/FREEPDB1", host, externalPort.Port())
		},
		Driver:            "oracle",
		ConvertColumnName: strings.ToUpper,
		ContainerRequest: testcontainers.ContainerRequest{
			Image: "gvenzl/oracle-free:slim-faststart",
			Env: map[string]string{
				"ORACLE_PASSWORD":   "mysecurepassword",
				"APP_USER":          "otel",
				"APP_USER_PASSWORD": "otel",
			},
			Files: []testcontainers.ContainerFile{{
				HostFilePath:      filepath.Join("testdata", "integration", "oracle", "init.sql"),
				ContainerFilePath: "/docker-entrypoint-initdb.d/init.sql",
				FileMode:          700,
			}},
			ExposedPorts: []string{oraclePort},
			WaitingFor: wait.ForAll(
				wait.ForListeningPort(oraclePort),
				wait.ForLog("DATABASE IS READY TO USE!"),
			).WithDeadline(5 * time.Minute),
		},
	}
	SQLServer = DbEngineUnderTest{
		Port: sqlServerPort,
		SQLParameter: func(position int) string {
			return fmt.Sprintf("@p%d", position)
		},
		CheckCompatibility: func(t *testing.T) {
			if runtime.GOARCH == "arm64" {
				t.Skip("Incompatible with arm64")
			}
			t.Skip("Skipping the test until https://github.com/open-telemetry/opentelemetry-collector-contrib/issues/27577 is fixed")
		},
		ConnectionString: func(host string, externalPort nat.Port) string {
			return fmt.Sprintf("sqlserver://otel:YourStrong%%21Passw0rd@%s:%s?database=otel", host, externalPort.Port())
		},
		Driver:            "sqlserver",
		ConvertColumnName: func(name string) string { return name },
		ContainerRequest: testcontainers.ContainerRequest{
			FromDockerfile: testcontainers.FromDockerfile{
				Context:    filepath.Join("testdata", "integration", "sqlserver"),
				Dockerfile: "Dockerfile",
			},
			ExposedPorts: []string{sqlServerPort},
			WaitingFor: wait.ForAll(
				wait.ForListeningPort(sqlServerPort),
				wait.ForLog("Initiation of otel database is complete"),
			).WithDeadline(5 * time.Minute),
		},
	}
)

func TestIntegrationLogsTracking(t *testing.T) {
	testGroupedByDbEngine := map[string][]struct {
		name    string
		runTest func(t *testing.T, engine DbEngineUnderTest, container testcontainers.Container)
	}{
		Postgres.Driver: {
			{name: "PostgresWithStorage", runTest: func(t *testing.T, engine DbEngineUnderTest, container testcontainers.Container) {
				runTestForLogTrackingWithStorage(t, engine, container)
			}},
			{name: "PostgresById", runTest: func(t *testing.T, engine DbEngineUnderTest, container testcontainers.Container) {
				runTestForLogTrackingWithoutStorage(t, engine, container, "id", "0", "")
			}},
			{name: "PostgresByTimestamp", runTest: func(t *testing.T, engine DbEngineUnderTest, container testcontainers.Container) {
				runTestForLogTrackingWithoutStorage(t, engine, container, "insert_time", "2022-06-03 21:00:00+00", "")
			}},
		},
		MySQL.Driver: {
			{name: "MySQLWithStorage", runTest: func(t *testing.T, engine DbEngineUnderTest, container testcontainers.Container) {
				runTestForLogTrackingWithStorage(t, engine, container)
			}},
			{name: "MySQLById", runTest: func(t *testing.T, engine DbEngineUnderTest, container testcontainers.Container) {
				runTestForLogTrackingWithoutStorage(t, engine, container, "id", "0", "")
			}},
			{name: "MySQLByTimestamp", runTest: func(t *testing.T, engine DbEngineUnderTest, container testcontainers.Container) {
				runTestForLogTrackingWithoutStorage(t, engine, container, "insert_time", "2022-06-03 21:00:00", "")
			}},
		},
		SQLServer.Driver: {
			{name: "SQLServerWithStorage", runTest: func(t *testing.T, engine DbEngineUnderTest, container testcontainers.Container) {
				runTestForLogTrackingWithStorage(t, engine, container)
			}},
			{name: "SQLServerById", runTest: func(t *testing.T, engine DbEngineUnderTest, container testcontainers.Container) {
				runTestForLogTrackingWithoutStorage(t, engine, container, "id", "0", "")
			}},
			{name: "SQLServerByTimestamp", runTest: func(t *testing.T, engine DbEngineUnderTest, container testcontainers.Container) {
				runTestForLogTrackingWithoutStorage(t, engine, container, "insert_time", "2022-06-03 21:00:00", "")
			}},
		},
		Oracle.Driver: {
			{name: "OracleWithStorage", runTest: func(t *testing.T, engine DbEngineUnderTest, container testcontainers.Container) {
				runTestForLogTrackingWithStorage(t, engine, container)
			}},
			{name: "OracleById", runTest: func(t *testing.T, engine DbEngineUnderTest, container testcontainers.Container) {
				runTestForLogTrackingWithoutStorage(t, engine, container, "ID", "0", "")
			}},
			{name: "OracleByTimestamp", runTest: func(t *testing.T, engine DbEngineUnderTest, container testcontainers.Container) {
				runTestForLogTrackingWithoutStorage(t, engine, container, "INSERT_TIME", "2022-06-03T21:00:00.000Z", "TO_TIMESTAMP_TZ(:1, 'YYYY-MM-DD\"T\"HH24:MI:SS.FF6TZH:TZM')")
			}},
		},
	}

	for driver, dbEngineTests := range testGroupedByDbEngine {
		t.Run(driver, func(t *testing.T) {
			engine := getDbEngine(driver)
			engine.CheckCompatibility(t)
			dbContainer, err := testcontainers.GenericContainer(
				context.Background(),
				testcontainers.GenericContainerRequest{
					ContainerRequest: engine.ContainerRequest,
					Started:          true,
				},
			)
			require.NoError(t, err)
			defer func() {
				require.NoError(t, dbContainer.Terminate(context.Background()))
			}()

			for _, test := range dbEngineTests {
				t.Run(test.name, func(t *testing.T) {
					test.runTest(t, engine, dbContainer)
				})
			}
		})
	}
}

func getDbEngine(driver string) DbEngineUnderTest {
	switch driver {
	case Postgres.Driver:
		return Postgres
	case MySQL.Driver:
		return MySQL
	case SQLServer.Driver:
		return SQLServer
	case Oracle.Driver:
		return Oracle
	default:
		panic(fmt.Sprintf("unsupported driver: %s", driver))
	}
}

func runTestForLogTrackingWithStorage(t *testing.T, engine DbEngineUnderTest, container testcontainers.Container) {
	dbHost, dbPort := getContainerHostAndPort(t, container, engine.Port)
	storageDir := t.TempDir()
	storageExtension := storagetest.NewFileBackedStorageExtension("test", storageDir)

	trackingColumn := engine.ConvertColumnName("id")
	trackingStartValue := "0"

	receiverCreateSettings := receivertest.NewNopSettings()
	receiver, config, consumer := createTestLogsReceiver(t, engine.Driver, engine.ConnectionString(dbHost, dbPort), receiverCreateSettings)
	config.CollectionInterval = time.Second
	config.Telemetry.Logs.Query = true
	config.StorageID = &storageExtension.ID
	config.Queries = []sqlquery.Query{
		{
			SQL: fmt.Sprintf("select * from simple_logs where %s > %s", trackingColumn, engine.SQLParameter(1)),
			Logs: []sqlquery.LogsCfg{
				{
					BodyColumn:       engine.ConvertColumnName("body"),
					AttributeColumns: []string{engine.ConvertColumnName("attribute")},
				},
			},
			TrackingColumn:     trackingColumn,
			TrackingStartValue: trackingStartValue,
		},
	}

	host := storagetest.NewStorageHost().WithExtension(storageExtension.ID, storageExtension)
	err := receiver.Start(context.Background(), host)
	require.NoError(t, err)

	require.Eventuallyf(
		t,
		func() bool {
			return consumer.LogRecordCount() > 0
		},
		1*time.Minute,
		1*time.Second,
		"failed to receive more than 0 logs",
	)

	err = receiver.Shutdown(context.Background())
	require.NoError(t, err)

	initialLogCount := 5
	require.Equal(t, initialLogCount, consumer.LogRecordCount())
	testAllSimpleLogs(t, consumer.AllLogs(), engine.ConvertColumnName("attribute"))

	receiver, config, consumer = createTestLogsReceiver(t, engine.Driver, engine.ConnectionString(dbHost, dbPort), receiverCreateSettings)
	config.CollectionInterval = time.Second
	config.Telemetry.Logs.Query = true
	config.StorageID = &storageExtension.ID
	config.Queries = []sqlquery.Query{
		{
			SQL: fmt.Sprintf("select * from simple_logs where %s > %s", trackingColumn, engine.SQLParameter(1)),
			Logs: []sqlquery.LogsCfg{
				{
					BodyColumn:       engine.ConvertColumnName("body"),
					AttributeColumns: []string{engine.ConvertColumnName("attribute")},
				},
			},
			TrackingColumn:     trackingColumn,
			TrackingStartValue: trackingStartValue,
		},
	}
	err = receiver.Start(context.Background(), host)
	require.NoError(t, err)

	time.Sleep(5 * time.Second)

	err = receiver.Shutdown(context.Background())
	require.NoError(t, err)

	require.Equal(t, 0, consumer.LogRecordCount())

	newLogCount := 3
	insertSimpleLogs(t, engine, container, initialLogCount, newLogCount)
	defer cleanupSimpleLogs(t, engine, container, initialLogCount)

	receiver, config, consumer = createTestLogsReceiver(t, engine.Driver, engine.ConnectionString(dbHost, dbPort), receiverCreateSettings)
	config.CollectionInterval = time.Second
	config.Telemetry.Logs.Query = true
	config.StorageID = &storageExtension.ID
	config.Queries = []sqlquery.Query{
		{
			SQL: fmt.Sprintf("select * from simple_logs where %s > %s", trackingColumn, engine.SQLParameter(1)),
			Logs: []sqlquery.LogsCfg{
				{
					BodyColumn:       engine.ConvertColumnName("body"),
					AttributeColumns: []string{engine.ConvertColumnName("attribute")},
				},
			},
			TrackingColumn:     trackingColumn,
			TrackingStartValue: trackingStartValue,
		},
	}
	err = receiver.Start(context.Background(), host)
	require.NoError(t, err)

	require.Eventuallyf(
		t,
		func() bool {
			return consumer.LogRecordCount() > 0
		},
		1*time.Minute,
		1*time.Second,
		"failed to receive more than 0 logs",
	)

	err = receiver.Shutdown(context.Background())
	require.NoError(t, err)

	require.Equal(t, newLogCount, consumer.LogRecordCount())
}

func runTestForLogTrackingWithoutStorage(t *testing.T, engine DbEngineUnderTest, container testcontainers.Container, trackingColumn, trackingStartValue, trackingStartValueFormat string) {
	receiverCreateSettings := receivertest.NewNopSettings()
	dbHost, dbPort := getContainerHostAndPort(t, container, engine.Port)
	receiver, config, consumer := createTestLogsReceiver(t, engine.Driver, engine.ConnectionString(dbHost, dbPort), receiverCreateSettings)
	config.CollectionInterval = 100 * time.Millisecond
	config.Telemetry.Logs.Query = true

	trackingColumn = engine.ConvertColumnName(trackingColumn)
	trackingColumnParameter := engine.SQLParameter(1)
	if trackingStartValueFormat != "" {
		trackingColumnParameter = trackingStartValueFormat
	}

	config.Queries = []sqlquery.Query{
		{
			SQL: fmt.Sprintf("select * from simple_logs where %s > %s order by %s asc", trackingColumn, trackingColumnParameter, trackingColumn),
			Logs: []sqlquery.LogsCfg{
				{
					BodyColumn:       engine.ConvertColumnName("body"),
					AttributeColumns: []string{engine.ConvertColumnName("attribute")},
				},
			},
			TrackingColumn:     trackingColumn,
			TrackingStartValue: trackingStartValue,
		},
	}
	host := componenttest.NewNopHost()
	err := receiver.Start(context.Background(), host)
	require.NoError(t, err)

	require.Eventuallyf(
		t,
		func() bool {
			return consumer.LogRecordCount() > 0
		},
		1*time.Minute,
		500*time.Millisecond,
		"failed to receive more than 0 logs",
	)
	require.Equal(t, 5, consumer.LogRecordCount())
	testAllSimpleLogs(t, consumer.AllLogs(), engine.ConvertColumnName("attribute"))

	err = receiver.Shutdown(context.Background())
	require.NoError(t, err)
}

func getContainerHostAndPort(t *testing.T, container testcontainers.Container, port string) (string, nat.Port) {
	dbPort, err := container.MappedPort(context.Background(), nat.Port(port))
	require.NoError(t, err)
	dbHost, err := container.Host(context.Background())
	require.NoError(t, err)
	return dbHost, dbPort
}

func insertSimpleLogs(t *testing.T, engine DbEngineUnderTest, container testcontainers.Container, existingLogID, newLogCount int) {
	db := openDatabase(t, engine, container)
	defer db.Close()

	stmt := prepareStatement(t, db, fmt.Sprintf("INSERT INTO simple_logs (id, body, attribute) VALUES (%s, %s, %s)", engine.SQLParameter(1), engine.SQLParameter(2), engine.SQLParameter(3)))
	defer stmt.Close()

	for newLogID := existingLogID + 1; newLogID <= existingLogID+newLogCount; newLogID++ {
		_, err := stmt.Exec(newLogID, fmt.Sprintf("another log %d", newLogID), "TLSv1.2")
		require.NoError(t, err)
	}
}

func cleanupSimpleLogs(t *testing.T, engine DbEngineUnderTest, container testcontainers.Container, existingLogID int) {
	db := openDatabase(t, engine, container)
	defer db.Close()

	deleteStatement := "DELETE FROM simple_logs WHERE id > " + engine.SQLParameter(1)
	stmt := prepareStatement(t, db, deleteStatement)
	defer stmt.Close()

	_, err := stmt.Exec(existingLogID)
	require.NoError(t, err)
}

func openDatabase(t *testing.T, engine DbEngineUnderTest, container testcontainers.Container) *sql.DB {
	externalPort, err := container.MappedPort(context.Background(), nat.Port(engine.Port))
	require.NoError(t, err)

	host, err := container.Host(context.Background())
	require.NoError(t, err)

	db, err := sql.Open(engine.Driver, engine.ConnectionString(host, externalPort))
	require.NoError(t, err)
	return db
}

func prepareStatement(t *testing.T, db *sql.DB, query string) *sql.Stmt {
	stmt, err := db.Prepare(query)
	require.NoError(t, err)
	return stmt
}

func createTestLogsReceiver(t *testing.T, driver, dataSource string, receiverCreateSettings receiver.Settings) (*logsReceiver, *Config, *consumertest.LogsSink) {
	factory := NewFactory()
	config := factory.CreateDefaultConfig().(*Config)
	config.Driver = driver
	config.DataSource = dataSource

	consumer := &consumertest.LogsSink{}
	receiverCreateSettings.Logger = zap.NewExample()
	receiver, err := factory.CreateLogs(
		context.Background(),
		receiverCreateSettings,
		config,
		consumer,
	)
	require.NoError(t, err)
	return receiver.(*logsReceiver), config, consumer
}

func testAllSimpleLogs(t *testing.T, logs []plog.Logs, attributeColumnName string) {
	assert.Len(t, logs, 1)
	assert.Equal(t, 1, logs[0].ResourceLogs().Len())
	assert.Equal(t, 1, logs[0].ResourceLogs().At(0).ScopeLogs().Len())
	expectedLogBodies := []string{
		"- - - [03/Jun/2022:21:59:26 +0000] \"GET /api/health HTTP/1.1\" 200 6197 4 \"-\" \"-\" 445af8e6c428303f -",
		"- - - [03/Jun/2022:21:59:26 +0000] \"GET /api/health HTTP/1.1\" 200 6205 5 \"-\" \"-\" 3285f43cd4baa202 -",
		"- - - [03/Jun/2022:21:59:29 +0000] \"GET /api/health HTTP/1.1\" 200 6233 4 \"-\" \"-\" 579e8362d3185b61 -",
		"- - - [03/Jun/2022:21:59:31 +0000] \"GET /api/health HTTP/1.1\" 200 6207 5 \"-\" \"-\" 8c6ac61ae66e509f -",
		"- - - [03/Jun/2022:21:59:31 +0000] \"GET /api/health HTTP/1.1\" 200 6200 4 \"-\" \"-\" c163495861e873d8 -",
	}
	expectedLogAttributes := []string{
		"TLSv1.2",
		"TLSv1",
		"TLSv1.2",
		"TLSv1",
		"TLSv1.2",
	}
	assert.Equal(t, len(expectedLogBodies), logs[0].ResourceLogs().At(0).ScopeLogs().At(0).LogRecords().Len())
	for i := range expectedLogBodies {
		logRecord := logs[0].ResourceLogs().At(0).ScopeLogs().At(0).LogRecords().At(i)
		assert.Equal(t, expectedLogBodies[i], logRecord.Body().Str())
		logAttribute, _ := logRecord.Attributes().Get(attributeColumnName)
		assert.Equal(t, expectedLogAttributes[i], logAttribute.Str())
	}
}

func TestPostgresqlIntegrationMetrics(t *testing.T) {
	Postgres.CheckCompatibility(t)
	scraperinttest.NewIntegrationTest(
		NewFactory(),
		scraperinttest.WithContainerRequest(
			Postgres.ContainerRequest),
		scraperinttest.WithCustomConfig(
			func(t *testing.T, cfg component.Config, ci *scraperinttest.ContainerInfo) {
				rCfg := cfg.(*Config)
				rCfg.Driver = Postgres.Driver
				rCfg.DataSource = Postgres.ConnectionString(ci.Host(t), nat.Port(ci.MappedPort(t, Postgres.Port)))
				rCfg.Queries = []sqlquery.Query{
					{
						SQL: "select genre, count(*), avg(imdb_rating) from movie group by genre",
						Metrics: []sqlquery.MetricCfg{
							{
								MetricName:       "genre.count",
								ValueColumn:      "count",
								AttributeColumns: []string{"genre"},
								ValueType:        sqlquery.MetricValueTypeInt,
								DataType:         sqlquery.MetricTypeGauge,
							},
							{
								MetricName:       "genre.imdb",
								ValueColumn:      "avg",
								AttributeColumns: []string{"genre"},
								ValueType:        sqlquery.MetricValueTypeDouble,
								DataType:         sqlquery.MetricTypeGauge,
							},
						},
					},
					{
						SQL: "select 1::smallint as a, 2::integer as b, 3::bigint as c, 4.1::decimal as d," +
							" 4.2::numeric as e, 4.3::real as f, 4.4::double precision as g, null as h",
						Metrics: []sqlquery.MetricCfg{
							{
								MetricName:  "a",
								ValueColumn: "a",
								ValueType:   sqlquery.MetricValueTypeInt,
								DataType:    sqlquery.MetricTypeGauge,
							},
							{
								MetricName:  "b",
								ValueColumn: "b",
								ValueType:   sqlquery.MetricValueTypeInt,
								DataType:    sqlquery.MetricTypeGauge,
							},
							{
								MetricName:  "c",
								ValueColumn: "c",
								ValueType:   sqlquery.MetricValueTypeInt,
								DataType:    sqlquery.MetricTypeGauge,
							},
							{
								MetricName:  "d",
								ValueColumn: "d",
								ValueType:   sqlquery.MetricValueTypeDouble,
								DataType:    sqlquery.MetricTypeGauge,
							},
							{
								MetricName:  "e",
								ValueColumn: "e",
								ValueType:   sqlquery.MetricValueTypeDouble,
								DataType:    sqlquery.MetricTypeGauge,
							},
							{
								MetricName:  "f",
								ValueColumn: "f",
								ValueType:   sqlquery.MetricValueTypeDouble,
								DataType:    sqlquery.MetricTypeGauge,
							},
							{
								MetricName:  "g",
								ValueColumn: "g",
								ValueType:   sqlquery.MetricValueTypeDouble,
								DataType:    sqlquery.MetricTypeGauge,
							},
							{
								MetricName:  "h",
								ValueColumn: "h",
								ValueType:   sqlquery.MetricValueTypeDouble,
								DataType:    sqlquery.MetricTypeGauge,
							},
						},
					},
				}
			}),
		scraperinttest.WithExpectedFile(
			filepath.Join("testdata", "integration", "postgresql", "expected.yaml"),
		),
		scraperinttest.WithCompareOptions(
			pmetrictest.IgnoreTimestamp(),
		),
	).Run(t)
}

// This test ensures the collector can connect to an Oracle DB, and properly get metrics. It's not intended to
// test the receiver itself.
func TestOracleDBIntegrationMetrics(t *testing.T) {
	Oracle.CheckCompatibility(t)
	scraperinttest.NewIntegrationTest(
		NewFactory(),
		scraperinttest.WithContainerRequest(
			Oracle.ContainerRequest),
		scraperinttest.WithCreateContainerTimeout(30*time.Minute),
		scraperinttest.WithCustomConfig(
			func(t *testing.T, cfg component.Config, ci *scraperinttest.ContainerInfo) {
				rCfg := cfg.(*Config)
				rCfg.Driver = Oracle.Driver
				rCfg.DataSource = Oracle.ConnectionString(ci.Host(t), nat.Port(ci.MappedPort(t, Oracle.Port)))
				rCfg.Queries = []sqlquery.Query{
					{
						SQL: "select genre, count(*) as count, avg(imdb_rating) as avg from movie group by genre",
						Metrics: []sqlquery.MetricCfg{
							{
								MetricName:       "genre.count",
								ValueColumn:      "COUNT",
								AttributeColumns: []string{"GENRE"},
								ValueType:        sqlquery.MetricValueTypeInt,
								DataType:         sqlquery.MetricTypeGauge,
							},
							{
								MetricName:       "genre.imdb",
								ValueColumn:      "AVG",
								AttributeColumns: []string{"GENRE"},
								ValueType:        sqlquery.MetricValueTypeDouble,
								DataType:         sqlquery.MetricTypeGauge,
							},
						},
					},
				}
			}),
		scraperinttest.WithExpectedFile(
			filepath.Join("testdata", "integration", "oracle", "expected.yaml"),
		),
		scraperinttest.WithCompareOptions(
			pmetrictest.IgnoreTimestamp(),
		),
	).Run(t)
}

func TestMysqlIntegrationMetrics(t *testing.T) {
	MySQL.CheckCompatibility(t)
	scraperinttest.NewIntegrationTest(
		NewFactory(),
		scraperinttest.WithContainerRequest(MySQL.ContainerRequest),
		scraperinttest.WithCustomConfig(
			func(t *testing.T, cfg component.Config, ci *scraperinttest.ContainerInfo) {
				rCfg := cfg.(*Config)
<<<<<<< HEAD
				rCfg.Driver = "mysql"
				rCfg.DataSource = fmt.Sprintf("otel:otel@tcp(%s:%s)/otel",
					ci.Host(t), ci.MappedPort(t, mysqlPort))
				rCfg.MaxOpenConn = 5
=======
				rCfg.Driver = MySQL.Driver
				rCfg.DataSource = MySQL.ConnectionString(ci.Host(t), nat.Port(ci.MappedPort(t, MySQL.Port)))
>>>>>>> 8a6f75eb
				rCfg.Queries = []sqlquery.Query{
					{
						SQL: "select genre, count(*), avg(imdb_rating) from movie group by genre order by genre desc",
						Metrics: []sqlquery.MetricCfg{
							{
								MetricName:       "genre.count",
								ValueColumn:      "count(*)",
								AttributeColumns: []string{"genre"},
								ValueType:        sqlquery.MetricValueTypeInt,
								DataType:         sqlquery.MetricTypeGauge,
							},
							{
								MetricName:       "genre.imdb",
								ValueColumn:      "avg(imdb_rating)",
								AttributeColumns: []string{"genre"},
								ValueType:        sqlquery.MetricValueTypeDouble,
								DataType:         sqlquery.MetricTypeGauge,
							},
						},
					},
					{
						SQL: "select " +
							"cast(1 as signed) as a, " +
							"cast(2 as unsigned) as b, " +
							"cast(3.1 as decimal(10,1)) as c, " +
							"cast(3.2 as real) as d, " +
							"cast(3.3 as float) as e, " +
							"cast(3.4 as double) as f, " +
							"null as g",
						Metrics: []sqlquery.MetricCfg{
							{
								MetricName:  "a",
								ValueColumn: "a",
								ValueType:   sqlquery.MetricValueTypeInt,
								DataType:    sqlquery.MetricTypeGauge,
							},
							{
								MetricName:  "b",
								ValueColumn: "b",
								ValueType:   sqlquery.MetricValueTypeInt,
								DataType:    sqlquery.MetricTypeGauge,
							},
							{
								MetricName:  "c",
								ValueColumn: "c",
								ValueType:   sqlquery.MetricValueTypeDouble,
								DataType:    sqlquery.MetricTypeGauge,
							},
							{
								MetricName:  "d",
								ValueColumn: "d",
								ValueType:   sqlquery.MetricValueTypeDouble,
								DataType:    sqlquery.MetricTypeGauge,
							},
							{
								MetricName:  "e",
								ValueColumn: "e",
								ValueType:   sqlquery.MetricValueTypeDouble,
								DataType:    sqlquery.MetricTypeGauge,
							},
							{
								MetricName:  "f",
								ValueColumn: "f",
								ValueType:   sqlquery.MetricValueTypeDouble,
								DataType:    sqlquery.MetricTypeGauge,
							},
						},
					},
				}
			}),
		scraperinttest.WithExpectedFile(filepath.Join("testdata", "integration", "mysql", "expected.yaml")),
		scraperinttest.WithCompareOptions(
			pmetrictest.IgnoreTimestamp(),
		),
	).Run(t)
}

func TestSQLServerIntegrationMetrics(t *testing.T) {
	SQLServer.CheckCompatibility(t)
	scraperinttest.NewIntegrationTest(
		NewFactory(),
		scraperinttest.WithContainerRequest(SQLServer.ContainerRequest),
		scraperinttest.WithCustomConfig(
			func(t *testing.T, cfg component.Config, ci *scraperinttest.ContainerInfo) {
				rCfg := cfg.(*Config)
				rCfg.Driver = SQLServer.Driver
				rCfg.DataSource = SQLServer.ConnectionString(ci.Host(t), nat.Port(ci.MappedPort(t, SQLServer.Port)))
				rCfg.Queries = []sqlquery.Query{
					{
						SQL: "select genre, count(*) as count, avg(imdb_rating) as avg from movie group by genre order by genre",
						Metrics: []sqlquery.MetricCfg{
							{
								MetricName:       "genre.count",
								ValueColumn:      "count",
								AttributeColumns: []string{"genre"},
								ValueType:        sqlquery.MetricValueTypeInt,
								DataType:         sqlquery.MetricTypeGauge,
							},
							{
								MetricName:       "genre.imdb",
								ValueColumn:      "avg",
								AttributeColumns: []string{"genre"},
								ValueType:        sqlquery.MetricValueTypeDouble,
								DataType:         sqlquery.MetricTypeGauge,
							},
						},
					},
				}
			}),
		scraperinttest.WithExpectedFile(
			filepath.Join("testdata", "integration", "sqlserver", "expected.yaml"),
		),
		scraperinttest.WithCompareOptions(
			pmetrictest.IgnoreTimestamp(),
			pmetrictest.IgnoreMetricsOrder(),
		),
	).Run(t)
}<|MERGE_RESOLUTION|>--- conflicted
+++ resolved
@@ -671,15 +671,9 @@
 		scraperinttest.WithCustomConfig(
 			func(t *testing.T, cfg component.Config, ci *scraperinttest.ContainerInfo) {
 				rCfg := cfg.(*Config)
-<<<<<<< HEAD
-				rCfg.Driver = "mysql"
-				rCfg.DataSource = fmt.Sprintf("otel:otel@tcp(%s:%s)/otel",
-					ci.Host(t), ci.MappedPort(t, mysqlPort))
-				rCfg.MaxOpenConn = 5
-=======
 				rCfg.Driver = MySQL.Driver
 				rCfg.DataSource = MySQL.ConnectionString(ci.Host(t), nat.Port(ci.MappedPort(t, MySQL.Port)))
->>>>>>> 8a6f75eb
+        rCfg.MaxOpenConn = 5
 				rCfg.Queries = []sqlquery.Query{
 					{
 						SQL: "select genre, count(*), avg(imdb_rating) from movie group by genre order by genre desc",
