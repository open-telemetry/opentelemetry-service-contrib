--- conflicted
+++ resolved
@@ -109,21 +109,15 @@
   or resets); defaults to false.
 - `aggregation` (optional): only applicable for `data_type=sum`; can be `cumulative` or `delta`; defaults
   to `cumulative`.
-<<<<<<< HEAD
-* `description` (optional): the description applied to the metric.
-* `unit` (optional): the units applied to the metric.
-* `static_attributes` (optional): static attributes applied to the metrics.
-* `start_ts_column` (optional): the name of the column containing the start timestamp, the value of which is applied to 
+- `description` (optional): the description applied to the metric.
+- `unit` (optional): the units applied to the metric.
+- `static_attributes` (optional): static attributes applied to the metrics.
+- `start_ts_column` (optional): the name of the column containing the start timestamp, the value of which is applied to 
   the metric's start timestamp (otherwise the current time is used). Only applies if the metric is of type cumulative 
   sum.
-* `ts_column` (optional): the name of the column containing the timestamp, the value of which is applied to the 
+- `ts_column` (optional): the name of the column containing the timestamp, the value of which is applied to the 
   metric's timestamp. This can be current timestamp depending upon the time of last recorded metric's datapoint.
-=======
-- `description` (optional): the description applied to the metric.
-- `unit` (optional): the units applied to the metric.
-- `static_attributes` (optional): static attributes applied to the metrics
 
->>>>>>> b719459a
 ### Example
 
 ```yaml
