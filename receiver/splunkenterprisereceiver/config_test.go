--- conflicted
+++ resolved
@@ -49,15 +49,6 @@
 			desc:     "missing any endpoint setting",
 			expected: errBad,
 			config: &Config{
-<<<<<<< HEAD
-				IdxEndpoint: confighttp.HTTPClientSettings{
-					Auth: &configauth.Authentication{AuthenticatorID: component.NewID("dummy")},
-				},
-				SHEndpoint: confighttp.HTTPClientSettings{
-					Auth: &configauth.Authentication{AuthenticatorID: component.NewID("dummy")},
-				},
-				CMEndpoint: confighttp.HTTPClientSettings{
-=======
 				IdxEndpoint: confighttp.ClientConfig{
 					Auth: &configauth.Authentication{AuthenticatorID: component.NewID("dummy")},
 				},
@@ -65,7 +56,6 @@
 					Auth: &configauth.Authentication{AuthenticatorID: component.NewID("dummy")},
 				},
 				CMEndpoint: confighttp.ClientConfig{
->>>>>>> 3d8aecb1
 					Auth: &configauth.Authentication{AuthenticatorID: component.NewID("dummy")},
 				},
 			},
@@ -74,11 +64,7 @@
 			desc:     "properly configured invalid endpoint",
 			expected: errBad,
 			config: &Config{
-<<<<<<< HEAD
-				IdxEndpoint: confighttp.HTTPClientSettings{
-=======
 				IdxEndpoint: confighttp.ClientConfig{
->>>>>>> 3d8aecb1
 					Auth:     &configauth.Authentication{AuthenticatorID: component.NewID("dummy")},
 					Endpoint: "123.321.12.1:1",
 				},
@@ -88,11 +74,7 @@
 			desc:     "properly configured endpoint has bad scheme",
 			expected: errScheme,
 			config: &Config{
-<<<<<<< HEAD
-				IdxEndpoint: confighttp.HTTPClientSettings{
-=======
 				IdxEndpoint: confighttp.ClientConfig{
->>>>>>> 3d8aecb1
 					Auth:     &configauth.Authentication{AuthenticatorID: component.NewID("dummy")},
 					Endpoint: "gss://123.124.32.12:90",
 				},
@@ -102,11 +84,7 @@
 			desc:     "properly configured endpoint missing auth",
 			expected: errMissingAuthExtension,
 			config: &Config{
-<<<<<<< HEAD
-				IdxEndpoint: confighttp.HTTPClientSettings{
-=======
 				IdxEndpoint: confighttp.ClientConfig{
->>>>>>> 3d8aecb1
 					Endpoint: "https://123.123.32.2:2093",
 				},
 			},
