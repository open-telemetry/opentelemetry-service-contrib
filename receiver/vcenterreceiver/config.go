// Copyright The OpenTelemetry Authors
// SPDX-License-Identifier: Apache-2.0

package vcenterreceiver // import "github.com/open-telemetry/opentelemetry-collector-contrib/receiver/vcenterreceiver"

import (
	"errors"
	"fmt"
	"net/url"

	"go.opentelemetry.io/collector/config/configopaque"
	"go.opentelemetry.io/collector/config/configtls"
	"go.opentelemetry.io/collector/receiver/scraperhelper"
	"go.uber.org/multierr"

	"github.com/open-telemetry/opentelemetry-collector-contrib/receiver/vcenterreceiver/internal/metadata"
)

// Config is the configuration of the receiver
type Config struct {
<<<<<<< HEAD
	scraperhelper.ControllerConfig `mapstructure:",squash"`
	configtls.TLSClientSetting     `mapstructure:"tls,omitempty"`
	metadata.MetricsBuilderConfig  `mapstructure:",squash"`
	Endpoint                       string              `mapstructure:"endpoint"`
	Username                       string              `mapstructure:"username"`
	Password                       configopaque.String `mapstructure:"password"`
=======
	scraperhelper.ScraperControllerSettings `mapstructure:",squash"`
	configtls.ClientConfig                  `mapstructure:"tls,omitempty"`
	metadata.MetricsBuilderConfig           `mapstructure:",squash"`
	Endpoint                                string              `mapstructure:"endpoint"`
	Username                                string              `mapstructure:"username"`
	Password                                configopaque.String `mapstructure:"password"`
>>>>>>> fdd9ebf1
}

// Validate checks to see if the supplied config will work for the receiver
func (c *Config) Validate() error {
	if c.Endpoint == "" {
		return errors.New("no endpoint was provided")
	}

	var err error
	res, err := url.Parse(c.Endpoint)
	if err != nil {
		err = multierr.Append(err, fmt.Errorf("unable to parse url %s: %w", c.Endpoint, err))
		return err
	}

	if res.Scheme != "http" && res.Scheme != "https" {
		err = multierr.Append(err, errors.New("url scheme must be http or https"))
	}

	if c.Username == "" {
		err = multierr.Append(err, errors.New("username not provided and is required"))
	}

	if c.Password == "" {
		err = multierr.Append(err, errors.New("password not provided and is required"))
	}

	if _, tlsErr := c.LoadTLSConfig(); err != nil {
		err = multierr.Append(err, fmt.Errorf("error loading tls configuration: %w", tlsErr))
	}

	return err
}

// SDKUrl returns the url for the vCenter SDK
func (c *Config) SDKUrl() (*url.URL, error) {
	res, err := url.Parse(c.Endpoint)
	if err != nil {
		return res, err
	}
	res.Path = "/sdk"
	return res, nil
}<|MERGE_RESOLUTION|>--- conflicted
+++ resolved
@@ -18,21 +18,12 @@
 
 // Config is the configuration of the receiver
 type Config struct {
-<<<<<<< HEAD
 	scraperhelper.ControllerConfig `mapstructure:",squash"`
-	configtls.TLSClientSetting     `mapstructure:"tls,omitempty"`
-	metadata.MetricsBuilderConfig  `mapstructure:",squash"`
-	Endpoint                       string              `mapstructure:"endpoint"`
-	Username                       string              `mapstructure:"username"`
-	Password                       configopaque.String `mapstructure:"password"`
-=======
-	scraperhelper.ScraperControllerSettings `mapstructure:",squash"`
 	configtls.ClientConfig                  `mapstructure:"tls,omitempty"`
 	metadata.MetricsBuilderConfig           `mapstructure:",squash"`
 	Endpoint                                string              `mapstructure:"endpoint"`
 	Username                                string              `mapstructure:"username"`
 	Password                                configopaque.String `mapstructure:"password"`
->>>>>>> fdd9ebf1
 }
 
 // Validate checks to see if the supplied config will work for the receiver
