// Copyright 2020, OpenTelemetry Authors
//
// Licensed under the Apache License, Version 2.0 (the "License");
// you may not use this file except in compliance with the License.
// You may obtain a copy of the License at
//
//     http://www.apache.org/licenses/LICENSE-2.0
//
// Unless required by applicable law or agreed to in writing, software
// distributed under the License is distributed on an "AS IS" BASIS,
// WITHOUT WARRANTIES OR CONDITIONS OF ANY KIND, either express or implied.
// See the License for the specific language governing permissions and
// limitations under the License.

package zookeeperreceiver

import (
	"bufio"
	"context"
	"errors"
	"fmt"
	"io/ioutil"
	"net"
	"path"
	"path/filepath"
	"testing"
	"time"

	"github.com/stretchr/testify/require"
	"go.opentelemetry.io/collector/model/pdata"
	"go.uber.org/zap"
	"go.uber.org/zap/zapcore"
	"go.uber.org/zap/zaptest/observer"

	"github.com/open-telemetry/opentelemetry-collector-contrib/internal/coreinternal/testutil"
	"github.com/open-telemetry/opentelemetry-collector-contrib/internal/scrapertest"
)

type logMsg struct {
	msg   string
	level zapcore.Level
}

func TestZookeeperMetricsScraperScrape(t *testing.T) {
<<<<<<< HEAD
	cfg := createDefaultConfig().(*Config)
	mb := metadata.NewMetricsBuilder(cfg.Metrics)
	commonMetricsRecorders := []func(ts pdata.Timestamp, val int64){
		mb.RecordZookeeperLatencyAvgDataPoint,
		mb.RecordZookeeperLatencyMaxDataPoint,
		mb.RecordZookeeperLatencyMinDataPoint,
		mb.RecordZookeeperPacketsReceivedDataPoint,
		mb.RecordZookeeperPacketsSentDataPoint,
		mb.RecordZookeeperConnectionsAliveDataPoint,
		mb.RecordZookeeperOutstandingRequestsDataPoint,
		mb.RecordZookeeperZnodesDataPoint,
		mb.RecordZookeeperWatchesDataPoint,
		mb.RecordZookeeperEphemeralNodesDataPoint,
		mb.RecordZookeeperApproximateDateSizeDataPoint,
		mb.RecordZookeeperOpenFileDescriptorsDataPoint,
		mb.RecordZookeeperMaxFileDescriptorsDataPoint,
	}

	var metricRecordersV3414 []func(ts pdata.Timestamp, val int64)
	metricRecordersV3414 = append(metricRecordersV3414, commonMetricsRecorders...)
	metricRecordersV3414 = append(metricRecordersV3414, mb.RecordZookeeperFsyncThresholdExceedsDataPoint)

	tests := []struct {
		name                         string
		expectedMetricRecorders      []func(ts pdata.Timestamp, val int64)
=======
	tests := []struct {
		name                         string
		expectedMetricsFilename      string
>>>>>>> 5de85cc6
		expectedResourceAttributes   map[string]string
		mockedZKOutputSourceFilename string
		mockZKConnectionErr          bool
		expectedLogs                 []logMsg
		expectedNumResourceMetrics   int
		setConnectionDeadline        func(net.Conn, time.Time) error
		closeConnection              func(net.Conn) error
		sendCmd                      func(net.Conn, string) (*bufio.Scanner, error)
		wantErr                      bool
	}{
		{
			name:                         "Test correctness with v3.4.14",
			mockedZKOutputSourceFilename: "mntr-3.4.14",
<<<<<<< HEAD
			expectedMetricRecorders:      metricRecordersV3414,
=======
			expectedMetricsFilename:      "correctness-v3.4.14",
>>>>>>> 5de85cc6
			expectedResourceAttributes: map[string]string{
				"server.state": "standalone",
				"zk.version":   "3.4.14-4c25d480e66aadd371de8bd2fd8da255ac140bcf",
			},
			expectedNumResourceMetrics: 1,
		},
		{
			name:                         "Test correctness with v3.5.5",
			mockedZKOutputSourceFilename: "mntr-3.5.5",
<<<<<<< HEAD
			expectedMetricRecorders: func() []func(ts pdata.Timestamp, val int64) {
				out := make([]func(ts pdata.Timestamp, val int64), 0, len(commonMetricsRecorders)+3)
				out = append(out, commonMetricsRecorders...)

				out = append(out, []func(ts pdata.Timestamp, val int64){
					mb.RecordZookeeperFollowersDataPoint,
					mb.RecordZookeeperSyncedFollowersDataPoint,
					mb.RecordZookeeperPendingSyncsDataPoint,
				}...)
				return out
			}(),
=======
			expectedMetricsFilename:      "correctness-v3.5.5",
>>>>>>> 5de85cc6
			expectedResourceAttributes: map[string]string{
				"server.state": "leader",
				"zk.version":   "3.5.5-390fe37ea45dee01bf87dc1c042b5e3dcce88653",
			},
			expectedNumResourceMetrics: 1,
		},
		{
			name:                "Arbitrary connection error",
			mockZKConnectionErr: true,
			expectedLogs: []logMsg{
				{
					msg:   "failed to establish connection",
					level: zapcore.ErrorLevel,
				},
			},
			wantErr: true,
		},
		{
			name:                         "Unexpected line format in mntr",
			mockedZKOutputSourceFilename: "mntr-unexpected_line_format",
			expectedLogs: []logMsg{
				{
					msg:   "unexpected line in response",
					level: zapcore.WarnLevel,
				},
			},
			expectedNumResourceMetrics: 0,
		},
		{
			name:                         "Unexpected value type in mntr",
			mockedZKOutputSourceFilename: "mntr-unexpected_value_type",
			expectedLogs: []logMsg{
				{
					msg:   "non-integer value from mntr",
					level: zapcore.DebugLevel,
				},
			},
			expectedNumResourceMetrics: 0,
		},
		{
			name:                         "Error setting connection deadline",
			mockedZKOutputSourceFilename: "mntr-3.4.14",
			expectedLogs: []logMsg{
				{
					msg:   "failed to set deadline on connection",
					level: zapcore.WarnLevel,
				},
			},
<<<<<<< HEAD
			expectedMetricRecorders: metricRecordersV3414,
=======
			expectedMetricsFilename: "error-setting-connection-deadline",
>>>>>>> 5de85cc6
			expectedResourceAttributes: map[string]string{
				"server.state": "standalone",
				"zk.version":   "3.4.14-4c25d480e66aadd371de8bd2fd8da255ac140bcf",
			},
			expectedNumResourceMetrics: 1,
			setConnectionDeadline: func(conn net.Conn, t time.Time) error {
				return errors.New("")
			},
		},
		{
			name:                         "Error closing connection",
			mockedZKOutputSourceFilename: "mntr-3.4.14",
			expectedLogs: []logMsg{
				{
					msg:   "failed to shutdown connection",
					level: zapcore.WarnLevel,
				},
			},
<<<<<<< HEAD
			expectedMetricRecorders: metricRecordersV3414,
=======
			expectedMetricsFilename: "error-closing-connection",
>>>>>>> 5de85cc6
			expectedResourceAttributes: map[string]string{
				"server.state": "standalone",
				"zk.version":   "3.4.14-4c25d480e66aadd371de8bd2fd8da255ac140bcf",
			},
			expectedNumResourceMetrics: 1,
			closeConnection: func(conn net.Conn) error {
				return errors.New("")
			},
		},
		{
			name:                         "Failed to send command",
			mockedZKOutputSourceFilename: "mntr-3.4.14",
			expectedLogs: []logMsg{
				{
					msg:   "failed to send command",
					level: zapcore.ErrorLevel,
				},
			},
			sendCmd: func(conn net.Conn, s string) (*bufio.Scanner, error) {
				return nil, errors.New("")
			},
		},
	}
	for _, tt := range tests {
		t.Run(tt.name, func(t *testing.T) {
			localAddr := testutil.GetAvailableLocalAddress(t)
			if !tt.mockZKConnectionErr {
				ms := mockedServer{ready: make(chan bool, 1)}
				go ms.mockZKServer(t, localAddr, tt.mockedZKOutputSourceFilename)
				<-ms.ready
			}
			cfg.TCPAddr.Endpoint = localAddr

			core, observedLogs := observer.New(zap.DebugLevel)
			z, err := newZookeeperMetricsScraper(zap.New(core), cfg)
			require.NoError(t, err)
			require.Equal(t, "zookeeper", z.Name())

			ctx := context.Background()

			if tt.setConnectionDeadline != nil {
				z.setConnectionDeadline = tt.setConnectionDeadline
			}

			if tt.closeConnection != nil {
				z.closeConnection = tt.closeConnection
			}

			if tt.sendCmd != nil {
				z.sendCmd = tt.sendCmd
			}

			got, err := z.scrape(ctx)

			require.Equal(t, len(tt.expectedLogs), observedLogs.Len())
			for i, log := range tt.expectedLogs {
				require.Equal(t, log.msg, observedLogs.All()[i].Message)
				require.Equal(t, log.level, observedLogs.All()[i].Level)
			}

			if tt.expectedNumResourceMetrics == 0 {
				if tt.wantErr {
					require.Error(t, err)
					require.Equal(t, pdata.NewMetrics(), got)
				}

				require.NoError(t, z.shutdown(ctx))
				return
			}

<<<<<<< HEAD
			require.Equal(t, tt.expectedNumResourceMetrics, got.ResourceMetrics().Len())
			for i := 0; i < tt.expectedNumResourceMetrics; i++ {
				resource := got.ResourceMetrics().At(i).Resource()
				require.Equal(t, len(tt.expectedResourceAttributes), resource.Attributes().Len())
				resource.Attributes().Range(func(k string, v pdata.AttributeValue) bool {
					require.Equal(t, tt.expectedResourceAttributes[k], v.StringVal())
					return true
				})

				ilms := got.ResourceMetrics().At(0).InstrumentationLibraryMetrics()
				require.Equal(t, 1, ilms.Len())

				metrics := ilms.At(0).Metrics()

				// prepare set of expected metrics from metrics recorders.
				now := pdata.NewTimestampFromTime(time.Now())
				for _, recorder := range tt.expectedMetricRecorders {
					recorder(now, 1)
				}
				expectedMetrics := pdata.NewMetricSlice()
				mb.Emit(expectedMetrics)

				require.Equal(t, expectedMetrics.Len(), metrics.Len())

				for i := 0; i < expectedMetrics.Len(); i++ {
					assertMetricValid(t, metrics.At(i), expectedMetrics.At(i))
				}
			}
=======
			expectedFile := filepath.Join("testdata", "scraper", fmt.Sprintf("%s.json", tt.expectedMetricsFilename))
			expectedMetrics, err := scrapertest.ReadExpected(expectedFile)
			require.NoError(t, err)
			eMetricSlice := expectedMetrics.ResourceMetrics().At(0).InstrumentationLibraryMetrics().At(0).Metrics()
			aMetricSlice := got.ResourceMetrics().At(0).InstrumentationLibraryMetrics().At(0).Metrics()
>>>>>>> 5de85cc6

			require.NoError(t, scrapertest.CompareMetricSlices(eMetricSlice, aMetricSlice))
		})
	}
}

func assertMetricValid(t *testing.T, metric pdata.Metric, descriptor pdata.Metric) {
	assertDescriptorEqual(t, descriptor, metric)
	switch metric.DataType() {
	case pdata.MetricDataTypeGauge:
		require.GreaterOrEqual(t, metric.Gauge().DataPoints().Len(), 1)
	case pdata.MetricDataTypeSum:
		require.GreaterOrEqual(t, metric.Sum().DataPoints().Len(), 1)
	}
}

func assertDescriptorEqual(t *testing.T, expected pdata.Metric, actual pdata.Metric) {
	require.Equal(t, expected.Name(), actual.Name())
	require.Equal(t, expected.Description(), actual.Description())
	require.Equal(t, expected.Unit(), actual.Unit())
	require.Equal(t, expected.DataType(), actual.DataType())
}

type mockedServer struct {
	ready chan bool
}

func (ms *mockedServer) mockZKServer(t *testing.T, endpoint string, filename string) {
	listener, err := net.Listen("tcp", endpoint)
	require.NoError(t, err)
	defer listener.Close()

	ms.ready <- true

	conn, err := listener.Accept()
	require.NoError(t, err)

	for {
		out, err := ioutil.ReadFile(path.Join(".", "testdata", filename))
		require.NoError(t, err)

		conn.Write(out)
		conn.Close()
		return
	}
}<|MERGE_RESOLUTION|>--- conflicted
+++ resolved
@@ -42,37 +42,9 @@
 }
 
 func TestZookeeperMetricsScraperScrape(t *testing.T) {
-<<<<<<< HEAD
-	cfg := createDefaultConfig().(*Config)
-	mb := metadata.NewMetricsBuilder(cfg.Metrics)
-	commonMetricsRecorders := []func(ts pdata.Timestamp, val int64){
-		mb.RecordZookeeperLatencyAvgDataPoint,
-		mb.RecordZookeeperLatencyMaxDataPoint,
-		mb.RecordZookeeperLatencyMinDataPoint,
-		mb.RecordZookeeperPacketsReceivedDataPoint,
-		mb.RecordZookeeperPacketsSentDataPoint,
-		mb.RecordZookeeperConnectionsAliveDataPoint,
-		mb.RecordZookeeperOutstandingRequestsDataPoint,
-		mb.RecordZookeeperZnodesDataPoint,
-		mb.RecordZookeeperWatchesDataPoint,
-		mb.RecordZookeeperEphemeralNodesDataPoint,
-		mb.RecordZookeeperApproximateDateSizeDataPoint,
-		mb.RecordZookeeperOpenFileDescriptorsDataPoint,
-		mb.RecordZookeeperMaxFileDescriptorsDataPoint,
-	}
-
-	var metricRecordersV3414 []func(ts pdata.Timestamp, val int64)
-	metricRecordersV3414 = append(metricRecordersV3414, commonMetricsRecorders...)
-	metricRecordersV3414 = append(metricRecordersV3414, mb.RecordZookeeperFsyncThresholdExceedsDataPoint)
-
-	tests := []struct {
-		name                         string
-		expectedMetricRecorders      []func(ts pdata.Timestamp, val int64)
-=======
 	tests := []struct {
 		name                         string
 		expectedMetricsFilename      string
->>>>>>> 5de85cc6
 		expectedResourceAttributes   map[string]string
 		mockedZKOutputSourceFilename string
 		mockZKConnectionErr          bool
@@ -86,11 +58,7 @@
 		{
 			name:                         "Test correctness with v3.4.14",
 			mockedZKOutputSourceFilename: "mntr-3.4.14",
-<<<<<<< HEAD
-			expectedMetricRecorders:      metricRecordersV3414,
-=======
 			expectedMetricsFilename:      "correctness-v3.4.14",
->>>>>>> 5de85cc6
 			expectedResourceAttributes: map[string]string{
 				"server.state": "standalone",
 				"zk.version":   "3.4.14-4c25d480e66aadd371de8bd2fd8da255ac140bcf",
@@ -100,21 +68,7 @@
 		{
 			name:                         "Test correctness with v3.5.5",
 			mockedZKOutputSourceFilename: "mntr-3.5.5",
-<<<<<<< HEAD
-			expectedMetricRecorders: func() []func(ts pdata.Timestamp, val int64) {
-				out := make([]func(ts pdata.Timestamp, val int64), 0, len(commonMetricsRecorders)+3)
-				out = append(out, commonMetricsRecorders...)
-
-				out = append(out, []func(ts pdata.Timestamp, val int64){
-					mb.RecordZookeeperFollowersDataPoint,
-					mb.RecordZookeeperSyncedFollowersDataPoint,
-					mb.RecordZookeeperPendingSyncsDataPoint,
-				}...)
-				return out
-			}(),
-=======
 			expectedMetricsFilename:      "correctness-v3.5.5",
->>>>>>> 5de85cc6
 			expectedResourceAttributes: map[string]string{
 				"server.state": "leader",
 				"zk.version":   "3.5.5-390fe37ea45dee01bf87dc1c042b5e3dcce88653",
@@ -163,11 +117,7 @@
 					level: zapcore.WarnLevel,
 				},
 			},
-<<<<<<< HEAD
-			expectedMetricRecorders: metricRecordersV3414,
-=======
 			expectedMetricsFilename: "error-setting-connection-deadline",
->>>>>>> 5de85cc6
 			expectedResourceAttributes: map[string]string{
 				"server.state": "standalone",
 				"zk.version":   "3.4.14-4c25d480e66aadd371de8bd2fd8da255ac140bcf",
@@ -186,11 +136,7 @@
 					level: zapcore.WarnLevel,
 				},
 			},
-<<<<<<< HEAD
-			expectedMetricRecorders: metricRecordersV3414,
-=======
 			expectedMetricsFilename: "error-closing-connection",
->>>>>>> 5de85cc6
 			expectedResourceAttributes: map[string]string{
 				"server.state": "standalone",
 				"zk.version":   "3.4.14-4c25d480e66aadd371de8bd2fd8da255ac140bcf",
@@ -222,6 +168,7 @@
 				go ms.mockZKServer(t, localAddr, tt.mockedZKOutputSourceFilename)
 				<-ms.ready
 			}
+			cfg := createDefaultConfig().(*Config)
 			cfg.TCPAddr.Endpoint = localAddr
 
 			core, observedLogs := observer.New(zap.DebugLevel)
@@ -261,42 +208,11 @@
 				return
 			}
 
-<<<<<<< HEAD
-			require.Equal(t, tt.expectedNumResourceMetrics, got.ResourceMetrics().Len())
-			for i := 0; i < tt.expectedNumResourceMetrics; i++ {
-				resource := got.ResourceMetrics().At(i).Resource()
-				require.Equal(t, len(tt.expectedResourceAttributes), resource.Attributes().Len())
-				resource.Attributes().Range(func(k string, v pdata.AttributeValue) bool {
-					require.Equal(t, tt.expectedResourceAttributes[k], v.StringVal())
-					return true
-				})
-
-				ilms := got.ResourceMetrics().At(0).InstrumentationLibraryMetrics()
-				require.Equal(t, 1, ilms.Len())
-
-				metrics := ilms.At(0).Metrics()
-
-				// prepare set of expected metrics from metrics recorders.
-				now := pdata.NewTimestampFromTime(time.Now())
-				for _, recorder := range tt.expectedMetricRecorders {
-					recorder(now, 1)
-				}
-				expectedMetrics := pdata.NewMetricSlice()
-				mb.Emit(expectedMetrics)
-
-				require.Equal(t, expectedMetrics.Len(), metrics.Len())
-
-				for i := 0; i < expectedMetrics.Len(); i++ {
-					assertMetricValid(t, metrics.At(i), expectedMetrics.At(i))
-				}
-			}
-=======
 			expectedFile := filepath.Join("testdata", "scraper", fmt.Sprintf("%s.json", tt.expectedMetricsFilename))
 			expectedMetrics, err := scrapertest.ReadExpected(expectedFile)
 			require.NoError(t, err)
 			eMetricSlice := expectedMetrics.ResourceMetrics().At(0).InstrumentationLibraryMetrics().At(0).Metrics()
 			aMetricSlice := got.ResourceMetrics().At(0).InstrumentationLibraryMetrics().At(0).Metrics()
->>>>>>> 5de85cc6
 
 			require.NoError(t, scrapertest.CompareMetricSlices(eMetricSlice, aMetricSlice))
 		})
