--- conflicted
+++ resolved
@@ -143,10 +143,7 @@
 	p.lastIntervalTime = when
 	p.gauges = make(map[statsDMetricDescription]pmetric.ScopeMetrics)
 	p.counters = make(map[statsDMetricDescription]pmetric.ScopeMetrics)
-<<<<<<< HEAD
-	p.timersAndDistributions = []pmetric.ScopeMetrics{}
-=======
->>>>>>> a6cacf93
+	p.timersAndDistributions = nil
 	p.summaries = make(map[statsDMetricDescription]summaryMetric)
 	p.histograms = make(map[statsDMetricDescription]histogramMetric)
 }
@@ -210,7 +207,6 @@
 		)
 	}
 
-<<<<<<< HEAD
 	for desc, histogramMetric := range p.histograms {
 		buildHistogramMetric(
 			desc,
@@ -221,12 +217,6 @@
 		)
 	}
 	p.resetState(now)
-=======
-	p.gauges = make(map[statsDMetricDescription]pmetric.ScopeMetrics)
-	p.counters = make(map[statsDMetricDescription]pmetric.ScopeMetrics)
-	p.timersAndDistributions = nil
-	p.summaries = make(map[statsDMetricDescription]summaryMetric)
->>>>>>> a6cacf93
 	return metrics
 }
 
