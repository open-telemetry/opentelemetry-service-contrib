resourceMetrics:
  - resource:
      attributes:
        - key: container-metric-label
          value:
            stringValue: container-label
        - key: container.hostname
          value:
            stringValue: a359c0fc87c5
        - key: container.id
          value:
            stringValue: a359c0fc87c546b42d2ad32db7c978627f1d89b49cb3827a7b19ba97a1febcce
        - key: container.image.name
          value:
            stringValue: ubuntu
        - key: container.name
          value:
            stringValue: pensive_aryabhata
        - key: container.runtime
          value:
            stringValue: docker
        - key: env-var-metric-label
          value:
            stringValue: env-var
        - key: container-metric-label
          value:
            stringValue: container-label
    schemaUrl: https://opentelemetry.io/schemas/1.6.1
    scopeMetrics:
      - metrics:
          - description: Number of bytes transferred to/from the disk by the group and descendant groups.
            name: container.blockio.io_service_bytes_recursive
            sum:
              aggregationTemporality: 2
              dataPoints:
                - asInt: "0"
                  attributes:
                    - key: device_major
                      value:
                        stringValue: "8"
                    - key: device_minor
                      value:
                        stringValue: "0"
                    - key: operation
                      value:
                        stringValue: async
                  startTimeUnixNano: "1661128790156624000"
                  timeUnixNano: "1661128790158163000"
                - asInt: "0"
                  attributes:
                    - key: device_major
                      value:
                        stringValue: "8"
                    - key: device_minor
                      value:
                        stringValue: "0"
                    - key: operation
                      value:
                        stringValue: discard
                  startTimeUnixNano: "1661128790156624000"
                  timeUnixNano: "1661128790158163000"
                - asInt: "73728"
                  attributes:
                    - key: device_major
                      value:
                        stringValue: "8"
                    - key: device_minor
                      value:
                        stringValue: "0"
                    - key: operation
                      value:
                        stringValue: read
                  startTimeUnixNano: "1661128790156624000"
                  timeUnixNano: "1661128790158163000"
                - asInt: "73728"
                  attributes:
                    - key: device_major
                      value:
                        stringValue: "8"
                    - key: device_minor
                      value:
                        stringValue: "0"
                    - key: operation
                      value:
                        stringValue: sync
                  startTimeUnixNano: "1661128790156624000"
                  timeUnixNano: "1661128790158163000"
                - asInt: "73728"
                  attributes:
                    - key: device_major
                      value:
                        stringValue: "8"
                    - key: device_minor
                      value:
                        stringValue: "0"
                    - key: operation
                      value:
                        stringValue: total
                  startTimeUnixNano: "1661128790156624000"
                  timeUnixNano: "1661128790158163000"
                - asInt: "0"
                  attributes:
                    - key: device_major
                      value:
                        stringValue: "8"
                    - key: device_minor
                      value:
                        stringValue: "0"
                    - key: operation
                      value:
                        stringValue: write
                  startTimeUnixNano: "1661128790156624000"
                  timeUnixNano: "1661128790158163000"
              isMonotonic: true
            unit: By
          - description: Number of IOs (bio) issued to the disk by the group and descendant groups.
            name: container.blockio.io_serviced_recursive
            sum:
              aggregationTemporality: 2
              dataPoints:
                - asInt: "0"
                  attributes:
                    - key: device_major
                      value:
                        stringValue: "8"
                    - key: device_minor
                      value:
                        stringValue: "0"
                    - key: operation
                      value:
                        stringValue: async
                  startTimeUnixNano: "1661128790156624000"
                  timeUnixNano: "1661128790158163000"
                - asInt: "0"
                  attributes:
                    - key: device_major
                      value:
                        stringValue: "8"
                    - key: device_minor
                      value:
                        stringValue: "0"
                    - key: operation
                      value:
                        stringValue: discard
                  startTimeUnixNano: "1661128790156624000"
                  timeUnixNano: "1661128790158163000"
                - asInt: "1"
                  attributes:
                    - key: device_major
                      value:
                        stringValue: "8"
                    - key: device_minor
                      value:
                        stringValue: "0"
                    - key: operation
                      value:
                        stringValue: read
                  startTimeUnixNano: "1661128790156624000"
                  timeUnixNano: "1661128790158163000"
                - asInt: "1"
                  attributes:
                    - key: device_major
                      value:
                        stringValue: "8"
                    - key: device_minor
                      value:
                        stringValue: "0"
                    - key: operation
                      value:
                        stringValue: sync
                  startTimeUnixNano: "1661128790156624000"
                  timeUnixNano: "1661128790158163000"
                - asInt: "1"
                  attributes:
                    - key: device_major
                      value:
                        stringValue: "8"
                    - key: device_minor
                      value:
                        stringValue: "0"
                    - key: operation
                      value:
                        stringValue: total
                  startTimeUnixNano: "1661128790156624000"
                  timeUnixNano: "1661128790158163000"
                - asInt: "0"
                  attributes:
                    - key: device_major
                      value:
                        stringValue: "8"
                    - key: device_minor
                      value:
                        stringValue: "0"
                    - key: operation
                      value:
                        stringValue: write
                  startTimeUnixNano: "1661128790156624000"
                  timeUnixNano: "1661128790158163000"
              isMonotonic: true
            unit: '{operations}'
          - description: CPU limit set for the container.
            gauge:
              dataPoints:
                - asDouble: 0
                  timeUnixNano: "1657771832637112000"
            name: container.cpu.limit
            unit: "{cpus}"
          - description: 'Deprecated: use `container.cpu.utilization` metric instead. Percent of CPU used by the container.'
            gauge:
              dataPoints:
                - asDouble: 0
                  timeUnixNano: "1657771832637112000"
            name: container.cpu.percent
            unit: "1"
          - description: CPU shares set for the container.
            gauge:
              dataPoints:
                - asInt: "0"
                  timeUnixNano: "1657771832637112000"
            name: container.cpu.shares
            unit: "1"
          - description: Number of periods with throttling active.
            name: container.cpu.throttling_data.periods
            sum:
              aggregationTemporality: 2
              dataPoints:
                - asInt: "0"
                  timeUnixNano: "1657771832637112000"
              isMonotonic: true
            unit: '{periods}'
          - description: Number of periods when the container hits its throttling limit.
            name: container.cpu.throttling_data.throttled_periods
            sum:
              aggregationTemporality: 2
              dataPoints:
                - asInt: "0"
                  timeUnixNano: "1657771832637112000"
              isMonotonic: true
            unit: '{periods}'
          - description: Aggregate time the container was throttled.
            name: container.cpu.throttling_data.throttled_time
            sum:
              aggregationTemporality: 2
              dataPoints:
                - asInt: "0"
                  timeUnixNano: "1657771832637112000"
              isMonotonic: true
            unit: ns
          - description: Time spent by tasks of the cgroup in kernel mode (Linux).  Time spent by all container processes in kernel mode (Windows).
            name: container.cpu.usage.kernelmode
            sum:
              aggregationTemporality: 2
              dataPoints:
                - asInt: "10000000"
                  timeUnixNano: "1657771832637112000"
              isMonotonic: true
            unit: ns
          - description: Per-core CPU usage by the container.
            name: container.cpu.usage.percpu
            sum:
              aggregationTemporality: 2
              dataPoints:
                - asInt: "31093384"
                  attributes:
                    - key: core
                      value:
                        stringValue: cpu0
                  timeUnixNano: "1657771832637112000"
              isMonotonic: true
            unit: ns
          - description: System CPU usage, as reported by docker.
            name: container.cpu.usage.system
            sum:
              aggregationTemporality: 2
              dataPoints:
                - asInt: "14930240000000"
                  timeUnixNano: "1657771832637112000"
              isMonotonic: true
            unit: ns
          - description: Total CPU time consumed.
            name: container.cpu.usage.total
            sum:
              aggregationTemporality: 2
              dataPoints:
                - asInt: "31093384"
                  timeUnixNano: "1657771832637112000"
              isMonotonic: true
            unit: ns
          - description: Time spent by tasks of the cgroup in user mode (Linux).  Time spent by all container processes in user mode (Windows).
            name: container.cpu.usage.usermode
            sum:
              aggregationTemporality: 2
              dataPoints:
                - asInt: "10000000"
                  timeUnixNano: "1657771832637112000"
              isMonotonic: true
            unit: ns
          - description: The amount of anonymous memory that has been identified as active by the kernel.
            name: container.memory.active_anon
            sum:
              aggregationTemporality: 2
              dataPoints:
                - asInt: "4096"
                  timeUnixNano: "1657771832637112000"
            unit: By
          - description: Cache memory that has been identified as active by the kernel.
            name: container.memory.active_file
            sum:
              aggregationTemporality: 2
              dataPoints:
                - asInt: "73728"
                  timeUnixNano: "1657771832637112000"
            unit: By
          - description: The amount of memory used by the processes of this control group that can be associated precisely with a block on a block device.
            name: container.memory.cache
            sum:
              aggregationTemporality: 2
              dataPoints:
                - asInt: "73728"
                  timeUnixNano: "1657771832637112000"
            unit: By
          - description: Bytes that are waiting to get written back to the disk, from this cgroup.
            name: container.memory.dirty
            sum:
              aggregationTemporality: 2
              dataPoints:
                - asInt: "0"
                  timeUnixNano: "1657771832637112000"
            unit: By
          - description: The maximum amount of physical memory that can be used by the processes of this control group.
            name: container.memory.hierarchical_memory_limit
            sum:
              aggregationTemporality: 2
              dataPoints:
                - asInt: "9223372036854772000"
                  timeUnixNano: "1657771832637112000"
            unit: By
          - description: The maximum amount of RAM + swap that can be used by the processes of this control group.
            name: container.memory.hierarchical_memsw_limit
            sum:
              aggregationTemporality: 2
              dataPoints:
                - asInt: "9223372036854772000"
                  timeUnixNano: "1657771832637112000"
            unit: By
          - description: The amount of anonymous memory that has been identified as inactive by the kernel.
            name: container.memory.inactive_anon
            sum:
              aggregationTemporality: 2
              dataPoints:
                - asInt: "106496"
                  timeUnixNano: "1657771832637112000"
            unit: By
          - description: Cache memory that has been identified as inactive by the kernel.
            name: container.memory.inactive_file
            sum:
              aggregationTemporality: 2
              dataPoints:
                - asInt: "0"
                  timeUnixNano: "1657771832637112000"
            unit: By
          - description: Indicates the amount of memory mapped by the processes in the control group.
            name: container.memory.mapped_file
            sum:
              aggregationTemporality: 2
              dataPoints:
                - asInt: "0"
                  timeUnixNano: "1657771832637112000"
            unit: By
          - description: Percentage of memory used.
            gauge:
              dataPoints:
                - asDouble: 0.02053846320949035
                  timeUnixNano: "1657771832637112000"
            name: container.memory.percent
            unit: "1"
          - description: Indicate the number of times that a process of the cgroup triggered a page fault.
            name: container.memory.pgfault
            sum:
              aggregationTemporality: 2
              dataPoints:
                - asInt: "2417"
                  timeUnixNano: "1657771832637112000"
              isMonotonic: true
            unit: '{faults}'
          - description: Indicate the number of times that a process of the cgroup triggered a major fault.
            name: container.memory.pgmajfault
            sum:
              aggregationTemporality: 2
              dataPoints:
                - asInt: "1"
                  timeUnixNano: "1657771832637112000"
              isMonotonic: true
            unit: '{faults}'
          - description: Number of pages read from disk by the cgroup.
            name: container.memory.pgpgin
            sum:
              aggregationTemporality: 2
              dataPoints:
                - asInt: "1980"
                  timeUnixNano: "1657771832637112000"
              isMonotonic: true
            unit: '{operations}'
          - description: Number of pages written to disk by the cgroup.
            name: container.memory.pgpgout
            sum:
              aggregationTemporality: 2
              dataPoints:
                - asInt: "1935"
                  timeUnixNano: "1657771832637112000"
              isMonotonic: true
            unit: '{operations}'
          - description: 'The amount of memory that doesn’t correspond to anything on disk: stacks, heaps, and anonymous memory maps.'
            name: container.memory.rss
            sum:
              aggregationTemporality: 2
              dataPoints:
                - asInt: "110592"
                  timeUnixNano: "1657771832637112000"
            unit: By
          - description: Number of bytes of anonymous transparent hugepages in this cgroup.
            name: container.memory.rss_huge
            sum:
              aggregationTemporality: 2
              dataPoints:
                - asInt: "0"
                  timeUnixNano: "1657771832637112000"
            unit: By
          - description: The amount of anonymous memory that has been identified as active by the kernel. Includes descendant cgroups.
            name: container.memory.total_active_anon
            sum:
              aggregationTemporality: 2
              dataPoints:
                - asInt: "4096"
                  timeUnixNano: "1657771832637112000"
            unit: By
          - description: Cache memory that has been identified as active by the kernel. Includes descendant cgroups.
            name: container.memory.total_active_file
            sum:
              aggregationTemporality: 2
              dataPoints:
                - asInt: "73728"
                  timeUnixNano: "1657771832637112000"
            unit: By
          - description: Total amount of memory used by the processes of this cgroup (and descendants) that can be associated with a block on a block device. Also accounts for memory used by tmpfs.
            name: container.memory.total_cache
            sum:
              aggregationTemporality: 2
              dataPoints:
                - asInt: "73728"
                  timeUnixNano: "1657771832637112000"
            unit: By
          - description: Bytes that are waiting to get written back to the disk, from this cgroup and descendants.
            name: container.memory.total_dirty
            sum:
              aggregationTemporality: 2
              dataPoints:
                - asInt: "0"
                  timeUnixNano: "1657771832637112000"
            unit: By
          - description: The amount of anonymous memory that has been identified as inactive by the kernel. Includes descendant cgroups.
            name: container.memory.total_inactive_anon
            sum:
              aggregationTemporality: 2
              dataPoints:
                - asInt: "106496"
                  timeUnixNano: "1657771832637112000"
            unit: By
          - description: Cache memory that has been identified as inactive by the kernel. Includes descendant cgroups.
            name: container.memory.total_inactive_file
            sum:
              aggregationTemporality: 2
              dataPoints:
                - asInt: "0"
                  timeUnixNano: "1657771832637112000"
            unit: By
          - description: Indicates the amount of memory mapped by the processes in the control group and descendant groups.
            name: container.memory.total_mapped_file
            sum:
              aggregationTemporality: 2
              dataPoints:
                - asInt: "0"
                  timeUnixNano: "1657771832637112000"
            unit: By
          - description: Indicate the number of times that a process of the cgroup (or descendant cgroups) triggered a page fault.
            name: container.memory.total_pgfault
            sum:
              aggregationTemporality: 2
              dataPoints:
                - asInt: "2417"
                  timeUnixNano: "1657771832637112000"
              isMonotonic: true
            unit: '{faults}'
          - description: Indicate the number of times that a process of the cgroup (or descendant cgroups) triggered a major fault.
            name: container.memory.total_pgmajfault
            sum:
              aggregationTemporality: 2
              dataPoints:
                - asInt: "1"
                  timeUnixNano: "1657771832637112000"
              isMonotonic: true
            unit: '{faults}'
          - description: Number of pages read from disk by the cgroup and descendant groups.
            name: container.memory.total_pgpgin
            sum:
              aggregationTemporality: 2
              dataPoints:
                - asInt: "1980"
                  timeUnixNano: "1657771832637112000"
              isMonotonic: true
            unit: '{operations}'
          - description: Number of pages written to disk by the cgroup and descendant groups.
            name: container.memory.total_pgpgout
            sum:
              aggregationTemporality: 2
              dataPoints:
                - asInt: "1935"
                  timeUnixNano: "1657771832637112000"
              isMonotonic: true
            unit: '{operations}'
          - description: 'The amount of memory that doesn’t correspond to anything on disk: stacks, heaps, and anonymous memory maps. Includes descendant cgroups.'
            name: container.memory.total_rss
            sum:
              aggregationTemporality: 2
              dataPoints:
                - asInt: "110592"
                  timeUnixNano: "1657771832637112000"
            unit: By
          - description: Number of bytes of anonymous transparent hugepages in this cgroup and descendant cgroups.
            name: container.memory.total_rss_huge
            sum:
              aggregationTemporality: 2
              dataPoints:
                - asInt: "0"
                  timeUnixNano: "1657771832637112000"
            unit: By
          - description: The amount of memory that cannot be reclaimed. Includes descendant cgroups.
            name: container.memory.total_unevictable
            sum:
              aggregationTemporality: 2
              dataPoints:
                - asInt: "0"
                  timeUnixNano: "1657771832637112000"
            unit: By
          - description: Number of bytes of file/anon cache that are queued for syncing to disk in this cgroup and descendants.
            name: container.memory.total_writeback
            sum:
              aggregationTemporality: 2
              dataPoints:
                - asInt: "0"
                  timeUnixNano: "1657771832637112000"
            unit: By
          - description: The amount of memory that cannot be reclaimed.
            name: container.memory.unevictable
            sum:
              aggregationTemporality: 2
              dataPoints:
                - asInt: "0"
                  timeUnixNano: "1657771832637112000"
            unit: By
          - description: Memory limit of the container.
            name: container.memory.usage.limit
            sum:
              aggregationTemporality: 2
              dataPoints:
                - asInt: "2074079232"
                  timeUnixNano: "1657771832637112000"
            unit: By
          - description: Maximum memory usage.
            name: container.memory.usage.max
            sum:
              aggregationTemporality: 2
              dataPoints:
                - asInt: "6172672"
                  timeUnixNano: "1657771832637112000"
            unit: By
          - description: Memory usage of the container. This excludes the cache.
            name: container.memory.usage.total
            sum:
              aggregationTemporality: 2
              dataPoints:
                - asInt: "425984"
                  timeUnixNano: "1657771832637112000"
            unit: By
          - description: Number of bytes of file/anon cache that are queued for syncing to disk in this cgroup.
            name: container.memory.writeback
            sum:
              aggregationTemporality: 2
              dataPoints:
                - asInt: "0"
                  timeUnixNano: "1657771832637112000"
            unit: By
          - description: Bytes received by the container.
            name: container.network.io.usage.rx_bytes
            sum:
              aggregationTemporality: 2
              dataPoints:
                - asInt: "12394"
                  attributes:
                    - key: interface
                      value:
                        stringValue: eth0
                  timeUnixNano: "1657771832637112000"
              isMonotonic: true
            unit: By
          - description: Incoming packets dropped.
            name: container.network.io.usage.rx_dropped
            sum:
              aggregationTemporality: 2
              dataPoints:
                - asInt: "0"
                  attributes:
                    - key: interface
                      value:
                        stringValue: eth0
                  timeUnixNano: "1657771832637112000"
              isMonotonic: true
            unit: '{packets}'
          - description: Received errors.
            name: container.network.io.usage.rx_errors
            sum:
              aggregationTemporality: 2
              dataPoints:
                - asInt: "0"
                  attributes:
                    - key: interface
                      value:
                        stringValue: eth0
                  timeUnixNano: "1657771832637112000"
              isMonotonic: true
            unit: '{errors}'
          - description: Packets received.
            name: container.network.io.usage.rx_packets
            sum:
              aggregationTemporality: 2
              dataPoints:
                - asInt: "96"
                  attributes:
                    - key: interface
                      value:
                        stringValue: eth0
                  timeUnixNano: "1657771832637112000"
              isMonotonic: true
            unit: '{packets}'
          - description: Bytes sent.
            name: container.network.io.usage.tx_bytes
            sum:
              aggregationTemporality: 2
              dataPoints:
                - asInt: "0"
                  attributes:
                    - key: interface
                      value:
                        stringValue: eth0
                  timeUnixNano: "1657771832637112000"
              isMonotonic: true
            unit: By
          - description: Outgoing packets dropped.
            name: container.network.io.usage.tx_dropped
            sum:
              aggregationTemporality: 2
              dataPoints:
                - asInt: "0"
                  attributes:
                    - key: interface
                      value:
                        stringValue: eth0
                  timeUnixNano: "1657771832637112000"
              isMonotonic: true
            unit: '{packets}'
          - description: Sent errors.
            name: container.network.io.usage.tx_errors
            sum:
              aggregationTemporality: 2
              dataPoints:
                - asInt: "0"
                  attributes:
                    - key: interface
                      value:
                        stringValue: eth0
                  timeUnixNano: "1657771832637112000"
              isMonotonic: true
            unit: '{errors}'
          - description: Packets sent.
            name: container.network.io.usage.tx_packets
            sum:
              aggregationTemporality: 2
              dataPoints:
                - asInt: "0"
                  attributes:
                    - key: interface
                      value:
                        stringValue: eth0
                  timeUnixNano: "1657771832637112000"
              isMonotonic: true
            unit: '{packets}'
          - description: Number of pids in the container's cgroup.
            name: container.pids.count
            sum:
              aggregationTemporality: 2
              dataPoints:
                - asInt: "1"
                  timeUnixNano: "1657771832637112000"
            unit: '{pids}'
<<<<<<< HEAD
          - description: Number of restarts for the container.
            name: container.restarts
            sum:
              aggregationTemporality: 2
              dataPoints:
                - asInt: "0"
                  timeUnixNano: "1657771832637112000"
              isMonotonic: true
            unit: "{restarts}"

=======
          - description: Time elapsed since container start time.
            name: container.uptime
            gauge:
              dataPoints:
                - asDouble: 0.0002888012543185477
                  timeUnixNano: "1657771705535206000"
            unit: 's'
>>>>>>> 19e2a2d4
        scope:
          name: otelcol/dockerstatsreceiver
          version: latest
  - resource:
      attributes:
        - key: container-metric-label
          value:
            stringValue: container-label2
        - key: container.hostname
          value:
            stringValue: 89d28931fd8b
        - key: container.id
          value:
            stringValue: 89d28931fd8b95c8806343a532e9e76bf0a0b76ee8f19452b8f75dee1ebcebb7
        - key: container.image.name
          value:
            stringValue: alpine
        - key: container.name
          value:
            stringValue: loving_torvalds
        - key: container.runtime
          value:
            stringValue: docker
        - key: env-var-metric-label
          value:
            stringValue: env-var2
        - key: container-metric-label
          value:
            stringValue: container-label2
    schemaUrl: https://opentelemetry.io/schemas/1.6.1
    scopeMetrics:
      - metrics:
          - description: Number of bytes transferred to/from the disk by the group and descendant groups.
            name: container.blockio.io_service_bytes_recursive
            sum:
              aggregationTemporality: 2
              dataPoints:
                - asInt: "0"
                  attributes:
                    - key: device_major
                      value:
                        stringValue: "8"
                    - key: device_minor
                      value:
                        stringValue: "0"
                    - key: operation
                      value:
                        stringValue: async
                  startTimeUnixNano: "1661128790156624000"
                  timeUnixNano: "1661128790158163000"
                - asInt: "0"
                  attributes:
                    - key: device_major
                      value:
                        stringValue: "8"
                    - key: device_minor
                      value:
                        stringValue: "0"
                    - key: operation
                      value:
                        stringValue: discard
                  startTimeUnixNano: "1661128790156624000"
                  timeUnixNano: "1661128790158163000"
                - asInt: "1187840"
                  attributes:
                    - key: device_major
                      value:
                        stringValue: "8"
                    - key: device_minor
                      value:
                        stringValue: "0"
                    - key: operation
                      value:
                        stringValue: read
                  startTimeUnixNano: "1661128790156624000"
                  timeUnixNano: "1661128790158163000"
                - asInt: "1187840"
                  attributes:
                    - key: device_major
                      value:
                        stringValue: "8"
                    - key: device_minor
                      value:
                        stringValue: "0"
                    - key: operation
                      value:
                        stringValue: sync
                  startTimeUnixNano: "1661128790156624000"
                  timeUnixNano: "1661128790158163000"
                - asInt: "1187840"
                  attributes:
                    - key: device_major
                      value:
                        stringValue: "8"
                    - key: device_minor
                      value:
                        stringValue: "0"
                    - key: operation
                      value:
                        stringValue: total
                  startTimeUnixNano: "1661128790156624000"
                  timeUnixNano: "1661128790158163000"
                - asInt: "0"
                  attributes:
                    - key: device_major
                      value:
                        stringValue: "8"
                    - key: device_minor
                      value:
                        stringValue: "0"
                    - key: operation
                      value:
                        stringValue: write
                  startTimeUnixNano: "1661128790156624000"
                  timeUnixNano: "1661128790158163000"
              isMonotonic: true
            unit: By
          - description: Number of IOs (bio) issued to the disk by the group and descendant groups.
            name: container.blockio.io_serviced_recursive
            sum:
              aggregationTemporality: 2
              dataPoints:
                - asInt: "0"
                  attributes:
                    - key: device_major
                      value:
                        stringValue: "8"
                    - key: device_minor
                      value:
                        stringValue: "0"
                    - key: operation
                      value:
                        stringValue: async
                  startTimeUnixNano: "1661128790156624000"
                  timeUnixNano: "1661128790158163000"
                - asInt: "0"
                  attributes:
                    - key: device_major
                      value:
                        stringValue: "8"
                    - key: device_minor
                      value:
                        stringValue: "0"
                    - key: operation
                      value:
                        stringValue: discard
                  startTimeUnixNano: "1661128790156624000"
                  timeUnixNano: "1661128790158163000"
                - asInt: "19"
                  attributes:
                    - key: device_major
                      value:
                        stringValue: "8"
                    - key: device_minor
                      value:
                        stringValue: "0"
                    - key: operation
                      value:
                        stringValue: read
                  startTimeUnixNano: "1661128790156624000"
                  timeUnixNano: "1661128790158163000"
                - asInt: "19"
                  attributes:
                    - key: device_major
                      value:
                        stringValue: "8"
                    - key: device_minor
                      value:
                        stringValue: "0"
                    - key: operation
                      value:
                        stringValue: sync
                  startTimeUnixNano: "1661128790156624000"
                  timeUnixNano: "1661128790158163000"
                - asInt: "19"
                  attributes:
                    - key: device_major
                      value:
                        stringValue: "8"
                    - key: device_minor
                      value:
                        stringValue: "0"
                    - key: operation
                      value:
                        stringValue: total
                  startTimeUnixNano: "1661128790156624000"
                  timeUnixNano: "1661128790158163000"
                - asInt: "0"
                  attributes:
                    - key: device_major
                      value:
                        stringValue: "8"
                    - key: device_minor
                      value:
                        stringValue: "0"
                    - key: operation
                      value:
                        stringValue: write
                  startTimeUnixNano: "1661128790156624000"
                  timeUnixNano: "1661128790158163000"
              isMonotonic: true
            unit: '{operations}'
          - description: CPU limit set for the container.
            gauge:
              dataPoints:
                - asDouble: 0
                  timeUnixNano: "1657771832637093000"
            name: container.cpu.limit
            unit: "{cpus}"
          - description: 'Deprecated: use `container.cpu.utilization` metric instead. Percent of CPU used by the container.'
            gauge:
              dataPoints:
                - asDouble: 0
                  timeUnixNano: "1657771832637093000"
            name: container.cpu.percent
            unit: "1"
          - description: CPU shares set for the container.
            gauge:
              dataPoints:
                - asInt: "0"
                  timeUnixNano: "1657771832637093000"
            name: container.cpu.shares
            unit: "1"
          - description: Number of periods with throttling active.
            name: container.cpu.throttling_data.periods
            sum:
              aggregationTemporality: 2
              dataPoints:
                - asInt: "0"
                  timeUnixNano: "1657771832637093000"
              isMonotonic: true
            unit: '{periods}'
          - description: Number of periods when the container hits its throttling limit.
            name: container.cpu.throttling_data.throttled_periods
            sum:
              aggregationTemporality: 2
              dataPoints:
                - asInt: "0"
                  timeUnixNano: "1657771832637093000"
              isMonotonic: true
            unit: '{periods}'
          - description: Aggregate time the container was throttled.
            name: container.cpu.throttling_data.throttled_time
            sum:
              aggregationTemporality: 2
              dataPoints:
                - asInt: "0"
                  timeUnixNano: "1657771832637093000"
              isMonotonic: true
            unit: ns
          - description: Time spent by tasks of the cgroup in kernel mode (Linux).  Time spent by all container processes in kernel mode (Windows).
            name: container.cpu.usage.kernelmode
            sum:
              aggregationTemporality: 2
              dataPoints:
                - asInt: "20000000"
                  timeUnixNano: "1657771832637093000"
              isMonotonic: true
            unit: ns
          - description: Per-core CPU usage by the container.
            name: container.cpu.usage.percpu
            sum:
              aggregationTemporality: 2
              dataPoints:
                - asInt: "34117917"
                  attributes:
                    - key: core
                      value:
                        stringValue: cpu0
                  timeUnixNano: "1657771832637093000"
              isMonotonic: true
            unit: ns
          - description: System CPU usage, as reported by docker.
            name: container.cpu.usage.system
            sum:
              aggregationTemporality: 2
              dataPoints:
                - asInt: "14834790000000"
                  timeUnixNano: "1657771832637093000"
              isMonotonic: true
            unit: ns
          - description: Total CPU time consumed.
            name: container.cpu.usage.total
            sum:
              aggregationTemporality: 2
              dataPoints:
                - asInt: "34117917"
                  timeUnixNano: "1657771832637093000"
              isMonotonic: true
            unit: ns
          - description: Time spent by tasks of the cgroup in user mode (Linux).  Time spent by all container processes in user mode (Windows).
            name: container.cpu.usage.usermode
            sum:
              aggregationTemporality: 2
              dataPoints:
                - asInt: "10000000"
                  timeUnixNano: "1657771832637093000"
              isMonotonic: true
            unit: ns
          - description: The amount of anonymous memory that has been identified as active by the kernel.
            name: container.memory.active_anon
            sum:
              aggregationTemporality: 2
              dataPoints:
                - asInt: "4096"
                  timeUnixNano: "1657771832637093000"
            unit: By
          - description: Cache memory that has been identified as active by the kernel.
            name: container.memory.active_file
            sum:
              aggregationTemporality: 2
              dataPoints:
                - asInt: "393216"
                  timeUnixNano: "1657771832637093000"
            unit: By
          - description: The amount of memory used by the processes of this control group that can be associated precisely with a block on a block device.
            name: container.memory.cache
            sum:
              aggregationTemporality: 2
              dataPoints:
                - asInt: "921600"
                  timeUnixNano: "1657771832637093000"
            unit: By
          - description: Bytes that are waiting to get written back to the disk, from this cgroup.
            name: container.memory.dirty
            sum:
              aggregationTemporality: 2
              dataPoints:
                - asInt: "0"
                  timeUnixNano: "1657771832637093000"
            unit: By
          - description: The maximum amount of physical memory that can be used by the processes of this control group.
            name: container.memory.hierarchical_memory_limit
            sum:
              aggregationTemporality: 2
              dataPoints:
                - asInt: "9223372036854772000"
                  timeUnixNano: "1657771832637093000"
            unit: By
          - description: The maximum amount of RAM + swap that can be used by the processes of this control group.
            name: container.memory.hierarchical_memsw_limit
            sum:
              aggregationTemporality: 2
              dataPoints:
                - asInt: "9223372036854772000"
                  timeUnixNano: "1657771832637093000"
            unit: By
          - description: The amount of anonymous memory that has been identified as inactive by the kernel.
            name: container.memory.inactive_anon
            sum:
              aggregationTemporality: 2
              dataPoints:
                - asInt: "147456"
                  timeUnixNano: "1657771832637093000"
            unit: By
          - description: Cache memory that has been identified as inactive by the kernel.
            name: container.memory.inactive_file
            sum:
              aggregationTemporality: 2
              dataPoints:
                - asInt: "528384"
                  timeUnixNano: "1657771832637093000"
            unit: By
          - description: Indicates the amount of memory mapped by the processes in the control group.
            name: container.memory.mapped_file
            sum:
              aggregationTemporality: 2
              dataPoints:
                - asInt: "843776"
                  timeUnixNano: "1657771832637093000"
            unit: By
          - description: Percentage of memory used.
            gauge:
              dataPoints:
                - asDouble: 0.037324707178785346
                  timeUnixNano: "1657771832637093000"
            name: container.memory.percent
            unit: "1"
          - description: Indicate the number of times that a process of the cgroup triggered a page fault.
            name: container.memory.pgfault
            sum:
              aggregationTemporality: 2
              dataPoints:
                - asInt: "2469"
                  timeUnixNano: "1657771832637093000"
              isMonotonic: true
            unit: '{faults}'
          - description: Indicate the number of times that a process of the cgroup triggered a major fault.
            name: container.memory.pgmajfault
            sum:
              aggregationTemporality: 2
              dataPoints:
                - asInt: "8"
                  timeUnixNano: "1657771832637093000"
              isMonotonic: true
            unit: '{faults}'
          - description: Number of pages read from disk by the cgroup.
            name: container.memory.pgpgin
            sum:
              aggregationTemporality: 2
              dataPoints:
                - asInt: "2288"
                  timeUnixNano: "1657771832637093000"
              isMonotonic: true
            unit: '{operations}'
          - description: Number of pages written to disk by the cgroup.
            name: container.memory.pgpgout
            sum:
              aggregationTemporality: 2
              dataPoints:
                - asInt: "2026"
                  timeUnixNano: "1657771832637093000"
              isMonotonic: true
            unit: '{operations}'
          - description: 'The amount of memory that doesn’t correspond to anything on disk: stacks, heaps, and anonymous memory maps.'
            name: container.memory.rss
            sum:
              aggregationTemporality: 2
              dataPoints:
                - asInt: "151552"
                  timeUnixNano: "1657771832637093000"
            unit: By
          - description: Number of bytes of anonymous transparent hugepages in this cgroup.
            name: container.memory.rss_huge
            sum:
              aggregationTemporality: 2
              dataPoints:
                - asInt: "0"
                  timeUnixNano: "1657771832637093000"
            unit: By
          - description: The amount of anonymous memory that has been identified as active by the kernel. Includes descendant cgroups.
            name: container.memory.total_active_anon
            sum:
              aggregationTemporality: 2
              dataPoints:
                - asInt: "4096"
                  timeUnixNano: "1657771832637093000"
            unit: By
          - description: Cache memory that has been identified as active by the kernel. Includes descendant cgroups.
            name: container.memory.total_active_file
            sum:
              aggregationTemporality: 2
              dataPoints:
                - asInt: "393216"
                  timeUnixNano: "1657771832637093000"
            unit: By
          - description: Total amount of memory used by the processes of this cgroup (and descendants) that can be associated with a block on a block device. Also accounts for memory used by tmpfs.
            name: container.memory.total_cache
            sum:
              aggregationTemporality: 2
              dataPoints:
                - asInt: "921600"
                  timeUnixNano: "1657771832637093000"
            unit: By
          - description: Bytes that are waiting to get written back to the disk, from this cgroup and descendants.
            name: container.memory.total_dirty
            sum:
              aggregationTemporality: 2
              dataPoints:
                - asInt: "0"
                  timeUnixNano: "1657771832637093000"
            unit: By
          - description: The amount of anonymous memory that has been identified as inactive by the kernel. Includes descendant cgroups.
            name: container.memory.total_inactive_anon
            sum:
              aggregationTemporality: 2
              dataPoints:
                - asInt: "147456"
                  timeUnixNano: "1657771832637093000"
            unit: By
          - description: Cache memory that has been identified as inactive by the kernel. Includes descendant cgroups.
            name: container.memory.total_inactive_file
            sum:
              aggregationTemporality: 2
              dataPoints:
                - asInt: "528384"
                  timeUnixNano: "1657771832637093000"
            unit: By
          - description: Indicates the amount of memory mapped by the processes in the control group and descendant groups.
            name: container.memory.total_mapped_file
            sum:
              aggregationTemporality: 2
              dataPoints:
                - asInt: "843776"
                  timeUnixNano: "1657771832637093000"
            unit: By
          - description: Indicate the number of times that a process of the cgroup (or descendant cgroups) triggered a page fault.
            name: container.memory.total_pgfault
            sum:
              aggregationTemporality: 2
              dataPoints:
                - asInt: "2469"
                  timeUnixNano: "1657771832637093000"
              isMonotonic: true
            unit: '{faults}'
          - description: Indicate the number of times that a process of the cgroup (or descendant cgroups) triggered a major fault.
            name: container.memory.total_pgmajfault
            sum:
              aggregationTemporality: 2
              dataPoints:
                - asInt: "8"
                  timeUnixNano: "1657771832637093000"
              isMonotonic: true
            unit: '{faults}'
          - description: Number of pages read from disk by the cgroup and descendant groups.
            name: container.memory.total_pgpgin
            sum:
              aggregationTemporality: 2
              dataPoints:
                - asInt: "2288"
                  timeUnixNano: "1657771832637093000"
              isMonotonic: true
            unit: '{operations}'
          - description: Number of pages written to disk by the cgroup and descendant groups.
            name: container.memory.total_pgpgout
            sum:
              aggregationTemporality: 2
              dataPoints:
                - asInt: "2026"
                  timeUnixNano: "1657771832637093000"
              isMonotonic: true
            unit: '{operations}'
          - description: 'The amount of memory that doesn’t correspond to anything on disk: stacks, heaps, and anonymous memory maps. Includes descendant cgroups.'
            name: container.memory.total_rss
            sum:
              aggregationTemporality: 2
              dataPoints:
                - asInt: "151552"
                  timeUnixNano: "1657771832637093000"
            unit: By
          - description: Number of bytes of anonymous transparent hugepages in this cgroup and descendant cgroups.
            name: container.memory.total_rss_huge
            sum:
              aggregationTemporality: 2
              dataPoints:
                - asInt: "0"
                  timeUnixNano: "1657771832637093000"
            unit: By
          - description: The amount of memory that cannot be reclaimed. Includes descendant cgroups.
            name: container.memory.total_unevictable
            sum:
              aggregationTemporality: 2
              dataPoints:
                - asInt: "0"
                  timeUnixNano: "1657771832637093000"
            unit: By
          - description: Number of bytes of file/anon cache that are queued for syncing to disk in this cgroup and descendants.
            name: container.memory.total_writeback
            sum:
              aggregationTemporality: 2
              dataPoints:
                - asInt: "0"
                  timeUnixNano: "1657771832637093000"
            unit: By
          - description: The amount of memory that cannot be reclaimed.
            name: container.memory.unevictable
            sum:
              aggregationTemporality: 2
              dataPoints:
                - asInt: "0"
                  timeUnixNano: "1657771832637093000"
            unit: By
          - description: Memory limit of the container.
            name: container.memory.usage.limit
            sum:
              aggregationTemporality: 2
              dataPoints:
                - asInt: "2074079232"
                  timeUnixNano: "1657771832637093000"
            unit: By
          - description: Maximum memory usage.
            name: container.memory.usage.max
            sum:
              aggregationTemporality: 2
              dataPoints:
                - asInt: "6201344"
                  timeUnixNano: "1657771832637093000"
            unit: By
          - description: Memory usage of the container. This excludes the cache.
            name: container.memory.usage.total
            sum:
              aggregationTemporality: 2
              dataPoints:
                - asInt: "774144"
                  timeUnixNano: "1657771832637093000"
            unit: By
          - description: Number of bytes of file/anon cache that are queued for syncing to disk in this cgroup.
            name: container.memory.writeback
            sum:
              aggregationTemporality: 2
              dataPoints:
                - asInt: "0"
                  timeUnixNano: "1657771832637093000"
            unit: By
          - description: Bytes received by the container.
            name: container.network.io.usage.rx_bytes
            sum:
              aggregationTemporality: 2
              dataPoints:
                - asInt: "11313"
                  attributes:
                    - key: interface
                      value:
                        stringValue: eth0
                  timeUnixNano: "1657771832637093000"
              isMonotonic: true
            unit: By
          - description: Incoming packets dropped.
            name: container.network.io.usage.rx_dropped
            sum:
              aggregationTemporality: 2
              dataPoints:
                - asInt: "0"
                  attributes:
                    - key: interface
                      value:
                        stringValue: eth0
                  timeUnixNano: "1657771832637093000"
              isMonotonic: true
            unit: '{packets}'
          - description: Received errors.
            name: container.network.io.usage.rx_errors
            sum:
              aggregationTemporality: 2
              dataPoints:
                - asInt: "0"
                  attributes:
                    - key: interface
                      value:
                        stringValue: eth0
                  timeUnixNano: "1657771832637093000"
              isMonotonic: true
            unit: '{errors}'
          - description: Packets received.
            name: container.network.io.usage.rx_packets
            sum:
              aggregationTemporality: 2
              dataPoints:
                - asInt: "88"
                  attributes:
                    - key: interface
                      value:
                        stringValue: eth0
                  timeUnixNano: "1657771832637093000"
              isMonotonic: true
            unit: '{packets}'
          - description: Bytes sent.
            name: container.network.io.usage.tx_bytes
            sum:
              aggregationTemporality: 2
              dataPoints:
                - asInt: "0"
                  attributes:
                    - key: interface
                      value:
                        stringValue: eth0
                  timeUnixNano: "1657771832637093000"
              isMonotonic: true
            unit: By
          - description: Outgoing packets dropped.
            name: container.network.io.usage.tx_dropped
            sum:
              aggregationTemporality: 2
              dataPoints:
                - asInt: "0"
                  attributes:
                    - key: interface
                      value:
                        stringValue: eth0
                  timeUnixNano: "1657771832637093000"
              isMonotonic: true
            unit: '{packets}'
          - description: Sent errors.
            name: container.network.io.usage.tx_errors
            sum:
              aggregationTemporality: 2
              dataPoints:
                - asInt: "0"
                  attributes:
                    - key: interface
                      value:
                        stringValue: eth0
                  timeUnixNano: "1657771832637093000"
              isMonotonic: true
            unit: '{errors}'
          - description: Packets sent.
            name: container.network.io.usage.tx_packets
            sum:
              aggregationTemporality: 2
              dataPoints:
                - asInt: "0"
                  attributes:
                    - key: interface
                      value:
                        stringValue: eth0
                  timeUnixNano: "1657771832637093000"
              isMonotonic: true
            unit: '{packets}'
          - description: Number of pids in the container's cgroup.
            name: container.pids.count
            sum:
              aggregationTemporality: 2
              dataPoints:
                - asInt: "1"
                  timeUnixNano: "1657771832637093000"
            unit: '{pids}'
<<<<<<< HEAD
          - description: Number of restarts for the container.
            name: container.restarts
            sum:
              aggregationTemporality: 2
              dataPoints:
                - asInt: "0"
                  timeUnixNano: "1657771832637093000"
              isMonotonic: true
            unit: "{restarts}"
=======
          - description: Time elapsed since container start time.
            name: container.uptime
            gauge:
              dataPoints:
                - asDouble: 0.0002888012543185477
                  timeUnixNano: "1657771705535206000"
            unit: 's'
>>>>>>> 19e2a2d4
        scope:
          name: otelcol/dockerstatsreceiver
          version: latest<|MERGE_RESOLUTION|>--- conflicted
+++ resolved
@@ -22,9 +22,6 @@
         - key: env-var-metric-label
           value:
             stringValue: env-var
-        - key: container-metric-label
-          value:
-            stringValue: container-label
     schemaUrl: https://opentelemetry.io/schemas/1.6.1
     scopeMetrics:
       - metrics:
@@ -702,18 +699,6 @@
                 - asInt: "1"
                   timeUnixNano: "1657771832637112000"
             unit: '{pids}'
-<<<<<<< HEAD
-          - description: Number of restarts for the container.
-            name: container.restarts
-            sum:
-              aggregationTemporality: 2
-              dataPoints:
-                - asInt: "0"
-                  timeUnixNano: "1657771832637112000"
-              isMonotonic: true
-            unit: "{restarts}"
-
-=======
           - description: Time elapsed since container start time.
             name: container.uptime
             gauge:
@@ -721,7 +706,16 @@
                 - asDouble: 0.0002888012543185477
                   timeUnixNano: "1657771705535206000"
             unit: 's'
->>>>>>> 19e2a2d4
+          - description: Number of restarts for the container.
+            name: container.restarts
+            sum:
+              aggregationTemporality: 2
+              dataPoints:
+                - asInt: "0"
+                  timeUnixNano: "1657771832637112000"
+              isMonotonic: true
+            unit: "{restarts}"
+
         scope:
           name: otelcol/dockerstatsreceiver
           version: latest
@@ -748,9 +742,6 @@
         - key: env-var-metric-label
           value:
             stringValue: env-var2
-        - key: container-metric-label
-          value:
-            stringValue: container-label2
     schemaUrl: https://opentelemetry.io/schemas/1.6.1
     scopeMetrics:
       - metrics:
@@ -1428,17 +1419,6 @@
                 - asInt: "1"
                   timeUnixNano: "1657771832637093000"
             unit: '{pids}'
-<<<<<<< HEAD
-          - description: Number of restarts for the container.
-            name: container.restarts
-            sum:
-              aggregationTemporality: 2
-              dataPoints:
-                - asInt: "0"
-                  timeUnixNano: "1657771832637093000"
-              isMonotonic: true
-            unit: "{restarts}"
-=======
           - description: Time elapsed since container start time.
             name: container.uptime
             gauge:
@@ -1446,7 +1426,15 @@
                 - asDouble: 0.0002888012543185477
                   timeUnixNano: "1657771705535206000"
             unit: 's'
->>>>>>> 19e2a2d4
+          - description: Number of restarts for the container.
+            name: container.restarts
+            sum:
+              aggregationTemporality: 2
+              dataPoints:
+                - asInt: "0"
+                  timeUnixNano: "1657771832637093000"
+              isMonotonic: true
+            unit: "{restarts}"
         scope:
           name: otelcol/dockerstatsreceiver
           version: latest