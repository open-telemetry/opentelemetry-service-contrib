resourceMetrics:
  - resource:
      attributes:
        - key: container-metric-label
          value:
            stringValue: container-label
        - key: container-metric-label-2
          value:
            stringValue: container-label-2
        - key: container.hostname
          value:
            stringValue: 10b703fb312b
        - key: container.id
          value:
            stringValue: 10b703fb312b25e8368ab5a3bce3a1610d1cee5d71a94920f1a7adbc5b0cb326
        - key: container.image.name
          value:
            stringValue: ubuntu
        - key: container.name
          value:
            stringValue: bold_sinoussi
        - key: container.runtime
          value:
            stringValue: docker
        - key: env-var-metric-label
          value:
            stringValue: env-var
        - key: env-var-metric-label-2
          value:
            stringValue: env-var-2
        - key: container-metric-label
          value:
            stringValue: container-label
        - key: container-metric-label-2
          value:
            stringValue: container-label-2
    schemaUrl: https://opentelemetry.io/schemas/1.6.1
    scopeMetrics:
      - metrics:
          - description: Number of bytes transferred to/from the disk by the group and descendant groups.
            name: container.blockio.io_service_bytes_recursive
            sum:
              aggregationTemporality: 2
              dataPoints:
                - asInt: "0"
                  attributes:
                    - key: device_major
                      value:
                        stringValue: "254"
                    - key: device_minor
                      value:
                        stringValue: "0"
                    - key: operation
                      value:
                        stringValue: async
                  startTimeUnixNano: "1661128093793004000"
                  timeUnixNano: "1661128093795620000"
                - asInt: "0"
                  attributes:
                    - key: device_major
                      value:
                        stringValue: "254"
                    - key: device_minor
                      value:
                        stringValue: "0"
                    - key: operation
                      value:
                        stringValue: discard
                  startTimeUnixNano: "1661128093793004000"
                  timeUnixNano: "1661128093795620000"
                - asInt: "2502656"
                  attributes:
                    - key: device_major
                      value:
                        stringValue: "254"
                    - key: device_minor
                      value:
                        stringValue: "0"
                    - key: operation
                      value:
                        stringValue: read
                  startTimeUnixNano: "1661128093793004000"
                  timeUnixNano: "1661128093795620000"
                - asInt: "2502656"
                  attributes:
                    - key: device_major
                      value:
                        stringValue: "254"
                    - key: device_minor
                      value:
                        stringValue: "0"
                    - key: operation
                      value:
                        stringValue: sync
                  startTimeUnixNano: "1661128093793004000"
                  timeUnixNano: "1661128093795620000"
                - asInt: "2502656"
                  attributes:
                    - key: device_major
                      value:
                        stringValue: "254"
                    - key: device_minor
                      value:
                        stringValue: "0"
                    - key: operation
                      value:
                        stringValue: total
                  startTimeUnixNano: "1661128093793004000"
                  timeUnixNano: "1661128093795620000"
                - asInt: "0"
                  attributes:
                    - key: device_major
                      value:
                        stringValue: "254"
                    - key: device_minor
                      value:
                        stringValue: "0"
                    - key: operation
                      value:
                        stringValue: write
                  startTimeUnixNano: "1661128093793004000"
                  timeUnixNano: "1661128093795620000"
              isMonotonic: true
            unit: By
          - description: Number of IOs (bio) issued to the disk by the group and descendant groups.
            name: container.blockio.io_serviced_recursive
            sum:
              aggregationTemporality: 2
              dataPoints:
                - asInt: "0"
                  attributes:
                    - key: device_major
                      value:
                        stringValue: "254"
                    - key: device_minor
                      value:
                        stringValue: "0"
                    - key: operation
                      value:
                        stringValue: async
                  startTimeUnixNano: "1661128093793004000"
                  timeUnixNano: "1661128093795620000"
                - asInt: "0"
                  attributes:
                    - key: device_major
                      value:
                        stringValue: "254"
                    - key: device_minor
                      value:
                        stringValue: "0"
                    - key: operation
                      value:
                        stringValue: discard
                  startTimeUnixNano: "1661128093793004000"
                  timeUnixNano: "1661128093795620000"
                - asInt: "99"
                  attributes:
                    - key: device_major
                      value:
                        stringValue: "254"
                    - key: device_minor
                      value:
                        stringValue: "0"
                    - key: operation
                      value:
                        stringValue: read
                  startTimeUnixNano: "1661128093793004000"
                  timeUnixNano: "1661128093795620000"
                - asInt: "99"
                  attributes:
                    - key: device_major
                      value:
                        stringValue: "254"
                    - key: device_minor
                      value:
                        stringValue: "0"
                    - key: operation
                      value:
                        stringValue: sync
                  startTimeUnixNano: "1661128093793004000"
                  timeUnixNano: "1661128093795620000"
                - asInt: "99"
                  attributes:
                    - key: device_major
                      value:
                        stringValue: "254"
                    - key: device_minor
                      value:
                        stringValue: "0"
                    - key: operation
                      value:
                        stringValue: total
                  startTimeUnixNano: "1661128093793004000"
                  timeUnixNano: "1661128093795620000"
                - asInt: "0"
                  attributes:
                    - key: device_major
                      value:
                        stringValue: "254"
                    - key: device_minor
                      value:
                        stringValue: "0"
                    - key: operation
                      value:
                        stringValue: write
                  startTimeUnixNano: "1661128093793004000"
                  timeUnixNano: "1661128093795620000"
              isMonotonic: true
            unit: '{operations}'
          - description: CPU limit set for the container.
            gauge:
              dataPoints:
                - asDouble: 0
                  timeUnixNano: "1657771705535206000"
            name: container.cpu.limit
            unit: "{cpus}"
          - description: 'Deprecated: use `container.cpu.utilization` metric instead. Percent of CPU used by the container.'
            gauge:
              dataPoints:
                - asDouble: 0.0002888012543185477
                  timeUnixNano: "1657771705535206000"
            name: container.cpu.percent
            unit: "1"
          - description: CPU shares set for the container.
            gauge:
              dataPoints:
                - asInt: "0"
                  timeUnixNano: "1657771705535206000"
            name: container.cpu.shares
            unit: "1"
          - description: Number of periods with throttling active.
            name: container.cpu.throttling_data.periods
            sum:
              aggregationTemporality: 2
              dataPoints:
                - asInt: "0"
                  timeUnixNano: "1657771705535206000"
              isMonotonic: true
            unit: '{periods}'
          - description: Number of periods when the container hits its throttling limit.
            name: container.cpu.throttling_data.throttled_periods
            sum:
              aggregationTemporality: 2
              dataPoints:
                - asInt: "0"
                  timeUnixNano: "1657771705535206000"
              isMonotonic: true
            unit: '{periods}'
          - description: Aggregate time the container was throttled.
            name: container.cpu.throttling_data.throttled_time
            sum:
              aggregationTemporality: 2
              dataPoints:
                - asInt: "0"
                  timeUnixNano: "1657771705535206000"
              isMonotonic: true
            unit: ns
          - description: Time spent by tasks of the cgroup in kernel mode (Linux).  Time spent by all container processes in kernel mode (Windows).
            name: container.cpu.usage.kernelmode
            sum:
              aggregationTemporality: 2
              dataPoints:
                - asInt: "10000000"
                  timeUnixNano: "1657771705535206000"
              isMonotonic: true
            unit: ns
          - description: Per-core CPU usage by the container.
            name: container.cpu.usage.percpu
            sum:
              aggregationTemporality: 2
              dataPoints:
                - asInt: "1415045"
                  attributes:
                    - key: core
                      value:
                        stringValue: cpu0
                  timeUnixNano: "1657771705535206000"
                - asInt: "0"
                  attributes:
                    - key: core
                      value:
                        stringValue: cpu1
                  timeUnixNano: "1657771705535206000"
                - asInt: "262690"
                  attributes:
                    - key: core
                      value:
                        stringValue: cpu2
                  timeUnixNano: "1657771705535206000"
                - asInt: "762532"
                  attributes:
                    - key: core
                      value:
                        stringValue: cpu3
                  timeUnixNano: "1657771705535206000"
                - asInt: "78532"
                  attributes:
                    - key: core
                      value:
                        stringValue: cpu4
                  timeUnixNano: "1657771705535206000"
                - asInt: "28108575"
                  attributes:
                    - key: core
                      value:
                        stringValue: cpu5
                  timeUnixNano: "1657771705535206000"
                - asInt: "8800811"
                  attributes:
                    - key: core
                      value:
                        stringValue: cpu6
                  timeUnixNano: "1657771705535206000"
                - asInt: "4191833"
                  attributes:
                    - key: core
                      value:
                        stringValue: cpu7
                  timeUnixNano: "1657771705535206000"
              isMonotonic: true
            unit: ns
          - description: System CPU usage, as reported by docker.
            name: container.cpu.usage.system
            sum:
              aggregationTemporality: 2
              dataPoints:
                - asInt: "120830550000000"
                  timeUnixNano: "1657771705535206000"
              isMonotonic: true
            unit: ns
          - description: Total CPU time consumed.
            name: container.cpu.usage.total
            sum:
              aggregationTemporality: 2
              dataPoints:
                - asInt: "43620018"
                  timeUnixNano: "1657771705535206000"
              isMonotonic: true
            unit: ns
          - description: Time spent by tasks of the cgroup in user mode (Linux).  Time spent by all container processes in user mode (Windows).
            name: container.cpu.usage.usermode
            sum:
              aggregationTemporality: 2
              dataPoints:
                - asInt: "10000000"
                  timeUnixNano: "1657771705535206000"
              isMonotonic: true
            unit: ns
          - description: The amount of anonymous memory that has been identified as active by the kernel.
            name: container.memory.active_anon
            sum:
              aggregationTemporality: 2
              dataPoints:
                - asInt: "0"
                  timeUnixNano: "1657771705535206000"
            unit: By
          - description: Cache memory that has been identified as active by the kernel.
            name: container.memory.active_file
            sum:
              aggregationTemporality: 2
              dataPoints:
                - asInt: "270336"
                  timeUnixNano: "1657771705535206000"
            unit: By
          - description: The amount of memory used by the processes of this control group that can be associated precisely with a block on a block device.
            name: container.memory.cache
            sum:
              aggregationTemporality: 2
              dataPoints:
                - asInt: "2433024"
                  timeUnixNano: "1657771705535206000"
            unit: By
          - description: Bytes that are waiting to get written back to the disk, from this cgroup.
            name: container.memory.dirty
            sum:
              aggregationTemporality: 2
              dataPoints:
                - asInt: "0"
                  timeUnixNano: "1657771705535206000"
            unit: By
          - description: The maximum amount of physical memory that can be used by the processes of this control group.
            name: container.memory.hierarchical_memory_limit
            sum:
              aggregationTemporality: 2
              dataPoints:
                - asInt: "9223372036854772000"
                  timeUnixNano: "1657771705535206000"
            unit: By
          - description: The maximum amount of RAM + swap that can be used by the processes of this control group.
            name: container.memory.hierarchical_memsw_limit
            sum:
              aggregationTemporality: 2
              dataPoints:
                - asInt: "9223372036854772000"
                  timeUnixNano: "1657771705535206000"
            unit: By
          - description: The amount of anonymous memory that has been identified as inactive by the kernel.
            name: container.memory.inactive_anon
            sum:
              aggregationTemporality: 2
              dataPoints:
                - asInt: "0"
                  timeUnixNano: "1657771705535206000"
            unit: By
          - description: Cache memory that has been identified as inactive by the kernel.
            name: container.memory.inactive_file
            sum:
              aggregationTemporality: 2
              dataPoints:
                - asInt: "2162688"
                  timeUnixNano: "1657771705535206000"
            unit: By
          - description: Indicates the amount of memory mapped by the processes in the control group.
            name: container.memory.mapped_file
            sum:
              aggregationTemporality: 2
              dataPoints:
                - asInt: "1486848"
                  timeUnixNano: "1657771705535206000"
            unit: By
          - description: Percentage of memory used.
            gauge:
              dataPoints:
                - asDouble: 0.006938014912420301
                  timeUnixNano: "1657771705535206000"
            name: container.memory.percent
            unit: "1"
          - description: Indicate the number of times that a process of the cgroup triggered a page fault.
            name: container.memory.pgfault
            sum:
              aggregationTemporality: 2
              dataPoints:
                - asInt: "990"
                  timeUnixNano: "1657771705535206000"
              isMonotonic: true
            unit: '{faults}'
          - description: Indicate the number of times that a process of the cgroup triggered a major fault.
            name: container.memory.pgmajfault
            sum:
              aggregationTemporality: 2
              dataPoints:
                - asInt: "0"
                  timeUnixNano: "1657771705535206000"
              isMonotonic: true
            unit: '{faults}'
          - description: Number of pages read from disk by the cgroup.
            name: container.memory.pgpgin
            sum:
              aggregationTemporality: 2
              dataPoints:
                - asInt: "1287"
                  timeUnixNano: "1657771705535206000"
              isMonotonic: true
            unit: '{operations}'
          - description: Number of pages written to disk by the cgroup.
            name: container.memory.pgpgout
            sum:
              aggregationTemporality: 2
              dataPoints:
                - asInt: "667"
                  timeUnixNano: "1657771705535206000"
              isMonotonic: true
            unit: '{operations}'
          - description: 'The amount of memory that doesn’t correspond to anything on disk: stacks, heaps, and anonymous memory maps.'
            name: container.memory.rss
            sum:
              aggregationTemporality: 2
              dataPoints:
                - asInt: "0"
                  timeUnixNano: "1657771705535206000"
            unit: By
          - description: Number of bytes of anonymous transparent hugepages in this cgroup.
            name: container.memory.rss_huge
            sum:
              aggregationTemporality: 2
              dataPoints:
                - asInt: "0"
                  timeUnixNano: "1657771705535206000"
            unit: By
          - description: The amount of anonymous memory that has been identified as active by the kernel. Includes descendant cgroups.
            name: container.memory.total_active_anon
            sum:
              aggregationTemporality: 2
              dataPoints:
                - asInt: "0"
                  timeUnixNano: "1657771705535206000"
            unit: By
          - description: Cache memory that has been identified as active by the kernel. Includes descendant cgroups.
            name: container.memory.total_active_file
            sum:
              aggregationTemporality: 2
              dataPoints:
                - asInt: "270336"
                  timeUnixNano: "1657771705535206000"
            unit: By
          - description: Total amount of memory used by the processes of this cgroup (and descendants) that can be associated with a block on a block device. Also accounts for memory used by tmpfs.
            name: container.memory.total_cache
            sum:
              aggregationTemporality: 2
              dataPoints:
                - asInt: "2433024"
                  timeUnixNano: "1657771705535206000"
            unit: By
          - description: Bytes that are waiting to get written back to the disk, from this cgroup and descendants.
            name: container.memory.total_dirty
            sum:
              aggregationTemporality: 2
              dataPoints:
                - asInt: "0"
                  timeUnixNano: "1657771705535206000"
            unit: By
          - description: The amount of anonymous memory that has been identified as inactive by the kernel. Includes descendant cgroups.
            name: container.memory.total_inactive_anon
            sum:
              aggregationTemporality: 2
              dataPoints:
                - asInt: "0"
                  timeUnixNano: "1657771705535206000"
            unit: By
          - description: Cache memory that has been identified as inactive by the kernel. Includes descendant cgroups.
            name: container.memory.total_inactive_file
            sum:
              aggregationTemporality: 2
              dataPoints:
                - asInt: "2162688"
                  timeUnixNano: "1657771705535206000"
            unit: By
          - description: Indicates the amount of memory mapped by the processes in the control group and descendant groups.
            name: container.memory.total_mapped_file
            sum:
              aggregationTemporality: 2
              dataPoints:
                - asInt: "1486848"
                  timeUnixNano: "1657771705535206000"
            unit: By
          - description: Indicate the number of times that a process of the cgroup (or descendant cgroups) triggered a page fault.
            name: container.memory.total_pgfault
            sum:
              aggregationTemporality: 2
              dataPoints:
                - asInt: "990"
                  timeUnixNano: "1657771705535206000"
              isMonotonic: true
            unit: '{faults}'
          - description: Indicate the number of times that a process of the cgroup (or descendant cgroups) triggered a major fault.
            name: container.memory.total_pgmajfault
            sum:
              aggregationTemporality: 2
              dataPoints:
                - asInt: "0"
                  timeUnixNano: "1657771705535206000"
              isMonotonic: true
            unit: '{faults}'
          - description: Number of pages read from disk by the cgroup and descendant groups.
            name: container.memory.total_pgpgin
            sum:
              aggregationTemporality: 2
              dataPoints:
                - asInt: "1287"
                  timeUnixNano: "1657771705535206000"
              isMonotonic: true
            unit: '{operations}'
          - description: Number of pages written to disk by the cgroup and descendant groups.
            name: container.memory.total_pgpgout
            sum:
              aggregationTemporality: 2
              dataPoints:
                - asInt: "667"
                  timeUnixNano: "1657771705535206000"
              isMonotonic: true
            unit: '{operations}'
          - description: 'The amount of memory that doesn’t correspond to anything on disk: stacks, heaps, and anonymous memory maps. Includes descendant cgroups.'
            name: container.memory.total_rss
            sum:
              aggregationTemporality: 2
              dataPoints:
                - asInt: "0"
                  timeUnixNano: "1657771705535206000"
            unit: By
          - description: Number of bytes of anonymous transparent hugepages in this cgroup and descendant cgroups.
            name: container.memory.total_rss_huge
            sum:
              aggregationTemporality: 2
              dataPoints:
                - asInt: "0"
                  timeUnixNano: "1657771705535206000"
            unit: By
          - description: The amount of memory that cannot be reclaimed. Includes descendant cgroups.
            name: container.memory.total_unevictable
            sum:
              aggregationTemporality: 2
              dataPoints:
                - asInt: "0"
                  timeUnixNano: "1657771705535206000"
            unit: By
          - description: Number of bytes of file/anon cache that are queued for syncing to disk in this cgroup and descendants.
            name: container.memory.total_writeback
            sum:
              aggregationTemporality: 2
              dataPoints:
                - asInt: "0"
                  timeUnixNano: "1657771705535206000"
            unit: By
          - description: The amount of memory that cannot be reclaimed.
            name: container.memory.unevictable
            sum:
              aggregationTemporality: 2
              dataPoints:
                - asInt: "0"
                  timeUnixNano: "1657771705535206000"
            unit: By
          - description: Memory limit of the container.
            name: container.memory.usage.limit
            sum:
              aggregationTemporality: 2
              dataPoints:
                - asInt: "10449559552"
                  timeUnixNano: "1657771705535206000"
            unit: By
          - description: Maximum memory usage.
            name: container.memory.usage.max
            sum:
              aggregationTemporality: 2
              dataPoints:
                - asInt: "3932160"
                  timeUnixNano: "1657771705535206000"
            unit: By
          - description: Memory usage of the container. This excludes the cache.
            name: container.memory.usage.total
            sum:
              aggregationTemporality: 2
              dataPoints:
                - asInt: "724992"
                  timeUnixNano: "1657771705535206000"
            unit: By
          - description: Number of bytes of file/anon cache that are queued for syncing to disk in this cgroup.
            name: container.memory.writeback
            sum:
              aggregationTemporality: 2
              dataPoints:
                - asInt: "0"
                  timeUnixNano: "1657771705535206000"
            unit: By
          - description: Bytes received by the container.
            name: container.network.io.usage.rx_bytes
            sum:
              aggregationTemporality: 2
              dataPoints:
                - asInt: "1532"
                  attributes:
                    - key: interface
                      value:
                        stringValue: eth0
                  timeUnixNano: "1657771705535206000"
              isMonotonic: true
            unit: By
          - description: Incoming packets dropped.
            name: container.network.io.usage.rx_dropped
            sum:
              aggregationTemporality: 2
              dataPoints:
                - asInt: "0"
                  attributes:
                    - key: interface
                      value:
                        stringValue: eth0
                  timeUnixNano: "1657771705535206000"
              isMonotonic: true
            unit: '{packets}'
          - description: Received errors.
            name: container.network.io.usage.rx_errors
            sum:
              aggregationTemporality: 2
              dataPoints:
                - asInt: "0"
                  attributes:
                    - key: interface
                      value:
                        stringValue: eth0
                  timeUnixNano: "1657771705535206000"
              isMonotonic: true
            unit: '{errors}'
          - description: Packets received.
            name: container.network.io.usage.rx_packets
            sum:
              aggregationTemporality: 2
              dataPoints:
                - asInt: "18"
                  attributes:
                    - key: interface
                      value:
                        stringValue: eth0
                  timeUnixNano: "1657771705535206000"
              isMonotonic: true
            unit: '{packets}'
          - description: Bytes sent.
            name: container.network.io.usage.tx_bytes
            sum:
              aggregationTemporality: 2
              dataPoints:
                - asInt: "0"
                  attributes:
                    - key: interface
                      value:
                        stringValue: eth0
                  timeUnixNano: "1657771705535206000"
              isMonotonic: true
            unit: By
          - description: Outgoing packets dropped.
            name: container.network.io.usage.tx_dropped
            sum:
              aggregationTemporality: 2
              dataPoints:
                - asInt: "0"
                  attributes:
                    - key: interface
                      value:
                        stringValue: eth0
                  timeUnixNano: "1657771705535206000"
              isMonotonic: true
            unit: '{packets}'
          - description: Sent errors.
            name: container.network.io.usage.tx_errors
            sum:
              aggregationTemporality: 2
              dataPoints:
                - asInt: "0"
                  attributes:
                    - key: interface
                      value:
                        stringValue: eth0
                  timeUnixNano: "1657771705535206000"
              isMonotonic: true
            unit: '{errors}'
          - description: Packets sent.
            name: container.network.io.usage.tx_packets
            sum:
              aggregationTemporality: 2
              dataPoints:
                - asInt: "0"
                  attributes:
                    - key: interface
                      value:
                        stringValue: eth0
                  timeUnixNano: "1657771705535206000"
              isMonotonic: true
            unit: '{packets}'
          - description: Number of pids in the container's cgroup.
            name: container.pids.count
            sum:
              aggregationTemporality: 2
              dataPoints:
                - asInt: "1"
                  timeUnixNano: "1657771705535206000"
            unit: '{pids}'
<<<<<<< HEAD
          - description: Number of restarts for the container.
            name: container.restarts
            sum:
              aggregationTemporality: 2
              dataPoints:
                - asInt: "0"
                  timeUnixNano: "1657771705535206000"
              isMonotonic: true
            unit: "{restarts}"
=======
          - description: Time elapsed since container start time.
            name: container.uptime
            gauge:
              dataPoints:
                - asDouble: 0.0002888012543185477
                  timeUnixNano: "1657771705535206000"
            unit: 's'
>>>>>>> 19e2a2d4
        scope:
          name: otelcol/dockerstatsreceiver
          version: latest<|MERGE_RESOLUTION|>--- conflicted
+++ resolved
@@ -28,12 +28,6 @@
         - key: env-var-metric-label-2
           value:
             stringValue: env-var-2
-        - key: container-metric-label
-          value:
-            stringValue: container-label
-        - key: container-metric-label-2
-          value:
-            stringValue: container-label-2
     schemaUrl: https://opentelemetry.io/schemas/1.6.1
     scopeMetrics:
       - metrics:
@@ -753,17 +747,6 @@
                 - asInt: "1"
                   timeUnixNano: "1657771705535206000"
             unit: '{pids}'
-<<<<<<< HEAD
-          - description: Number of restarts for the container.
-            name: container.restarts
-            sum:
-              aggregationTemporality: 2
-              dataPoints:
-                - asInt: "0"
-                  timeUnixNano: "1657771705535206000"
-              isMonotonic: true
-            unit: "{restarts}"
-=======
           - description: Time elapsed since container start time.
             name: container.uptime
             gauge:
@@ -771,7 +754,15 @@
                 - asDouble: 0.0002888012543185477
                   timeUnixNano: "1657771705535206000"
             unit: 's'
->>>>>>> 19e2a2d4
+          - description: Number of restarts for the container.
+            name: container.restarts
+            sum:
+              aggregationTemporality: 2
+              dataPoints:
+                - asInt: "0"
+                  timeUnixNano: "1657771705535206000"
+              isMonotonic: true
+            unit: "{restarts}"
         scope:
           name: otelcol/dockerstatsreceiver
           version: latest