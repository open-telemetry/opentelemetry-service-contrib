--- conflicted
+++ resolved
@@ -28,6 +28,12 @@
         - key: env-var-metric-label-2
           value:
             stringValue: env-var-2
+        - key: container-metric-label
+          value:
+            stringValue: container-label
+        - key: container-metric-label-2
+          value:
+            stringValue: container-label-2
     schemaUrl: https://opentelemetry.io/schemas/1.6.1
     scopeMetrics:
       - metrics:
@@ -201,7 +207,6 @@
                   timeUnixNano: "1661128093795620000"
               isMonotonic: true
             unit: '{operations}'
-<<<<<<< HEAD
           - description: CPU limit set for the container.
             gauge:
               dataPoints:
@@ -209,10 +214,7 @@
                   timeUnixNano: "1657771705535206000"
             name: container.cpu.limit
             unit: "{cpus}"
-          - description: Percent of CPU used by the container.
-=======
           - description: 'Deprecated: use `container.cpu.utilization` metric instead. Percent of CPU used by the container.'
->>>>>>> a33b9021
             gauge:
               dataPoints:
                 - asDouble: 0.0002888012543185477
