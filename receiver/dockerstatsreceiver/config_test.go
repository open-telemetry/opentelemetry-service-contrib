// Copyright The OpenTelemetry Authors
// SPDX-License-Identifier: Apache-2.0

package dockerstatsreceiver

import (
	"path/filepath"
	"testing"
	"time"

	"github.com/google/go-cmp/cmp"
	"github.com/google/go-cmp/cmp/cmpopts"
	"github.com/stretchr/testify/assert"
	"github.com/stretchr/testify/require"
	"go.opentelemetry.io/collector/component"
	"go.opentelemetry.io/collector/confmap/confmaptest"
	"go.opentelemetry.io/collector/receiver/scraperhelper"

	"github.com/open-telemetry/opentelemetry-collector-contrib/receiver/dockerstatsreceiver/internal/metadata"
)

func TestLoadConfig(t *testing.T) {
	t.Parallel()

	tests := []struct {
		id       component.ID
		expected component.Config
	}{
		{
			id:       component.NewIDWithName(metadata.Type, ""),
			expected: createDefaultConfig(),
		},
		{
			id: component.NewIDWithName(metadata.Type, "allsettings"),
			expected: &Config{
				ScraperControllerSettings: scraperhelper.ScraperControllerSettings{
					CollectionInterval: 2 * time.Second,
					InitialDelay:       time.Second,
					Timeout:            20 * time.Second,
				},

				Endpoint:         "http://example.com/",
<<<<<<< HEAD
				Timeout:          20 * time.Second,
				DockerAPIVersion: 1.25,
=======
				DockerAPIVersion: 1.24,
>>>>>>> 7211102c

				ExcludedImages: []string{
					"undesired-container",
					"another-*-container",
				},

				ContainerLabelsToMetricLabels: map[string]string{
					"my.container.label":       "my-metric-label",
					"my.other.container.label": "my-other-metric-label",
				},

				EnvVarsToMetricLabels: map[string]string{
					"MY_ENVIRONMENT_VARIABLE":       "my-metric-label",
					"MY_OTHER_ENVIRONMENT_VARIABLE": "my-other-metric-label",
				},
				MetricsBuilderConfig: func() metadata.MetricsBuilderConfig {
					m := metadata.DefaultMetricsBuilderConfig()
					m.Metrics.ContainerCPUUsageSystem = metadata.MetricConfig{
						Enabled: false,
					}
					m.Metrics.ContainerMemoryTotalRss = metadata.MetricConfig{
						Enabled: true,
					}
					return m
				}(),
			},
		},
	}

	for _, tt := range tests {
		t.Run(tt.id.String(), func(t *testing.T) {
			cm, err := confmaptest.LoadConf(filepath.Join("testdata", "config.yaml"))
			require.NoError(t, err)

			factory := NewFactory()
			cfg := factory.CreateDefaultConfig()

			sub, err := cm.Sub(tt.id.String())
			require.NoError(t, err)
			require.NoError(t, component.UnmarshalConfig(sub, cfg))

			assert.NoError(t, component.ValidateConfig(cfg))
			if diff := cmp.Diff(tt.expected, cfg, cmpopts.IgnoreUnexported(metadata.MetricConfig{})); diff != "" {
				t.Errorf("Config mismatch (-expected +actual):\n%s", diff)
			}
		})
	}
}

func TestValidateErrors(t *testing.T) {
	cfg := &Config{ScraperControllerSettings: scraperhelper.NewDefaultScraperControllerSettings(metadata.Type)}
	assert.Equal(t, "endpoint must be specified", component.ValidateConfig(cfg).Error())

	cfg = &Config{ScraperControllerSettings: scraperhelper.ScraperControllerSettings{CollectionInterval: 1 * time.Second}, Endpoint: "someEndpoint", DockerAPIVersion: 1.21}
	assert.Equal(t, "api_version must be at least 1.25", component.ValidateConfig(cfg).Error())
}<|MERGE_RESOLUTION|>--- conflicted
+++ resolved
@@ -40,12 +40,7 @@
 				},
 
 				Endpoint:         "http://example.com/",
-<<<<<<< HEAD
-				Timeout:          20 * time.Second,
 				DockerAPIVersion: 1.25,
-=======
-				DockerAPIVersion: 1.24,
->>>>>>> 7211102c
 
 				ExcludedImages: []string{
 					"undesired-container",
