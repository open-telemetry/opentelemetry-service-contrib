// Copyright The OpenTelemetry Authors
//
// Licensed under the Apache License, Version 2.0 (the "License");
// you may not use this file except in compliance with the License.
// You may obtain a copy of the License at
//
//     http://www.apache.org/licenses/LICENSE-2.0
//
// Unless required by applicable law or agreed to in writing, software
// distributed under the License is distributed on an "AS IS" BASIS,
// WITHOUT WARRANTIES OR CONDITIONS OF ANY KIND, either express or implied.
// See the License for the specific language governing permissions and
// limitations under the License.

package stanzareceiver

import (
	"context"
	"fmt"
	"io/ioutil"
	"log"
	"os"
	"path/filepath"
	"runtime"
	"testing"
	"time"

	"github.com/observiq/nanojack"
	"github.com/observiq/stanza/entry"
	"github.com/stretchr/testify/require"
	"go.opentelemetry.io/collector/component"
	"go.opentelemetry.io/collector/consumer/pdata"
	"go.opentelemetry.io/collector/exporter/exportertest"
	"go.uber.org/zap/zaptest"
	"gopkg.in/yaml.v2"
)

type testHost struct {
	component.Host
	t *testing.T
}

// ReportFatalError causes the test to be run to fail.
func (h *testHost) ReportFatalError(err error) {
	h.t.Fatalf("receiver reported a fatal error: %v", err)
}

var _ component.Host = (*testHost)(nil)

func unmarshalConfig(t *testing.T, pipelineYaml string) OperatorConfig {
	var operatorCfg OperatorConfig
	require.NoError(t, yaml.Unmarshal([]byte(pipelineYaml), &operatorCfg))
	return operatorCfg
}

func expectNLogs(sink *exportertest.SinkLogsExporter, expected int) func() bool {
	return func() bool { return sink.LogRecordsCount() == expected }
}

func TestReadStaticFile(t *testing.T) {
	t.Parallel()

	expectedTimestamp, _ := time.ParseInLocation("2006-01-02", "2020-08-25", time.Local)

	e1 := entry.New()
	e1.Timestamp = expectedTimestamp
	e1.Severity = entry.Info
	e1.Set(entry.NewRecordField("msg"), "Something routine")
	e1.AddLabel("file_name", "simple.log")

	e2 := entry.New()
	e2.Timestamp = expectedTimestamp
	e2.Severity = entry.Error
	e2.Set(entry.NewRecordField("msg"), "Something bad happened!")
	e2.AddLabel("file_name", "simple.log")

	e3 := entry.New()
	e3.Timestamp = expectedTimestamp
	e3.Severity = entry.Debug
	e3.Set(entry.NewRecordField("msg"), "Some details...")
	e3.AddLabel("file_name", "simple.log")

	expectedLogs := []pdata.Logs{convert(e1), convert(e2), convert(e3)}

	f := NewFactory()
	sink := &exportertest.SinkLogsExporter{}
	params := component.ReceiverCreateParams{Logger: zaptest.NewLogger(t)}

	cfg := f.CreateDefaultConfig().(*Config)
	cfg.Operators = unmarshalConfig(t, `
- type: file_input
  include: [testdata/simple.log]
  start_at: beginning
- type: regex_parser
  regex: '^(?P<ts>\d{4}-\d{2}-\d{2}) (?P<sev>[A-Z]+) (?P<msg>[^\n]+)'
  timestamp:
    parse_from: ts
    layout: '%Y-%m-%d'
  severity:
    parse_from: sev`)
	rcvr, err := f.CreateLogsReceiver(context.Background(), params, cfg, sink)
	require.NoError(t, err, "failed to create receiver")

	require.NoError(t, rcvr.Start(context.Background(), &testHost{t: t}))
	require.Eventually(t, expectNLogs(sink, 3), time.Second, time.Millisecond)
	require.Equal(t, expectedLogs, sink.AllLogs())
	require.NoError(t, rcvr.Shutdown(context.Background()))
}

func TestReadRotatingFiles(t *testing.T) {
	// https://github.com/open-telemetry/opentelemetry-collector-contrib/issues/1382
	if runtime.GOOS == "windows" {
		t.Skip()
	}

	tests := []rotationTest{
		{
			name:         "CopyTruncateTimestamped",
			copyTruncate: true,
			sequential:   false,
		},
		{
			name:         "MoveCreateTimestamped",
			copyTruncate: false,
			sequential:   false,
		},
		{
			name:         "CopyTruncateSequential",
			copyTruncate: true,
			sequential:   true,
		},
		{
			name:         "MoveCreateSequential",
			copyTruncate: false,
			sequential:   true,
		},
	}

	for _, tc := range tests {
		t.Run(tc.name, tc.Run)
	}
}

type rotationTest struct {
	name         string
	copyTruncate bool
	sequential   bool
}

func (rt *rotationTest) Run(t *testing.T) {
	t.Parallel()

	f := NewFactory()
	sink := &exportertest.SinkLogsExporter{}
	params := component.ReceiverCreateParams{Logger: zaptest.NewLogger(t)}

	tempDir := newTempDir(t)

	// With a max of 2 logs per file and 1 backup file, rotation will occur
	// when more than 2 logs are written, and deletion when more than 4 logs are written.
	// Write 10 and validate that we got the all despite rotation and deletion.
	logger := newRotatingLogger(t, tempDir, 2, 1, rt.copyTruncate, rt.sequential)
	numLogs := 10

	// Build input lines and expected outputs
	lines := make([]string, numLogs)
	expectedLogs := make([]pdata.Logs, numLogs)
	expectedTimestamp, _ := time.ParseInLocation("2006-01-02", "2020-08-25", time.Local)
	for i := 0; i < numLogs; i++ {
		msg := fmt.Sprintf("This is a simple log line with the number %3d", i)
		lines[i] = fmt.Sprintf("2020-08-25 %s", msg)

		e := entry.New()
		e.Timestamp = expectedTimestamp
		e.Set(entry.NewRecordField("msg"), msg)
		expectedLogs[i] = convert(e)
	}

	cfg := f.CreateDefaultConfig().(*Config)
	cfg.Operators = unmarshalConfig(t, fmt.Sprintf(`
  - type: file_input
    include: [%s/*]
    include_file_name: false
    start_at: beginning
    poll_interval: 5ms
  - type: regex_parser
    regex: '^(?P<ts>\d{4}-\d{2}-\d{2}) (?P<msg>[^\n]+)'
    timestamp:
      parse_from: ts
      layout: '%%Y-%%m-%%d'`, tempDir))

	rcvr, err := f.CreateLogsReceiver(context.Background(), params, cfg, sink)
	require.NoError(t, err, "failed to create receiver")
	require.NoError(t, rcvr.Start(context.Background(), &testHost{t: t}))

	for _, line := range lines {
		logger.Print(line)
<<<<<<< HEAD
		// At a high enough rate of file rotation, it is possible for a file to be deleted
		// before all lines can be read from it. In production settings, this is far less
		// likely because log files will exists for much longer durations, except in the
		// most extreme scenarios. This test attempts to establish a stable scenario that
		// does not consume much time by balancing the max lines per file with a duration
		// of existence that is low enough to be practical in a unit test. The following
		// sleep provides a level of consistency to file lifespan.
		time.Sleep(100 * time.Millisecond)
=======
		time.Sleep(time.Millisecond)
>>>>>>> b933b111
	}

	require.Eventually(t, expectNLogs(sink, numLogs), 2*time.Second, time.Millisecond)
	require.ElementsMatch(t, expectedLogs, sink.AllLogs())
	require.NoError(t, rcvr.Shutdown(context.Background()))
}

func newRotatingLogger(t *testing.T, tempDir string, maxLines, maxBackups int, copyTruncate, sequential bool) *log.Logger {
	path := filepath.Join(tempDir, "test.log")
	rotator := &nanojack.Logger{
		Filename:     path,
		MaxLines:     maxLines,
		MaxBackups:   maxBackups,
		CopyTruncate: copyTruncate,
		Sequential:   sequential,
	}

	t.Cleanup(func() { _ = rotator.Close() })

	return log.New(rotator, "", 0)
}

func newTempDir(t *testing.T) string {
	tempDir, err := ioutil.TempDir("", "")
	require.NoError(t, err)

	t.Logf("Temp Dir: %s", tempDir)

	t.Cleanup(func() {
		os.RemoveAll(tempDir)
	})

	return tempDir
}<|MERGE_RESOLUTION|>--- conflicted
+++ resolved
@@ -195,18 +195,7 @@
 
 	for _, line := range lines {
 		logger.Print(line)
-<<<<<<< HEAD
-		// At a high enough rate of file rotation, it is possible for a file to be deleted
-		// before all lines can be read from it. In production settings, this is far less
-		// likely because log files will exists for much longer durations, except in the
-		// most extreme scenarios. This test attempts to establish a stable scenario that
-		// does not consume much time by balancing the max lines per file with a duration
-		// of existence that is low enough to be practical in a unit test. The following
-		// sleep provides a level of consistency to file lifespan.
-		time.Sleep(100 * time.Millisecond)
-=======
 		time.Sleep(time.Millisecond)
->>>>>>> b933b111
 	}
 
 	require.Eventually(t, expectNLogs(sink, numLogs), 2*time.Second, time.Millisecond)
