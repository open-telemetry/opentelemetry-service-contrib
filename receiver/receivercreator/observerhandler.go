--- conflicted
+++ resolved
@@ -143,15 +143,6 @@
 }
 
 func (obs *observerHandler) startReceiver(template receiverTemplate, env observer.EndpointEnv, e observer.Endpoint) {
-<<<<<<< HEAD
-	obs.params.TelemetrySettings.Logger.Info("starting receiver",
-		zap.String("name", template.id.String()),
-		zap.String("endpoint", e.Target),
-		zap.String("endpoint_id", string(e.ID)),
-		zap.Any("config", template.config))
-
-=======
->>>>>>> 03e370a1
 	resolvedConfig, err := expandConfig(template.config, env)
 	if err != nil {
 		obs.params.TelemetrySettings.Logger.Error("unable to resolve template config", zap.String("receiver", template.id.String()), zap.Error(err))
@@ -202,8 +193,6 @@
 
 	filterConsumerSignals(consumer, template.signals)
 
-<<<<<<< HEAD
-=======
 	// short-circuit if no consumers are set
 	if consumer.metrics == nil && consumer.logs == nil && consumer.traces == nil {
 		return
@@ -215,7 +204,6 @@
 		zap.String("endpoint_id", string(e.ID)),
 		zap.Any("config", template.config))
 
->>>>>>> 03e370a1
 	var receiver component.Component
 	if receiver, err = obs.runner.start(
 		receiverConfig{
