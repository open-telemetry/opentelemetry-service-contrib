--- conflicted
+++ resolved
@@ -104,7 +104,6 @@
 			require.Nil(t, wr.logs)
 			require.Nil(t, wr.traces)
 
-<<<<<<< HEAD
 			var actualConfig component.Config
 			switch v := wr.metrics.(type) {
 			case *nopWithEndpointReceiver:
@@ -179,7 +178,7 @@
 					receiverConfig:     rcvrCfg,
 					rule:               portRule,
 					Rule:               `type == "port"`,
-					ResourceAttributes: map[string]interface{}{},
+					ResourceAttributes: map[string]any{},
 				},
 			}
 
@@ -281,217 +280,6 @@
 					receiverConfig:     rcvrCfg,
 					rule:               portRule,
 					Rule:               `type == "port"`,
-					ResourceAttributes: map[string]interface{}{},
-				},
-			}
-
-			handler, mr := newObserverHandler(t, cfg, nil, nil, consumertest.NewNop())
-			handler.OnAdd([]observer.Endpoint{
-				portEndpoint,
-				unsupportedEndpoint,
-			})
-
-			if test.expectedError != "" {
-				assert.Equal(t, 0, handler.receiversByEndpointID.Size())
-				require.Error(t, mr.lastError)
-				require.EqualError(t, mr.lastError, test.expectedError)
-				require.Nil(t, mr.startedComponent)
-				return
-			}
-
-			assert.Equal(t, 1, handler.receiversByEndpointID.Size())
-			require.NoError(t, mr.lastError)
-			require.NotNil(t, mr.startedComponent)
-
-			wr, ok := mr.startedComponent.(*wrappedReceiver)
-			require.True(t, ok)
-
-			require.Nil(t, wr.logs)
-			require.Nil(t, wr.metrics)
-
-			var actualConfig component.Config
-			switch v := wr.traces.(type) {
-=======
-			var actualConfig component.Config
-			switch v := wr.metrics.(type) {
->>>>>>> 592374af
-			case *nopWithEndpointReceiver:
-				require.NotNil(t, v)
-				actualConfig = v.cfg
-			case *nopWithoutEndpointReceiver:
-				require.NotNil(t, v)
-				actualConfig = v.cfg
-			default:
-				t.Fatalf("unexpected startedComponent: %T", v)
-			}
-			require.Equal(t, test.expectedReceiverConfig, actualConfig)
-
-		})
-	}
-}
-
-<<<<<<< HEAD
-=======
-func TestOnAddForLogs(t *testing.T) {
-	for _, test := range []struct {
-		name                   string
-		receiverTemplateID     component.ID
-		receiverTemplateConfig userConfigMap
-		expectedReceiverType   component.Component
-		expectedReceiverConfig component.Config
-		expectedError          string
-	}{
-		{
-			name:                   "dynamically set with supported endpoint",
-			receiverTemplateID:     component.NewIDWithName("with.endpoint", "some.name"),
-			receiverTemplateConfig: userConfigMap{"int_field": 12345678},
-			expectedReceiverType:   &nopWithEndpointReceiver{},
-			expectedReceiverConfig: &nopWithEndpointConfig{
-				IntField: 12345678,
-				Endpoint: "localhost:1234",
-			},
-		},
-		{
-			name:                   "inherits supported endpoint",
-			receiverTemplateID:     component.NewIDWithName("with.endpoint", "some.name"),
-			receiverTemplateConfig: userConfigMap{"endpoint": "some.endpoint"},
-			expectedReceiverType:   &nopWithEndpointReceiver{},
-			expectedReceiverConfig: &nopWithEndpointConfig{
-				IntField: 1234,
-				Endpoint: "some.endpoint",
-			},
-		},
-		{
-			name:                   "not dynamically set with unsupported endpoint",
-			receiverTemplateID:     component.NewIDWithName("without.endpoint", "some.name"),
-			receiverTemplateConfig: userConfigMap{"int_field": 23456789, "not_endpoint": "not.an.endpoint"},
-			expectedReceiverType:   &nopWithoutEndpointReceiver{},
-			expectedReceiverConfig: &nopWithoutEndpointConfig{
-				IntField:    23456789,
-				NotEndpoint: "not.an.endpoint",
-			},
-		},
-		{
-			name:                   "inherits unsupported endpoint",
-			receiverTemplateID:     component.NewIDWithName("without.endpoint", "some.name"),
-			receiverTemplateConfig: userConfigMap{"endpoint": "unsupported.endpoint"},
-			expectedError:          "failed to load \"without.endpoint/some.name\" template config: 1 error(s) decoding:\n\n* '' has invalid keys: endpoint",
-		},
-	} {
-		t.Run(test.name, func(t *testing.T) {
-			cfg := createDefaultConfig().(*Config)
-			rcvrCfg := receiverConfig{
-				id:         test.receiverTemplateID,
-				config:     test.receiverTemplateConfig,
-				endpointID: portEndpoint.ID,
-			}
-			cfg.receiverTemplates = map[string]receiverTemplate{
-				rcvrCfg.id.String(): {
-					receiverConfig:     rcvrCfg,
-					rule:               portRule,
-					Rule:               `type == "port"`,
-					ResourceAttributes: map[string]any{},
-				},
-			}
-
-			handler, mr := newObserverHandler(t, cfg, consumertest.NewNop(), nil, nil)
-			handler.OnAdd([]observer.Endpoint{
-				portEndpoint,
-				unsupportedEndpoint,
-			})
-
-			if test.expectedError != "" {
-				assert.Equal(t, 0, handler.receiversByEndpointID.Size())
-				require.Error(t, mr.lastError)
-				require.EqualError(t, mr.lastError, test.expectedError)
-				require.Nil(t, mr.startedComponent)
-				return
-			}
-
-			assert.Equal(t, 1, handler.receiversByEndpointID.Size())
-			require.NoError(t, mr.lastError)
-			require.NotNil(t, mr.startedComponent)
-
-			wr, ok := mr.startedComponent.(*wrappedReceiver)
-			require.True(t, ok)
-
-			require.Nil(t, wr.metrics)
-			require.Nil(t, wr.traces)
-
-			var actualConfig component.Config
-			switch v := wr.logs.(type) {
-			case *nopWithEndpointReceiver:
-				require.NotNil(t, v)
-				actualConfig = v.cfg
-			case *nopWithoutEndpointReceiver:
-				require.NotNil(t, v)
-				actualConfig = v.cfg
-			default:
-				t.Fatalf("unexpected startedComponent: %T", v)
-			}
-			require.Equal(t, test.expectedReceiverConfig, actualConfig)
-		})
-	}
-}
-
-func TestOnAddForTraces(t *testing.T) {
-	for _, test := range []struct {
-		name                   string
-		receiverTemplateID     component.ID
-		receiverTemplateConfig userConfigMap
-		expectedReceiverType   component.Component
-		expectedReceiverConfig component.Config
-		expectedError          string
-	}{
-		{
-			name:                   "dynamically set with supported endpoint",
-			receiverTemplateID:     component.NewIDWithName("with.endpoint", "some.name"),
-			receiverTemplateConfig: userConfigMap{"int_field": 12345678},
-			expectedReceiverType:   &nopWithEndpointReceiver{},
-			expectedReceiverConfig: &nopWithEndpointConfig{
-				IntField: 12345678,
-				Endpoint: "localhost:1234",
-			},
-		},
-		{
-			name:                   "inherits supported endpoint",
-			receiverTemplateID:     component.NewIDWithName("with.endpoint", "some.name"),
-			receiverTemplateConfig: userConfigMap{"endpoint": "some.endpoint"},
-			expectedReceiverType:   &nopWithEndpointReceiver{},
-			expectedReceiverConfig: &nopWithEndpointConfig{
-				IntField: 1234,
-				Endpoint: "some.endpoint",
-			},
-		},
-		{
-			name:                   "not dynamically set with unsupported endpoint",
-			receiverTemplateID:     component.NewIDWithName("without.endpoint", "some.name"),
-			receiverTemplateConfig: userConfigMap{"int_field": 23456789, "not_endpoint": "not.an.endpoint"},
-			expectedReceiverType:   &nopWithoutEndpointReceiver{},
-			expectedReceiverConfig: &nopWithoutEndpointConfig{
-				IntField:    23456789,
-				NotEndpoint: "not.an.endpoint",
-			},
-		},
-		{
-			name:                   "inherits unsupported endpoint",
-			receiverTemplateID:     component.NewIDWithName("without.endpoint", "some.name"),
-			receiverTemplateConfig: userConfigMap{"endpoint": "unsupported.endpoint"},
-			expectedError:          "failed to load \"without.endpoint/some.name\" template config: 1 error(s) decoding:\n\n* '' has invalid keys: endpoint",
-		},
-	} {
-		t.Run(test.name, func(t *testing.T) {
-			cfg := createDefaultConfig().(*Config)
-			rcvrCfg := receiverConfig{
-				id:         test.receiverTemplateID,
-				config:     test.receiverTemplateConfig,
-				endpointID: portEndpoint.ID,
-			}
-			cfg.receiverTemplates = map[string]receiverTemplate{
-				rcvrCfg.id.String(): {
-					receiverConfig:     rcvrCfg,
-					rule:               portRule,
-					Rule:               `type == "port"`,
 					ResourceAttributes: map[string]any{},
 				},
 			}
@@ -537,7 +325,6 @@
 	}
 }
 
->>>>>>> 592374af
 func TestOnRemoveForMetrics(t *testing.T) {
 	cfg := createDefaultConfig().(*Config)
 	rcvrCfg := receiverConfig{
@@ -550,11 +337,7 @@
 			receiverConfig:     rcvrCfg,
 			rule:               portRule,
 			Rule:               `type == "port"`,
-<<<<<<< HEAD
-			ResourceAttributes: map[string]interface{}{},
-=======
 			ResourceAttributes: map[string]any{},
->>>>>>> 592374af
 		},
 	}
 	handler, r := newObserverHandler(t, cfg, nil, consumertest.NewNop(), nil)
