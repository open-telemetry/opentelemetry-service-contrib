module github.com/open-telemetry/opentelemetry-collector-contrib/receiver/datadogreceiver

go 1.22.7

require (
	github.com/DataDog/agent-payload/v5 v5.0.142
	github.com/DataDog/datadog-agent/pkg/obfuscate v0.61.0
	github.com/DataDog/datadog-agent/pkg/proto v0.61.0
	github.com/DataDog/datadog-agent/pkg/trace v0.61.0
	github.com/DataDog/datadog-api-client-go/v2 v2.34.0
	github.com/DataDog/sketches-go v1.4.6
	github.com/open-telemetry/opentelemetry-collector-contrib/internal/coreinternal v0.118.0
	github.com/open-telemetry/opentelemetry-collector-contrib/internal/exp/metrics v0.118.0
	github.com/open-telemetry/opentelemetry-collector-contrib/internal/sharedcomponent v0.118.0
	github.com/open-telemetry/opentelemetry-collector-contrib/pkg/translator/zipkin v0.118.0
	github.com/stretchr/testify v1.10.0
	github.com/tinylib/msgp v1.2.5
	github.com/vmihailenco/msgpack/v5 v5.4.1
	go.opentelemetry.io/collector/component v0.118.1-0.20250203014413-643a35ffbcea
	go.opentelemetry.io/collector/component/componentstatus v0.118.1-0.20250203014413-643a35ffbcea
	go.opentelemetry.io/collector/component/componenttest v0.118.1-0.20250203014413-643a35ffbcea
	go.opentelemetry.io/collector/config/confighttp v0.118.1-0.20250203014413-643a35ffbcea
	go.opentelemetry.io/collector/confmap v1.24.1-0.20250203014413-643a35ffbcea
	go.opentelemetry.io/collector/consumer v1.24.1-0.20250203014413-643a35ffbcea
	go.opentelemetry.io/collector/consumer/consumererror v0.118.1-0.20250203014413-643a35ffbcea
	go.opentelemetry.io/collector/consumer/consumertest v0.118.1-0.20250203014413-643a35ffbcea
	go.opentelemetry.io/collector/pdata v1.24.1-0.20250203014413-643a35ffbcea
	go.opentelemetry.io/collector/receiver v0.118.1-0.20250203014413-643a35ffbcea
	go.opentelemetry.io/collector/receiver/receivertest v0.118.1-0.20250203014413-643a35ffbcea
	go.opentelemetry.io/collector/semconv v0.118.1-0.20250203014413-643a35ffbcea
	go.uber.org/multierr v1.11.0
	go.uber.org/zap v1.27.0
	google.golang.org/protobuf v1.36.4
)

require (
	github.com/DataDog/datadog-agent/pkg/remoteconfig/state v0.61.0 // indirect
	github.com/DataDog/datadog-agent/pkg/util/log v0.61.0 // indirect
	github.com/DataDog/datadog-agent/pkg/util/scrubber v0.61.0 // indirect
	github.com/DataDog/datadog-go/v5 v5.5.0 // indirect
	github.com/DataDog/go-sqllexer v0.0.16 // indirect
	github.com/DataDog/go-tuf v1.1.0-0.5.2 // indirect
	github.com/DataDog/opentelemetry-mapping-go/pkg/otlp/attributes v0.21.0 // indirect
	github.com/DataDog/zstd v1.5.5 // indirect
	github.com/Microsoft/go-winio v0.6.2 // indirect
	github.com/cespare/xxhash/v2 v2.3.0 // indirect
	github.com/cihub/seelog v0.0.0-20170130134532-f561c5e57575 // indirect
	github.com/davecgh/go-spew v1.1.2-0.20180830191138-d8f796af33cc // indirect
	github.com/dustin/go-humanize v1.0.1 // indirect
	github.com/felixge/httpsnoop v1.0.4 // indirect
	github.com/fsnotify/fsnotify v1.8.0 // indirect
	github.com/go-logr/logr v1.4.2 // indirect
	github.com/go-logr/stdr v1.2.2 // indirect
	github.com/go-ole/go-ole v1.2.6 // indirect
	github.com/go-viper/mapstructure/v2 v2.2.1 // indirect
	github.com/goccy/go-json v0.10.2 // indirect
	github.com/gogo/protobuf v1.3.2 // indirect
	github.com/golang/protobuf v1.5.4 // indirect
	github.com/golang/snappy v0.0.4 // indirect
	github.com/google/uuid v1.6.0 // indirect
	github.com/json-iterator/go v1.1.12 // indirect
	github.com/klauspost/compress v1.17.11 // indirect
	github.com/knadh/koanf/maps v0.1.1 // indirect
	github.com/knadh/koanf/providers/confmap v0.1.0 // indirect
	github.com/knadh/koanf/v2 v2.1.2 // indirect
	github.com/lufia/plan9stats v0.0.0-20220913051719-115f729f3c8c // indirect
	github.com/mitchellh/copystructure v1.2.0 // indirect
	github.com/mitchellh/reflectwalk v1.0.2 // indirect
	github.com/modern-go/concurrent v0.0.0-20180306012644-bacd9c7ef1dd // indirect
	github.com/modern-go/reflect2 v1.0.2 // indirect
	github.com/open-telemetry/opentelemetry-collector-contrib/pkg/pdatautil v0.118.0 // indirect
	github.com/openzipkin/zipkin-go v0.4.3 // indirect
	github.com/outcaste-io/ristretto v0.2.1 // indirect
	github.com/philhofer/fwd v1.1.3-0.20240916144458-20a13a1f6b7c // indirect
	github.com/pierrec/lz4/v4 v4.1.22 // indirect
	github.com/pkg/errors v0.9.1 // indirect
	github.com/pmezard/go-difflib v1.0.1-0.20181226105442-5d4384ee4fb2 // indirect
	github.com/power-devops/perfstat v0.0.0-20220216144756-c35f1ee13d7c // indirect
	github.com/rs/cors v1.11.1 // indirect
	github.com/secure-systems-lab/go-securesystemslib v0.7.0 // indirect
	github.com/shirou/gopsutil/v3 v3.24.5 // indirect
	github.com/shoenig/go-m1cpu v0.1.6 // indirect
	github.com/tklauser/go-sysconf v0.3.12 // indirect
	github.com/tklauser/numcpus v0.6.1 // indirect
	github.com/vmihailenco/msgpack/v4 v4.3.13 // indirect
	github.com/vmihailenco/tagparser/v2 v2.0.0 // indirect
	github.com/yusufpapurcu/wmi v1.2.4 // indirect
	go.opentelemetry.io/auto/sdk v1.1.0 // indirect
	go.opentelemetry.io/collector/client v1.24.1-0.20250203014413-643a35ffbcea // indirect
	go.opentelemetry.io/collector/config/configauth v0.118.1-0.20250203014413-643a35ffbcea // indirect
	go.opentelemetry.io/collector/config/configcompression v1.24.1-0.20250203014413-643a35ffbcea // indirect
	go.opentelemetry.io/collector/config/configopaque v1.24.1-0.20250203014413-643a35ffbcea // indirect
	go.opentelemetry.io/collector/config/configtelemetry v0.118.1-0.20250203014413-643a35ffbcea // indirect
	go.opentelemetry.io/collector/config/configtls v1.24.1-0.20250203014413-643a35ffbcea // indirect
	go.opentelemetry.io/collector/consumer/xconsumer v0.118.1-0.20250203014413-643a35ffbcea // indirect
	go.opentelemetry.io/collector/extension v0.118.1-0.20250203014413-643a35ffbcea // indirect
	go.opentelemetry.io/collector/extension/auth v0.118.1-0.20250203014413-643a35ffbcea // indirect
	go.opentelemetry.io/collector/pdata/pprofile v0.118.1-0.20250203014413-643a35ffbcea // indirect
	go.opentelemetry.io/collector/pipeline v0.118.1-0.20250203014413-643a35ffbcea // indirect
	go.opentelemetry.io/collector/receiver/xreceiver v0.118.1-0.20250203014413-643a35ffbcea // indirect
	go.opentelemetry.io/contrib/instrumentation/net/http/otelhttp v0.59.0 // indirect
	go.opentelemetry.io/otel v1.34.0 // indirect
	go.opentelemetry.io/otel/metric v1.34.0 // indirect
	go.opentelemetry.io/otel/sdk v1.34.0 // indirect
	go.opentelemetry.io/otel/sdk/metric v1.34.0 // indirect
	go.opentelemetry.io/otel/trace v1.34.0 // indirect
	go.uber.org/atomic v1.11.0 // indirect
	golang.org/x/net v0.34.0 // indirect
	golang.org/x/oauth2 v0.24.0 // indirect
	golang.org/x/sys v0.29.0 // indirect
	golang.org/x/text v0.21.0 // indirect
	golang.org/x/time v0.8.0 // indirect
<<<<<<< HEAD
	google.golang.org/genproto/googleapis/rpc v0.0.0-20241216192217-9240e9c98484 // indirect
	google.golang.org/grpc v1.69.4 // indirect
=======
	google.golang.org/genproto/googleapis/rpc v0.0.0-20241202173237-19429a94021a // indirect
	google.golang.org/grpc v1.70.0 // indirect
>>>>>>> 1438738b
	gopkg.in/ini.v1 v1.67.0 // indirect
	gopkg.in/yaml.v2 v2.4.0 // indirect
	gopkg.in/yaml.v3 v3.0.1 // indirect
)

replace github.com/open-telemetry/opentelemetry-collector-contrib/internal/sharedcomponent => ../../internal/sharedcomponent

retract (
	v0.76.2
	v0.76.1
)

replace github.com/open-telemetry/opentelemetry-collector-contrib/internal/exp/metrics => ../../internal/exp/metrics

replace github.com/open-telemetry/opentelemetry-collector-contrib/pkg/pdatatest => ../../pkg/pdatatest

replace github.com/open-telemetry/opentelemetry-collector-contrib/pkg/golden => ../../pkg/golden

replace github.com/open-telemetry/opentelemetry-collector-contrib/pkg/pdatautil => ../../pkg/pdatautil

replace github.com/open-telemetry/opentelemetry-collector-contrib/internal/coreinternal => ../../internal/coreinternal

replace github.com/open-telemetry/opentelemetry-collector-contrib/pkg/translator/zipkin => ../../pkg/translator/zipkin<|MERGE_RESOLUTION|>--- conflicted
+++ resolved
@@ -110,13 +110,8 @@
 	golang.org/x/sys v0.29.0 // indirect
 	golang.org/x/text v0.21.0 // indirect
 	golang.org/x/time v0.8.0 // indirect
-<<<<<<< HEAD
-	google.golang.org/genproto/googleapis/rpc v0.0.0-20241216192217-9240e9c98484 // indirect
-	google.golang.org/grpc v1.69.4 // indirect
-=======
 	google.golang.org/genproto/googleapis/rpc v0.0.0-20241202173237-19429a94021a // indirect
 	google.golang.org/grpc v1.70.0 // indirect
->>>>>>> 1438738b
 	gopkg.in/ini.v1 v1.67.0 // indirect
 	gopkg.in/yaml.v2 v2.4.0 // indirect
 	gopkg.in/yaml.v3 v3.0.1 // indirect
