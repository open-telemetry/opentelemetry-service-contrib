--- conflicted
+++ resolved
@@ -135,11 +135,7 @@
 }
 
 func (jr *jReceiver) Start(ctx context.Context, host component.Host) error {
-<<<<<<< HEAD
-	if err := jr.startAgent(ctx); err != nil {
-=======
-	if err := jr.startAgent(host); err != nil {
->>>>>>> 52db60dc
+	if err := jr.startAgent(ctx, host); err != nil {
 		return err
 	}
 
@@ -236,11 +232,7 @@
 	return &api_v2.PostSpansResponse{}, nil
 }
 
-<<<<<<< HEAD
-func (jr *jReceiver) startAgent(ctx context.Context) error {
-=======
-func (jr *jReceiver) startAgent(host component.Host) error {
->>>>>>> 52db60dc
+func (jr *jReceiver) startAgent(ctx context.Context, host component.Host) error {
 	if jr.config == nil {
 		return nil
 	}
