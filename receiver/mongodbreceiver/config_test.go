// Copyright The OpenTelemetry Authors
// SPDX-License-Identifier: Apache-2.0

package mongodbreceiver // import "github.com/open-telemetry/opentelemetry-collector-contrib/receiver/mongodbreceiver"

import (
	"errors"
	"path/filepath"
	"testing"
	"time"

	"github.com/stretchr/testify/require"
	"go.opentelemetry.io/collector/component"
	"go.opentelemetry.io/collector/config/confignet"
	"go.opentelemetry.io/collector/config/configopaque"
	"go.opentelemetry.io/collector/config/configtls"
	"go.opentelemetry.io/collector/confmap/confmaptest"
	"go.opentelemetry.io/collector/receiver/scraperhelper"

	"github.com/open-telemetry/opentelemetry-collector-contrib/receiver/mongodbreceiver/internal/metadata"
)

func TestValidate(t *testing.T) {
	testCases := []struct {
		endpoints []string
		desc      string
		username  string
		password  string
		expected  error
	}{
		{
			desc:      "no username, no password",
			endpoints: []string{"localhost:27107"},
			username:  "",
			password:  "",
			expected:  nil,
		},
		{
			desc:      "no username, with password",
			endpoints: []string{"localhost:27107"},
			username:  "",
			password:  "pass",
			expected:  errors.New("password provided without user"),
		},
		{
			desc:      "with username, no password",
			endpoints: []string{"localhost:27107"},
			username:  "user",
			password:  "",
			expected:  errors.New("username provided without password"),
		},
		{
			desc:      "with username and password",
			endpoints: []string{"localhost:27107"},
			username:  "user",
			password:  "pass",
			expected:  nil,
		},
		{
			desc:     "no hosts",
			username: "user",
			password: "pass",
			expected: errors.New("no hosts were specified in the config"),
		},
		{
			desc:      "valid hostname",
			endpoints: []string{"localhost"},
			expected:  nil,
		},
		{
			desc:      "empty host",
			username:  "user",
			endpoints: []string{""},
			expected:  errors.New("no endpoint specified for one of the hosts"),
		},
	}
	for _, tc := range testCases {
		t.Run(tc.desc, func(t *testing.T) {
			var hosts []confignet.AddrConfig

			for _, ep := range tc.endpoints {
				hosts = append(hosts, confignet.AddrConfig{
					Endpoint:  ep,
					Transport: confignet.TransportTypeTCP,
				})
			}

			cfg := &Config{
				Username:         tc.username,
				Password:         configopaque.String(tc.password),
				Hosts:            hosts,
				ControllerConfig: scraperhelper.NewDefaultControllerConfig(),
			}
			err := component.ValidateConfig(cfg)
			if tc.expected == nil {
				require.NoError(t, err)
			} else {
				require.Contains(t, err.Error(), tc.expected.Error())
			}
		})
	}
}

func TestBadTLSConfigs(t *testing.T) {
	testCases := []struct {
		desc        string
		tlsConfig   configtls.ClientConfig
		expectError bool
	}{
		{
			desc: "CA file not found",
			tlsConfig: configtls.ClientConfig{
				TLSSetting: configtls.Config{
					CAFile: "not/a/real/file.pem",
				},
				Insecure:           false,
				InsecureSkipVerify: false,
				ServerName:         "",
			},
			expectError: true,
		},
		{
			desc: "no issues",
			tlsConfig: configtls.ClientConfig{
				TLSSetting:         configtls.Config{},
				Insecure:           false,
				InsecureSkipVerify: false,
				ServerName:         "",
			},
			expectError: false,
		},
	}
	for _, tc := range testCases {
		t.Run(tc.desc, func(t *testing.T) {
			cfg := &Config{
				Username: "otel",
				Password: "pword",
				Hosts: []confignet.AddrConfig{
					{
						Endpoint:  "localhost:27017",
						Transport: confignet.TransportTypeTCP,
					},
				},
<<<<<<< HEAD
				ControllerConfig: scraperhelper.NewDefaultControllerConfig(),
				TLSClientSetting: tc.tlsConfig,
=======
				ScraperControllerSettings: scraperhelper.NewDefaultScraperControllerSettings(metadata.Type),
				ClientConfig:              tc.tlsConfig,
>>>>>>> fdd9ebf1
			}
			err := component.ValidateConfig(cfg)
			if tc.expectError {
				require.Error(t, err)
			} else {
				require.NoError(t, err)
			}
		})
	}
}

func TestOptions(t *testing.T) {
	cfg := &Config{
		Hosts: []confignet.AddrConfig{
			{
				Endpoint: "localhost:27017",
			},
		},
		Username:   "uname",
		Password:   "password",
		Timeout:    2 * time.Minute,
		ReplicaSet: "rs-1",
	}

	clientOptions := cfg.ClientOptions()
	require.Equal(t, clientOptions.Auth.Username, cfg.Username)
	require.Equal(t,
		clientOptions.ConnectTimeout.Milliseconds(),
		(2 * time.Minute).Milliseconds(),
	)
	require.Equal(t, "rs-1", *clientOptions.ReplicaSet)
}

func TestOptionsTLS(t *testing.T) {
	// loading valid ca file
	caFile := filepath.Join("testdata", "certs", "ca.crt")

	cfg := &Config{
		Hosts: []confignet.AddrConfig{
			{
				Endpoint: "localhost:27017",
			},
		},
		ClientConfig: configtls.ClientConfig{
			Insecure: false,
			TLSSetting: configtls.Config{
				CAFile: caFile,
			},
		},
	}
	opts := cfg.ClientOptions()
	require.NotNil(t, opts.TLSConfig)
}

func TestLoadConfig(t *testing.T) {
	cm, err := confmaptest.LoadConf(filepath.Join("testdata", "config.yaml"))
	require.NoError(t, err)

	factory := NewFactory()
	cfg := factory.CreateDefaultConfig()

	sub, err := cm.Sub(component.NewIDWithName(metadata.Type, "").String())
	require.NoError(t, err)
	require.NoError(t, component.UnmarshalConfig(sub, cfg))

	expected := factory.CreateDefaultConfig().(*Config)
	expected.Hosts = []confignet.AddrConfig{
		{
			Endpoint: "localhost:27017",
		},
	}
	expected.Username = "otel"
	expected.Password = "${env:MONGO_PASSWORD}"
	expected.CollectionInterval = time.Minute

	require.Equal(t, expected, cfg)
}<|MERGE_RESOLUTION|>--- conflicted
+++ resolved
@@ -141,13 +141,8 @@
 						Transport: confignet.TransportTypeTCP,
 					},
 				},
-<<<<<<< HEAD
 				ControllerConfig: scraperhelper.NewDefaultControllerConfig(),
-				TLSClientSetting: tc.tlsConfig,
-=======
-				ScraperControllerSettings: scraperhelper.NewDefaultScraperControllerSettings(metadata.Type),
 				ClientConfig:              tc.tlsConfig,
->>>>>>> fdd9ebf1
 			}
 			err := component.ValidateConfig(cfg)
 			if tc.expectError {
