// Copyright The OpenTelemetry Authors
// SPDX-License-Identifier: Apache-2.0

//go:build e2e
// +build e2e

package main

import (
	"bytes"
	"context"
	"crypto/sha256"
	"io"
	"log"
	"net/http"
	"net/http/httptest"
	"os"
	"os/exec"
	"path"
	"runtime"
	"strings"
	"sync/atomic"
	"testing"
	"text/template"
	"time"

	"github.com/knadh/koanf/parsers/yaml"
	"github.com/knadh/koanf/providers/file"
	"github.com/knadh/koanf/providers/rawbytes"
	"github.com/knadh/koanf/v2"
	"github.com/open-telemetry/opamp-go/protobufs"
	"github.com/open-telemetry/opamp-go/server"
	"github.com/open-telemetry/opamp-go/server/types"
	"github.com/open-telemetry/opentelemetry-collector-contrib/cmd/opampsupervisor/supervisor"
	"github.com/open-telemetry/opentelemetry-collector-contrib/cmd/opampsupervisor/supervisor/config"
	"github.com/stretchr/testify/assert"
	"github.com/stretchr/testify/require"
	semconv "go.opentelemetry.io/collector/semconv/v1.21.0"
	"go.uber.org/zap"
)

type testLogger struct {
	t *testing.T
}

func (tl testLogger) Debugf(format string, args ...any) {
	tl.t.Logf(format, args...)
}

func (tl testLogger) Errorf(format string, args ...any) {
	tl.t.Logf(format, args...)
}

func defaultConnectingHandler(connectionCallbacks server.ConnectionCallbacksStruct) func(request *http.Request) types.ConnectionResponse {
	return func(request *http.Request) types.ConnectionResponse {
		return types.ConnectionResponse{
			Accept:              true,
			ConnectionCallbacks: connectionCallbacks,
		}
	}
}

// onConnectingFuncFactory is a function that will be given to server.CallbacksStruct as
// OnConnectingFunc. This allows changing the ConnectionCallbacks both from the newOpAMPServer
// caller and inside of newOpAMP Server, and for custom implementations of the value for `Accept`
// in types.ConnectionResponse.
type onConnectingFuncFactory func(connectionCallbacks server.ConnectionCallbacksStruct) func(request *http.Request) types.ConnectionResponse

type testingOpAMPServer struct {
	addr                string
	supervisorConnected chan bool
	sendToSupervisor    func(*protobufs.ServerToAgent)
}

func newOpAMPServer(t *testing.T, connectingCallback onConnectingFuncFactory, callbacks server.ConnectionCallbacksStruct) *testingOpAMPServer {
	var agentConn atomic.Value
	var isAgentConnected atomic.Bool
	connectedChan := make(chan bool)
	s := server.New(testLogger{t: t})
	onConnectedFunc := callbacks.OnConnectedFunc
	callbacks.OnConnectedFunc = func(conn types.Connection) {
		if onConnectedFunc != nil {
			onConnectedFunc(conn)
		}
		agentConn.Store(conn)
		isAgentConnected.Store(true)
		connectedChan <- true
	}
	onConnectionCloseFunc := callbacks.OnConnectionCloseFunc
	callbacks.OnConnectionCloseFunc = func(conn types.Connection) {
		isAgentConnected.Store(false)
		connectedChan <- false
		if onConnectionCloseFunc != nil {
			onConnectionCloseFunc(conn)
		}
	}
	handler, _, err := s.Attach(server.Settings{
		Callbacks: server.CallbacksStruct{
			OnConnectingFunc: connectingCallback(callbacks),
		},
	})
	require.NoError(t, err)
	mux := http.NewServeMux()
	mux.HandleFunc("/v1/opamp", handler)
	httpSrv := httptest.NewServer(mux)

	shutdown := func() {
		t.Log("Shutting down")
		err := s.Stop(context.Background())
		assert.NoError(t, err)
		httpSrv.Close()
	}
	send := func(msg *protobufs.ServerToAgent) {
		if !isAgentConnected.Load() {
			require.Fail(t, "Agent connection has not been established")
		}

		agentConn.Load().(types.Connection).Send(context.Background(), msg)
	}
	t.Cleanup(func() {
		waitForSupervisorConnection(connectedChan, false)
		shutdown()
	})
	return &testingOpAMPServer{
		addr:                httpSrv.Listener.Addr().String(),
		supervisorConnected: connectedChan,
		sendToSupervisor:    send,
	}
}

func newSupervisor(t *testing.T, configType string, extraConfigData map[string]string) *supervisor.Supervisor {
	cfgFile := getSupervisorConfig(t, configType, extraConfigData)
<<<<<<< HEAD
	logger, err := zap.NewDevelopment()
	require.NoError(t, err)
	s, err := supervisor.NewSupervisor(logger, cfgFile.Name())
=======
	s, err := supervisor.NewSupervisor(zap.NewNop(), cfgFile.Name())
>>>>>>> 1de0e36f
	require.NoError(t, err)

	return s
}

func getSupervisorConfig(t *testing.T, configType string, extraConfigData map[string]string) *os.File {
	tpl, err := os.ReadFile(path.Join("testdata", "supervisor", "supervisor_"+configType+".yaml"))
	require.NoError(t, err)

	templ, err := template.New("").Parse(string(tpl))
	require.NoError(t, err)

	var buf bytes.Buffer
	var extension string
	if runtime.GOOS == "windows" {
		extension = ".exe"
	}
	configData := map[string]string{
		"goos":      runtime.GOOS,
		"goarch":    runtime.GOARCH,
		"extension": extension,
	}

	for key, val := range extraConfigData {
		configData[key] = val
	}
	err = templ.Execute(&buf, configData)
	require.NoError(t, err)
	cfgFile, _ := os.CreateTemp(t.TempDir(), "config_*.yaml")
	_, err = cfgFile.Write(buf.Bytes())
	require.NoError(t, err)

	return cfgFile
}

func TestSupervisorStartsCollectorWithRemoteConfig(t *testing.T) {
	var agentConfig atomic.Value
	server := newOpAMPServer(
		t,
		defaultConnectingHandler,
		server.ConnectionCallbacksStruct{
			OnMessageFunc: func(_ types.Connection, message *protobufs.AgentToServer) *protobufs.ServerToAgent {
				if message.EffectiveConfig != nil {
					config := message.EffectiveConfig.ConfigMap.ConfigMap[""]
					if config != nil {
						agentConfig.Store(string(config.Body))
					}
				}

				return &protobufs.ServerToAgent{}
			},
		})

	s := newSupervisor(t, "basic", map[string]string{"url": server.addr})
	defer s.Shutdown()

	waitForSupervisorConnection(server.supervisorConnected, true)

	cfg, hash, inputFile, outputFile := createSimplePipelineCollectorConf(t)

	server.sendToSupervisor(&protobufs.ServerToAgent{
		RemoteConfig: &protobufs.AgentRemoteConfig{
			Config: &protobufs.AgentConfigMap{
				ConfigMap: map[string]*protobufs.AgentConfigFile{
					"": {Body: cfg.Bytes()},
				},
			},
			ConfigHash: hash,
		},
	})

	require.Eventually(t, func() bool {
		cfg, ok := agentConfig.Load().(string)
		if ok {
			// The effective config may be structurally different compared to what was sent,
			// so just check that it includes some strings we know to be unique to the remote config.
			return strings.Contains(cfg, inputFile.Name()) && strings.Contains(cfg, outputFile.Name())
		}

		return false
	}, 5*time.Second, 500*time.Millisecond, "Collector was not started with remote config")

	n, err := inputFile.WriteString("{\"body\":\"hello, world\"}\n")
	require.NotZero(t, n, "Could not write to input file")
	require.NoError(t, err)

	require.Eventually(t, func() bool {
		logRecord := make([]byte, 1024)
		n, _ := outputFile.Read(logRecord)

		return n != 0
	}, 10*time.Second, 500*time.Millisecond, "Log never appeared in output")
}

func TestSupervisorRestartsCollectorAfterBadConfig(t *testing.T) {
	var healthReport atomic.Value
	var agentConfig atomic.Value
	server := newOpAMPServer(
		t,
		defaultConnectingHandler,
		server.ConnectionCallbacksStruct{
			OnMessageFunc: func(_ types.Connection, message *protobufs.AgentToServer) *protobufs.ServerToAgent {
				if message.Health != nil {
					healthReport.Store(message.Health)
				}
				if message.EffectiveConfig != nil {
					config := message.EffectiveConfig.ConfigMap.ConfigMap[""]
					if config != nil {
						agentConfig.Store(string(config.Body))
					}
				}

				return &protobufs.ServerToAgent{}
			},
		})

	s := newSupervisor(t, "basic", map[string]string{"url": server.addr})
	defer s.Shutdown()

	waitForSupervisorConnection(server.supervisorConnected, true)

	cfg, hash := createBadCollectorConf(t)

	server.sendToSupervisor(&protobufs.ServerToAgent{
		RemoteConfig: &protobufs.AgentRemoteConfig{
			Config: &protobufs.AgentConfigMap{
				ConfigMap: map[string]*protobufs.AgentConfigFile{
					"": {Body: cfg.Bytes()},
				},
			},
			ConfigHash: hash,
		},
	})

	require.Eventually(t, func() bool {
		cfg, ok := agentConfig.Load().(string)
		if ok {
			// The effective config may be structurally different compared to what was sent,
			// so just check that it includes some strings we know to be unique to the remote config.
			return strings.Contains(cfg, "doesntexist")
		}

		return false
	}, 5*time.Second, 500*time.Millisecond, "Collector was not started with remote config")

	require.Eventually(t, func() bool {
		health := healthReport.Load().(*protobufs.ComponentHealth)

		if health != nil {
			return !health.Healthy && health.LastError != ""
		}

		return false
	}, 5*time.Second, 250*time.Millisecond, "Supervisor never reported that the Collector was unhealthy")

	cfg, hash, _, _ = createSimplePipelineCollectorConf(t)

	server.sendToSupervisor(&protobufs.ServerToAgent{
		RemoteConfig: &protobufs.AgentRemoteConfig{
			Config: &protobufs.AgentConfigMap{
				ConfigMap: map[string]*protobufs.AgentConfigFile{
					"": {Body: cfg.Bytes()},
				},
			},
			ConfigHash: hash,
		},
	})

	require.Eventually(t, func() bool {
		health := healthReport.Load().(*protobufs.ComponentHealth)

		if health != nil {
			return health.Healthy && health.LastError == ""
		}

		return false
	}, 5*time.Second, 250*time.Millisecond, "Supervisor never reported that the Collector became healthy")
}

func TestSupervisorConfiguresCapabilities(t *testing.T) {
	var capabilities atomic.Uint64
	server := newOpAMPServer(
		t,
		defaultConnectingHandler,
		server.ConnectionCallbacksStruct{
			OnMessageFunc: func(_ types.Connection, message *protobufs.AgentToServer) *protobufs.ServerToAgent {
				capabilities.Store(message.Capabilities)

				return &protobufs.ServerToAgent{}
			},
		})

	s := newSupervisor(t, "nocap", map[string]string{"url": server.addr})
	defer s.Shutdown()

	waitForSupervisorConnection(server.supervisorConnected, true)

	require.Eventually(t, func() bool {
		cap := capabilities.Load()

		return cap == uint64(protobufs.AgentCapabilities_AgentCapabilities_ReportsStatus)
	}, 5*time.Second, 250*time.Millisecond)
}

func TestSupervisorBootstrapsCollector(t *testing.T) {
	agentDescription := atomic.Value{}

	// Load the Supervisor config so we can get the location of
	// the Collector that will be run.
	var cfg config.Supervisor
	cfgFile := getSupervisorConfig(t, "nocap", map[string]string{})
	k := koanf.New("::")
	err := k.Load(file.Provider(cfgFile.Name()), yaml.Parser())
	require.NoError(t, err)
	err = k.UnmarshalWithConf("", &cfg, koanf.UnmarshalConf{
		Tag: "mapstructure",
	})
	require.NoError(t, err)

	// Get the binary name and version from the Collector binary
	// using the `components` command that prints a YAML-encoded
	// map of information about the Collector build. Some of this
	// information will be used as defaults for the telemetry
	// attributes.
	agentPath := cfg.Agent.Executable
	componentsInfo, err := exec.Command(agentPath, "components").Output()
	require.NoError(t, err)
	k = koanf.New("::")
	err = k.Load(rawbytes.Provider(componentsInfo), yaml.Parser())
	require.NoError(t, err)
	buildinfo := k.StringMap("buildinfo")
	command := buildinfo["command"]
	version := buildinfo["version"]

	server := newOpAMPServer(
		t,
		defaultConnectingHandler,
		server.ConnectionCallbacksStruct{
			OnMessageFunc: func(_ types.Connection, message *protobufs.AgentToServer) *protobufs.ServerToAgent {
				if message.AgentDescription != nil {
					agentDescription.Store(message.AgentDescription)
				}

				return &protobufs.ServerToAgent{}
			},
		})

	s := newSupervisor(t, "nocap", map[string]string{"url": server.addr})
	defer s.Shutdown()

	waitForSupervisorConnection(server.supervisorConnected, true)

	require.Eventually(t, func() bool {
		ad, ok := agentDescription.Load().(*protobufs.AgentDescription)
		if !ok {
			return false
		}

		var agentName, agentVersion string
		identAttr := ad.IdentifyingAttributes
		for _, attr := range identAttr {
			switch attr.Key {
			case semconv.AttributeServiceName:
				agentName = attr.Value.GetStringValue()
			case semconv.AttributeServiceVersion:
				agentVersion = attr.Value.GetStringValue()
			}
		}

		// By default the Collector should report its name and version
		// from the component.BuildInfo struct built into the Collector
		// binary.
		return agentName == command && agentVersion == version
	}, 5*time.Second, 250*time.Millisecond)
}

// Creates a Collector config that reads and writes logs to files and provides
// file descriptors for I/O operations to those files. The files are placed
// in a unique temp directory that is cleaned up after the test's completion.
func createSimplePipelineCollectorConf(t *testing.T) (*bytes.Buffer, []byte, *os.File, *os.File) {
	wd, err := os.Getwd()
	require.NoError(t, err)

	// Create input and output files so we can "communicate" with a Collector binary.
	// The testing package will automatically clean these up after each test.
	tempDir := t.TempDir()
	inputFile, err := os.CreateTemp(tempDir, "input_*.yaml")
	require.NoError(t, err)

	outputFile, err := os.CreateTemp(tempDir, "output_*.yaml")
	require.NoError(t, err)

	colCfgTpl, err := os.ReadFile(path.Join(wd, "testdata", "collector", "simple_pipeline.yaml"))
	require.NoError(t, err)

	templ, err := template.New("").Parse(string(colCfgTpl))
	require.NoError(t, err)

	var confmapBuf bytes.Buffer
	err = templ.Execute(
		&confmapBuf,
		map[string]string{
			"inputLogFile":  inputFile.Name(),
			"outputLogFile": outputFile.Name(),
		},
	)
	require.NoError(t, err)

	h := sha256.New()
	if _, err := io.Copy(h, bytes.NewBuffer(confmapBuf.Bytes())); err != nil {
		log.Fatal(err)
	}

	return &confmapBuf, h.Sum(nil), inputFile, outputFile
}

func createBadCollectorConf(t *testing.T) (*bytes.Buffer, []byte) {
	colCfg, err := os.ReadFile(path.Join("testdata", "collector", "bad_config.yaml"))
	require.NoError(t, err)

	h := sha256.New()
	if _, err := io.Copy(h, bytes.NewBuffer(colCfg)); err != nil {
		log.Fatal(err)
	}

	return bytes.NewBuffer(colCfg), h.Sum(nil)
}

// Wait for the Supervisor to connect to or disconnect from the OpAMP server
func waitForSupervisorConnection(connection chan bool, connected bool) {
	select {
	case <-time.After(5 * time.Second):
		break
	case state := <-connection:
		if state == connected {
			break
		}
	}
}

func TestSupervisorOpAMPConnectionSettings(t *testing.T) {
	var connectedToNewServer atomic.Bool
	initialServer := newOpAMPServer(
		t,
		defaultConnectingHandler,
		server.ConnectionCallbacksStruct{})

	s := newSupervisor(t, "accepts_conn", map[string]string{"url": initialServer.addr})
	defer s.Shutdown()

	waitForSupervisorConnection(initialServer.supervisorConnected, true)

	newServer := newOpAMPServer(
		t,
		defaultConnectingHandler,
		server.ConnectionCallbacksStruct{
			OnConnectedFunc: func(_ types.Connection) {
				connectedToNewServer.Store(true)
			},
			OnMessageFunc: func(_ types.Connection, message *protobufs.AgentToServer) *protobufs.ServerToAgent {
				return &protobufs.ServerToAgent{}
			},
		})

	initialServer.sendToSupervisor(&protobufs.ServerToAgent{
		ConnectionSettings: &protobufs.ConnectionSettingsOffers{
			Opamp: &protobufs.OpAMPConnectionSettings{
				DestinationEndpoint: "ws://" + newServer.addr + "/v1/opamp",
				Headers: &protobufs.Headers{
					Headers: []*protobufs.Header{
						{
							Key:   "x-foo",
							Value: "bar",
						},
					},
				},
			},
		},
	})

	require.Eventually(t, func() bool {
		return connectedToNewServer.Load() == true
	}, 10*time.Second, 500*time.Millisecond, "Collector did not connect to new OpAMP server")
}<|MERGE_RESOLUTION|>--- conflicted
+++ resolved
@@ -130,13 +130,7 @@
 
 func newSupervisor(t *testing.T, configType string, extraConfigData map[string]string) *supervisor.Supervisor {
 	cfgFile := getSupervisorConfig(t, configType, extraConfigData)
-<<<<<<< HEAD
-	logger, err := zap.NewDevelopment()
-	require.NoError(t, err)
-	s, err := supervisor.NewSupervisor(logger, cfgFile.Name())
-=======
 	s, err := supervisor.NewSupervisor(zap.NewNop(), cfgFile.Name())
->>>>>>> 1de0e36f
 	require.NoError(t, err)
 
 	return s
