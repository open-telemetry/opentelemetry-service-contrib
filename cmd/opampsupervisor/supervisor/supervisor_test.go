--- conflicted
+++ resolved
@@ -241,7 +241,61 @@
 		require.True(t, gotMessage, "Message was not sent to agent")
 	})
 
-<<<<<<< HEAD
+	t.Run("Processes all ServerToAgent fields", func(t *testing.T) {
+		agentDesc := &atomic.Value{}
+		agentDesc.Store(&protobufs.AgentDescription{
+			NonIdentifyingAttributes: []*protobufs.KeyValue{
+				{
+					Key: "runtime.type",
+					Value: &protobufs.AnyValue{
+						Value: &protobufs.AnyValue_StringValue{
+							StringValue: "test",
+						},
+					},
+				},
+			},
+		})
+		initialID := uuid.MustParse("018fee23-4a51-7303-a441-73faed7d9deb")
+		newID := uuid.MustParse("018fef3f-14a8-73ef-b63e-3b96b146ea38")
+		s := Supervisor{
+			logger:                       zap.NewNop(),
+			pidProvider:                  defaultPIDProvider{},
+			config:                       config.Supervisor{},
+			hasNewConfig:                 make(chan struct{}, 1),
+			persistentState:              &persistentState{InstanceID: initialID},
+			agentDescription:             agentDesc,
+			agentConfigOwnMetricsSection: &atomic.Value{},
+			mergedConfig:                 &atomic.Value{},
+			effectiveConfig:              &atomic.Value{},
+			agentHealthCheckEndpoint:     "localhost:8000",
+			opampClient:                  client.NewHTTP(newLoggerFromZap(zap.NewNop())),
+		}
+		require.NoError(t, s.createTemplates())
+
+		s.onMessage(context.Background(), &types.MessageData{
+			AgentIdentification: &protobufs.AgentIdentification{
+				NewInstanceUid: newID[:],
+			},
+			RemoteConfig: &protobufs.AgentRemoteConfig{
+				Config: &protobufs.AgentConfigMap{
+					ConfigMap: map[string]*protobufs.AgentConfigFile{
+						"": {
+							Body: []byte(""),
+						},
+					},
+				},
+			},
+			OwnMetricsConnSettings: &protobufs.TelemetryConnectionSettings{
+				DestinationEndpoint: "http://localhost:4318",
+			},
+		})
+
+		require.Equal(t, newID, s.persistentState.InstanceID)
+		t.Log(s.mergedConfig.Load())
+		require.Contains(t, s.mergedConfig.Load(), "prometheus/own_metrics")
+		require.Contains(t, s.mergedConfig.Load(), newID.String())
+		require.Contains(t, s.mergedConfig.Load(), "runtime.type: test")
+	})
 	t.Run("RemoteConfig - Remote Config message is processed and merged into local config", func(t *testing.T) {
 
 		const testConfigMessage = `receivers:
@@ -517,63 +571,6 @@
 		assert.True(t, remoteConfigStatusUpdated)
 	})
 
-=======
-	t.Run("Processes all ServerToAgent fields", func(t *testing.T) {
-		agentDesc := &atomic.Value{}
-		agentDesc.Store(&protobufs.AgentDescription{
-			NonIdentifyingAttributes: []*protobufs.KeyValue{
-				{
-					Key: "runtime.type",
-					Value: &protobufs.AnyValue{
-						Value: &protobufs.AnyValue_StringValue{
-							StringValue: "test",
-						},
-					},
-				},
-			},
-		})
-		initialID := uuid.MustParse("018fee23-4a51-7303-a441-73faed7d9deb")
-		newID := uuid.MustParse("018fef3f-14a8-73ef-b63e-3b96b146ea38")
-		s := Supervisor{
-			logger:                       zap.NewNop(),
-			pidProvider:                  defaultPIDProvider{},
-			config:                       config.Supervisor{},
-			hasNewConfig:                 make(chan struct{}, 1),
-			persistentState:              &persistentState{InstanceID: initialID},
-			agentDescription:             agentDesc,
-			agentConfigOwnMetricsSection: &atomic.Value{},
-			mergedConfig:                 &atomic.Value{},
-			effectiveConfig:              &atomic.Value{},
-			agentHealthCheckEndpoint:     "localhost:8000",
-			opampClient:                  client.NewHTTP(newLoggerFromZap(zap.NewNop())),
-		}
-		require.NoError(t, s.createTemplates())
-
-		s.onMessage(context.Background(), &types.MessageData{
-			AgentIdentification: &protobufs.AgentIdentification{
-				NewInstanceUid: newID[:],
-			},
-			RemoteConfig: &protobufs.AgentRemoteConfig{
-				Config: &protobufs.AgentConfigMap{
-					ConfigMap: map[string]*protobufs.AgentConfigFile{
-						"": {
-							Body: []byte(""),
-						},
-					},
-				},
-			},
-			OwnMetricsConnSettings: &protobufs.TelemetryConnectionSettings{
-				DestinationEndpoint: "http://localhost:4318",
-			},
-		})
-
-		require.Equal(t, newID, s.persistentState.InstanceID)
-		t.Log(s.mergedConfig.Load())
-		require.Contains(t, s.mergedConfig.Load(), "prometheus/own_metrics")
-		require.Contains(t, s.mergedConfig.Load(), newID.String())
-		require.Contains(t, s.mergedConfig.Load(), "runtime.type: test")
-	})
->>>>>>> 7e8ebd7b
 }
 
 func Test_handleAgentOpAMPMessage(t *testing.T) {
