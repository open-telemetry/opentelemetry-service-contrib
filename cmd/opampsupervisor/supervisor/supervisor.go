// Copyright The OpenTelemetry Authors
// SPDX-License-Identifier: Apache-2.0

package supervisor

import (
	"bytes"
	"context"
	_ "embed"
	"errors"
	"fmt"
	"math/rand"
	"net"
	"net/http"
	"os"
	"sort"
	"sync"
	"sync/atomic"
	"text/template"
	"time"

	"github.com/cenkalti/backoff/v4"
	"github.com/knadh/koanf/parsers/yaml"
	"github.com/knadh/koanf/providers/file"
	"github.com/knadh/koanf/providers/rawbytes"
	"github.com/knadh/koanf/v2"
	"github.com/oklog/ulid/v2"
	"github.com/open-telemetry/opamp-go/client"
	"github.com/open-telemetry/opamp-go/client/types"
	"github.com/open-telemetry/opamp-go/protobufs"
	"github.com/open-telemetry/opamp-go/server"
	serverTypes "github.com/open-telemetry/opamp-go/server/types"
	"go.opentelemetry.io/collector/config/configopaque"
	"go.opentelemetry.io/collector/config/configtls"
	semconv "go.opentelemetry.io/collector/semconv/v1.21.0"
	"go.uber.org/zap"

	"github.com/open-telemetry/opentelemetry-collector-contrib/cmd/opampsupervisor/supervisor/commander"
	"github.com/open-telemetry/opentelemetry-collector-contrib/cmd/opampsupervisor/supervisor/config"
	"github.com/open-telemetry/opentelemetry-collector-contrib/cmd/opampsupervisor/supervisor/healthchecker"
)

var (
	//go:embed templates/bootstrap.yaml
	bootstrapConfTpl string

	//go:embed templates/extraconfig.yaml
	extraConfigTpl string

	//go:embed templates/owntelemetry.yaml
	ownTelemetryTpl string
)

// Supervisor implements supervising of OpenTelemetry Collector and uses OpAMPClient
// to work with an OpAMP Server.
type Supervisor struct {
	logger *zap.Logger

	// Commander that starts/stops the Agent process.
	commander *commander.Commander

	startedAt time.Time

	healthCheckTicker  *backoff.Ticker
	healthChecker      *healthchecker.HTTPHealthChecker
	lastHealthCheckErr error

	// Supervisor's own config.
	config config.Supervisor

	agentDescription *protobufs.AgentDescription

	// Agent's instance id.
	instanceID ulid.ULID

	bootstrapTemplate    *template.Template
	extraConfigTemplate  *template.Template
	ownTelemetryTemplate *template.Template

	// A config section to be added to the Collector's config to fetch its own metrics.
	// TODO: store this persistently so that when starting we can compose the effective
	// config correctly.
	// https://github.com/open-telemetry/opentelemetry-collector-contrib/issues/21078
	agentConfigOwnMetricsSection *atomic.Value

	// agentHealthCheckEndpoint is the endpoint the Collector's health check extension
	// will listen on for health check requests from the Supervisor.
	agentHealthCheckEndpoint string

	// Final effective config of the Collector.
	effectiveConfig *atomic.Value

	// Location of the effective config file.
	effectiveConfigFilePath string

	// Last received remote config.
	remoteConfig *protobufs.AgentRemoteConfig

	// A channel to indicate there is a new config to apply.
	hasNewConfig chan struct{}

	// The OpAMP client to connect to the OpAMP Server.
	opampClient client.OpAMPClient

	shuttingDown bool
	supervisorWG sync.WaitGroup

	agentHasStarted               bool
	agentStartHealthCheckAttempts int
	agentRestarting               atomic.Bool

	connectedToOpAMPServer chan struct{}
}

func NewSupervisor(logger *zap.Logger, configFile string) (*Supervisor, error) {
	s := &Supervisor{
		logger:                       logger,
		hasNewConfig:                 make(chan struct{}, 1),
		effectiveConfigFilePath:      "effective.yaml",
		agentConfigOwnMetricsSection: &atomic.Value{},
		effectiveConfig:              &atomic.Value{},
		connectedToOpAMPServer:       make(chan struct{}),
	}

	if err := s.createTemplates(); err != nil {
		return nil, err
	}

	if err := s.loadConfig(configFile); err != nil {
		return nil, fmt.Errorf("error loading config: %w", err)
	}

	id, err := s.createInstanceID()
	if err != nil {
		return nil, err
	}

	s.instanceID = id

	if err = s.getBootstrapInfo(); err != nil {
		return nil, fmt.Errorf("could not get bootstrap info from the Collector: %w", err)
	}

	port, err := s.findRandomPort()

	if err != nil {
		return nil, fmt.Errorf("could not find port for health check: %w", err)
	}

	s.agentHealthCheckEndpoint = fmt.Sprintf("localhost:%d", port)

	logger.Debug("Supervisor starting",
		zap.String("id", s.instanceID.String()))

	s.loadAgentEffectiveConfig()

	if err = s.startOpAMP(); err != nil {
		return nil, fmt.Errorf("cannot start OpAMP client: %w", err)
	}

	if connErr := s.waitForOpAMPConnection(); connErr != nil {
		return nil, fmt.Errorf("failed to connect to the OpAMP server: %w", err)
	}

	s.commander, err = commander.NewCommander(
		s.logger,
		s.config.Agent,
		"--config", s.effectiveConfigFilePath,
	)
	if err != nil {
		return nil, err
	}

	s.startHealthCheckTicker()

	s.supervisorWG.Add(1)
	go func() {
		defer s.supervisorWG.Done()
		s.runAgentProcess()
	}()

	return s, nil
}

func (s *Supervisor) createTemplates() error {
	var err error

	if s.bootstrapTemplate, err = template.New("bootstrap").Parse(bootstrapConfTpl); err != nil {
		return err
	}
	if s.extraConfigTemplate, err = template.New("extraconfig").Parse(extraConfigTpl); err != nil {
		return err
	}
	if s.ownTelemetryTemplate, err = template.New("owntelemetry").Parse(ownTelemetryTpl); err != nil {
		return err
	}

	return nil
}

func (s *Supervisor) loadConfig(configFile string) error {
	if configFile == "" {
		return errors.New("path to config file cannot be empty")
	}

	k := koanf.New("::")
	if err := k.Load(file.Provider(configFile), yaml.Parser()); err != nil {
		return err
	}

	decodeConf := koanf.UnmarshalConf{
		Tag: "mapstructure",
	}

	if err := k.UnmarshalWithConf("", &s.config, decodeConf); err != nil {
		return fmt.Errorf("cannot parse %v: %w", configFile, err)
	}

	return nil
}

func (s *Supervisor) getBootstrapInfo() (err error) {
	port, err := s.findRandomPort()
	if err != nil {
		return err
	}

	supervisorPort, err := s.findRandomPort()
	if err != nil {
		return err
	}

	var cfg bytes.Buffer

	err = s.bootstrapTemplate.Execute(&cfg, map[string]any{
		"EndpointPort":   port,
		"InstanceUid":    s.instanceID.String(),
		"SupervisorPort": supervisorPort,
	})
	if err != nil {
		return err
	}

	s.writeEffectiveConfigToFile(cfg.String(), s.effectiveConfigFilePath)

	srv := server.New(newLoggerFromZap(s.logger))

	done := make(chan error, 1)
	var connected atomic.Bool

	err = srv.Start(newServerSettings(flattenedSettings{
		endpoint: fmt.Sprintf("localhost:%d", supervisorPort),
		onConnectingFunc: func(_ *http.Request) {
			connected.Store(true)

		},
		onMessageFunc: func(_ serverTypes.Connection, message *protobufs.AgentToServer) {
			if message.AgentDescription != nil {
				instanceIDSeen := false
				s.agentDescription = message.AgentDescription
				identAttr := s.agentDescription.IdentifyingAttributes

				for _, attr := range identAttr {
					if attr.Key == semconv.AttributeServiceInstanceID {
						// TODO: Consider whether to attempt restarting the Collector.
						// https://github.com/open-telemetry/opentelemetry-collector-contrib/issues/29864
						if attr.Value.GetStringValue() != s.instanceID.String() {
							done <- fmt.Errorf(
								"the Collector's instance ID (%s) does not match with the instance ID set by the Supervisor (%s)",
								attr.Value.GetStringValue(),
								s.instanceID.String())
							return
						}
						instanceIDSeen = true
					}
				}

				if !instanceIDSeen {
					done <- errors.New("the Collector did not specify an instance ID in its AgentDescription message")
					return
				}

				done <- nil
			}
		},
	}))
	if err != nil {
		return err
	}

	cmd, err := commander.NewCommander(
		s.logger,
		s.config.Agent,
		"--config", s.effectiveConfigFilePath,
	)
	if err != nil {
		return err
	}

	if err = cmd.Start(context.Background()); err != nil {
		return err
	}

	select {
	// TODO make timeout configurable
	case <-time.After(3 * time.Second):
		if connected.Load() {
			return errors.New("collector connected but never responded with an AgentDescription message")
		} else {
			return errors.New("collector's OpAMP client never connected to the Supervisor")
		}
	case err = <-done:
		if err != nil {
			return err
		}
	}

	if err = cmd.Stop(context.Background()); err != nil {
		return err
	}

	if err = srv.Stop(context.Background()); err != nil {
		return err
	}

	return nil
}

func (s *Supervisor) Capabilities() protobufs.AgentCapabilities {
	var supportedCapabilities protobufs.AgentCapabilities
	if c := s.config.Capabilities; c != nil {
		// ReportsEffectiveConfig is set if unspecified or explicitly set to true.
		if (c.ReportsEffectiveConfig != nil && *c.ReportsEffectiveConfig) || c.ReportsEffectiveConfig == nil {
			supportedCapabilities |= protobufs.AgentCapabilities_AgentCapabilities_ReportsEffectiveConfig
		}

		// ReportsHealth is set if unspecified or explicitly set to true.
		if (c.ReportsHealth != nil && *c.ReportsHealth) || c.ReportsHealth == nil {
			supportedCapabilities |= protobufs.AgentCapabilities_AgentCapabilities_ReportsHealth
		}

		// ReportsOwnMetrics is set if unspecified or explicitly set to true.
		if (c.ReportsOwnMetrics != nil && *c.ReportsOwnMetrics) || c.ReportsOwnMetrics == nil {
			supportedCapabilities |= protobufs.AgentCapabilities_AgentCapabilities_ReportsOwnMetrics
		}

		if c.AcceptsRemoteConfig != nil && *c.AcceptsRemoteConfig {
			supportedCapabilities |= protobufs.AgentCapabilities_AgentCapabilities_AcceptsRemoteConfig
		}

		if c.ReportsRemoteConfig != nil && *c.ReportsRemoteConfig {
			supportedCapabilities |= protobufs.AgentCapabilities_AgentCapabilities_ReportsRemoteConfig
		}

		if c.AcceptsRestartCommand != nil && *c.AcceptsRestartCommand {
			supportedCapabilities |= protobufs.AgentCapabilities_AgentCapabilities_AcceptsRestartCommand
		}

		if c.AcceptsOpAMPConnectionSettings != nil && *c.AcceptsOpAMPConnectionSettings {
			supportedCapabilities |= protobufs.AgentCapabilities_AgentCapabilities_AcceptsOpAMPConnectionSettings
		}
	}
	return supportedCapabilities
}

func (s *Supervisor) startOpAMP() error {
	s.opampClient = client.NewWebSocket(newLoggerFromZap(s.logger))

	tlsConfig, err := s.config.Server.TLSSetting.LoadTLSConfigContext(context.Background())
	if err != nil {
		return err
	}

	s.logger.Debug("Connecting to OpAMP server...", zap.String("endpoint", s.config.Server.Endpoint), zap.Any("headers", s.config.Server.Headers))
	settings := types.StartSettings{
		OpAMPServerURL: s.config.Server.Endpoint,
		Header:         s.config.Server.Headers,
		TLSConfig:      tlsConfig,
		InstanceUid:    s.instanceID.String(),
		Callbacks: types.CallbacksStruct{
			OnConnectFunc: func(_ context.Context) {
				s.connectedToOpAMPServer <- struct{}{}
				s.logger.Debug("Connected to the server.")
			},
			OnConnectFailedFunc: func(_ context.Context, err error) {
				s.logger.Error("Failed to connect to the server", zap.Error(err))
			},
			OnErrorFunc: func(_ context.Context, err *protobufs.ServerErrorResponse) {
				s.logger.Error("Server returned an error response", zap.String("message", err.ErrorMessage))
			},
			OnMessageFunc: s.onMessage,
			OnOpampConnectionSettingsFunc: func(ctx context.Context, settings *protobufs.OpAMPConnectionSettings) error {
				//nolint:errcheck
				go s.onOpampConnectionSettings(ctx, settings)
				return nil
			},
			OnCommandFunc: func(_ context.Context, command *protobufs.ServerToAgentCommand) error {
				cmdType := command.GetType()
				if *cmdType.Enum() == protobufs.CommandType_CommandType_Restart {
					return s.handleRestartCommand()
				}
				return nil
			},
			SaveRemoteConfigStatusFunc: func(_ context.Context, _ *protobufs.RemoteConfigStatus) {
				// TODO: https://github.com/open-telemetry/opentelemetry-collector-contrib/issues/21079
			},
			GetEffectiveConfigFunc: func(_ context.Context) (*protobufs.EffectiveConfig, error) {
				return s.createEffectiveConfigMsg(), nil
			},
		},
		Capabilities: s.Capabilities(),
	}
	err = s.opampClient.SetAgentDescription(s.agentDescription)
	if err != nil {
		return err
	}

	err = s.opampClient.SetHealth(&protobufs.ComponentHealth{Healthy: false})
	if err != nil {
		return err
	}

	s.logger.Debug("Starting OpAMP client...")

	err = s.opampClient.Start(context.Background(), settings)
	if err != nil {
		return err
	}

	s.logger.Debug("OpAMP Client started.")

	return nil
}

func (s *Supervisor) stopOpAMP() error {
	s.logger.Debug("Stopping OpAMP client...")
	ctx, cancel := context.WithTimeout(context.Background(), 5*time.Second)
	defer cancel()
	err := s.opampClient.Stop(ctx)
	// TODO(srikanthccv): remove context.DeadlineExceeded after https://github.com/open-telemetry/opamp-go/pull/213
	if err != nil && !errors.Is(err, context.DeadlineExceeded) {
		return err
	}
	s.logger.Debug("OpAMP client stopped.")
	return nil
}

func (s *Supervisor) getHeadersFromSettings(protoHeaders *protobufs.Headers) http.Header {
	headers := make(http.Header)
	for _, header := range protoHeaders.Headers {
		headers.Add(header.Key, header.Value)
	}
	return headers
}

func (s *Supervisor) onOpampConnectionSettings(_ context.Context, settings *protobufs.OpAMPConnectionSettings) error {
	if settings == nil {
		s.logger.Debug("Received ConnectionSettings request with nil settings")
		return nil
	}

	newServerConfig := &config.OpAMPServer{}

	if settings.DestinationEndpoint != "" {
		newServerConfig.Endpoint = settings.DestinationEndpoint
	}
	if settings.Headers != nil {
		newServerConfig.Headers = s.getHeadersFromSettings(settings.Headers)
	}
	if settings.Certificate != nil {
		if len(settings.Certificate.CaPublicKey) != 0 {
			newServerConfig.TLSSetting.CAPem = configopaque.String(settings.Certificate.CaPublicKey)
		}
		if len(settings.Certificate.PublicKey) != 0 {
			newServerConfig.TLSSetting.CertPem = configopaque.String(settings.Certificate.PublicKey)
		}
		if len(settings.Certificate.PrivateKey) != 0 {
			newServerConfig.TLSSetting.KeyPem = configopaque.String(settings.Certificate.PrivateKey)
		}
	} else {
		newServerConfig.TLSSetting = configtls.ClientConfig{Insecure: true}
	}

	if err := s.stopOpAMP(); err != nil {
		s.logger.Error("Cannot stop the OpAMP client", zap.Error(err))
		return err
	}

	// take a copy of the current OpAMP server config
	oldServerConfig := s.config.Server
	// update the OpAMP server config
	s.config.Server = newServerConfig

	if err := s.startOpAMP(); err != nil {
		s.logger.Error("Cannot connect to the OpAMP server using the new settings", zap.Error(err))
		// revert the OpAMP server config
		s.config.Server = oldServerConfig
		// start the OpAMP client with the old settings
		if err := s.startOpAMP(); err != nil {
			s.logger.Error("Cannot reconnect to the OpAMP server after restoring old settings", zap.Error(err))
			return err
		}
	}
	return s.waitForOpAMPConnection()
}

func (s *Supervisor) waitForOpAMPConnection() error {
	// wait for the OpAMP client to connect to the server or timeout
	select {
	case <-s.connectedToOpAMPServer:
		return nil
	case <-time.After(10 * time.Second):
		return errors.New("timed out waiting for the server to connect")
	}
}

// TODO: Persist instance ID. https://github.com/open-telemetry/opentelemetry-collector-contrib/issues/21073
func (s *Supervisor) createInstanceID() (ulid.ULID, error) {
	entropy := ulid.Monotonic(rand.New(rand.NewSource(0)), 0)
	id, err := ulid.New(ulid.Timestamp(time.Now()), entropy)

	if err != nil {
		return ulid.ULID{}, err
	}

	return id, nil

}

func (s *Supervisor) composeExtraLocalConfig() []byte {
	var cfg bytes.Buffer
	resourceAttrs := map[string]string{}
	for _, attr := range s.agentDescription.IdentifyingAttributes {
		resourceAttrs[attr.Key] = attr.Value.GetStringValue()
	}
	for _, attr := range s.agentDescription.NonIdentifyingAttributes {
		resourceAttrs[attr.Key] = attr.Value.GetStringValue()
	}
	tplVars := map[string]any{
		"Healthcheck":        s.agentHealthCheckEndpoint,
		"ResourceAttributes": resourceAttrs,
	}
	err := s.extraConfigTemplate.Execute(
		&cfg,
		tplVars,
	)
	if err != nil {
		s.logger.Error("Could not compose local config", zap.Error(err))
		return nil
	}

	return cfg.Bytes()
}

func (s *Supervisor) loadAgentEffectiveConfig() {
	var effectiveConfigBytes []byte

	effFromFile, err := os.ReadFile(s.effectiveConfigFilePath)
	if err == nil {
		// We have an effective config file.
		effectiveConfigBytes = effFromFile
	} else {
		// No effective config file, just use the initial config.
		effectiveConfigBytes = s.composeExtraLocalConfig()
	}

	s.effectiveConfig.Store(string(effectiveConfigBytes))
}

// createEffectiveConfigMsg create an EffectiveConfig with the content of the
// current effective config.
func (s *Supervisor) createEffectiveConfigMsg() *protobufs.EffectiveConfig {
	cfgStr, ok := s.effectiveConfig.Load().(string)
	if !ok {
		cfgStr = ""
	}

	cfg := &protobufs.EffectiveConfig{
		ConfigMap: &protobufs.AgentConfigMap{
			ConfigMap: map[string]*protobufs.AgentConfigFile{
				"": {Body: []byte(cfgStr)},
			},
		},
	}

	return cfg
}

func (s *Supervisor) setupOwnMetrics(_ context.Context, settings *protobufs.TelemetryConnectionSettings) (configChanged bool) {
	var cfg bytes.Buffer
	if settings.DestinationEndpoint == "" {
		// No destination. Disable metric collection.
		s.logger.Debug("Disabling own metrics pipeline in the config")
	} else {
		s.logger.Debug("Enabling own metrics pipeline in the config")

		port, err := s.findRandomPort()

		if err != nil {
			s.logger.Error("Could not setup own metrics", zap.Error(err))
			return
		}

		err = s.ownTelemetryTemplate.Execute(
			&cfg,
			map[string]any{
				"PrometheusPort":  port,
				"MetricsEndpoint": settings.DestinationEndpoint,
			},
		)
		if err != nil {
			s.logger.Error("Could not setup own metrics", zap.Error(err))
			return
		}

	}
	s.agentConfigOwnMetricsSection.Store(cfg.String())

	// Need to recalculate the Agent config so that the metric config is included in it.
	configChanged, err := s.recalcEffectiveConfig()
	if err != nil {
		return
	}

	return configChanged
}

// composeEffectiveConfig composes the effective config from multiple sources:
// 1) the remote config from OpAMP Server
// 2) the own metrics config section
// 3) the local override config that is hard-coded in the Supervisor.
func (s *Supervisor) composeEffectiveConfig(config *protobufs.AgentRemoteConfig) (configChanged bool, err error) {
	var k = koanf.New(".")

	// Begin with empty config. We will merge received configs on top of it.
	if err = k.Load(rawbytes.Provider([]byte{}), yaml.Parser()); err != nil {
		return false, err
	}

	// Sort to make sure the order of merging is stable.
	var names []string
	for name := range config.Config.ConfigMap {
		if name == "" {
			// skip instance config
			continue
		}
		names = append(names, name)
	}

	sort.Strings(names)

	// Append instance config as the last item.
	names = append(names, "")

	// Merge received configs.
	for _, name := range names {
		item := config.Config.ConfigMap[name]
		var k2 = koanf.New(".")
		err = k2.Load(rawbytes.Provider(item.Body), yaml.Parser())
		if err != nil {
			return false, fmt.Errorf("cannot parse config named %s: %w", name, err)
		}
		err = k.Merge(k2)
		if err != nil {
			return false, fmt.Errorf("cannot merge config named %s: %w", name, err)
		}
	}

	// Merge own metrics config.
	ownMetricsCfg, ok := s.agentConfigOwnMetricsSection.Load().(string)
	if ok {
		if err = k.Load(rawbytes.Provider([]byte(ownMetricsCfg)), yaml.Parser()); err != nil {
			return false, err
		}
	}

	// Merge local config last since it has the highest precedence.
	if err = k.Load(rawbytes.Provider(s.composeExtraLocalConfig()), yaml.Parser()); err != nil {
		return false, err
	}

	// The merged final result is our effective config.
	effectiveConfigBytes, err := k.Marshal(yaml.Parser())
	if err != nil {
		return false, err
	}

	// Check if effective config is changed.
	newEffectiveConfig := string(effectiveConfigBytes)
	configChanged = false
	if s.effectiveConfig.Load().(string) != newEffectiveConfig {
		s.logger.Debug("Effective config changed.")
		s.effectiveConfig.Store(newEffectiveConfig)
		configChanged = true
	}

	return configChanged, nil
}

// Recalculate the Agent's effective config and if the config changes, signal to the
// background goroutine that the config needs to be applied to the Agent.
func (s *Supervisor) recalcEffectiveConfig() (configChanged bool, err error) {
	configChanged, err = s.composeEffectiveConfig(s.remoteConfig)
	if err != nil {
		s.logger.Error("Error composing effective config. Ignoring received config", zap.Error(err))
		return configChanged, err
	}

	return configChanged, nil
}

func (s *Supervisor) handleRestartCommand() error {
	s.agentRestarting.Store(true)
	defer s.agentRestarting.Store(false)
	s.logger.Debug("Received restart command")
	err := s.commander.Restart(context.Background())
	if err != nil {
		s.logger.Error("Could not restart agent process", zap.Error(err))
	}
	return err
}

func (s *Supervisor) startAgent() {
	err := s.commander.Start(context.Background())
	if err != nil {
		s.logger.Error("Cannot start the agent", zap.Error(err))
		err = s.opampClient.SetHealth(&protobufs.ComponentHealth{Healthy: false, LastError: fmt.Sprintf("Cannot start the agent: %v", err)})

		if err != nil {
			s.logger.Error("Failed to report OpAMP client health", zap.Error(err))
		}

		return
	}

	s.agentHasStarted = false
	s.agentStartHealthCheckAttempts = 0
	s.startedAt = time.Now()
	s.startHealthCheckTicker()

	s.healthChecker = healthchecker.NewHTTPHealthChecker(fmt.Sprintf("http://%s", s.agentHealthCheckEndpoint))
}

func (s *Supervisor) startHealthCheckTicker() {
	// Prepare health checker
	healthCheckBackoff := backoff.NewExponentialBackOff()
	healthCheckBackoff.MaxInterval = 60 * time.Second
	healthCheckBackoff.MaxElapsedTime = 0 // Never stop
	if s.healthCheckTicker != nil {
		s.healthCheckTicker.Stop()
	}
	s.healthCheckTicker = backoff.NewTicker(healthCheckBackoff)
}

func (s *Supervisor) healthCheck() {
	if !s.commander.IsRunning() {
		return
	}

	ctx, cancel := context.WithTimeout(context.Background(), time.Second*10)

	err := s.healthChecker.Check(ctx)
	cancel()

	if errors.Is(err, s.lastHealthCheckErr) {
		// No difference from last check. Nothing new to report.
		return
	}

	// Prepare OpAMP health report.
	health := &protobufs.ComponentHealth{
		StartTimeUnixNano: uint64(s.startedAt.UnixNano()),
	}

	if err != nil {
		health.Healthy = false
		if !s.agentHasStarted && s.agentStartHealthCheckAttempts < 10 {
			health.LastError = "Agent is starting"
			s.agentStartHealthCheckAttempts++
		} else {
			health.LastError = err.Error()
			s.logger.Error("Agent is not healthy", zap.Error(err))
		}
	} else {
		s.agentHasStarted = true
		health.Healthy = true
		s.logger.Debug("Agent is healthy.")
	}

	// Report via OpAMP.
	if err2 := s.opampClient.SetHealth(health); err2 != nil {
		s.logger.Error("Could not report health to OpAMP server", zap.Error(err2))
		return
	}

	s.lastHealthCheckErr = err
}

func (s *Supervisor) runAgentProcess() {
	if _, err := os.Stat(s.effectiveConfigFilePath); err == nil {
		// We have an effective config file saved previously. Use it to start the agent.
		s.startAgent()
	}

	restartTimer := time.NewTimer(0)
	restartTimer.Stop()

	for {
		select {
		case <-s.hasNewConfig:
			restartTimer.Stop()
			s.stopAgentApplyConfig()
			s.startAgent()

<<<<<<< HEAD
		case <-s.commander.Done():
			// the agent process exit is expected for restart command and will not attempt to restart
			if s.agentRestarting.Load() {
				continue
			}

=======
		case <-s.commander.Exited():
>>>>>>> cb7fe1a3
			if s.shuttingDown {
				return
			}

			s.logger.Debug("Agent process exited unexpectedly. Will restart in a bit...", zap.Int("pid", s.commander.Pid()), zap.Int("exit_code", s.commander.ExitCode()))
			errMsg := fmt.Sprintf(
				"Agent process PID=%d exited unexpectedly, exit code=%d. Will restart in a bit...",
				s.commander.Pid(), s.commander.ExitCode(),
			)
			err := s.opampClient.SetHealth(&protobufs.ComponentHealth{Healthy: false, LastError: errMsg})

			if err != nil {
				s.logger.Error("Could not report health to OpAMP server", zap.Error(err))
			}

			// TODO: decide why the agent stopped. If it was due to bad config, report it to server.
			// https://github.com/open-telemetry/opentelemetry-collector-contrib/issues/21079

			// Wait 5 seconds before starting again.
			if !restartTimer.Stop() {
				select {
				case <-restartTimer.C: // Try to drain the channel
				default:
				}
			}
			restartTimer.Reset(5 * time.Second)

		case <-restartTimer.C:
			s.startAgent()

		case <-s.healthCheckTicker.C:
			s.healthCheck()
		}
	}
}

func (s *Supervisor) stopAgentApplyConfig() {
	s.logger.Debug("Stopping the agent to apply new config")
	cfg := s.effectiveConfig.Load().(string)
	err := s.commander.Stop(context.Background())

	if err != nil {
		s.logger.Error("Could not stop agent process", zap.Error(err))
	}

	s.writeEffectiveConfigToFile(cfg, s.effectiveConfigFilePath)
}

func (s *Supervisor) writeEffectiveConfigToFile(cfg string, filePath string) {
	f, err := os.Create(filePath)
	if err != nil {
		s.logger.Error("Cannot create effective config file", zap.Error(err))
	}
	defer f.Close()

	_, err = f.WriteString(cfg)

	if err != nil {
		s.logger.Error("Cannot write effective config file", zap.Error(err))
	}
}

func (s *Supervisor) Shutdown() {
	s.logger.Debug("Supervisor shutting down...")
	s.shuttingDown = true
	if s.commander != nil {
		err := s.commander.Stop(context.Background())

		if err != nil {
			s.logger.Error("Could not stop agent process", zap.Error(err))
		}
	}

	if s.opampClient != nil {
		err := s.opampClient.SetHealth(
			&protobufs.ComponentHealth{
				Healthy: false, LastError: "Supervisor is shutdown",
			},
		)

		if err != nil {
			s.logger.Error("Could not report health to OpAMP server", zap.Error(err))
		}

		err = s.stopOpAMP()

		if err != nil {
			s.logger.Error("Could not stop the OpAMP client", zap.Error(err))
		}
	}

	if s.healthCheckTicker != nil {
		s.healthCheckTicker.Stop()
	}

	s.supervisorWG.Wait()
}

func (s *Supervisor) onMessage(ctx context.Context, msg *types.MessageData) {
	configChanged := false
	if msg.RemoteConfig != nil {
		s.remoteConfig = msg.RemoteConfig
		s.logger.Debug("Received remote config from server", zap.String("hash", fmt.Sprintf("%x", s.remoteConfig.ConfigHash)))

		var err error
		configChanged, err = s.recalcEffectiveConfig()
		if err != nil {
			err = s.opampClient.SetRemoteConfigStatus(&protobufs.RemoteConfigStatus{
				LastRemoteConfigHash: msg.RemoteConfig.ConfigHash,
				Status:               protobufs.RemoteConfigStatuses_RemoteConfigStatuses_FAILED,
				ErrorMessage:         err.Error(),
			})
			if err != nil {
				s.logger.Error("Could not report failed OpAMP remote config status", zap.Error(err))
			}
		} else {
			err = s.opampClient.SetRemoteConfigStatus(&protobufs.RemoteConfigStatus{
				LastRemoteConfigHash: msg.RemoteConfig.ConfigHash,
				Status:               protobufs.RemoteConfigStatuses_RemoteConfigStatuses_APPLIED,
			})
			if err != nil {
				s.logger.Error("Could not report applied OpAMP remote config status", zap.Error(err))
			}
		}
	}

	if msg.OwnMetricsConnSettings != nil {
		configChanged = s.setupOwnMetrics(ctx, msg.OwnMetricsConnSettings) || configChanged
	}

	if msg.AgentIdentification != nil {
		newInstanceID, err := ulid.Parse(msg.AgentIdentification.NewInstanceUid)
		if err != nil {
			s.logger.Error("Failed to parse instance ULID", zap.Error(err))
		}

		s.logger.Debug("Agent identity is changing",
			zap.String("old_id", s.instanceID.String()),
			zap.String("new_id", newInstanceID.String()))
		s.instanceID = newInstanceID
		err = s.opampClient.SetAgentDescription(s.agentDescription)
		if err != nil {
			s.logger.Error("Failed to send agent description to OpAMP server")
		}

		configChanged = true
	}

	if configChanged {
		err := s.opampClient.UpdateEffectiveConfig(ctx)
		if err != nil {
			s.logger.Error("The OpAMP client failed to update the effective config", zap.Error(err))
		}

		s.logger.Debug("Config is changed. Signal to restart the agent")
		// Signal that there is a new config.
		select {
		case s.hasNewConfig <- struct{}{}:
		default:
		}
	}
}

func (s *Supervisor) findRandomPort() (int, error) {
	l, err := net.Listen("tcp", "localhost:0")

	if err != nil {
		return 0, err
	}

	port := l.Addr().(*net.TCPAddr).Port

	err = l.Close()

	if err != nil {
		return 0, err
	}

	return port, nil
}<|MERGE_RESOLUTION|>--- conflicted
+++ resolved
@@ -812,16 +812,12 @@
 			s.stopAgentApplyConfig()
 			s.startAgent()
 
-<<<<<<< HEAD
-		case <-s.commander.Done():
+		case <-s.commander.Exited():
 			// the agent process exit is expected for restart command and will not attempt to restart
 			if s.agentRestarting.Load() {
 				continue
 			}
 
-=======
-		case <-s.commander.Exited():
->>>>>>> cb7fe1a3
 			if s.shuttingDown {
 				return
 			}
