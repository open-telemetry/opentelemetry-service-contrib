// Copyright The OpenTelemetry Authors
// SPDX-License-Identifier: Apache-2.0

package config

import (
	"context"
	"errors"
	"fmt"
	"net/http"
	"net/url"
	"os"
	"path/filepath"
	"runtime"
	"time"

<<<<<<< HEAD
=======
	"github.com/go-viper/mapstructure/v2"
	"github.com/knadh/koanf/parsers/yaml"
	"github.com/knadh/koanf/providers/file"
	"github.com/knadh/koanf/v2"
>>>>>>> 49efe31e
	"github.com/open-telemetry/opamp-go/protobufs"
	"go.opentelemetry.io/collector/config/configtls"
	"go.opentelemetry.io/collector/confmap"
	"go.opentelemetry.io/collector/confmap/provider/envprovider"
	"go.opentelemetry.io/collector/confmap/provider/fileprovider"
	"go.uber.org/zap/zapcore"
)

// Supervisor is the Supervisor config file format.
type Supervisor struct {
	Server       OpAMPServer  `mapstructure:"server"`
	Agent        Agent        `mapstructure:"agent"`
	Capabilities Capabilities `mapstructure:"capabilities"`
	Storage      Storage      `mapstructure:"storage"`
	Telemetry    Telemetry    `mapstructure:"telemetry"`
}

// Load loads the Supervisor config from a file.
func Load(configFile string) (Supervisor, error) {
	if configFile == "" {
		return Supervisor{}, errors.New("path to config file cannot be empty")
	}

	resolverSettings := confmap.ResolverSettings{
		URIs: []string{configFile},
		ProviderFactories: []confmap.ProviderFactory{
			fileprovider.NewFactory(),
			envprovider.NewFactory(),
		},
		ConverterFactories: []confmap.ConverterFactory{},
		DefaultScheme:      "env",
	}

	resolver, err := confmap.NewResolver(resolverSettings)
	if err != nil {
		return Supervisor{}, err
	}

<<<<<<< HEAD
	conf, err := resolver.Resolve(context.Background())
	if err != nil {
		return Supervisor{}, err
	}

	cfg := DefaultSupervisor()
	if err = conf.Unmarshal(&cfg); err != nil {
		return Supervisor{}, err
=======
	cfg := DefaultSupervisor()

	decodeConf := koanf.UnmarshalConf{
		Tag: "mapstructure",
		DecoderConfig: &mapstructure.DecoderConfig{
			DecodeHook: mapstructure.ComposeDecodeHookFunc(
				mapstructure.StringToTimeDurationHookFunc()),
			Result:           &cfg,
			WeaklyTypedInput: true,
			ErrorUnused:      true,
		},
	}

	if err := k.UnmarshalWithConf("", &cfg, decodeConf); err != nil {
		return Supervisor{}, fmt.Errorf("cannot parse %s: %w", configFile, err)
>>>>>>> 49efe31e
	}

	if err := cfg.Validate(); err != nil {
		return Supervisor{}, fmt.Errorf("cannot validate supervisor config %s: %w", configFile, err)
	}

	return cfg, nil
}

func (s Supervisor) Validate() error {
	if err := s.Server.Validate(); err != nil {
		return err
	}

	if err := s.Agent.Validate(); err != nil {
		return err
	}

	return nil
}

type Storage struct {
	// Directory is the directory where the Supervisor will store its data.
	Directory string `mapstructure:"directory"`
}

// Capabilities is the set of capabilities that the Supervisor supports.
type Capabilities struct {
	AcceptsRemoteConfig            bool `mapstructure:"accepts_remote_config"`
	AcceptsRestartCommand          bool `mapstructure:"accepts_restart_command"`
	AcceptsOpAMPConnectionSettings bool `mapstructure:"accepts_opamp_connection_settings"`
	ReportsEffectiveConfig         bool `mapstructure:"reports_effective_config"`
	ReportsOwnMetrics              bool `mapstructure:"reports_own_metrics"`
	ReportsHealth                  bool `mapstructure:"reports_health"`
	ReportsRemoteConfig            bool `mapstructure:"reports_remote_config"`
}

func (c Capabilities) SupportedCapabilities() protobufs.AgentCapabilities {
	supportedCapabilities := protobufs.AgentCapabilities_AgentCapabilities_ReportsStatus

	if c.ReportsEffectiveConfig {
		supportedCapabilities |= protobufs.AgentCapabilities_AgentCapabilities_ReportsEffectiveConfig
	}

	if c.ReportsHealth {
		supportedCapabilities |= protobufs.AgentCapabilities_AgentCapabilities_ReportsHealth
	}

	if c.ReportsOwnMetrics {
		supportedCapabilities |= protobufs.AgentCapabilities_AgentCapabilities_ReportsOwnMetrics
	}

	if c.AcceptsRemoteConfig {
		supportedCapabilities |= protobufs.AgentCapabilities_AgentCapabilities_AcceptsRemoteConfig
	}

	if c.ReportsRemoteConfig {
		supportedCapabilities |= protobufs.AgentCapabilities_AgentCapabilities_ReportsRemoteConfig
	}

	if c.AcceptsRestartCommand {
		supportedCapabilities |= protobufs.AgentCapabilities_AgentCapabilities_AcceptsRestartCommand
	}

	if c.AcceptsOpAMPConnectionSettings {
		supportedCapabilities |= protobufs.AgentCapabilities_AgentCapabilities_AcceptsOpAMPConnectionSettings
	}

	return supportedCapabilities
}

type OpAMPServer struct {
	Endpoint   string                 `mapstructure:"endpoint"`
	Headers    http.Header            `mapstructure:"headers"`
	TLSSetting configtls.ClientConfig `mapstructure:"tls,omitempty"`
}

func (o OpAMPServer) Validate() error {
	if o.Endpoint == "" {
		return errors.New("server::endpoint must be specified")
	}

	url, err := url.Parse(o.Endpoint)
	if err != nil {
		return fmt.Errorf("invalid URL for server::endpoint: %w", err)
	}

	switch url.Scheme {
	case "http", "https", "ws", "wss":
	default:
		return fmt.Errorf(`invalid scheme %q for server::endpoint, must be one of "http", "https", "ws", or "wss"`, url.Scheme)
	}

	err = o.TLSSetting.Validate()
	if err != nil {
		return fmt.Errorf("invalid server::tls settings: %w", err)
	}

	return nil
}

type Agent struct {
	Executable              string           `mapstructure:"executable"`
	OrphanDetectionInterval time.Duration    `mapstructure:"orphan_detection_interval"`
	Description             AgentDescription `mapstructure:"description"`
	ConfigApplyTimeout      time.Duration    `mapstructure:"config_apply_timeout"`
	BootstrapTimeout        time.Duration    `mapstructure:"bootstrap_timeout"`
	HealthCheckPort         int              `mapstructure:"health_check_port"`
	OpAMPServerPort         int              `mapstructure:"opamp_server_port"`
	PassthroughLogs         bool             `mapstructure:"passthrough_logs"`
}

func (a Agent) Validate() error {
	if a.OrphanDetectionInterval <= 0 {
		return errors.New("agent::orphan_detection_interval must be positive")
	}

	if a.BootstrapTimeout <= 0 {
		return errors.New("agent::bootstrap_timeout must be positive")
	}

	if a.HealthCheckPort < 0 || a.HealthCheckPort > 65535 {
		return errors.New("agent::health_check_port must be a valid port number")
	}

	if a.OpAMPServerPort < 0 || a.OpAMPServerPort > 65535 {
		return errors.New("agent::opamp_server_port must be a valid port number")
	}

	if a.Executable == "" {
		return errors.New("agent::executable must be specified")
	}

	_, err := os.Stat(a.Executable)
	if err != nil {
		return fmt.Errorf("could not stat agent::executable path: %w", err)
	}

	if a.ConfigApplyTimeout <= 0 {
		return errors.New("agent::config_apply_timeout must be valid duration")
	}

	return nil
}

type AgentDescription struct {
	IdentifyingAttributes    map[string]string `mapstructure:"identifying_attributes"`
	NonIdentifyingAttributes map[string]string `mapstructure:"non_identifying_attributes"`
}

type Telemetry struct {
	// TODO: Add more telemetry options
	// Issue here: https://github.com/open-telemetry/opentelemetry-collector-contrib/issues/35582
	Logs Logs `mapstructure:"logs"`
}

type Logs struct {
	Level       zapcore.Level `mapstructure:"level"`
	OutputPaths []string      `mapstructure:"output_paths"`
}

// DefaultSupervisor returns the default supervisor config
func DefaultSupervisor() Supervisor {
	defaultStorageDir := "/var/lib/otelcol/supervisor"
	if runtime.GOOS == "windows" {
		// Windows default is "%ProgramData%\Otelcol\Supervisor"
		// If the ProgramData environment variable is not set,
		// it falls back to C:\ProgramData
		programDataDir := os.Getenv("ProgramData")
		if programDataDir == "" {
			programDataDir = `C:\ProgramData`
		}

		defaultStorageDir = filepath.Join(programDataDir, "Otelcol", "Supervisor")
	}

	return Supervisor{
		Capabilities: Capabilities{
			AcceptsRemoteConfig:            false,
			AcceptsRestartCommand:          false,
			AcceptsOpAMPConnectionSettings: false,
			ReportsEffectiveConfig:         true,
			ReportsOwnMetrics:              true,
			ReportsHealth:                  true,
			ReportsRemoteConfig:            false,
		},
		Storage: Storage{
			Directory: defaultStorageDir,
		},
		Agent: Agent{
			OrphanDetectionInterval: 5 * time.Second,
			ConfigApplyTimeout:      5 * time.Second,
			BootstrapTimeout:        3 * time.Second,
			PassthroughLogs:         false,
		},
		Telemetry: Telemetry{
			Logs: Logs{
				Level:       zapcore.InfoLevel,
				OutputPaths: []string{"stderr"},
			},
		},
	}
}<|MERGE_RESOLUTION|>--- conflicted
+++ resolved
@@ -14,13 +14,6 @@
 	"runtime"
 	"time"
 
-<<<<<<< HEAD
-=======
-	"github.com/go-viper/mapstructure/v2"
-	"github.com/knadh/koanf/parsers/yaml"
-	"github.com/knadh/koanf/providers/file"
-	"github.com/knadh/koanf/v2"
->>>>>>> 49efe31e
 	"github.com/open-telemetry/opamp-go/protobufs"
 	"go.opentelemetry.io/collector/config/configtls"
 	"go.opentelemetry.io/collector/confmap"
@@ -59,7 +52,6 @@
 		return Supervisor{}, err
 	}
 
-<<<<<<< HEAD
 	conf, err := resolver.Resolve(context.Background())
 	if err != nil {
 		return Supervisor{}, err
@@ -68,23 +60,6 @@
 	cfg := DefaultSupervisor()
 	if err = conf.Unmarshal(&cfg); err != nil {
 		return Supervisor{}, err
-=======
-	cfg := DefaultSupervisor()
-
-	decodeConf := koanf.UnmarshalConf{
-		Tag: "mapstructure",
-		DecoderConfig: &mapstructure.DecoderConfig{
-			DecodeHook: mapstructure.ComposeDecodeHookFunc(
-				mapstructure.StringToTimeDurationHookFunc()),
-			Result:           &cfg,
-			WeaklyTypedInput: true,
-			ErrorUnused:      true,
-		},
-	}
-
-	if err := k.UnmarshalWithConf("", &cfg, decodeConf); err != nil {
-		return Supervisor{}, fmt.Errorf("cannot parse %s: %w", configFile, err)
->>>>>>> 49efe31e
 	}
 
 	if err := cfg.Validate(); err != nil {
