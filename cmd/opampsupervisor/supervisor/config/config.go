// Copyright The OpenTelemetry Authors
// SPDX-License-Identifier: Apache-2.0

package config

import (
	"errors"
	"fmt"
	"net/http"
<<<<<<< HEAD
	"net/url"
	"os"
	"path/filepath"
	"runtime"
=======
	"os"
	"path/filepath"
	"runtime"
	"time"
>>>>>>> dbdc463a

	"go.opentelemetry.io/collector/config/configtls"
)

// Supervisor is the Supervisor config file format.
type Supervisor struct {
<<<<<<< HEAD
	Server       OpAMPServer
	Agent        Agent
	Capabilities Capabilities `mapstructure:"capabilities"`
	Storage      Storage      `mapstructure:"storage"`
}

func (s Supervisor) Validate() error {
	if err := s.Server.Validate(); err != nil {
		return err
	}

	if err := s.Agent.Validate(); err != nil {
		return err
	}

	return nil
=======
	Server       *OpAMPServer
	Agent        *Agent
	Capabilities *Capabilities `mapstructure:"capabilities"`
	Storage      Storage       `mapstructure:"storage"`
>>>>>>> dbdc463a
}

type Storage struct {
	// Directory is the directory where the Supervisor will store its data.
	Directory string `mapstructure:"directory"`
}

// DirectoryOrDefault returns the configured storage directory if it was configured,
// otherwise it returns the system default.
func (s Storage) DirectoryOrDefault() string {
	if s.Directory == "" {
		switch runtime.GOOS {
		case "windows":
			// Windows default is "%ProgramData%\Otelcol\Supervisor"
			// If the ProgramData environment variable is not set,
			// it falls back to C:\ProgramData
			programDataDir := os.Getenv("ProgramData")
			if programDataDir == "" {
				programDataDir = `C:\ProgramData`
			}
			return filepath.Join(programDataDir, "Otelcol", "Supervisor")
		default:
			// Default for non-windows systems
			return "/var/lib/otelcol/supervisor"
		}
	}

	return s.Directory
}

// Capabilities is the set of capabilities that the Supervisor supports.
type Capabilities struct {
	AcceptsRemoteConfig            bool `mapstructure:"accepts_remote_config"`
	AcceptsRestartCommand          bool `mapstructure:"accepts_restart_command"`
	AcceptsOpAMPConnectionSettings bool `mapstructure:"accepts_opamp_connection_settings"`
	ReportsEffectiveConfig         bool `mapstructure:"reports_effective_config"`
	ReportsOwnMetrics              bool `mapstructure:"reports_own_metrics"`
	ReportsHealth                  bool `mapstructure:"reports_health"`
	ReportsRemoteConfig            bool `mapstructure:"reports_remote_config"`
}

type OpAMPServer struct {
	Endpoint   string
	Headers    http.Header
	TLSSetting configtls.ClientConfig `mapstructure:"tls,omitempty"`
}

func (o OpAMPServer) Validate() error {
	if o.Endpoint == "" {
		return errors.New("server::endpoint must be specified")
	}

	url, err := url.Parse(o.Endpoint)
	if err != nil {
		return fmt.Errorf("invalid URL for server::endpoint: %w", err)
	}

	switch url.Scheme {
	case "http", "https", "ws", "wss":
	default:
		return fmt.Errorf(`invalid scheme %q for server::endpoint, must be one of "http", "https", "ws", or "wss"`, url.Scheme)
	}

	err = o.TLSSetting.Validate()
	if err != nil {
		return fmt.Errorf("invalid server::tls settings: %w", err)
	}

	return nil
}

type Agent struct {
<<<<<<< HEAD
	Executable string
}

func (a Agent) Validate() error {
	if a.Executable == "" {
		return errors.New("agent::executable must be specified")
	}

	f, err := os.Stat(a.Executable)
	if err != nil {
		return fmt.Errorf("could not stat agent::executable path: %w", err)
	}

	if f.Mode().Perm()&0111 == 0 {
		return fmt.Errorf("agent::executable does not have executable bit set")
	}

	return nil
}

// DefaultSupervisor returns the default supervisor config
func DefaultSupervisor() Supervisor {
	defaultStorageDir := "/var/lib/otelcol/supervisor"
	if runtime.GOOS == "windows" {
		// Windows default is "%ProgramData%\Otelcol\Supervisor"
		// If the ProgramData environment variable is not set,
		// it falls back to C:\ProgramData
		programDataDir := os.Getenv("ProgramData")
		if programDataDir == "" {
			programDataDir = `C:\ProgramData`
		}

		defaultStorageDir = filepath.Join(programDataDir, "Otelcol", "Supervisor")
	}

	return Supervisor{
		Capabilities: Capabilities{
			AcceptsRemoteConfig:            false,
			AcceptsRestartCommand:          false,
			AcceptsOpAMPConnectionSettings: false,
			ReportsEffectiveConfig:         true,
			ReportsOwnMetrics:              true,
			ReportsHealth:                  true,
			ReportsRemoteConfig:            false,
		},
		Storage: Storage{
			Directory: defaultStorageDir,
		},
	}
=======
	Executable              string
	OrphanDetectionInterval time.Duration    `mapstructure:"orphan_detection_interval"`
	Description             AgentDescription `mapstructure:"description"`
}

type AgentDescription struct {
	IdentifyingAttributes    map[string]string `mapstructure:"identifying_attributes"`
	NonIdentifyingAttributes map[string]string `mapstructure:"non_identifying_attributes"`
>>>>>>> dbdc463a
}<|MERGE_RESOLUTION|>--- conflicted
+++ resolved
@@ -7,24 +7,17 @@
 	"errors"
 	"fmt"
 	"net/http"
-<<<<<<< HEAD
 	"net/url"
 	"os"
 	"path/filepath"
 	"runtime"
-=======
-	"os"
-	"path/filepath"
-	"runtime"
 	"time"
->>>>>>> dbdc463a
 
 	"go.opentelemetry.io/collector/config/configtls"
 )
 
 // Supervisor is the Supervisor config file format.
 type Supervisor struct {
-<<<<<<< HEAD
 	Server       OpAMPServer
 	Agent        Agent
 	Capabilities Capabilities `mapstructure:"capabilities"`
@@ -41,40 +34,11 @@
 	}
 
 	return nil
-=======
-	Server       *OpAMPServer
-	Agent        *Agent
-	Capabilities *Capabilities `mapstructure:"capabilities"`
-	Storage      Storage       `mapstructure:"storage"`
->>>>>>> dbdc463a
 }
 
 type Storage struct {
 	// Directory is the directory where the Supervisor will store its data.
 	Directory string `mapstructure:"directory"`
-}
-
-// DirectoryOrDefault returns the configured storage directory if it was configured,
-// otherwise it returns the system default.
-func (s Storage) DirectoryOrDefault() string {
-	if s.Directory == "" {
-		switch runtime.GOOS {
-		case "windows":
-			// Windows default is "%ProgramData%\Otelcol\Supervisor"
-			// If the ProgramData environment variable is not set,
-			// it falls back to C:\ProgramData
-			programDataDir := os.Getenv("ProgramData")
-			if programDataDir == "" {
-				programDataDir = `C:\ProgramData`
-			}
-			return filepath.Join(programDataDir, "Otelcol", "Supervisor")
-		default:
-			// Default for non-windows systems
-			return "/var/lib/otelcol/supervisor"
-		}
-	}
-
-	return s.Directory
 }
 
 // Capabilities is the set of capabilities that the Supervisor supports.
@@ -119,11 +83,16 @@
 }
 
 type Agent struct {
-<<<<<<< HEAD
-	Executable string
+	Executable              string
+	OrphanDetectionInterval time.Duration    `mapstructure:"orphan_detection_interval"`
+	Description             AgentDescription `mapstructure:"description"`
 }
 
 func (a Agent) Validate() error {
+	if a.OrphanDetectionInterval <= 0 {
+		return errors.New("agent::orphan_detection_interval must be positive")
+	}
+
 	if a.Executable == "" {
 		return errors.New("agent::executable must be specified")
 	}
@@ -138,6 +107,11 @@
 	}
 
 	return nil
+}
+
+type AgentDescription struct {
+	IdentifyingAttributes    map[string]string `mapstructure:"identifying_attributes"`
+	NonIdentifyingAttributes map[string]string `mapstructure:"non_identifying_attributes"`
 }
 
 // DefaultSupervisor returns the default supervisor config
@@ -168,15 +142,8 @@
 		Storage: Storage{
 			Directory: defaultStorageDir,
 		},
+		Agent: Agent{
+			OrphanDetectionInterval: 5 * time.Second,
+		},
 	}
-=======
-	Executable              string
-	OrphanDetectionInterval time.Duration    `mapstructure:"orphan_detection_interval"`
-	Description             AgentDescription `mapstructure:"description"`
-}
-
-type AgentDescription struct {
-	IdentifyingAttributes    map[string]string `mapstructure:"identifying_attributes"`
-	NonIdentifyingAttributes map[string]string `mapstructure:"non_identifying_attributes"`
->>>>>>> dbdc463a
 }