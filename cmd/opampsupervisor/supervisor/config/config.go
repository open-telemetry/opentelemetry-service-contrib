--- conflicted
+++ resolved
@@ -121,12 +121,9 @@
 	Executable              string
 	OrphanDetectionInterval time.Duration    `mapstructure:"orphan_detection_interval"`
 	Description             AgentDescription `mapstructure:"description"`
-<<<<<<< HEAD
 	SuccessfulHealthChecks  int32            `mapstructure:"successful_health_checks"`
 	ConfigApplyTimeout      time.Duration    `mapstructure:"config_apply_timeout"`
-=======
 	HealthCheckPort         int              `mapstructure:"health_check_port"`
->>>>>>> af21ce7f
 }
 
 func (a Agent) Validate() error {
