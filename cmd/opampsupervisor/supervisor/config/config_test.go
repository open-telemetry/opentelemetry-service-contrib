--- conflicted
+++ resolved
@@ -344,67 +344,80 @@
 			expectedError: "agent::bootstrap_timeout must be positive",
 		},
 		{
-<<<<<<< HEAD
+			name: "Invalid opamp server port number",
+			config: Supervisor{
+				Server: OpAMPServer{
+					Endpoint: "wss://localhost:9090/opamp",
+					Headers: http.Header{
+						"Header1": []string{"HeaderValue"},
+					},
+				},
+				Agent: Agent{
+					Executable:              "${file_path}",
+					OrphanDetectionInterval: 5 * time.Second,
+					ConfigApplyTimeout:      2 * time.Second,
+					OpAMPServerPort:         65536,
+					BootstrapTimeout:        5 * time.Second,
+				},
+				Capabilities: Capabilities{
+					AcceptsRemoteConfig: true,
+				},
+				Storage: Storage{
+					Directory: "/etc/opamp-supervisor/storage",
+				},
+			},
+			expectedError: "agent::opamp_server_port must be a valid port number",
+		},
+		{
+			name: "Zero value opamp server port number",
+			config: Supervisor{
+				Server: OpAMPServer{
+					Endpoint: "wss://localhost:9090/opamp",
+					Headers: http.Header{
+						"Header1": []string{"HeaderValue"},
+					},
+				},
+				Agent: Agent{
+					Executable:              "${file_path}",
+					OrphanDetectionInterval: 5 * time.Second,
+					ConfigApplyTimeout:      2 * time.Second,
+					OpAMPServerPort:         0,
+					BootstrapTimeout:        5 * time.Second,
+				},
+				Capabilities: Capabilities{
+					AcceptsRemoteConfig: true,
+				},
+				Storage: Storage{
+					Directory: "/etc/opamp-supervisor/storage",
+				},
+			},
+		},
+		{
 			name: "Invalid config apply timeout",
-=======
-			name: "Invalid opamp server port number",
->>>>>>> 909b1d33
-			config: Supervisor{
-				Server: OpAMPServer{
-					Endpoint: "wss://localhost:9090/opamp",
-					Headers: http.Header{
-						"Header1": []string{"HeaderValue"},
-					},
-<<<<<<< HEAD
-					TLSSetting: configtls.ClientConfig{
-						Insecure: true,
-=======
-				},
-				Agent: Agent{
-					Executable:              "${file_path}",
-					OrphanDetectionInterval: 5 * time.Second,
-					OpAMPServerPort:         65536,
-					BootstrapTimeout:        5 * time.Second,
-				},
-				Capabilities: Capabilities{
-					AcceptsRemoteConfig: true,
-				},
-				Storage: Storage{
-					Directory: "/etc/opamp-supervisor/storage",
-				},
-			},
-			expectedError: "agent::opamp_server_port must be a valid port number",
-		},
-		{
-			name: "Zero value opamp server port number",
-			config: Supervisor{
-				Server: OpAMPServer{
-					Endpoint: "wss://localhost:9090/opamp",
-					Headers: http.Header{
-						"Header1": []string{"HeaderValue"},
->>>>>>> 909b1d33
-					},
-				},
-				Agent: Agent{
-					Executable:              "${file_path}",
-					OrphanDetectionInterval: 5 * time.Second,
-<<<<<<< HEAD
-=======
-					OpAMPServerPort:         0,
->>>>>>> 909b1d33
-					BootstrapTimeout:        5 * time.Second,
-				},
-				Capabilities: Capabilities{
-					AcceptsRemoteConfig: true,
-				},
-				Storage: Storage{
-					Directory: "/etc/opamp-supervisor/storage",
-				},
-			},
-<<<<<<< HEAD
+			config: Supervisor{
+				Server: OpAMPServer{
+					Endpoint: "wss://localhost:9090/opamp",
+					Headers: http.Header{
+						"Header1": []string{"HeaderValue"},
+					},
+					TLSSetting: configtls.ClientConfig{
+						Insecure: true,
+					},
+				},
+				Agent: Agent{
+					Executable:              "${file_path}",
+					OrphanDetectionInterval: 5 * time.Second,
+					OpAMPServerPort:         8080,
+					BootstrapTimeout:        5 * time.Second,
+				},
+				Capabilities: Capabilities{
+					AcceptsRemoteConfig: true,
+				},
+				Storage: Storage{
+					Directory: "/etc/opamp-supervisor/storage",
+				},
+			},
 			expectedError: "agent::config_apply_timeout must be valid duration",
-=======
->>>>>>> 909b1d33
 		},
 	}
 
