--- conflicted
+++ resolved
@@ -36,12 +36,9 @@
 				Agent: Agent{
 					Executable:              "${file_path}",
 					OrphanDetectionInterval: 5 * time.Second,
-<<<<<<< HEAD
 					SuccessfulHealthChecks:  1,
 					ConfigApplyTimeout:      1 * time.Second,
-=======
-					BootstrapTimeout:        5 * time.Second,
->>>>>>> 2797fa05
+					BootstrapTimeout:        5 * time.Second,
 				},
 				Capabilities: Capabilities{
 					AcceptsRemoteConfig: true,
