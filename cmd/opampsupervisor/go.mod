--- conflicted
+++ resolved
@@ -15,7 +15,7 @@
 	go.opentelemetry.io/collector/semconv v0.97.1-0.20240327181407-1038b67c85a0
 	go.uber.org/goleak v1.3.0
 	go.uber.org/zap v1.27.0
-	google.golang.org/protobuf v1.32.0
+	google.golang.org/protobuf v1.33.0
 )
 
 require (
@@ -32,9 +32,5 @@
 	go.uber.org/multierr v1.11.0 // indirect
 	golang.org/x/net v0.17.0 // indirect
 	golang.org/x/sys v0.16.0 // indirect
-<<<<<<< HEAD
-=======
-	google.golang.org/protobuf v1.33.0 // indirect
->>>>>>> 22cc4725
 	gopkg.in/yaml.v3 v3.0.1 // indirect
 )