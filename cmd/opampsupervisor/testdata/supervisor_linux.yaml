--- conflicted
+++ resolved
@@ -1,18 +1,17 @@
 server:
-<<<<<<< HEAD
-  endpoint: ws://127.0.0.1:4320/v1/opamp
-capabilities:
-  reports_effective_config: true
-  reports_own_metrics: true
-  reports_health: true
-=======
   endpoint: wss://127.0.0.1:4320/v1/opamp
   tls:
     # Disable verification to test locally.
     # Don't do this in production.
     insecure_skip_verify: true 
     # For more TLS settings see config/configtls.TLSClientSetting
->>>>>>> ac5eb056
+
+capabilities:
+  reports_effective_config: true
+  reports_own_metrics: true
+  reports_health: true
+  accepts_remote_config: true
+  reports_remote_config: true
 
 agent:
   executable: ../../bin/otelcontribcol_linux_amd64