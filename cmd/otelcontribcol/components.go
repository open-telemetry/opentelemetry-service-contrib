--- conflicted
+++ resolved
@@ -119,12 +119,8 @@
 	}
 
 	processors := []component.ProcessorFactoryBase{
-<<<<<<< HEAD
-		&k8sprocessor.Factory{},
 		&sourceprocessor.Factory{},
-=======
 		k8sprocessor.NewFactory(),
->>>>>>> bb120e74
 		resourcedetectionprocessor.NewFactory(),
 		&metricstransformprocessor.Factory{},
 	}
