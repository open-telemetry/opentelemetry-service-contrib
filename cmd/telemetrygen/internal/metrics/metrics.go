// Copyright The OpenTelemetry Authors
// SPDX-License-Identifier: Apache-2.0

package metrics

import (
	"context"
	"fmt"
	"sync"
	"sync/atomic"
	"time"

	semconv "go.opentelemetry.io/collector/semconv/v1.13.0"
	"go.opentelemetry.io/otel/exporters/otlp/otlpmetric/otlpmetricgrpc"
	"go.opentelemetry.io/otel/exporters/otlp/otlpmetric/otlpmetrichttp"
	sdkmetric "go.opentelemetry.io/otel/sdk/metric"
	"go.opentelemetry.io/otel/sdk/resource"
	"go.uber.org/zap"
	"golang.org/x/time/rate"

	"github.com/open-telemetry/opentelemetry-collector-contrib/cmd/telemetrygen/internal/common"
)

// Start starts the metric telemetry generator
func Start(cfg *Config) error {
	logger, err := common.CreateLogger(cfg.SkipSettingGRPCLogger)
	if err != nil {
		return err
	}
<<<<<<< HEAD

	grpcExpOpt := []otlpmetricgrpc.Option{
		otlpmetricgrpc.WithEndpoint(cfg.Endpoint),
		otlpmetricgrpc.WithDialOption(
			grpc.WithBlock(),
		),
	}

	httpExpOpt := []otlpmetrichttp.Option{
		otlpmetrichttp.WithEndpoint(cfg.Endpoint),
		otlpmetrichttp.WithURLPath(cfg.HTTPPath),
	}

	if cfg.Insecure {
		grpcExpOpt = append(grpcExpOpt, otlpmetricgrpc.WithInsecure())
		httpExpOpt = append(httpExpOpt, otlpmetrichttp.WithInsecure())
	}

	if len(cfg.Headers) > 0 {
		grpcExpOpt = append(grpcExpOpt, otlpmetricgrpc.WithHeaders(cfg.Headers))
		httpExpOpt = append(httpExpOpt, otlpmetrichttp.WithHeaders(cfg.Headers))
	}

	var exp sdkmetric.Exporter
	if cfg.UseHTTP {
		logger.Info("starting HTTP exporter")
		exp, err = otlpmetrichttp.New(context.Background(), httpExpOpt...)
	} else {
		logger.Info("starting gRPC exporter")
		exp, err = otlpmetricgrpc.New(context.Background(), grpcExpOpt...)
	}

	if err != nil {
		return fmt.Errorf("failed to obtain OTLP exporter: %w", err)
	}
	defer func() {
		logger.Info("stopping the exporter")
		if tempError := exp.Shutdown(context.Background()); tempError != nil {
			logger.Error("failed to stop the exporter", zap.Error(tempError))
=======
	logger.Info("starting the metrics generator with configuration", zap.Any("config", cfg))

	expFunc := func() (sdkmetric.Exporter, error) {
		var exp sdkmetric.Exporter
		if cfg.UseHTTP {
			logger.Info("starting HTTP exporter")
			exp, err = otlpmetrichttp.New(context.Background(), httpExporterOptions(cfg)...)
		} else {
			logger.Info("starting gRPC exporter")
			exp, err = otlpmetricgrpc.New(context.Background(), grpcExporterOptions(cfg)...)
>>>>>>> 592374af
		}
		return exp, err
	}

	if err = Run(cfg, expFunc, logger); err != nil {
		logger.Error("failed to stop the exporter", zap.Error(err))
		return err
	}

	return nil
}

// Run executes the test scenario.
func Run(c *Config, exp func() (sdkmetric.Exporter, error), logger *zap.Logger) error {
	if c.TotalDuration > 0 {
		c.NumMetrics = 0
	} else if c.NumMetrics <= 0 {
		return fmt.Errorf("either `metrics` or `duration` must be greater than 0")
	}

	limit := rate.Limit(c.Rate)
	if c.Rate == 0 {
		limit = rate.Inf
		logger.Info("generation of metrics isn't being throttled")
	} else {
		logger.Info("generation of metrics is limited", zap.Float64("per-second", float64(limit)))
	}

	wg := sync.WaitGroup{}
	res := resource.NewWithAttributes(semconv.SchemaURL, c.GetAttributes()...)

	running := &atomic.Bool{}
	running.Store(true)

	for i := 0; i < c.WorkerCount; i++ {
		wg.Add(1)
		w := worker{
			numMetrics:     c.NumMetrics,
			metricType:     c.MetricType,
			limitPerSecond: limit,
			totalDuration:  c.TotalDuration,
			running:        running,
			wg:             &wg,
			logger:         logger.With(zap.Int("worker", i)),
			index:          i,
		}

		go w.simulateMetrics(res, exp, c.GetTelemetryAttributes())
	}
	if c.TotalDuration > 0 {
		time.Sleep(c.TotalDuration)
		running.Store(false)
	}
	wg.Wait()
	return nil
}<|MERGE_RESOLUTION|>--- conflicted
+++ resolved
@@ -27,47 +27,6 @@
 	if err != nil {
 		return err
 	}
-<<<<<<< HEAD
-
-	grpcExpOpt := []otlpmetricgrpc.Option{
-		otlpmetricgrpc.WithEndpoint(cfg.Endpoint),
-		otlpmetricgrpc.WithDialOption(
-			grpc.WithBlock(),
-		),
-	}
-
-	httpExpOpt := []otlpmetrichttp.Option{
-		otlpmetrichttp.WithEndpoint(cfg.Endpoint),
-		otlpmetrichttp.WithURLPath(cfg.HTTPPath),
-	}
-
-	if cfg.Insecure {
-		grpcExpOpt = append(grpcExpOpt, otlpmetricgrpc.WithInsecure())
-		httpExpOpt = append(httpExpOpt, otlpmetrichttp.WithInsecure())
-	}
-
-	if len(cfg.Headers) > 0 {
-		grpcExpOpt = append(grpcExpOpt, otlpmetricgrpc.WithHeaders(cfg.Headers))
-		httpExpOpt = append(httpExpOpt, otlpmetrichttp.WithHeaders(cfg.Headers))
-	}
-
-	var exp sdkmetric.Exporter
-	if cfg.UseHTTP {
-		logger.Info("starting HTTP exporter")
-		exp, err = otlpmetrichttp.New(context.Background(), httpExpOpt...)
-	} else {
-		logger.Info("starting gRPC exporter")
-		exp, err = otlpmetricgrpc.New(context.Background(), grpcExpOpt...)
-	}
-
-	if err != nil {
-		return fmt.Errorf("failed to obtain OTLP exporter: %w", err)
-	}
-	defer func() {
-		logger.Info("stopping the exporter")
-		if tempError := exp.Shutdown(context.Background()); tempError != nil {
-			logger.Error("failed to stop the exporter", zap.Error(tempError))
-=======
 	logger.Info("starting the metrics generator with configuration", zap.Any("config", cfg))
 
 	expFunc := func() (sdkmetric.Exporter, error) {
@@ -78,7 +37,6 @@
 		} else {
 			logger.Info("starting gRPC exporter")
 			exp, err = otlpmetricgrpc.New(context.Background(), grpcExporterOptions(cfg)...)
->>>>>>> 592374af
 		}
 		return exp, err
 	}
