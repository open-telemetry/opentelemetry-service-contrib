--- conflicted
+++ resolved
@@ -513,12 +513,7 @@
 	loadOptions testbed.LoadOptions,
 	resultsSummary testbed.TestResultsSummary,
 	sleepTime int,
-<<<<<<< HEAD
-	processors map[string]string,
-	resourceLimits testbed.ResourceSpec,
-=======
 	processors []ProcessorNameAndConfigBody,
->>>>>>> e7ae19da
 ) {
 	resultDir, err := filepath.Abs(path.Join("results", t.Name()))
 	require.NoError(t, err)
@@ -538,7 +533,6 @@
 		agentProc,
 		&testbed.CorrectnessLogTestValidator{},
 		resultsSummary,
-		testbed.WithResourceLimits(resourceLimits),
 	)
 	t.Cleanup(tc.Stop)
 
