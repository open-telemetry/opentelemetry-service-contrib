--- conflicted
+++ resolved
@@ -58,11 +58,7 @@
 			receiver: testbed.NewOTLPDataReceiver(testbed.GetAvailablePort(t)),
 			resourceSpec: testbed.ResourceSpec{
 				ExpectedMaxCPU: 30,
-<<<<<<< HEAD
-				ExpectedMaxRAM: 105,
-=======
 				ExpectedMaxRAM: 117,
->>>>>>> 94386ed5
 			},
 		},
 		{
