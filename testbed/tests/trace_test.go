// Copyright The OpenTelemetry Authors
//
// Licensed under the Apache License, Version 2.0 (the "License");
// you may not use this file except in compliance with the License.
// You may obtain a copy of the License at
//
//       http://www.apache.org/licenses/LICENSE-2.0
//
// Unless required by applicable law or agreed to in writing, software
// distributed under the License is distributed on an "AS IS" BASIS,
// WITHOUT WARRANTIES OR CONDITIONS OF ANY KIND, either express or implied.
// See the License for the specific language governing permissions and
// limitations under the License.

// Package tests contains test cases. To run the tests go to tests directory and run:
// RUN_TESTBED=1 go test -v

package tests

// This file contains Test functions which initiate the tests. The tests can be either
// coded in this file or use scenarios from perf_scenarios.go.

import (
	"context"
	"path"
	"path/filepath"
	"testing"

	"github.com/stretchr/testify/assert"
	"github.com/stretchr/testify/require"
	"go.opentelemetry.io/collector/model/pdata"
	conventions "go.opentelemetry.io/collector/model/semconv/v1.5.0"

	"github.com/open-telemetry/opentelemetry-collector-contrib/internal/coreinternal/idutils"
	"github.com/open-telemetry/opentelemetry-collector-contrib/testbed/datareceivers"
	"github.com/open-telemetry/opentelemetry-collector-contrib/testbed/datasenders"
	"github.com/open-telemetry/opentelemetry-collector-contrib/testbed/testbed"
)

// TestMain is used to initiate setup, execution and tear down of testbed.
func TestMain(m *testing.M) {
	testbed.DoTestMain(m, performanceResultsSummary)
}

func TestTrace10kSPS(t *testing.T) {
	tests := []struct {
		name         string
		sender       testbed.DataSender
		receiver     testbed.DataReceiver
		resourceSpec testbed.ResourceSpec
	}{
		{
			"JaegerGRPC",
			datasenders.NewJaegerGRPCDataSender(testbed.DefaultHost, testbed.GetAvailablePort(t)),
			datareceivers.NewJaegerDataReceiver(testbed.GetAvailablePort(t)),
			testbed.ResourceSpec{
				ExpectedMaxCPU: 40,
				ExpectedMaxRAM: 100,
			},
		},
		{
			"OpenCensus",
			datasenders.NewOCTraceDataSender(testbed.DefaultHost, testbed.GetAvailablePort(t)),
			datareceivers.NewOCDataReceiver(testbed.GetAvailablePort(t)),
			testbed.ResourceSpec{
				ExpectedMaxCPU: 39,
				ExpectedMaxRAM: 100,
			},
		},
		{
			"OTLP-gRPC",
			testbed.NewOTLPTraceDataSender(testbed.DefaultHost, testbed.GetAvailablePort(t)),
			testbed.NewOTLPDataReceiver(testbed.GetAvailablePort(t)),
			testbed.ResourceSpec{
				ExpectedMaxCPU: 20,
				ExpectedMaxRAM: 100,
			},
		},
		{
			"OTLP-gRPC-gzip",
			testbed.NewOTLPTraceDataSender(testbed.DefaultHost, testbed.GetAvailablePort(t)),
			testbed.NewOTLPDataReceiver(testbed.GetAvailablePort(t)).WithCompression("gzip"),
			testbed.ResourceSpec{
				ExpectedMaxCPU: 30,
				ExpectedMaxRAM: 100,
			},
		},
		{
			"OTLP-HTTP",
			testbed.NewOTLPHTTPTraceDataSender(testbed.DefaultHost, testbed.GetAvailablePort(t)),
			testbed.NewOTLPHTTPDataReceiver(testbed.GetAvailablePort(t)),
			testbed.ResourceSpec{
				ExpectedMaxCPU: 20,
				ExpectedMaxRAM: 100,
			},
		},
		{
			"OTLP-HTTP-gzip",
			testbed.NewOTLPHTTPTraceDataSender(testbed.DefaultHost, testbed.GetAvailablePort(t)),
			testbed.NewOTLPHTTPDataReceiver(testbed.GetAvailablePort(t)).WithCompression("gzip"),
			testbed.ResourceSpec{
				ExpectedMaxCPU: 25,
				ExpectedMaxRAM: 100,
			},
		},
		{
			"SAPM",
			datasenders.NewSapmDataSender(testbed.GetAvailablePort(t)),
			datareceivers.NewSapmDataReceiver(testbed.GetAvailablePort(t)),
			testbed.ResourceSpec{
				ExpectedMaxCPU: 32,
				ExpectedMaxRAM: 100,
			},
		},
		{
			"Zipkin",
			datasenders.NewZipkinDataSender(testbed.DefaultHost, testbed.GetAvailablePort(t)),
			datareceivers.NewZipkinDataReceiver(testbed.GetAvailablePort(t)),
			testbed.ResourceSpec{
				ExpectedMaxCPU: 80,
<<<<<<< HEAD
				ExpectedMaxRAM: 110,
=======
				ExpectedMaxRAM: 120,
>>>>>>> dad3d225
			},
		},
	}

	processors := map[string]string{
		"batch": `
  batch:
`,
	}

	for _, test := range tests {
		t.Run(test.name, func(t *testing.T) {
			Scenario10kItemsPerSecond(
				t,
				test.sender,
				test.receiver,
				test.resourceSpec,
				performanceResultsSummary,
				processors,
				nil,
			)
		})
	}
}

func TestTraceNoBackend10kSPS(t *testing.T) {

	limitProcessors := map[string]string{
		"memory_limiter": `
  memory_limiter:
   check_interval: 100ms
   limit_mib: 20
`,
	}

	noLimitProcessors := map[string]string{}

	var processorsConfig = []processorConfig{
		{
			Name:                "NoMemoryLimit",
			Processor:           noLimitProcessors,
			ExpectedMaxRAM:      190,
			ExpectedMinFinalRAM: 100,
		},
		{
			Name:                "MemoryLimit",
			Processor:           limitProcessors,
			ExpectedMaxRAM:      95,
			ExpectedMinFinalRAM: 50,
		},
	}

	for _, testConf := range processorsConfig {
		t.Run(testConf.Name, func(t *testing.T) {
			ScenarioTestTraceNoBackend10kSPS(
				t,
				testbed.NewOTLPTraceDataSender(testbed.DefaultHost, testbed.GetAvailablePort(t)),
				testbed.NewOTLPDataReceiver(testbed.GetAvailablePort(t)),
				testbed.ResourceSpec{ExpectedMaxCPU: 60, ExpectedMaxRAM: testConf.ExpectedMaxRAM},
				performanceResultsSummary,
				testConf,
			)
		})
	}
}

func TestTrace1kSPSWithAttrs(t *testing.T) {
	Scenario1kSPSWithAttrs(t, []string{}, []TestCase{
		// No attributes.
		{
			attrCount:      0,
			attrSizeByte:   0,
			expectedMaxCPU: 30,
			expectedMaxRAM: 150,
			resultsSummary: performanceResultsSummary,
		},

		// We generate 10 attributes each with average key length of 100 bytes and
		// average value length of 50 bytes so total size of attributes values is
		// 15000 bytes.
		{
			attrCount:      100,
			attrSizeByte:   50,
			expectedMaxCPU: 120,
			expectedMaxRAM: 150,
			resultsSummary: performanceResultsSummary,
		},

		// Approx 10 KiB attributes.
		{
			attrCount:      10,
			attrSizeByte:   1000,
			expectedMaxCPU: 100,
			expectedMaxRAM: 150,
			resultsSummary: performanceResultsSummary,
		},

		// Approx 100 KiB attributes.
		{
			attrCount:      20,
			attrSizeByte:   5000,
			expectedMaxCPU: 250,
			expectedMaxRAM: 150,
			resultsSummary: performanceResultsSummary,
		},
	}, nil, nil)
}

func TestTraceBallast1kSPSWithAttrs(t *testing.T) {
	ballastExtCfg := `
  memory_ballast:
    size_mib: 1000`
	Scenario1kSPSWithAttrs(t, []string{}, []TestCase{
		// No attributes.
		{
			attrCount:      0,
			attrSizeByte:   0,
			expectedMaxCPU: 53,
			expectedMaxRAM: 2200,
			resultsSummary: performanceResultsSummary,
		},
		{
			attrCount:      100,
			attrSizeByte:   50,
			expectedMaxCPU: 100,
			expectedMaxRAM: 2200,
			resultsSummary: performanceResultsSummary,
		},
		{
			attrCount:      10,
			attrSizeByte:   1000,
			expectedMaxCPU: 100,
			expectedMaxRAM: 2200,
			resultsSummary: performanceResultsSummary,
		},
		{
			attrCount:      20,
			attrSizeByte:   5000,
			expectedMaxCPU: 120,
			expectedMaxRAM: 2200,
			resultsSummary: performanceResultsSummary,
		},
	}, nil, map[string]string{"memory_ballast": ballastExtCfg})
}

func TestTraceBallast1kSPSAddAttrs(t *testing.T) {
	ballastExtCfg := `
  memory_ballast:
    size_mib: 1000`

	attrProcCfg := `
  attributes:
    actions:
      - key: attrib.key00
        value: 123
        action: insert
      - key: attrib.key01
        value: "a small string for this attribute"
        action: insert
      - key: attrib.key02
        value: true
        action: insert
      - key: region
        value: test-region
        action: insert
      - key: data-center
        value: test-datacenter
        action: insert`

	Scenario1kSPSWithAttrs(
		t,
		[]string{},
		[]TestCase{
			{
				attrCount:      0,
				attrSizeByte:   0,
				expectedMaxCPU: 30,
				expectedMaxRAM: 2200,
				resultsSummary: performanceResultsSummary,
			},
			{
				attrCount:      100,
				attrSizeByte:   50,
				expectedMaxCPU: 80,
				expectedMaxRAM: 2200,
				resultsSummary: performanceResultsSummary,
			},
			{
				attrCount:      10,
				attrSizeByte:   1000,
				expectedMaxCPU: 80,
				expectedMaxRAM: 2200,
				resultsSummary: performanceResultsSummary,
			},
			{
				attrCount:      20,
				attrSizeByte:   5000,
				expectedMaxCPU: 120,
				expectedMaxRAM: 2200,
				resultsSummary: performanceResultsSummary,
			},
		},
		map[string]string{"attributes": attrProcCfg},
		map[string]string{"memory_ballast": ballastExtCfg},
	)
}

// verifySingleSpan sends a single span to Collector, waits until the span is forwarded
// and received by MockBackend and calls user-supplied verification functions on
// received span.
// Temporarily, we need two verification functions in order to verify spans in
// new and old format received by MockBackend.
func verifySingleSpan(
	t *testing.T,
	tc *testbed.TestCase,
	serviceName string,
	spanName string,
	verifyReceived func(span pdata.Span),
) {

	// Clear previously received traces.
	tc.MockBackend.ClearReceivedItems()
	startCounter := tc.MockBackend.DataItemsReceived()

	// Send one span.
	td := pdata.NewTraces()
	rs := td.ResourceSpans().AppendEmpty()
	rs.Resource().Attributes().InsertString(conventions.AttributeServiceName, serviceName)
	span := rs.InstrumentationLibrarySpans().AppendEmpty().Spans().AppendEmpty()
	span.SetTraceID(idutils.UInt64ToTraceID(0, 1))
	span.SetSpanID(idutils.UInt64ToSpanID(1))
	span.SetName(spanName)

	sender := tc.Sender.(testbed.TraceDataSender)
	require.NoError(t, sender.ConsumeTraces(context.Background(), td))

	// We bypass the load generator in this test, but make sure to increment the
	// counter since it is used in final reports.
	tc.LoadGenerator.IncDataItemsSent()

	// Wait until span is received.
	tc.WaitFor(func() bool { return tc.MockBackend.DataItemsReceived() == startCounter+1 },
		"span received")

	// Verify received span.
	count := 0
	for _, td := range tc.MockBackend.ReceivedTraces {
		rs := td.ResourceSpans()
		for i := 0; i < rs.Len(); i++ {
			ils := rs.At(i).InstrumentationLibrarySpans()
			for j := 0; j < ils.Len(); j++ {
				spans := ils.At(j).Spans()
				for k := 0; k < spans.Len(); k++ {
					verifyReceived(spans.At(k))
					count++
				}
			}
		}
	}
	assert.EqualValues(t, 1, count, "must receive one span")
}

func TestTraceAttributesProcessor(t *testing.T) {
	tests := []struct {
		name     string
		sender   testbed.DataSender
		receiver testbed.DataReceiver
	}{
		{
			"JaegerGRPC",
			datasenders.NewJaegerGRPCDataSender(testbed.DefaultHost, testbed.GetAvailablePort(t)),
			datareceivers.NewJaegerDataReceiver(testbed.GetAvailablePort(t)),
		},
		{
			"OTLP",
			testbed.NewOTLPTraceDataSender(testbed.DefaultHost, testbed.GetAvailablePort(t)),
			testbed.NewOTLPDataReceiver(testbed.GetAvailablePort(t)),
		},
	}

	for _, test := range tests {
		t.Run(test.name, func(t *testing.T) {
			resultDir, err := filepath.Abs(path.Join("results", t.Name()))
			require.NoError(t, err)

			// Use processor to add attributes to certain spans.
			processors := map[string]string{
				"batch": `
  batch:
`,
				"attributes": `
  attributes:
    include:
      match_type: regexp
      services: ["service-to-add.*"]
      span_names: ["span-to-add-.*"]
    actions:
      - action: insert
        key: "new_attr"
        value: "string value"
`,
			}

			agentProc := testbed.NewChildProcessCollector()
			configStr := createConfigYaml(t, test.sender, test.receiver, resultDir, processors, nil)
			configCleanup, err := agentProc.PrepareConfig(configStr)
			require.NoError(t, err)
			defer configCleanup()

			options := testbed.LoadOptions{DataItemsPerSecond: 10000, ItemsPerBatch: 10}
			dataProvider := testbed.NewPerfTestDataProvider(options)
			tc := testbed.NewTestCase(
				t,
				dataProvider,
				test.sender,
				test.receiver,
				agentProc,
				&testbed.PerfTestValidator{},
				performanceResultsSummary,
			)
			defer tc.Stop()

			tc.StartBackend()
			tc.StartAgent()
			defer tc.StopAgent()

			tc.EnableRecording()

			require.NoError(t, test.sender.Start())

			// Create a span that matches "include" filter.
			spanToInclude := "span-to-add-attr"
			// Create a service name that matches "include" filter.
			nodeToInclude := "service-to-add-attr"

			// verifySpan verifies that attributes was added to the internal data span.
			verifySpan := func(span pdata.Span) {
				require.NotNil(t, span)
				require.Equal(t, span.Attributes().Len(), 1)
				attrVal, ok := span.Attributes().Get("new_attr")
				assert.True(t, ok)
				assert.EqualValues(t, "string value", attrVal.StringVal())
			}

			verifySingleSpan(t, tc, nodeToInclude, spanToInclude, verifySpan)

			// Create a service name that does not match "include" filter.
			nodeToExclude := "service-not-to-add-attr"

			verifySingleSpan(t, tc, nodeToExclude, spanToInclude, func(span pdata.Span) {
				// Verify attributes was not added to the new internal data span.
				assert.Equal(t, span.Attributes().Len(), 0)
			})

			// Create another span that does not match "include" filter.
			spanToExclude := "span-not-to-add-attr"
			verifySingleSpan(t, tc, nodeToInclude, spanToExclude, func(span pdata.Span) {
				// Verify attributes was not added to the new internal data span.
				assert.Equal(t, span.Attributes().Len(), 0)
			})
		})
	}
}<|MERGE_RESOLUTION|>--- conflicted
+++ resolved
@@ -118,11 +118,7 @@
 			datareceivers.NewZipkinDataReceiver(testbed.GetAvailablePort(t)),
 			testbed.ResourceSpec{
 				ExpectedMaxCPU: 80,
-<<<<<<< HEAD
-				ExpectedMaxRAM: 110,
-=======
 				ExpectedMaxRAM: 120,
->>>>>>> dad3d225
 			},
 		},
 	}
