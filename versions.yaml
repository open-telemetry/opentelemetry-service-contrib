--- conflicted
+++ resolved
@@ -3,11 +3,7 @@
 
 module-sets:
   contrib-base:
-<<<<<<< HEAD
-    version: v0.115.0
-=======
     version: v0.117.0
->>>>>>> 03e370a1
     modules:
       - github.com/open-telemetry/opentelemetry-collector-contrib
       - github.com/open-telemetry/opentelemetry-collector-contrib/cmd/githubgen
@@ -286,7 +282,6 @@
       - github.com/open-telemetry/opentelemetry-collector-contrib/receiver/statsdreceiver
       - github.com/open-telemetry/opentelemetry-collector-contrib/receiver/syslogreceiver
       - github.com/open-telemetry/opentelemetry-collector-contrib/receiver/systemdreceiver
-      - github.com/open-telemetry/opentelemetry-collector-contrib/receiver/tcpcheckreceiver
       - github.com/open-telemetry/opentelemetry-collector-contrib/receiver/tcplogreceiver
       - github.com/open-telemetry/opentelemetry-collector-contrib/receiver/tlscheckreceiver
       - github.com/open-telemetry/opentelemetry-collector-contrib/receiver/udplogreceiver
