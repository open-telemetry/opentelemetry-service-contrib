// Copyright The OpenTelemetry Authors
// SPDX-License-Identifier: Apache-2.0

package fileexporter // import "github.com/open-telemetry/opentelemetry-collector-contrib/exporter/fileexporter"

import (
	"errors"
<<<<<<< HEAD
	"strings"
=======
	"fmt"
>>>>>>> 71e6c553
	"time"

	"go.opentelemetry.io/collector/component"
	"go.opentelemetry.io/collector/confmap"
)

const (
	rotationFieldName = "rotation"
	backupsFieldName  = "max_backups"
)

// Config defines configuration for file exporter.
type Config struct {

	// Path of the file to write to. Path is relative to current directory.
	Path string `mapstructure:"path"`

<<<<<<< HEAD
	// Rotation defines an option about rotation of telemetry files. Ignored
	// when GroupByAttribute is used.
=======
	// Mode defines whether the exporter should append to the file
	// Options:
	// - false[default]:  truncates the file
	// - true:  appends to the file.
	Append bool `mapstructure:"append"`

	// Rotation defines an option about rotation of telemetry files
>>>>>>> 71e6c553
	Rotation *Rotation `mapstructure:"rotation"`

	// FormatType define the data format of encoded telemetry data
	// Options:
	// - json[default]:  OTLP json bytes.
	// - proto:  OTLP binary protobuf bytes.
	FormatType string `mapstructure:"format"`

	// Compression Codec used to export telemetry data
	// Supported compression algorithms:`zstd`
	Compression string `mapstructure:"compression"`

	// FlushInterval is the duration between flushes.
	// See time.ParseDuration for valid values.
	FlushInterval time.Duration `mapstructure:"flush_interval"`

	// GroupBy enables writing to separate files based on a resource attribute.
	GroupBy *GroupBy `mapstructure:"group_by"`
}

// Rotation an option to rolling log files
type Rotation struct {
	// MaxMegabytes is the maximum size in megabytes of the file before it gets
	// rotated. It defaults to 100 megabytes.
	MaxMegabytes int `mapstructure:"max_megabytes"`

	// MaxDays is the maximum number of days to retain old log files based on the
	// timestamp encoded in their filename.  Note that a day is defined as 24
	// hours and may not exactly correspond to calendar days due to daylight
	// savings, leap seconds, etc. The default is not to remove old log files
	// based on age.
	MaxDays int `mapstructure:"max_days" `

	// MaxBackups is the maximum number of old log files to retain. The default
	// is to 100 files.
	MaxBackups int `mapstructure:"max_backups" `

	// LocalTime determines if the time used for formatting the timestamps in
	// backup files is the computer's local time.  The default is to use UTC
	// time.
	LocalTime bool `mapstructure:"localtime"`
}

type GroupBy struct {
	// Enables group_by. When group_by is enabled, rotation setting is ignored.  Default is false.
	Enabled bool `mapstructure:"enabled"`

	// ResourceAttribute specifies the name of the resource attribute that
	// contains the path segment of the file to write to. The final path will be
	// the Path config value, with the * replaced with the value of this resource
	// attribute. Default is "fileexporter.path_segment".
	ResourceAttribute string `mapstructure:"resource_attribute"`

	// MaxOpenFiles specifies the maximum number of open file descriptors for the output files.
	// The default is 100.
	MaxOpenFiles int `mapstructure:"max_open_files"`
}

var _ component.Config = (*Config)(nil)

// Validate checks if the exporter configuration is valid
func (cfg *Config) Validate() error {
	if cfg.Path == "" {
		return errors.New("path must be non-empty")
	}
	if cfg.Append && cfg.Compression != "" {
		return fmt.Errorf("append and compression enabled at the same time is not supported")
	}
	if cfg.Append && cfg.Rotation != nil {
		return fmt.Errorf("append and rotation enabled at the same time is not supported")
	}
	if cfg.FormatType != formatTypeJSON && cfg.FormatType != formatTypeProto {
		return errors.New("format type is not supported")
	}
	if cfg.Compression != "" && cfg.Compression != compressionZSTD {
		return errors.New("compression is not supported")
	}
	if cfg.FlushInterval < 0 {
		return errors.New("flush_interval must be larger than zero")
	}

	if cfg.GroupBy != nil && cfg.GroupBy.Enabled {
		pathParts := strings.Split(cfg.Path, "*")
		if len(pathParts) != 2 {
			return errors.New("path must contain exatcly one * when group_by is enabled")
		}

		if len(pathParts[0]) == 0 {
			return errors.New("path must not start with * when group_by is enabled")
		}

		if cfg.GroupBy.ResourceAttribute == "" {
			return errors.New("resource_attribute must not be empty when group_by is enabled")
		}
	}

	return nil
}

// Unmarshal a confmap.Conf into the config struct.
func (cfg *Config) Unmarshal(componentParser *confmap.Conf) error {
	if componentParser == nil {
		return errors.New("empty config for file exporter")
	}
	// first load the config normally
	err := componentParser.Unmarshal(cfg)
	if err != nil {
		return err
	}

	// next manually search for protocols in the confmap.Conf,
	// if rotation is not present it means it is disabled.
	if !componentParser.IsSet(rotationFieldName) {
		cfg.Rotation = nil
	}

	// set flush interval to 1 second if not set.
	if cfg.FlushInterval == 0 {
		cfg.FlushInterval = time.Second
	}
	return nil
}<|MERGE_RESOLUTION|>--- conflicted
+++ resolved
@@ -5,11 +5,8 @@
 
 import (
 	"errors"
-<<<<<<< HEAD
+	"fmt"
 	"strings"
-=======
-	"fmt"
->>>>>>> 71e6c553
 	"time"
 
 	"go.opentelemetry.io/collector/component"
@@ -27,18 +24,14 @@
 	// Path of the file to write to. Path is relative to current directory.
 	Path string `mapstructure:"path"`
 
-<<<<<<< HEAD
-	// Rotation defines an option about rotation of telemetry files. Ignored
-	// when GroupByAttribute is used.
-=======
 	// Mode defines whether the exporter should append to the file
 	// Options:
 	// - false[default]:  truncates the file
 	// - true:  appends to the file.
 	Append bool `mapstructure:"append"`
 
-	// Rotation defines an option about rotation of telemetry files
->>>>>>> 71e6c553
+	// Rotation defines an option about rotation of telemetry files. Ignored
+	// when GroupByAttribute is used.
 	Rotation *Rotation `mapstructure:"rotation"`
 
 	// FormatType define the data format of encoded telemetry data
