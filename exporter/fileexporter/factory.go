// Copyright The OpenTelemetry Authors
// SPDX-License-Identifier: Apache-2.0

package fileexporter // import "github.com/open-telemetry/opentelemetry-collector-contrib/exporter/fileexporter"

import (
	"context"
	"io"
	"os"
	"strings"
	"time"

	"github.com/hashicorp/golang-lru/v2/simplelru"
	"go.opentelemetry.io/collector/component"
	"go.opentelemetry.io/collector/consumer"
	"go.opentelemetry.io/collector/exporter"
	"go.opentelemetry.io/collector/exporter/exporterhelper"
	"go.opentelemetry.io/collector/pdata/plog"
	"go.opentelemetry.io/collector/pdata/pmetric"
	"go.opentelemetry.io/collector/pdata/ptrace"
	"go.uber.org/zap"
	"gopkg.in/natefinch/lumberjack.v2"

	"github.com/open-telemetry/opentelemetry-collector-contrib/exporter/fileexporter/internal/metadata"
	"github.com/open-telemetry/opentelemetry-collector-contrib/internal/sharedcomponent"
)

const (
	// the number of old log files to retain
	defaultMaxBackups = 100

	// the format of encoded telemetry data
	formatTypeJSON  = "json"
	formatTypeProto = "proto"

	// the type of compression codec
	compressionZSTD = "zstd"

	defaultMaxOpenFiles = 100

	defaultResourceAttribute = "fileexporter.path_segment"
)

type FileExporter interface {
	component.Component
	consumeTraces(_ context.Context, td ptrace.Traces) error
	consumeMetrics(_ context.Context, md pmetric.Metrics) error
	consumeLogs(_ context.Context, ld plog.Logs) error
}

// NewFactory creates a factory for OTLP exporter.
func NewFactory() exporter.Factory {
	return exporter.NewFactory(
		metadata.Type,
		createDefaultConfig,
		exporter.WithTraces(createTracesExporter, metadata.TracesStability),
		exporter.WithMetrics(createMetricsExporter, metadata.MetricsStability),
		exporter.WithLogs(createLogsExporter, metadata.LogsStability))
}

func createDefaultConfig() component.Config {
	return &Config{
		FormatType: formatTypeJSON,
		Rotation:   &Rotation{MaxBackups: defaultMaxBackups},
		GroupBy: &GroupBy{
			ResourceAttribute: defaultResourceAttribute,
			MaxOpenFiles:      defaultMaxOpenFiles,
		},
	}
}

func createTracesExporter(
	ctx context.Context,
	set exporter.CreateSettings,
	cfg component.Config,
) (exporter.Traces, error) {
<<<<<<< HEAD
	fe, err := getOrCreateFileExporter(cfg, set.Logger)
	if err != nil {
		return nil, err
	}
=======
	fe := getOrCreateFileExporter(cfg)
>>>>>>> dac29b10
	return exporterhelper.NewTracesExporter(
		ctx,
		set,
		cfg,
		fe.consumeTraces,
		exporterhelper.WithStart(fe.Start),
		exporterhelper.WithShutdown(fe.Shutdown),
		exporterhelper.WithCapabilities(consumer.Capabilities{MutatesData: false}),
	)
}

func createMetricsExporter(
	ctx context.Context,
	set exporter.CreateSettings,
	cfg component.Config,
) (exporter.Metrics, error) {
<<<<<<< HEAD
	fe, err := getOrCreateFileExporter(cfg, set.Logger)
	if err != nil {
		return nil, err
	}
=======
	fe := getOrCreateFileExporter(cfg)
>>>>>>> dac29b10
	return exporterhelper.NewMetricsExporter(
		ctx,
		set,
		cfg,
		fe.consumeMetrics,
		exporterhelper.WithStart(fe.Start),
		exporterhelper.WithShutdown(fe.Shutdown),
		exporterhelper.WithCapabilities(consumer.Capabilities{MutatesData: false}),
	)
}

func createLogsExporter(
	ctx context.Context,
	set exporter.CreateSettings,
	cfg component.Config,
) (exporter.Logs, error) {
<<<<<<< HEAD
	fe, err := getOrCreateFileExporter(cfg, set.Logger)
	if err != nil {
		return nil, err
	}
=======
	fe := getOrCreateFileExporter(cfg)
>>>>>>> dac29b10
	return exporterhelper.NewLogsExporter(
		ctx,
		set,
		cfg,
		fe.consumeLogs,
		exporterhelper.WithStart(fe.Start),
		exporterhelper.WithShutdown(fe.Shutdown),
		exporterhelper.WithCapabilities(consumer.Capabilities{MutatesData: false}),
	)
}

// getOrCreateFileExporter creates a FileExporter and caches it for a particular configuration,
// or returns the already cached one. Caching is required because the factory is asked trace and
// metric receivers separately when it gets CreateTracesReceiver() and CreateMetricsReceiver()
// but they must not create separate objects, they must use one Exporter object per configuration.
<<<<<<< HEAD
func getOrCreateFileExporter(cfg component.Config, logger *zap.Logger) (FileExporter, error) {
	conf := cfg.(*Config)
	fe := exporters.GetOrAdd(cfg, func() component.Component {
		e, err := newFileExporter(conf, logger)
		if err != nil {
			return &errorComponent{err: err}
		}

		return e
=======
func getOrCreateFileExporter(cfg component.Config) FileExporter {
	conf := cfg.(*Config)
	fe := exporters.GetOrAdd(cfg, func() component.Component {
		return newFileExporter(conf)
>>>>>>> dac29b10
	})

	c := fe.Unwrap()
	return c.(FileExporter)
}

<<<<<<< HEAD
func newFileExporter(conf *Config, logger *zap.Logger) (FileExporter, error) {
	marshaller := &marshaller{
		formatType:       conf.FormatType,
		tracesMarshaler:  tracesMarshalers[conf.FormatType],
		metricsMarshaler: metricsMarshalers[conf.FormatType],
		logsMarshaler:    logsMarshalers[conf.FormatType],
		compression:      conf.Compression,
		compressor:       buildCompressor(conf.Compression),
	}
	export := buildExportFunc(conf)

	if conf.GroupBy == nil || !conf.GroupBy.Enabled {
		writer, err := newFileWriter(conf.Path, conf.Rotation, conf.FlushInterval, export)
		if err != nil {
			return nil, err
		}

		return &fileExporter{
			marshaller: marshaller,
			writer:     writer,
		}, nil
	}

	pathParts := strings.Split(conf.Path, "*")
	e := &groupingFileExporter{
		logger:       logger,
		marshaller:   marshaller,
		pathPrefix:   cleanPathPrefix(pathParts[0]),
		pathSuffix:   pathParts[1],
		attribute:    conf.GroupBy.ResourceAttribute,
		maxOpenFiles: conf.GroupBy.MaxOpenFiles,
		newFileWriter: func(path string) (*fileWriter, error) {
			return newFileWriter(path, nil, conf.FlushInterval, export)
		},
	}

	writers, err := simplelru.NewLRU[string, *fileWriter](conf.GroupBy.MaxOpenFiles, e.onEvict)
	if err != nil {
		return nil, err
	}

	e.writers = writers

	return e, nil
=======
func newFileExporter(conf *Config) FileExporter {
	return &fileExporter{
		conf: conf,
	}
>>>>>>> dac29b10
}

func newFileWriter(path string, rotation *Rotation, flushInterval time.Duration, export exportFunc) (*fileWriter, error) {
	var wc io.WriteCloser
	if rotation == nil {
		f, err := os.OpenFile(path, os.O_RDWR|os.O_CREATE|os.O_TRUNC, 0644)
		if err != nil {
			return nil, err
		}
		wc = newBufferedWriteCloser(f)
	} else {
		wc = &lumberjack.Logger{
			Filename:   path,
			MaxSize:    rotation.MaxMegabytes,
			MaxAge:     rotation.MaxDays,
			MaxBackups: rotation.MaxBackups,
			LocalTime:  rotation.LocalTime,
		}
	}

	return &fileWriter{
		path:          path,
		file:          wc,
		exporter:      export,
		flushInterval: flushInterval,
	}, nil
}

// This is the map of already created File exporters for particular configurations.
// We maintain this map because the Factory is asked trace and metric receivers separately
// when it gets CreateTracesReceiver() and CreateMetricsReceiver() but they must not
// create separate objects, they must use one Exporter object per configuration.
var exporters = sharedcomponent.NewSharedComponents()<|MERGE_RESOLUTION|>--- conflicted
+++ resolved
@@ -7,10 +7,8 @@
 	"context"
 	"io"
 	"os"
-	"strings"
 	"time"
 
-	"github.com/hashicorp/golang-lru/v2/simplelru"
 	"go.opentelemetry.io/collector/component"
 	"go.opentelemetry.io/collector/consumer"
 	"go.opentelemetry.io/collector/exporter"
@@ -74,14 +72,7 @@
 	set exporter.CreateSettings,
 	cfg component.Config,
 ) (exporter.Traces, error) {
-<<<<<<< HEAD
-	fe, err := getOrCreateFileExporter(cfg, set.Logger)
-	if err != nil {
-		return nil, err
-	}
-=======
-	fe := getOrCreateFileExporter(cfg)
->>>>>>> dac29b10
+	fe := getOrCreateFileExporter(cfg, set.Logger)
 	return exporterhelper.NewTracesExporter(
 		ctx,
 		set,
@@ -98,14 +89,7 @@
 	set exporter.CreateSettings,
 	cfg component.Config,
 ) (exporter.Metrics, error) {
-<<<<<<< HEAD
-	fe, err := getOrCreateFileExporter(cfg, set.Logger)
-	if err != nil {
-		return nil, err
-	}
-=======
-	fe := getOrCreateFileExporter(cfg)
->>>>>>> dac29b10
+	fe := getOrCreateFileExporter(cfg, set.Logger)
 	return exporterhelper.NewMetricsExporter(
 		ctx,
 		set,
@@ -122,14 +106,7 @@
 	set exporter.CreateSettings,
 	cfg component.Config,
 ) (exporter.Logs, error) {
-<<<<<<< HEAD
-	fe, err := getOrCreateFileExporter(cfg, set.Logger)
-	if err != nil {
-		return nil, err
-	}
-=======
-	fe := getOrCreateFileExporter(cfg)
->>>>>>> dac29b10
+	fe := getOrCreateFileExporter(cfg, set.Logger)
 	return exporterhelper.NewLogsExporter(
 		ctx,
 		set,
@@ -145,79 +122,20 @@
 // or returns the already cached one. Caching is required because the factory is asked trace and
 // metric receivers separately when it gets CreateTracesReceiver() and CreateMetricsReceiver()
 // but they must not create separate objects, they must use one Exporter object per configuration.
-<<<<<<< HEAD
-func getOrCreateFileExporter(cfg component.Config, logger *zap.Logger) (FileExporter, error) {
+func getOrCreateFileExporter(cfg component.Config, logger *zap.Logger) FileExporter {
 	conf := cfg.(*Config)
 	fe := exporters.GetOrAdd(cfg, func() component.Component {
-		e, err := newFileExporter(conf, logger)
-		if err != nil {
-			return &errorComponent{err: err}
-		}
-
-		return e
-=======
-func getOrCreateFileExporter(cfg component.Config) FileExporter {
-	conf := cfg.(*Config)
-	fe := exporters.GetOrAdd(cfg, func() component.Component {
-		return newFileExporter(conf)
->>>>>>> dac29b10
+		return newFileExporter(conf, logger)
 	})
 
 	c := fe.Unwrap()
 	return c.(FileExporter)
 }
 
-<<<<<<< HEAD
-func newFileExporter(conf *Config, logger *zap.Logger) (FileExporter, error) {
-	marshaller := &marshaller{
-		formatType:       conf.FormatType,
-		tracesMarshaler:  tracesMarshalers[conf.FormatType],
-		metricsMarshaler: metricsMarshalers[conf.FormatType],
-		logsMarshaler:    logsMarshalers[conf.FormatType],
-		compression:      conf.Compression,
-		compressor:       buildCompressor(conf.Compression),
-	}
-	export := buildExportFunc(conf)
-
-	if conf.GroupBy == nil || !conf.GroupBy.Enabled {
-		writer, err := newFileWriter(conf.Path, conf.Rotation, conf.FlushInterval, export)
-		if err != nil {
-			return nil, err
-		}
-
-		return &fileExporter{
-			marshaller: marshaller,
-			writer:     writer,
-		}, nil
-	}
-
-	pathParts := strings.Split(conf.Path, "*")
-	e := &groupingFileExporter{
-		logger:       logger,
-		marshaller:   marshaller,
-		pathPrefix:   cleanPathPrefix(pathParts[0]),
-		pathSuffix:   pathParts[1],
-		attribute:    conf.GroupBy.ResourceAttribute,
-		maxOpenFiles: conf.GroupBy.MaxOpenFiles,
-		newFileWriter: func(path string) (*fileWriter, error) {
-			return newFileWriter(path, nil, conf.FlushInterval, export)
-		},
-	}
-
-	writers, err := simplelru.NewLRU[string, *fileWriter](conf.GroupBy.MaxOpenFiles, e.onEvict)
-	if err != nil {
-		return nil, err
-	}
-
-	e.writers = writers
-
-	return e, nil
-=======
 func newFileExporter(conf *Config) FileExporter {
 	return &fileExporter{
 		conf: conf,
 	}
->>>>>>> dac29b10
 }
 
 func newFileWriter(path string, rotation *Rotation, flushInterval time.Duration, export exportFunc) (*fileWriter, error) {
