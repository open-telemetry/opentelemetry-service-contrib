--- conflicted
+++ resolved
@@ -90,22 +90,13 @@
 		),
 	}
 
-<<<<<<< HEAD
-	exp.processMetrics(metrics)
-	assert.Equal(t, "test-host", *metrics[0].Host)
-	assert.Equal(t, "test.metric_name", *metrics[0].Metric)
-	assert.ElementsMatch(t,
-		[]string{"key2:val2"},
-		metrics[0].Tags,
-=======
 	exp.processMetrics(ms)
 
 	assert.Equal(t, "test-host", *ms[0].Host)
 	assert.Equal(t, "test.metric_name", *ms[0].Metric)
 	assert.ElementsMatch(t,
-		[]string{"key:val", "env:test_env", "key2:val2"},
+		[]string{"key2:val2"},
 		ms[0].Tags,
->>>>>>> edb0e94d
 	)
 
 }