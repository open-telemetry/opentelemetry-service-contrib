// Copyright The OpenTelemetry Authors
//
// Licensed under the Apache License, Version 2.0 (the "License");
// you may not use this file except in compliance with the License.
// You may obtain a copy of the License at
//
//     http://www.apache.org/licenses/LICENSE-2.0
//
// Unless required by applicable law or agreed to in writing, software
// distributed under the License is distributed on an "AS IS" BASIS,
// WITHOUT WARRANTIES OR CONDITIONS OF ANY KIND, either express or implied.
// See the License for the specific language governing permissions and
// limitations under the License.

package datadogexporter

import (
	"bytes"
	"fmt"
	"math/rand"
	"strings"
	"testing"
	"time"
	"unicode"

	"github.com/DataDog/datadog-agent/pkg/trace/exportable/obfuscate"
	"github.com/DataDog/datadog-agent/pkg/trace/exportable/pb"
	"github.com/DataDog/datadog-agent/pkg/trace/exportable/stats"
	"github.com/stretchr/testify/assert"
	"github.com/stretchr/testify/require"
	"go.opentelemetry.io/collector/component"
	"go.opentelemetry.io/collector/consumer/pdata"
	"go.opentelemetry.io/collector/translator/conventions"
	"gopkg.in/DataDog/dd-trace-go.v1/ddtrace/ext"

	"github.com/open-telemetry/opentelemetry-collector-contrib/exporter/datadogexporter/config"
	"github.com/open-telemetry/opentelemetry-collector-contrib/exporter/datadogexporter/metadata"
	"github.com/open-telemetry/opentelemetry-collector-contrib/exporter/datadogexporter/utils"
)

const letterBytes = "abcdefghijklmnopqrstuvwxyzABCDEFGHIJKLMNOPQRSTUVWXYZ"

func RandStringBytes(n int) string {
	b := make([]byte, n)
	for i := range b {
		b[i] = letterBytes[rand.Intn(len(letterBytes))]
	}
	return string(b)
}

func NewResourceSpansData(mockTraceID [16]byte, mockSpanID [8]byte, mockParentSpanID [8]byte, statusCode pdata.StatusCode, resourceEnvAndService bool, endTime time.Time) pdata.ResourceSpans {
	// The goal of this test is to ensure that each span in
	// pdata.ResourceSpans is transformed to its *trace.SpanData correctly!

	pdataEndTime := pdata.TimestampFromTime(endTime)
	startTime := endTime.Add(-90 * time.Second)
	pdataStartTime := pdata.TimestampFromTime(startTime)

	rs := pdata.NewResourceSpans()
	ilss := rs.InstrumentationLibrarySpans()
	ils := ilss.AppendEmpty()
	ils.InstrumentationLibrary().SetName("test_il_name")
	ils.InstrumentationLibrary().SetVersion("test_il_version")
	span := ils.Spans().AppendEmpty()

	traceID := pdata.NewTraceID(mockTraceID)
	spanID := pdata.NewSpanID(mockSpanID)
	parentSpanID := pdata.NewSpanID(mockParentSpanID)
	span.SetTraceID(traceID)
	span.SetSpanID(spanID)
	span.SetParentSpanID(parentSpanID)
	span.SetName("End-To-End Here")
	span.SetKind(pdata.SpanKindServer)
	span.SetStartTimestamp(pdataStartTime)
	span.SetEndTimestamp(pdataEndTime)
	span.SetTraceState("tracestatekey=tracestatevalue")

	status := span.Status()
	if statusCode == pdata.StatusCodeError {
		status.SetCode(pdata.StatusCodeError)
		status.SetMessage("This is not a drill!")
	} else {
		status.SetCode(statusCode)
	}

	events := span.Events()
	events.Resize(2)

	events.At(0).SetTimestamp(pdataStartTime)
	events.At(0).SetName("start")

	events.At(1).SetTimestamp(pdataEndTime)
	events.At(1).SetName("end")
	events.At(1).Attributes().InitFromMap(map[string]pdata.AttributeValue{
		"flag": pdata.NewAttributeValueBool(false),
	})

	attribs := map[string]pdata.AttributeValue{
		"cache_hit":  pdata.NewAttributeValueBool(true),
		"timeout_ns": pdata.NewAttributeValueInt(12e9),
		"ping_count": pdata.NewAttributeValueInt(25),
		"agent":      pdata.NewAttributeValueString("ocagent"),
	}

	if statusCode == pdata.StatusCodeError {
		attribs["http.status_code"] = pdata.NewAttributeValueString("501")
	}

	span.Attributes().InitFromMap(attribs)

	resource := rs.Resource()

	if resourceEnvAndService {
		resource.Attributes().InitFromMap(map[string]pdata.AttributeValue{
			conventions.AttributeContainerID:           pdata.NewAttributeValueString("3249847017410247"),
			conventions.AttributeDeploymentEnvironment: pdata.NewAttributeValueString("test-env"),
			conventions.AttributeK8sPod:                pdata.NewAttributeValueString("example-pod-name"),
			conventions.AttributeAWSECSTaskARN:         pdata.NewAttributeValueString("arn:aws:ecs:ap-southwest-1:241423265983:task/test-environment-test-echo-Cluster-2lrqTJKFjACT/746bf64740324812835f688c30cf1512"),
			"namespace":                                pdata.NewAttributeValueString("kube-system"),
			"service.name":                             pdata.NewAttributeValueString("test-resource-service-name"),
			"service.version":                          pdata.NewAttributeValueString("test-version"),
		})

	} else {
		resource.Attributes().InitFromMap(map[string]pdata.AttributeValue{
			"namespace": pdata.NewAttributeValueString("kube-system"),
		})
	}

	return rs
}

func TestConvertToDatadogTd(t *testing.T) {
	traces := pdata.NewTraces()
	traces.ResourceSpans().AppendEmpty()
<<<<<<< HEAD
	calculator := newSublayerCalculator()
	denylister := newDenylister([]string{})
=======
	denylister := NewDenylister([]string{})
>>>>>>> 40845464
	buildInfo := component.BuildInfo{
		Version: "1.0",
	}

	outputTraces, runningMetrics := convertToDatadogTd(traces, "test-host", &config.Config{}, denylister, buildInfo)

	assert.Equal(t, 1, len(outputTraces))
	assert.Equal(t, 1, len(runningMetrics))
}

func TestConvertToDatadogTdNoResourceSpans(t *testing.T) {
	traces := pdata.NewTraces()
<<<<<<< HEAD
	calculator := newSublayerCalculator()
	denylister := newDenylister([]string{})
=======
	denylister := NewDenylister([]string{})
>>>>>>> 40845464
	buildInfo := component.BuildInfo{
		Version: "1.0",
	}

	outputTraces, runningMetrics := convertToDatadogTd(traces, "test-host", &config.Config{}, denylister, buildInfo)

	assert.Equal(t, 0, len(outputTraces))
	assert.Equal(t, 0, len(runningMetrics))
}

func TestRunningTraces(t *testing.T) {
	td := pdata.NewTraces()

	rts := td.ResourceSpans()

	rt := rts.AppendEmpty()
	resAttrs := rt.Resource().Attributes()
	resAttrs.Insert(metadata.AttributeDatadogHostname, pdata.NewAttributeValueString("resource-hostname-1"))

	rt = rts.AppendEmpty()
	resAttrs = rt.Resource().Attributes()
	resAttrs.Insert(metadata.AttributeDatadogHostname, pdata.NewAttributeValueString("resource-hostname-1"))

	rt = rts.AppendEmpty()
	resAttrs = rt.Resource().Attributes()
	resAttrs.Insert(metadata.AttributeDatadogHostname, pdata.NewAttributeValueString("resource-hostname-2"))

	rts.AppendEmpty()

	buildInfo := component.BuildInfo{
		Version: "1.0",
	}

<<<<<<< HEAD
	_, runningMetrics := convertToDatadogTd(td, "fallbackHost", newSublayerCalculator(), &config.Config{}, newDenylister([]string{}), buildInfo)
=======
	_, runningMetrics := convertToDatadogTd(td, "fallbackHost", &config.Config{}, NewDenylister([]string{}), buildInfo)
>>>>>>> 40845464

	runningHostnames := []string{}
	for _, metric := range runningMetrics {
		require.Equal(t, *metric.Metric, "otel.datadog_exporter.traces.running")
		require.NotNil(t, metric.Host)
		runningHostnames = append(runningHostnames, *metric.Host)
	}

	assert.ElementsMatch(t,
		runningHostnames,
		[]string{"resource-hostname-1", "resource-hostname-2", "fallbackHost"},
	)
}

func TestObfuscation(t *testing.T) {
<<<<<<< HEAD
	calculator := newSublayerCalculator()
	denylister := newDenylister([]string{})
=======
	denylister := NewDenylister([]string{})
>>>>>>> 40845464
	buildInfo := component.BuildInfo{
		Version: "1.0",
	}

	traces := pdata.NewTraces()
	rs := traces.ResourceSpans().AppendEmpty()
	resource := rs.Resource()
	resource.Attributes().InitFromMap(map[string]pdata.AttributeValue{
		"service.name": pdata.NewAttributeValueString("sure"),
	})
	ilss := rs.InstrumentationLibrarySpans().AppendEmpty()
	instrumentationLibrary := ilss.InstrumentationLibrary()
	instrumentationLibrary.SetName("flash")
	instrumentationLibrary.SetVersion("v1")

	span := ilss.Spans().AppendEmpty()

	// Make this a FaaS span, which will trigger an error, because conversion
	// of them is currently not supported.
	span.Attributes().InsertString("testinfo?=123", "http.route")

	outputTraces, _ := convertToDatadogTd(traces, "test-host", &config.Config{}, denylister, buildInfo)

	aggregatedTraces := aggregateTracePayloadsByEnv(outputTraces)

	obfuscator := obfuscate.NewObfuscator(obfuscatorConfig)

	obfuscatePayload(obfuscator, aggregatedTraces)

	assert.Equal(t, 1, len(aggregatedTraces))
}

func TestBasicTracesTranslation(t *testing.T) {
	hostname := "testhostname"
<<<<<<< HEAD
	calculator := newSublayerCalculator()
	denylister := newDenylister([]string{})
=======
	denylister := NewDenylister([]string{})
>>>>>>> 40845464

	// generate mock trace, span and parent span ids
	mockTraceID := [16]byte{0x00, 0x01, 0x02, 0x03, 0x04, 0x05, 0x06, 0x07, 0x08, 0x09, 0x0A, 0x0B, 0x0C, 0x0D, 0x0E, 0x0F}
	mockSpanID := [8]byte{0xF1, 0xF2, 0xF3, 0xF4, 0xF5, 0xF6, 0xF7, 0xF8}
	mockParentSpanID := [8]byte{0xEF, 0xEE, 0xED, 0xEC, 0xEB, 0xEA, 0xE9, 0xE8}
	mockEndTime := time.Now().Round(time.Second)

	// create mock resource span data
	// set shouldError and resourceServiceandEnv to false to test defaut behavior
	rs := NewResourceSpansData(mockTraceID, mockSpanID, mockParentSpanID, pdata.StatusCodeUnset, false, mockEndTime)

	// translate mocks to datadog traces
<<<<<<< HEAD
	datadogPayload := resourceSpansToDatadogSpans(rs, calculator, hostname, &config.Config{}, denylister, map[string]string{})
=======
	datadogPayload := resourceSpansToDatadogSpans(rs, hostname, &config.Config{}, denylister)
>>>>>>> 40845464
	// ensure we return the correct type
	assert.IsType(t, pb.TracePayload{}, datadogPayload)

	// ensure hostname arg is respected
	assert.Equal(t, hostname, datadogPayload.HostName)
	assert.Equal(t, 1, len(datadogPayload.Traces))

	// ensure trace id gets translated to uint64 correctly
	assert.Equal(t, decodeAPMTraceID(mockTraceID), datadogPayload.Traces[0].TraceID)

	// ensure the correct number of spans are expected
	assert.Equal(t, 1, len(datadogPayload.Traces[0].Spans))

	// ensure span's trace id matches payload trace id
	assert.Equal(t, datadogPayload.Traces[0].TraceID, datadogPayload.Traces[0].Spans[0].TraceID)

	// ensure span's spanId and parentSpanId are set correctly
	assert.Equal(t, decodeAPMSpanID(mockSpanID), datadogPayload.Traces[0].Spans[0].SpanID)
	assert.Equal(t, decodeAPMSpanID(mockParentSpanID), datadogPayload.Traces[0].Spans[0].ParentID)

	// ensure that span.resource defaults to otlp span.name
	assert.Equal(t, "End-To-End Here", datadogPayload.Traces[0].Spans[0].Resource)

	// ensure that span.name defaults to string representing instrumentation library if present
	assert.Equal(t, strings.ToLower(fmt.Sprintf("%s.%s", datadogPayload.Traces[0].Spans[0].Meta[conventions.InstrumentationLibraryName], strings.TrimPrefix(pdata.SpanKindServer.String(), "SPAN_KIND_"))), datadogPayload.Traces[0].Spans[0].Name)

	// ensure that span.type is based on otlp span.kind
	assert.Equal(t, "web", datadogPayload.Traces[0].Spans[0].Type)

	// ensure that span.meta and span.metrics pick up attributes, instrumentation ibrary and resource attribs
	assert.Equal(t, 10, len(datadogPayload.Traces[0].Spans[0].Meta))
	assert.Equal(t, 0, len(datadogPayload.Traces[0].Spans[0].Metrics))

	// ensure that span error is based on otlp span status
	assert.Equal(t, int32(0), datadogPayload.Traces[0].Spans[0].Error)

	// ensure that span meta also inccludes correctly sets resource attributes
	assert.Equal(t, "kube-system", datadogPayload.Traces[0].Spans[0].Meta["namespace"])

	// ensure that span service name gives resource service.name priority
	assert.Equal(t, "otlpresourcenoservicename", datadogPayload.Traces[0].Spans[0].Service)

	// ensure a duration and start time are calculated
	assert.NotNil(t, datadogPayload.Traces[0].Spans[0].Start)
	assert.NotNil(t, datadogPayload.Traces[0].Spans[0].Duration)

	pdataMockEndTime := pdata.TimestampFromTime(mockEndTime)
	pdataMockStartTime := pdata.TimestampFromTime(mockEndTime.Add(-90 * time.Second))
	mockEventsString := fmt.Sprintf("[{\"attributes\":{},\"name\":\"start\",\"time\":%d},{\"attributes\":{\"flag\":false},\"name\":\"end\",\"time\":%d}]", pdataMockStartTime, pdataMockEndTime)

	// ensure that events tag is set if span events exist and contains structured json fields
	assert.Equal(t, mockEventsString, datadogPayload.Traces[0].Spans[0].Meta["events"])
}

func TestBasicTracesDenylist(t *testing.T) {
	hostname := "testhostname"

	// adding some regex bits to the resource name, but this should drop the trace
	denylister := newDenylister([]string{".nd-To-E.d H.re"})

	// generate mock trace, span and parent span ids
	mockTraceID := [16]byte{0x00, 0x01, 0x02, 0x03, 0x04, 0x05, 0x06, 0x07, 0x08, 0x09, 0x0A, 0x0B, 0x0C, 0x0D, 0x0E, 0x0F}
	mockSpanID := [8]byte{0xF1, 0xF2, 0xF3, 0xF4, 0xF5, 0xF6, 0xF7, 0xF8}
	mockParentSpanID := [8]byte{0xEF, 0xEE, 0xED, 0xEC, 0xEB, 0xEA, 0xE9, 0xE8}
	mockEndTime := time.Now().Round(time.Second)

	// create mock resource span data
	// set shouldError and resourceServiceandEnv to false to test defaut behavior
	rs := NewResourceSpansData(mockTraceID, mockSpanID, mockParentSpanID, pdata.StatusCodeUnset, false, mockEndTime)

	// translate mocks to datadog traces
<<<<<<< HEAD
	datadogPayload := resourceSpansToDatadogSpans(rs, calculator, hostname, &config.Config{}, denylister, map[string]string{})
=======
	datadogPayload := resourceSpansToDatadogSpans(rs, hostname, &config.Config{}, denylister)
>>>>>>> 40845464
	// ensure we return the correct type
	assert.IsType(t, pb.TracePayload{}, datadogPayload)

	// ensure hostname arg is respected
	assert.Equal(t, hostname, datadogPayload.HostName)
	assert.Equal(t, 0, len(datadogPayload.Traces))
}

func TestTracesTranslationErrorsAndResource(t *testing.T) {
	hostname := "testhostname"
<<<<<<< HEAD
	calculator := newSublayerCalculator()
	denylister := newDenylister([]string{})
=======
	denylister := NewDenylister([]string{})
>>>>>>> 40845464

	// generate mock trace, span and parent span ids
	mockTraceID := [16]byte{0x00, 0x01, 0x02, 0x03, 0x04, 0x05, 0x06, 0x07, 0x08, 0x09, 0x0A, 0x0B, 0x0C, 0x0D, 0x0E, 0x0F}
	mockSpanID := [8]byte{0xF1, 0xF2, 0xF3, 0xF4, 0xF5, 0xF6, 0xF7, 0xF8}
	mockParentSpanID := [8]byte{0xEF, 0xEE, 0xED, 0xEC, 0xEB, 0xEA, 0xE9, 0xE8}

	mockEndTime := time.Now().Round(time.Second)

	// create mock resource span data
	// toggle on errors and custom service naming to test edge case code paths
	rs := NewResourceSpansData(mockTraceID, mockSpanID, mockParentSpanID, pdata.StatusCodeError, true, mockEndTime)

	// translate mocks to datadog traces
	cfg := config.Config{
		TagsConfig: config.TagsConfig{
			Version: "v1",
		},
	}

<<<<<<< HEAD
	datadogPayload := resourceSpansToDatadogSpans(rs, calculator, hostname, &cfg, denylister, map[string]string{})
=======
	datadogPayload := resourceSpansToDatadogSpans(rs, hostname, &cfg, denylister)
>>>>>>> 40845464
	// ensure we return the correct type
	assert.IsType(t, pb.TracePayload{}, datadogPayload)

	// ensure hostname arg is respected
	assert.Equal(t, hostname, datadogPayload.HostName)
	assert.Equal(t, 1, len(datadogPayload.Traces))

	// ensure that span error is based on otlp span status
	assert.Equal(t, int32(1), datadogPayload.Traces[0].Spans[0].Error)

	// ensure that span status code is set
	assert.Equal(t, "501", datadogPayload.Traces[0].Spans[0].Meta["http.status_code"])

	// ensure that span service name gives resource service.name priority
	assert.Equal(t, "test-resource-service-name", datadogPayload.Traces[0].Spans[0].Service)

	// ensure that env gives resource deployment.environment priority
	assert.Equal(t, "test-env", datadogPayload.Env)

	// ensure that version gives resource service.version priority
	assert.Equal(t, "test-version", datadogPayload.Traces[0].Spans[0].Meta["version"])

	assert.Equal(t, 19, len(datadogPayload.Traces[0].Spans[0].Meta))

	assert.Contains(t, datadogPayload.Traces[0].Spans[0].Meta[tagContainersTags], "container_id:3249847017410247")
	assert.Contains(t, datadogPayload.Traces[0].Spans[0].Meta[tagContainersTags], "pod_name:example-pod-name")
	assert.Contains(t, datadogPayload.Traces[0].Spans[0].Meta[tagContainersTags], "arn:aws:ecs:ap-southwest-1:241423265983:task/test-environment-test-echo-Cluster-2lrqTJKFjACT/746bf64740324812835f688c30cf1512")
}

// Ensures that if more than one error event occurs in a span, the last one is used for translation
func TestTracesTranslationErrorsFromEventsUsesLast(t *testing.T) {
	hostname := "testhostname"
<<<<<<< HEAD
	calculator := newSublayerCalculator()
	denylister := newDenylister([]string{})
=======
	denylister := NewDenylister([]string{})
>>>>>>> 40845464

	// generate mock trace, span and parent span ids
	mockTraceID := [16]byte{0x00, 0x01, 0x02, 0x03, 0x04, 0x05, 0x06, 0x07, 0x08, 0x09, 0x0A, 0x0B, 0x0C, 0x0D, 0x0E, 0x0F}
	mockSpanID := [8]byte{0xF1, 0xF2, 0xF3, 0xF4, 0xF5, 0xF6, 0xF7, 0xF8}
	mockParentSpanID := [8]byte{0xEF, 0xEE, 0xED, 0xEC, 0xEB, 0xEA, 0xE9, 0xE8}

	attribs := map[string]pdata.AttributeValue{
		conventions.AttributeExceptionType:       pdata.NewAttributeValueString("HttpError"),
		conventions.AttributeExceptionStacktrace: pdata.NewAttributeValueString("HttpError at line 67\nthing at line 45"),
		conventions.AttributeExceptionMessage:    pdata.NewAttributeValueString("HttpError error occurred"),
	}

	mockEndTime := time.Now().Round(time.Second)

	// create mock resource span data
	// toggle on errors and custom service naming to test edge case code paths
	rs := NewResourceSpansData(mockTraceID, mockSpanID, mockParentSpanID, pdata.StatusCodeError, true, mockEndTime)
	span := rs.InstrumentationLibrarySpans().At(0).Spans().At(0)
	events := span.Events()

	events.AppendEmpty().SetName("start")

	event := events.AppendEmpty()
	event.SetName(conventions.AttributeExceptionEventName)
	event.Attributes().InitFromMap(map[string]pdata.AttributeValue{
		conventions.AttributeExceptionType:       pdata.NewAttributeValueString("SomeOtherErr"),
		conventions.AttributeExceptionStacktrace: pdata.NewAttributeValueString("SomeOtherErr at line 67\nthing at line 45"),
		conventions.AttributeExceptionMessage:    pdata.NewAttributeValueString("SomeOtherErr error occurred"),
	})

	event = events.AppendEmpty()
	event.SetName(conventions.AttributeExceptionEventName)
	event.Attributes().InitFromMap(attribs)

	event = events.AppendEmpty()
	event.SetName("end")
	event.Attributes().InitFromMap(map[string]pdata.AttributeValue{
		"flag": pdata.NewAttributeValueBool(false),
	})

	// translate mocks to datadog traces
	cfg := config.Config{
		TagsConfig: config.TagsConfig{
			Version: "v1",
		},
	}

<<<<<<< HEAD
	datadogPayload := resourceSpansToDatadogSpans(rs, calculator, hostname, &cfg, denylister, map[string]string{})
=======
	datadogPayload := resourceSpansToDatadogSpans(rs, hostname, &cfg, denylister)
>>>>>>> 40845464

	// Ensure the error type is copied over from the last error event logged
	assert.Equal(t, attribs[conventions.AttributeExceptionType].StringVal(), datadogPayload.Traces[0].Spans[0].Meta[ext.ErrorType])

	// Ensure the stack trace is copied over from the last error event logged
	assert.Equal(t, attribs[conventions.AttributeExceptionStacktrace].StringVal(), datadogPayload.Traces[0].Spans[0].Meta[ext.ErrorStack])

	// Ensure the error message is copied over from the last error event logged
	assert.Equal(t, attribs[conventions.AttributeExceptionMessage].StringVal(), datadogPayload.Traces[0].Spans[0].Meta[ext.ErrorMsg])
}

// Ensures that if the first or last event in the list is the error, that translation still behaves properly
func TestTracesTranslationErrorsFromEventsBounds(t *testing.T) {
	hostname := "testhostname"
<<<<<<< HEAD
	calculator := newSublayerCalculator()
	denylister := newDenylister([]string{})
=======
	denylister := NewDenylister([]string{})
>>>>>>> 40845464

	// generate mock trace, span and parent span ids
	mockTraceID := [16]byte{0x00, 0x01, 0x02, 0x03, 0x04, 0x05, 0x06, 0x07, 0x08, 0x09, 0x0A, 0x0B, 0x0C, 0x0D, 0x0E, 0x0F}
	mockSpanID := [8]byte{0xF1, 0xF2, 0xF3, 0xF4, 0xF5, 0xF6, 0xF7, 0xF8}
	mockParentSpanID := [8]byte{0xEF, 0xEE, 0xED, 0xEC, 0xEB, 0xEA, 0xE9, 0xE8}

	mockEndTime := time.Now().Round(time.Second)

	// create mock resource span data
	// toggle on errors and custom service naming to test edge case code paths
	rs := NewResourceSpansData(mockTraceID, mockSpanID, mockParentSpanID, pdata.StatusCodeError, true, mockEndTime)
	span := rs.InstrumentationLibrarySpans().At(0).Spans().At(0)
	events := span.Events()
	events.Resize(3)

	// Start with the error as the first element in the list...
	attribs := map[string]pdata.AttributeValue{
		conventions.AttributeExceptionType:       pdata.NewAttributeValueString("HttpError"),
		conventions.AttributeExceptionStacktrace: pdata.NewAttributeValueString("HttpError at line 67\nthing at line 45"),
		conventions.AttributeExceptionMessage:    pdata.NewAttributeValueString("HttpError error occurred"),
	}
	events.At(0).SetName(conventions.AttributeExceptionEventName)
	events.At(0).Attributes().InitFromMap(attribs)

	events.At(1).SetName("start")

	events.At(2).SetName("end")
	events.At(2).Attributes().InitFromMap(map[string]pdata.AttributeValue{
		"flag": pdata.NewAttributeValueBool(false),
	})

	// translate mocks to datadog traces
	cfg := config.Config{
		TagsConfig: config.TagsConfig{
			Version: "v1",
		},
	}

<<<<<<< HEAD
	datadogPayload := resourceSpansToDatadogSpans(rs, calculator, hostname, &cfg, denylister, map[string]string{})
=======
	datadogPayload := resourceSpansToDatadogSpans(rs, hostname, &cfg, denylister)
>>>>>>> 40845464

	// Ensure the error type is copied over
	assert.Equal(t, attribs[conventions.AttributeExceptionType].StringVal(), datadogPayload.Traces[0].Spans[0].Meta[ext.ErrorType])

	// Ensure the stack trace is copied over
	assert.Equal(t, attribs[conventions.AttributeExceptionStacktrace].StringVal(), datadogPayload.Traces[0].Spans[0].Meta[ext.ErrorStack])

	// Ensure the error message is copied over
	assert.Equal(t, attribs[conventions.AttributeExceptionMessage].StringVal(), datadogPayload.Traces[0].Spans[0].Meta[ext.ErrorMsg])

	// Now with the error event at the end of the list...
	events.At(0).SetName("start")
	// Reset the attributes
	events.At(0).Attributes().InitFromMap(map[string]pdata.AttributeValue{})

	events.At(1).SetName("end")
	events.At(1).Attributes().InitFromMap(map[string]pdata.AttributeValue{
		"flag": pdata.NewAttributeValueBool(false),
	})

	events.At(2).SetName(conventions.AttributeExceptionEventName)
	events.At(2).Attributes().InitFromMap(attribs)

	// Ensure the error type is copied over
	assert.Equal(t, attribs[conventions.AttributeExceptionType].StringVal(), datadogPayload.Traces[0].Spans[0].Meta[ext.ErrorType])

	// Ensure the stack trace is copied over
	assert.Equal(t, attribs[conventions.AttributeExceptionStacktrace].StringVal(), datadogPayload.Traces[0].Spans[0].Meta[ext.ErrorStack])

	// Ensure the error message is copied over
	assert.Equal(t, attribs[conventions.AttributeExceptionMessage].StringVal(), datadogPayload.Traces[0].Spans[0].Meta[ext.ErrorMsg])
}

func TestTracesTranslationOkStatus(t *testing.T) {
	hostname := "testhostname"
<<<<<<< HEAD
	calculator := newSublayerCalculator()
	denylister := newDenylister([]string{})
=======
	denylister := NewDenylister([]string{})
>>>>>>> 40845464

	// generate mock trace, span and parent span ids
	mockTraceID := [16]byte{0x00, 0x01, 0x02, 0x03, 0x04, 0x05, 0x06, 0x07, 0x08, 0x09, 0x0A, 0x0B, 0x0C, 0x0D, 0x0E, 0x0F}
	mockSpanID := [8]byte{0xF1, 0xF2, 0xF3, 0xF4, 0xF5, 0xF6, 0xF7, 0xF8}
	mockParentSpanID := [8]byte{0xEF, 0xEE, 0xED, 0xEC, 0xEB, 0xEA, 0xE9, 0xE8}

	mockEndTime := time.Now().Round(time.Second)

	// create mock resource span data
	// toggle on errors and custom service naming to test edge case code paths
	rs := NewResourceSpansData(mockTraceID, mockSpanID, mockParentSpanID, pdata.StatusCodeError, true, mockEndTime)

	// translate mocks to datadog traces
	cfg := config.Config{
		TagsConfig: config.TagsConfig{
			Version: "v1",
		},
	}

<<<<<<< HEAD
	datadogPayload := resourceSpansToDatadogSpans(rs, calculator, hostname, &cfg, denylister, map[string]string{})
=======
	datadogPayload := resourceSpansToDatadogSpans(rs, hostname, &cfg, denylister)
>>>>>>> 40845464
	// ensure we return the correct type
	assert.IsType(t, pb.TracePayload{}, datadogPayload)

	// ensure hostname arg is respected
	assert.Equal(t, hostname, datadogPayload.HostName)
	assert.Equal(t, 1, len(datadogPayload.Traces))

	// ensure that span error is based on otlp span status
	assert.Equal(t, int32(1), datadogPayload.Traces[0].Spans[0].Error)

	// ensure that span status code is set
	assert.Equal(t, "501", datadogPayload.Traces[0].Spans[0].Meta["http.status_code"])

	// ensure that span service name gives resource service.name priority
	assert.Equal(t, "test-resource-service-name", datadogPayload.Traces[0].Spans[0].Service)

	// ensure that env gives resource deployment.environment priority
	assert.Equal(t, "test-env", datadogPayload.Env)

	// ensure that version gives resource service.version priority
	assert.Equal(t, "test-version", datadogPayload.Traces[0].Spans[0].Meta["version"])

	assert.Equal(t, 19, len(datadogPayload.Traces[0].Spans[0].Meta))
}

// ensure that the datadog span uses the configured unified service tags
func TestTracesTranslationConfig(t *testing.T) {
	hostname := "testhostname"
<<<<<<< HEAD
	calculator := newSublayerCalculator()
	denylister := newDenylister([]string{})
=======
	denylister := NewDenylister([]string{})
>>>>>>> 40845464

	// generate mock trace, span and parent span ids
	mockTraceID := [16]byte{0x00, 0x01, 0x02, 0x03, 0x04, 0x05, 0x06, 0x07, 0x08, 0x09, 0x0A, 0x0B, 0x0C, 0x0D, 0x0E, 0x0F}
	mockSpanID := [8]byte{0xF1, 0xF2, 0xF3, 0xF4, 0xF5, 0xF6, 0xF7, 0xF8}
	mockParentSpanID := [8]byte{0xEF, 0xEE, 0xED, 0xEC, 0xEB, 0xEA, 0xE9, 0xE8}

	mockEndTime := time.Now().Round(time.Second)

	// create mock resource span data
	// toggle on errors and custom service naming to test edge case code paths
	rs := NewResourceSpansData(mockTraceID, mockSpanID, mockParentSpanID, pdata.StatusCodeUnset, true, mockEndTime)

	cfg := config.Config{
		TagsConfig: config.TagsConfig{
			Version: "v1",
			Service: "alt-service",
		},
	}

	// translate mocks to datadog traces
<<<<<<< HEAD
	datadogPayload := resourceSpansToDatadogSpans(rs, calculator, hostname, &cfg, denylister, map[string]string{})
=======
	datadogPayload := resourceSpansToDatadogSpans(rs, hostname, &cfg, denylister)
>>>>>>> 40845464
	// ensure we return the correct type
	assert.IsType(t, pb.TracePayload{}, datadogPayload)

	// ensure hostname arg is respected
	assert.Equal(t, hostname, datadogPayload.HostName)
	assert.Equal(t, 1, len(datadogPayload.Traces))

	// ensure that span error is based on otlp span status, unset should not error
	assert.Equal(t, int32(0), datadogPayload.Traces[0].Spans[0].Error)

	// ensure that span service name gives resource service.name priority
	assert.Equal(t, "test-resource-service-name", datadogPayload.Traces[0].Spans[0].Service)

	// ensure that env gives resource deployment.environment priority
	assert.Equal(t, "test-env", datadogPayload.Env)

	// ensure that version gives resource service.version priority
	assert.Equal(t, "test-version", datadogPayload.Traces[0].Spans[0].Meta["version"])

	assert.Equal(t, 16, len(datadogPayload.Traces[0].Spans[0].Meta))
}

// ensure that the translation returns early if no resource instrumentation library spans
func TestTracesTranslationNoIls(t *testing.T) {
	hostname := "testhostname"
<<<<<<< HEAD
	calculator := newSublayerCalculator()
	denylister := newDenylister([]string{})
=======
	denylister := NewDenylister([]string{})
>>>>>>> 40845464

	rs := pdata.NewResourceSpans()

	cfg := config.Config{
		TagsConfig: config.TagsConfig{
			Version: "v1",
			Service: "alt-service",
		},
	}

	// translate mocks to datadog traces
<<<<<<< HEAD
	datadogPayload := resourceSpansToDatadogSpans(rs, calculator, hostname, &cfg, denylister, map[string]string{})
=======
	datadogPayload := resourceSpansToDatadogSpans(rs, hostname, &cfg, denylister)
>>>>>>> 40845464
	// ensure we return the correct type
	assert.IsType(t, pb.TracePayload{}, datadogPayload)

	// ensure hostname arg is respected
	assert.Equal(t, hostname, datadogPayload.HostName)
	assert.Equal(t, 0, len(datadogPayload.Traces))
}

// ensure that the translation returns early if no resource instrumentation library spans
func TestTracesTranslationInvalidService(t *testing.T) {
	hostname := "testhostname"
<<<<<<< HEAD
	calculator := newSublayerCalculator()
	denylister := newDenylister([]string{})
=======
	denylister := NewDenylister([]string{})
>>>>>>> 40845464

	// generate mock trace, span and parent span ids
	mockTraceID := [16]byte{0x00, 0x01, 0x02, 0x03, 0x04, 0x05, 0x06, 0x07, 0x08, 0x09, 0x0A, 0x0B, 0x0C, 0x0D, 0x0E, 0x0F}
	mockSpanID := [8]byte{0xF1, 0xF2, 0xF3, 0xF4, 0xF5, 0xF6, 0xF7, 0xF8}
	mockParentSpanID := [8]byte{0xEF, 0xEE, 0xED, 0xEC, 0xEB, 0xEA, 0xE9, 0xE8}

	mockEndTime := time.Now().Round(time.Second)

	// create mock resource span data
	// toggle on errors and custom service naming to test edge case code paths
	rs := NewResourceSpansData(mockTraceID, mockSpanID, mockParentSpanID, pdata.StatusCodeUnset, false, mockEndTime)

	// add a tab and an invalid character to see if it gets normalized
	cfgInvalidService := config.Config{
		TagsConfig: config.TagsConfig{
			Version: "v1",
			Service: "alt-s	ervice",
		},
	}

	// use only an invalid character
	cfgEmptyService := config.Config{
		TagsConfig: config.TagsConfig{
			Version: "v1",
			Service: "	",
		},
	}

	// start with an invalid character
	cfgStartWithInvalidService := config.Config{
		TagsConfig: config.TagsConfig{
			Version: "v1",
			Service: "	alt-service",
		},
	}

	// translate mocks to datadog traces
<<<<<<< HEAD
	datadogPayloadInvalidService := resourceSpansToDatadogSpans(rs, calculator, hostname, &cfgInvalidService, denylister, map[string]string{})
	datadogPayloadEmptyService := resourceSpansToDatadogSpans(rs, calculator, hostname, &cfgEmptyService, denylister, map[string]string{})
	datadogPayloadStartWithInvalidService := resourceSpansToDatadogSpans(rs, calculator, hostname, &cfgStartWithInvalidService, denylister, map[string]string{})
=======
	datadogPayloadInvalidService := resourceSpansToDatadogSpans(rs, hostname, &cfgInvalidService, denylister)
	datadogPayloadEmptyService := resourceSpansToDatadogSpans(rs, hostname, &cfgEmptyService, denylister)
	datadogPayloadStartWithInvalidService := resourceSpansToDatadogSpans(rs, hostname, &cfgStartWithInvalidService, denylister)
>>>>>>> 40845464

	// ensure we return the correct type
	assert.IsType(t, pb.TracePayload{}, datadogPayloadInvalidService)
	assert.IsType(t, pb.TracePayload{}, datadogPayloadEmptyService)
	assert.IsType(t, pb.TracePayload{}, datadogPayloadStartWithInvalidService)

	// ensure that span service name replaces invalid chars
	assert.Equal(t, "alt-s_ervice", datadogPayloadInvalidService.Traces[0].Spans[0].Service)
	// ensure that span service name has default
	assert.Equal(t, "unnamed-otel-service", datadogPayloadEmptyService.Traces[0].Spans[0].Service)
	// ensure that span service name removes invalid starting chars
	assert.Equal(t, "alt-service", datadogPayloadStartWithInvalidService.Traces[0].Spans[0].Service)
}

// ensure that the datadog span uses the peer.name instead service.name when provided
func TestTracesTranslationServicePeerName(t *testing.T) {
	hostname := "testhostname"
<<<<<<< HEAD
	calculator := newSublayerCalculator()
	denylister := newDenylister([]string{})
=======
	denylister := NewDenylister([]string{})
>>>>>>> 40845464

	// generate mock trace, span and parent span ids
	mockTraceID := [16]byte{0x00, 0x01, 0x02, 0x03, 0x04, 0x05, 0x06, 0x07, 0x08, 0x09, 0x0A, 0x0B, 0x0C, 0x0D, 0x0E, 0x0F}
	mockSpanID := [8]byte{0xF1, 0xF2, 0xF3, 0xF4, 0xF5, 0xF6, 0xF7, 0xF8}
	mockParentSpanID := [8]byte{0xEF, 0xEE, 0xED, 0xEC, 0xEB, 0xEA, 0xE9, 0xE8}
	mockEndTime := time.Now().Round(time.Second)

	// create mock resource span data
	// set shouldError and resourceServiceandEnv to false to test defaut behavior
	rs := NewResourceSpansData(mockTraceID, mockSpanID, mockParentSpanID, pdata.StatusCodeUnset, false, mockEndTime)

	span := rs.InstrumentationLibrarySpans().At(0).Spans().At(0)
	span.Attributes().InsertString(conventions.AttributePeerService, "my_peer_service_name")

	// translate mocks to datadog traces
<<<<<<< HEAD
	datadogPayload := resourceSpansToDatadogSpans(rs, calculator, hostname, &config.Config{}, denylister, map[string]string{})
=======
	datadogPayload := resourceSpansToDatadogSpans(rs, hostname, &config.Config{}, denylister)
>>>>>>> 40845464
	// ensure we return the correct type
	assert.IsType(t, pb.TracePayload{}, datadogPayload)

	// ensure hostname arg is respected
	assert.Equal(t, hostname, datadogPayload.HostName)
	assert.Equal(t, 1, len(datadogPayload.Traces))

	// ensure trace id gets translated to uint64 correctly
	assert.Equal(t, decodeAPMTraceID(mockTraceID), datadogPayload.Traces[0].TraceID)

	// ensure the correct number of spans are expected
	assert.Equal(t, 1, len(datadogPayload.Traces[0].Spans))

	// ensure span's trace id matches payload trace id
	assert.Equal(t, datadogPayload.Traces[0].TraceID, datadogPayload.Traces[0].Spans[0].TraceID)

	// ensure span's spanId and parentSpanId are set correctly
	assert.Equal(t, decodeAPMSpanID(mockSpanID), datadogPayload.Traces[0].Spans[0].SpanID)
	assert.Equal(t, decodeAPMSpanID(mockParentSpanID), datadogPayload.Traces[0].Spans[0].ParentID)

	// ensure that span.resource defaults to otlp span.name
	assert.Equal(t, "End-To-End Here", datadogPayload.Traces[0].Spans[0].Resource)

	// ensure that span.name defaults to string representing instrumentation library if present
	assert.Equal(t, strings.ToLower(fmt.Sprintf("%s.%s", datadogPayload.Traces[0].Spans[0].Meta[conventions.InstrumentationLibraryName], strings.TrimPrefix(pdata.SpanKindServer.String(), "SPAN_KIND_"))), datadogPayload.Traces[0].Spans[0].Name)

	// ensure that span.type is based on otlp span.kind
	assert.Equal(t, "web", datadogPayload.Traces[0].Spans[0].Type)

	// ensure that span.meta and span.metrics pick up attributes, instrumentation ibrary and resource attribs
	assert.Equal(t, 11, len(datadogPayload.Traces[0].Spans[0].Meta))
	assert.Equal(t, 0, len(datadogPayload.Traces[0].Spans[0].Metrics))

	// ensure that span error is based on otlp span status
	assert.Equal(t, int32(0), datadogPayload.Traces[0].Spans[0].Error)

	// ensure that span meta also inccludes correctly sets resource attributes
	assert.Equal(t, "kube-system", datadogPayload.Traces[0].Spans[0].Meta["namespace"])

	// ensure that span service name gives resource service.name priority
	assert.Equal(t, "my_peer_service_name", datadogPayload.Traces[0].Spans[0].Service)

	// ensure a duration and start time are calculated
	assert.NotNil(t, datadogPayload.Traces[0].Spans[0].Start)
	assert.NotNil(t, datadogPayload.Traces[0].Spans[0].Duration)

	pdataMockEndTime := pdata.TimestampFromTime(mockEndTime)
	pdataMockStartTime := pdata.TimestampFromTime(mockEndTime.Add(-90 * time.Second))
	mockEventsString := fmt.Sprintf("[{\"attributes\":{},\"name\":\"start\",\"time\":%d},{\"attributes\":{\"flag\":false},\"name\":\"end\",\"time\":%d}]", pdataMockStartTime, pdataMockEndTime)

	// ensure that events tag is set if span events exist and contains structured json fields
	assert.Equal(t, mockEventsString, datadogPayload.Traces[0].Spans[0].Meta["events"])
}

// ensure that the datadog span uses the truncated tags if length exceeds max
func TestTracesTranslationTruncatetag(t *testing.T) {
	hostname := "testhostname"
<<<<<<< HEAD
	calculator := newSublayerCalculator()
	denylister := newDenylister([]string{})
=======
	denylister := NewDenylister([]string{})
>>>>>>> 40845464

	// generate mock trace, span and parent span ids
	mockTraceID := [16]byte{0x00, 0x01, 0x02, 0x03, 0x04, 0x05, 0x06, 0x07, 0x08, 0x09, 0x0A, 0x0B, 0x0C, 0x0D, 0x0E, 0x0F}
	mockSpanID := [8]byte{0xF1, 0xF2, 0xF3, 0xF4, 0xF5, 0xF6, 0xF7, 0xF8}
	mockParentSpanID := [8]byte{0xEF, 0xEE, 0xED, 0xEC, 0xEB, 0xEA, 0xE9, 0xE8}
	mockEndTime := time.Now().Round(time.Second)

	// create mock resource span data
	// set shouldError and resourceServiceandEnv to false to test defaut behavior
	rs := NewResourceSpansData(mockTraceID, mockSpanID, mockParentSpanID, pdata.StatusCodeUnset, false, mockEndTime)

	span := rs.InstrumentationLibrarySpans().At(0).Spans().At(0)

	span.Attributes().InsertString(conventions.AttributeExceptionStacktrace, RandStringBytes(5500))

	// translate mocks to datadog traces
<<<<<<< HEAD
	datadogPayload := resourceSpansToDatadogSpans(rs, calculator, hostname, &config.Config{}, denylister, map[string]string{})
=======
	datadogPayload := resourceSpansToDatadogSpans(rs, hostname, &config.Config{}, denylister)
>>>>>>> 40845464
	// ensure we return the correct type
	assert.IsType(t, pb.TracePayload{}, datadogPayload)

	// ensure hostname arg is respected
	assert.Equal(t, hostname, datadogPayload.HostName)
	assert.Equal(t, 1, len(datadogPayload.Traces))

	// ensure trace id gets translated to uint64 correctly
	assert.Equal(t, decodeAPMTraceID(mockTraceID), datadogPayload.Traces[0].TraceID)

	// ensure the correct number of spans are expected
	assert.Equal(t, 1, len(datadogPayload.Traces[0].Spans))

	// ensure span's trace id matches payload trace id
	assert.Equal(t, datadogPayload.Traces[0].TraceID, datadogPayload.Traces[0].Spans[0].TraceID)

	// ensure span's spanId and parentSpanId are set correctly
	assert.Equal(t, decodeAPMSpanID(mockSpanID), datadogPayload.Traces[0].Spans[0].SpanID)
	assert.Equal(t, decodeAPMSpanID(mockParentSpanID), datadogPayload.Traces[0].Spans[0].ParentID)

	// ensure that span.resource defaults to otlp span.name
	assert.Equal(t, "End-To-End Here", datadogPayload.Traces[0].Spans[0].Resource)

	// ensure that span.name defaults to string representing instrumentation library if present
	assert.Equal(t, strings.ToLower(fmt.Sprintf("%s.%s", datadogPayload.Traces[0].Spans[0].Meta[conventions.InstrumentationLibraryName], strings.TrimPrefix(pdata.SpanKindServer.String(), "SPAN_KIND_"))), datadogPayload.Traces[0].Spans[0].Name)

	// ensure that span.type is based on otlp span.kind
	assert.Equal(t, "web", datadogPayload.Traces[0].Spans[0].Type)

	// ensure that span.meta and span.metrics pick up attributes, instrumentation ibrary and resource attribs
	assert.Equal(t, 11, len(datadogPayload.Traces[0].Spans[0].Meta))
	assert.Equal(t, 0, len(datadogPayload.Traces[0].Spans[0].Metrics))

	// ensure that span error is based on otlp span status
	assert.Equal(t, int32(0), datadogPayload.Traces[0].Spans[0].Error)

	// ensure that span meta also inccludes correctly sets resource attributes
	assert.Equal(t, "kube-system", datadogPayload.Traces[0].Spans[0].Meta["namespace"])

	// ensure that span service name gives resource service.name priority
	assert.Equal(t, 5000, len(datadogPayload.Traces[0].Spans[0].Meta[conventions.AttributeExceptionStacktrace]))

	// ensure a duration and start time are calculated
	assert.NotNil(t, datadogPayload.Traces[0].Spans[0].Start)
	assert.NotNil(t, datadogPayload.Traces[0].Spans[0].Duration)

	pdataMockEndTime := pdata.TimestampFromTime(mockEndTime)
	pdataMockStartTime := pdata.TimestampFromTime(mockEndTime.Add(-90 * time.Second))
	mockEventsString := fmt.Sprintf("[{\"attributes\":{},\"name\":\"start\",\"time\":%d},{\"attributes\":{\"flag\":false},\"name\":\"end\",\"time\":%d}]", pdataMockStartTime, pdataMockEndTime)

	// ensure that events tag is set if span events exist and contains structured json fields
	assert.Equal(t, mockEventsString, datadogPayload.Traces[0].Spans[0].Meta["events"])
}

// ensure that datadog span resource naming uses http method+route when available
func TestSpanResourceTranslation(t *testing.T) {
	span := pdata.NewSpan()
	span.SetKind(pdata.SpanKindServer)
	span.SetName("Default Name")

	ddHTTPTags := map[string]string{
		"http.method": "GET",
		"http.route":  "/api",
	}

	ddNotHTTPTags := map[string]string{
		"other": "GET",
	}

	resourceNameHTTP := getDatadogResourceName(span, ddHTTPTags)

	resourceNameDefault := getDatadogResourceName(span, ddNotHTTPTags)

	assert.Equal(t, "GET /api", resourceNameHTTP)
	assert.Equal(t, "Default Name", resourceNameDefault)
}

// ensure that datadog span resource naming uses http method+ grpc path when available
func TestSpanResourceTranslationGRPC(t *testing.T) {
	span := pdata.NewSpan()
	span.SetKind(pdata.SpanKindServer)
	span.SetName("Default Name")

	ddHTTPTags := map[string]string{
		"http.method": "POST",
		"grpc.path":   "/api",
	}

	ddNotHTTPTags := map[string]string{
		"other": "GET",
	}

	resourceNameHTTP := getDatadogResourceName(span, ddHTTPTags)

	resourceNameDefault := getDatadogResourceName(span, ddNotHTTPTags)

	assert.Equal(t, "POST /api", resourceNameHTTP)
	assert.Equal(t, "Default Name", resourceNameDefault)
}

// ensure that datadog span resource naming uses messaging operation+destination when available
func TestSpanResourceTranslationMessaging(t *testing.T) {
	span := pdata.NewSpan()
	span.SetKind(pdata.SpanKindServer)
	span.SetName("Default Name")

	ddHTTPTags := map[string]string{
		"messaging.operation":   "receive",
		"messaging.destination": "example.topic",
	}

	ddNotHTTPTags := map[string]string{
		"other": "GET",
	}

	resourceNameHTTP := getDatadogResourceName(span, ddHTTPTags)

	resourceNameDefault := getDatadogResourceName(span, ddNotHTTPTags)

	assert.Equal(t, "receive example.topic", resourceNameHTTP)
	assert.Equal(t, "Default Name", resourceNameDefault)
}

// ensure that datadog span resource naming uses messaging operation even when destination is not available
func TestSpanResourceTranslationMessagingFallback(t *testing.T) {
	span := pdata.NewSpan()
	span.SetKind(pdata.SpanKindServer)
	span.SetName("Default Name")

	ddHTTPTags := map[string]string{
		"messaging.operation": "receive",
	}

	ddNotHTTPTags := map[string]string{
		"other": "GET",
	}

	resourceNameHTTP := getDatadogResourceName(span, ddHTTPTags)

	resourceNameDefault := getDatadogResourceName(span, ddNotHTTPTags)

	assert.Equal(t, "receive", resourceNameHTTP)
	assert.Equal(t, "Default Name", resourceNameDefault)
}

// ensure that datadog span resource naming uses rpc method + rpc service when available
func TestSpanResourceTranslationRpc(t *testing.T) {
	span := pdata.NewSpan()
	span.SetKind(pdata.SpanKindServer)
	span.SetName("Default Name")

	ddHTTPTags := map[string]string{
		"rpc.method":  "example_method",
		"rpc.service": "example_service",
	}

	ddNotHTTPTags := map[string]string{
		"other": "GET",
	}

	resourceNameHTTP := getDatadogResourceName(span, ddHTTPTags)

	resourceNameDefault := getDatadogResourceName(span, ddNotHTTPTags)

	assert.Equal(t, "example_method example_service", resourceNameHTTP)
	assert.Equal(t, "Default Name", resourceNameDefault)
}

// ensure that datadog span resource naming uses rpc method even when rpc service is not available
func TestSpanResourceTranslationRpcFallback(t *testing.T) {
	span := pdata.NewSpan()
	span.SetKind(pdata.SpanKindServer)
	span.SetName("Default Name")

	ddHTTPTags := map[string]string{
		"rpc.method": "example_method",
	}

	ddNotHTTPTags := map[string]string{
		"other": "GET",
	}

	resourceNameHTTP := getDatadogResourceName(span, ddHTTPTags)

	resourceNameDefault := getDatadogResourceName(span, ddNotHTTPTags)

	assert.Equal(t, "example_method", resourceNameHTTP)
	assert.Equal(t, "Default Name", resourceNameDefault)
}

// ensure that the datadog span name uses IL name +kind when available and falls back to opetelemetry + kind
func TestSpanNameTranslation(t *testing.T) {
	span := pdata.NewSpan()
	span.SetName("Default Name")
	span.SetKind(pdata.SpanKindServer)

	ddIlTags := map[string]string{
		fmt.Sprintf(conventions.InstrumentationLibraryName): "il_name",
	}

	ddNoIlTags := map[string]string{
		"other": "other_value",
	}

	ddIlTagsOld := map[string]string{
		"otel.instrumentation_library.name": "old_value",
	}

	ddIlTagsCur := map[string]string{
		"otel.library.name": "current_value",
	}

	ddIlTagsUnusual := map[string]string{
		"otel.library.name": "@unusual/\\::value",
	}

	ddIlTagsHyphen := map[string]string{
		"otel.library.name": "hyphenated-value",
	}

	spanNameIl := getDatadogSpanName(span, ddIlTags)
	spanNameDefault := getDatadogSpanName(span, ddNoIlTags)
	spanNameOld := getDatadogSpanName(span, ddIlTagsOld)
	spanNameCur := getDatadogSpanName(span, ddIlTagsCur)
	spanNameUnusual := getDatadogSpanName(span, ddIlTagsUnusual)
	spanNameHyphen := getDatadogSpanName(span, ddIlTagsHyphen)

	assert.Equal(t, strings.ToLower(fmt.Sprintf("%s.%s", "il_name", strings.TrimPrefix(pdata.SpanKindServer.String(), "SPAN_KIND_"))), spanNameIl)
	assert.Equal(t, strings.ToLower(fmt.Sprintf("%s.%s", "opentelemetry", strings.TrimPrefix(pdata.SpanKindServer.String(), "SPAN_KIND_"))), spanNameDefault)
	assert.Equal(t, strings.ToLower(fmt.Sprintf("%s.%s", "old_value", strings.TrimPrefix(pdata.SpanKindServer.String(), "SPAN_KIND_"))), spanNameOld)
	assert.Equal(t, strings.ToLower(fmt.Sprintf("%s.%s", "current_value", strings.TrimPrefix(pdata.SpanKindServer.String(), "SPAN_KIND_"))), spanNameCur)
	assert.Equal(t, strings.ToLower(fmt.Sprintf("%s.%s", "unusual_value", strings.TrimPrefix(pdata.SpanKindServer.String(), "SPAN_KIND_"))), spanNameUnusual)
	assert.Equal(t, strings.ToLower(fmt.Sprintf("%s.%s", "hyphenated_value", strings.TrimPrefix(pdata.SpanKindServer.String(), "SPAN_KIND_"))), spanNameHyphen)
}

// ensure that the datadog span name uses IL name +kind when available and falls back to opetelemetry + kind
func TestSpanNameNormalization(t *testing.T) {
	emptyName := ""
	dashName := "k-e-b-a-b"
	camelCaseName := "camelCase"
	periodName := "first.second"
	removeSpacesName := "removes Spaces"
	numericsName := "num3r1cs_OK"
	underscoresName := "permits_underscores"
	tabName := "\t"
	junkName := "\tgetsRidOf\x1c\x1c\x18Junk"
	onlyJunkName := "\x02\x1c\x18\x08_only_junk_"
	onlyBadCharsName := "\x02\x1c\x18\x08"

	assert.Equal(t, utils.NormalizeSpanName(emptyName, false), "")
	assert.Equal(t, utils.NormalizeSpanName(dashName, false), "k_e_b_a_b")
	assert.Equal(t, utils.NormalizeSpanName(camelCaseName, false), "camelcase")
	assert.Equal(t, utils.NormalizeSpanName(periodName, false), "first.second")
	assert.Equal(t, utils.NormalizeSpanName(removeSpacesName, false), "removes_spaces")
	assert.Equal(t, utils.NormalizeSpanName(numericsName, false), "num3r1cs_ok")
	assert.Equal(t, utils.NormalizeSpanName(underscoresName, false), "permits_underscores")
	assert.Equal(t, utils.NormalizeSpanName(tabName, false), "")
	assert.Equal(t, utils.NormalizeSpanName(junkName, false), "getsridof_junk")
	assert.Equal(t, utils.NormalizeSpanName(onlyJunkName, false), "only_junk")
	assert.Equal(t, utils.NormalizeServiceName(dashName), "k-e-b-a-b")
	assert.Equal(t, utils.NormalizeServiceName(onlyBadCharsName), utils.DefaultServiceName)
	assert.Equal(t, utils.NormalizeServiceName(emptyName), utils.DefaultServiceName)
}

// ensure that the datadog span type gets mapped from span kind
func TestSpanTypeTranslation(t *testing.T) {
	spanTypeClient := inferDatadogType(pdata.SpanKindClient, map[string]string{})
	spanTypeServer := inferDatadogType(pdata.SpanKindServer, map[string]string{})
	spanTypeCustom := inferDatadogType(pdata.SpanKindUnspecified, map[string]string{})

	ddTagsDb := map[string]string{
		"db.system": "postgresql",
	}

	ddTagsCache := map[string]string{
		"db.system": "redis",
	}

	ddTagsCacheAlt := map[string]string{
		"db.system": "memcached",
	}

	spanTypeDb := inferDatadogType(pdata.SpanKindClient, ddTagsDb)
	spanTypeCache := inferDatadogType(pdata.SpanKindClient, ddTagsCache)
	spanTypeCacheAlt := inferDatadogType(pdata.SpanKindClient, ddTagsCacheAlt)

	assert.Equal(t, "http", spanTypeClient)
	assert.Equal(t, "web", spanTypeServer)
	assert.Equal(t, "custom", spanTypeCustom)
	assert.Equal(t, "db", spanTypeDb)
	assert.Equal(t, "cache", spanTypeCache)
	assert.Equal(t, "cache", spanTypeCacheAlt)
}

// ensure that the IL Tags extraction handles nil case
func TestILTagsExctraction(t *testing.T) {
	il := pdata.NewInstrumentationLibrary()

	tags := map[string]string{}

	extractInstrumentationLibraryTags(il, tags)

	assert.Equal(t, "", tags[conventions.InstrumentationLibraryName])

}

func TestHttpResourceTag(t *testing.T) {
	span := pdata.NewSpan()
	span.SetName("Default Name")
	span.SetKind(pdata.SpanKindServer)

	ddTags := map[string]string{
		"http.method": "POST",
	}

	resourceName := getDatadogResourceName(pdata.Span{}, ddTags)

	assert.Equal(t, "POST", resourceName)
}

// ensure that payloads get aggregated by env to reduce number of flushes
func TestTracePayloadAggr(t *testing.T) {

	// ensure that tracepayloads are aggregated by matchig hosts if envs match
	env := "testenv"
	payloadOne := pb.TracePayload{
		HostName:     "hostnameTestOne",
		Env:          env,
		Traces:       []*pb.APITrace{},
		Transactions: []*pb.Span{},
	}

	payloadTwo := pb.TracePayload{
		HostName:     "hostnameTestOne",
		Env:          env,
		Traces:       []*pb.APITrace{},
		Transactions: []*pb.Span{},
	}

	var originalPayload []*pb.TracePayload
	originalPayload = append(originalPayload, &payloadOne)
	originalPayload = append(originalPayload, &payloadTwo)

	updatedPayloads := aggregateTracePayloadsByEnv(originalPayload)

	assert.Equal(t, 2, len(originalPayload))
	assert.Equal(t, 1, len(updatedPayloads))

	// ensure that trace playloads are not aggregated by matching hosts if different envs
	envTwo := "testenvtwo"

	payloadThree := pb.TracePayload{
		HostName:     "hostnameTestOne",
		Env:          env,
		Traces:       []*pb.APITrace{},
		Transactions: []*pb.Span{},
	}

	payloadFour := pb.TracePayload{
		HostName:     "hostnameTestOne",
		Env:          envTwo,
		Traces:       []*pb.APITrace{},
		Transactions: []*pb.Span{},
	}

	var originalPayloadDifferentEnv []*pb.TracePayload
	originalPayloadDifferentEnv = append(originalPayloadDifferentEnv, &payloadThree)
	originalPayloadDifferentEnv = append(originalPayloadDifferentEnv, &payloadFour)

	updatedPayloadsDifferentEnv := aggregateTracePayloadsByEnv(originalPayloadDifferentEnv)

	assert.Equal(t, 2, len(originalPayloadDifferentEnv))
	assert.Equal(t, 2, len(updatedPayloadsDifferentEnv))
}

// ensure that stats payloads get tagged with version tag
func TestStatsAggregations(t *testing.T) {
	hostname := "testhostname"
<<<<<<< HEAD
	calculator := newSublayerCalculator()
	denylister := newDenylister([]string{})
=======
	denylister := NewDenylister([]string{})
>>>>>>> 40845464

	// generate mock trace, span and parent span ids
	mockTraceID := [16]byte{0x00, 0x01, 0x02, 0x03, 0x04, 0x05, 0x06, 0x07, 0x08, 0x09, 0x0A, 0x0B, 0x0C, 0x0D, 0x0E, 0x0F}
	mockSpanID := [8]byte{0xF1, 0xF2, 0xF3, 0xF4, 0xF5, 0xF6, 0xF7, 0xF8}
	mockParentSpanID := [8]byte{0xEF, 0xEE, 0xED, 0xEC, 0xEB, 0xEA, 0xE9, 0xE8}

	mockEndTime := time.Now().Round(time.Second)

	// create mock resource span data
	// toggle on errors and custom service naming to test edge case code paths
	rs := NewResourceSpansData(mockTraceID, mockSpanID, mockParentSpanID, pdata.StatusCodeError, true, mockEndTime)

	// translate mocks to datadog traces
	cfg := config.Config{}

<<<<<<< HEAD
	datadogPayload := resourceSpansToDatadogSpans(rs, calculator, hostname, &cfg, denylister, map[string]string{})
=======
	datadogPayload := resourceSpansToDatadogSpans(rs, hostname, &cfg, denylister)
>>>>>>> 40845464

	statsOutput := computeAPMStats(&datadogPayload, time.Now().UTC().UnixNano())

	var statsVersionTag stats.Tag

	// extract the first stats.TagSet containing a stats.Tag of "version"
	for _, countVal := range statsOutput.Stats[0].Counts {
		for _, tagVal := range countVal.TagSet {
			if tagVal.Name == versionAggregationTag {
				statsVersionTag = tagVal
			}
		}
	}

	assert.Equal(t, "test-version", statsVersionTag.Value)
}

// ensure that sanitization  of trace payloads occurs
func TestSanitization(t *testing.T) {
<<<<<<< HEAD
	calculator := newSublayerCalculator()
	denylister := newDenylister([]string{})
=======
	denylister := NewDenylister([]string{})
>>>>>>> 40845464
	buildInfo := component.BuildInfo{
		Version: "1.0",
	}

	traces := pdata.NewTraces()
	traces.ResourceSpans().Resize(1)
	rs := traces.ResourceSpans().At(0)
	resource := rs.Resource()
	resource.Attributes().InitFromMap(map[string]pdata.AttributeValue{
		"deployment.environment": pdata.NewAttributeValueString("UpperCase"),
	})
	rs.InstrumentationLibrarySpans().Resize(1)
	ilss := rs.InstrumentationLibrarySpans().At(0)
	instrumentationLibrary := ilss.InstrumentationLibrary()
	instrumentationLibrary.SetName("flash")
	instrumentationLibrary.SetVersion("v1")
	ilss.Spans().Resize(1)

	outputTraces, _ := convertToDatadogTd(traces, "test-host", &config.Config{}, denylister, buildInfo)

	aggregatedTraces := aggregateTracePayloadsByEnv(outputTraces)

	obfuscator := obfuscate.NewObfuscator(obfuscatorConfig)
	obfuscatePayload(obfuscator, aggregatedTraces)
	assert.Equal(t, 1, len(aggregatedTraces))

	assert.Equal(t, "uppercase", aggregatedTraces[0].Env)
}

func TestNormalizeTag(t *testing.T) {
	for _, tt := range []struct{ in, out string }{
		{in: "#test_starting_hash", out: "test_starting_hash"},
		{in: "TestCAPSandSuch", out: "testcapsandsuch"},
		{in: "Test Conversion Of Weird !@#$%^&**() Characters", out: "test_conversion_of_weird_characters"},
		{in: "$#weird_starting", out: "weird_starting"},
		{in: "allowed:c0l0ns", out: "allowed:c0l0ns"},
		{in: "1love", out: "love"},
		{in: "ünicöde", out: "ünicöde"},
		{in: "ünicöde:metäl", out: "ünicöde:metäl"},
		{in: "Data🐨dog🐶 繋がっ⛰てて", out: "data_dog_繋がっ_てて"},
		{in: " spaces   ", out: "spaces"},
		{in: " #hashtag!@#spaces #__<>#  ", out: "hashtag_spaces"},
		{in: ":testing", out: ":testing"},
		{in: "_foo", out: "foo"},
		{in: ":::test", out: ":::test"},
		{in: "contiguous_____underscores", out: "contiguous_underscores"},
		{in: "foo_", out: "foo"},
		{in: "\u017Fodd_\u017Fcase\u017F", out: "\u017Fodd_\u017Fcase\u017F"}, // edge-case
		{in: "", out: ""},
		{in: " ", out: ""},
		{in: "ok", out: "ok"},
		{in: "™Ö™Ö™™Ö™", out: "ö_ö_ö"},
		{in: "AlsO:ök", out: "also:ök"},
		{in: ":still_ok", out: ":still_ok"},
		{in: "___trim", out: "trim"},
		{in: "12.:trim@", out: ":trim"},
		{in: "12.:trim@@", out: ":trim"},
		{in: "fun:ky__tag/1", out: "fun:ky_tag/1"},
		{in: "fun:ky@tag/2", out: "fun:ky_tag/2"},
		{in: "fun:ky@@@tag/3", out: "fun:ky_tag/3"},
		{in: "tag:1/2.3", out: "tag:1/2.3"},
		{in: "---fun:k####y_ta@#g/1_@@#", out: "fun:k_y_ta_g/1"},
		{in: "AlsO:œ#@ö))œk", out: "also:œ_ö_œk"},
		{in: "test\x99\x8faaa", out: "test_aaa"},
		{in: "test\x99\x8f", out: "test"},
		{in: strings.Repeat("a", 888), out: strings.Repeat("a", 200)},
		{
			in: func() string {
				b := bytes.NewBufferString("a")
				for i := 0; i < 799; i++ {
					_, err := b.WriteRune('🐶')
					assert.NoError(t, err)
				}
				_, err := b.WriteRune('b')
				assert.NoError(t, err)
				return b.String()
			}(),
			out: "a", // 'b' should have been truncated
		},
		{"a" + string(unicode.ReplacementChar), "a"},
		{"a" + string(unicode.ReplacementChar) + string(unicode.ReplacementChar), "a"},
		{"a" + string(unicode.ReplacementChar) + string(unicode.ReplacementChar) + "b", "a_b"},
	} {
		t.Run("", func(t *testing.T) {
			assert.Equal(t, tt.out, utils.NormalizeTag(tt.in), tt.in)
		})
	}
}

// ensure that sanitization  of trace payloads occurs
func TestSpanNameMapping(t *testing.T) {
	mockTraceID := [16]byte{0x00, 0x01, 0x02, 0x03, 0x04, 0x05, 0x06, 0x07, 0x08, 0x09, 0x0A, 0x0B, 0x0C, 0x0D, 0x0E, 0x0F}
	mockSpanID := [8]byte{0xF1, 0xF2, 0xF3, 0xF4, 0xF5, 0xF6, 0xF7, 0xF8}
	mockParentSpanID := [8]byte{0xEF, 0xEE, 0xED, 0xEC, 0xEB, 0xEA, 0xE9, 0xE8}
	endTime := time.Now().Round(time.Second)
	pdataEndTime := pdata.TimestampFromTime(endTime)
	startTime := endTime.Add(-90 * time.Second)
	pdataStartTime := pdata.TimestampFromTime(startTime)

	calculator := newSublayerCalculator()
	denylister := newDenylister([]string{})
	buildInfo := component.BuildInfo{
		Version: "1.0",
	}

	traces := pdata.NewTraces()
	traces.ResourceSpans().Resize(1)
	rs := traces.ResourceSpans().At(0)
	resource := rs.Resource()
	resource.Attributes().InitFromMap(map[string]pdata.AttributeValue{
		"deployment.environment": pdata.NewAttributeValueString("UpperCase"),
	})
	rs.InstrumentationLibrarySpans().Resize(1)
	ilss := rs.InstrumentationLibrarySpans().At(0)
	instrumentationLibrary := ilss.InstrumentationLibrary()
	instrumentationLibrary.SetName("flash")
	instrumentationLibrary.SetVersion("v1")
	span := ilss.Spans().AppendEmpty()

	traceID := pdata.NewTraceID(mockTraceID)
	spanID := pdata.NewSpanID(mockSpanID)
	parentSpanID := pdata.NewSpanID(mockParentSpanID)
	span.SetTraceID(traceID)
	span.SetSpanID(spanID)
	span.SetParentSpanID(parentSpanID)
	span.SetName("End-To-End Here")
	span.SetKind(pdata.SpanKindServer)
	span.SetStartTimestamp(pdataStartTime)
	span.SetEndTimestamp(pdataEndTime)

	config := config.Config{Traces: config.TracesConfig{SpanNameRemappings: map[string]string{"flash.server": "bang.client"}}}

	outputTraces, _ := convertToDatadogTd(traces, "test-host", calculator, &config, denylister, buildInfo)
	aggregatedTraces := aggregateTracePayloadsByEnv(outputTraces)

	obfuscator := obfuscate.NewObfuscator(obfuscatorConfig)
	obfuscatePayload(obfuscator, aggregatedTraces)
	assert.Equal(t, 1, len(aggregatedTraces))

	assert.Equal(t, "bang.client", aggregatedTraces[0].Traces[0].Spans[0].Name)
}<|MERGE_RESOLUTION|>--- conflicted
+++ resolved
@@ -133,12 +133,7 @@
 func TestConvertToDatadogTd(t *testing.T) {
 	traces := pdata.NewTraces()
 	traces.ResourceSpans().AppendEmpty()
-<<<<<<< HEAD
-	calculator := newSublayerCalculator()
-	denylister := newDenylister([]string{})
-=======
-	denylister := NewDenylister([]string{})
->>>>>>> 40845464
+	denylister := newDenylister([]string{})
 	buildInfo := component.BuildInfo{
 		Version: "1.0",
 	}
@@ -151,12 +146,7 @@
 
 func TestConvertToDatadogTdNoResourceSpans(t *testing.T) {
 	traces := pdata.NewTraces()
-<<<<<<< HEAD
-	calculator := newSublayerCalculator()
-	denylister := newDenylister([]string{})
-=======
-	denylister := NewDenylister([]string{})
->>>>>>> 40845464
+	denylister := newDenylister([]string{})
 	buildInfo := component.BuildInfo{
 		Version: "1.0",
 	}
@@ -190,11 +180,7 @@
 		Version: "1.0",
 	}
 
-<<<<<<< HEAD
-	_, runningMetrics := convertToDatadogTd(td, "fallbackHost", newSublayerCalculator(), &config.Config{}, newDenylister([]string{}), buildInfo)
-=======
-	_, runningMetrics := convertToDatadogTd(td, "fallbackHost", &config.Config{}, NewDenylister([]string{}), buildInfo)
->>>>>>> 40845464
+	_, runningMetrics := convertToDatadogTd(td, "fallbackHost", &config.Config{}, newDenylister([]string{}), buildInfo)
 
 	runningHostnames := []string{}
 	for _, metric := range runningMetrics {
@@ -210,12 +196,8 @@
 }
 
 func TestObfuscation(t *testing.T) {
-<<<<<<< HEAD
-	calculator := newSublayerCalculator()
-	denylister := newDenylister([]string{})
-=======
-	denylister := NewDenylister([]string{})
->>>>>>> 40845464
+
+	denylister := newDenylister([]string{})
 	buildInfo := component.BuildInfo{
 		Version: "1.0",
 	}
@@ -250,12 +232,7 @@
 
 func TestBasicTracesTranslation(t *testing.T) {
 	hostname := "testhostname"
-<<<<<<< HEAD
-	calculator := newSublayerCalculator()
-	denylister := newDenylister([]string{})
-=======
-	denylister := NewDenylister([]string{})
->>>>>>> 40845464
+	denylister := newDenylister([]string{})
 
 	// generate mock trace, span and parent span ids
 	mockTraceID := [16]byte{0x00, 0x01, 0x02, 0x03, 0x04, 0x05, 0x06, 0x07, 0x08, 0x09, 0x0A, 0x0B, 0x0C, 0x0D, 0x0E, 0x0F}
@@ -268,11 +245,8 @@
 	rs := NewResourceSpansData(mockTraceID, mockSpanID, mockParentSpanID, pdata.StatusCodeUnset, false, mockEndTime)
 
 	// translate mocks to datadog traces
-<<<<<<< HEAD
-	datadogPayload := resourceSpansToDatadogSpans(rs, calculator, hostname, &config.Config{}, denylister, map[string]string{})
-=======
-	datadogPayload := resourceSpansToDatadogSpans(rs, hostname, &config.Config{}, denylister)
->>>>>>> 40845464
+	datadogPayload := resourceSpansToDatadogSpans(rs, hostname, &config.Config{}, denylister, map[string]string{})
+
 	// ensure we return the correct type
 	assert.IsType(t, pb.TracePayload{}, datadogPayload)
 
@@ -344,11 +318,8 @@
 	rs := NewResourceSpansData(mockTraceID, mockSpanID, mockParentSpanID, pdata.StatusCodeUnset, false, mockEndTime)
 
 	// translate mocks to datadog traces
-<<<<<<< HEAD
-	datadogPayload := resourceSpansToDatadogSpans(rs, calculator, hostname, &config.Config{}, denylister, map[string]string{})
-=======
-	datadogPayload := resourceSpansToDatadogSpans(rs, hostname, &config.Config{}, denylister)
->>>>>>> 40845464
+	datadogPayload := resourceSpansToDatadogSpans(rs, hostname, &config.Config{}, denylister, map[string]string{})
+
 	// ensure we return the correct type
 	assert.IsType(t, pb.TracePayload{}, datadogPayload)
 
@@ -359,12 +330,7 @@
 
 func TestTracesTranslationErrorsAndResource(t *testing.T) {
 	hostname := "testhostname"
-<<<<<<< HEAD
-	calculator := newSublayerCalculator()
-	denylister := newDenylister([]string{})
-=======
-	denylister := NewDenylister([]string{})
->>>>>>> 40845464
+	denylister := newDenylister([]string{})
 
 	// generate mock trace, span and parent span ids
 	mockTraceID := [16]byte{0x00, 0x01, 0x02, 0x03, 0x04, 0x05, 0x06, 0x07, 0x08, 0x09, 0x0A, 0x0B, 0x0C, 0x0D, 0x0E, 0x0F}
@@ -384,11 +350,8 @@
 		},
 	}
 
-<<<<<<< HEAD
-	datadogPayload := resourceSpansToDatadogSpans(rs, calculator, hostname, &cfg, denylister, map[string]string{})
-=======
-	datadogPayload := resourceSpansToDatadogSpans(rs, hostname, &cfg, denylister)
->>>>>>> 40845464
+	datadogPayload := resourceSpansToDatadogSpans(rs, hostname, &cfg, denylister, map[string]string{})
+
 	// ensure we return the correct type
 	assert.IsType(t, pb.TracePayload{}, datadogPayload)
 
@@ -421,12 +384,7 @@
 // Ensures that if more than one error event occurs in a span, the last one is used for translation
 func TestTracesTranslationErrorsFromEventsUsesLast(t *testing.T) {
 	hostname := "testhostname"
-<<<<<<< HEAD
-	calculator := newSublayerCalculator()
-	denylister := newDenylister([]string{})
-=======
-	denylister := NewDenylister([]string{})
->>>>>>> 40845464
+	denylister := newDenylister([]string{})
 
 	// generate mock trace, span and parent span ids
 	mockTraceID := [16]byte{0x00, 0x01, 0x02, 0x03, 0x04, 0x05, 0x06, 0x07, 0x08, 0x09, 0x0A, 0x0B, 0x0C, 0x0D, 0x0E, 0x0F}
@@ -474,11 +432,7 @@
 		},
 	}
 
-<<<<<<< HEAD
-	datadogPayload := resourceSpansToDatadogSpans(rs, calculator, hostname, &cfg, denylister, map[string]string{})
-=======
-	datadogPayload := resourceSpansToDatadogSpans(rs, hostname, &cfg, denylister)
->>>>>>> 40845464
+	datadogPayload := resourceSpansToDatadogSpans(rs, hostname, &cfg, denylister, map[string]string{})
 
 	// Ensure the error type is copied over from the last error event logged
 	assert.Equal(t, attribs[conventions.AttributeExceptionType].StringVal(), datadogPayload.Traces[0].Spans[0].Meta[ext.ErrorType])
@@ -493,12 +447,7 @@
 // Ensures that if the first or last event in the list is the error, that translation still behaves properly
 func TestTracesTranslationErrorsFromEventsBounds(t *testing.T) {
 	hostname := "testhostname"
-<<<<<<< HEAD
-	calculator := newSublayerCalculator()
-	denylister := newDenylister([]string{})
-=======
-	denylister := NewDenylister([]string{})
->>>>>>> 40845464
+	denylister := newDenylister([]string{})
 
 	// generate mock trace, span and parent span ids
 	mockTraceID := [16]byte{0x00, 0x01, 0x02, 0x03, 0x04, 0x05, 0x06, 0x07, 0x08, 0x09, 0x0A, 0x0B, 0x0C, 0x0D, 0x0E, 0x0F}
@@ -537,11 +486,7 @@
 		},
 	}
 
-<<<<<<< HEAD
-	datadogPayload := resourceSpansToDatadogSpans(rs, calculator, hostname, &cfg, denylister, map[string]string{})
-=======
-	datadogPayload := resourceSpansToDatadogSpans(rs, hostname, &cfg, denylister)
->>>>>>> 40845464
+	datadogPayload := resourceSpansToDatadogSpans(rs, hostname, &cfg, denylister, map[string]string{})
 
 	// Ensure the error type is copied over
 	assert.Equal(t, attribs[conventions.AttributeExceptionType].StringVal(), datadogPayload.Traces[0].Spans[0].Meta[ext.ErrorType])
@@ -577,12 +522,7 @@
 
 func TestTracesTranslationOkStatus(t *testing.T) {
 	hostname := "testhostname"
-<<<<<<< HEAD
-	calculator := newSublayerCalculator()
-	denylister := newDenylister([]string{})
-=======
-	denylister := NewDenylister([]string{})
->>>>>>> 40845464
+	denylister := newDenylister([]string{})
 
 	// generate mock trace, span and parent span ids
 	mockTraceID := [16]byte{0x00, 0x01, 0x02, 0x03, 0x04, 0x05, 0x06, 0x07, 0x08, 0x09, 0x0A, 0x0B, 0x0C, 0x0D, 0x0E, 0x0F}
@@ -602,11 +542,8 @@
 		},
 	}
 
-<<<<<<< HEAD
-	datadogPayload := resourceSpansToDatadogSpans(rs, calculator, hostname, &cfg, denylister, map[string]string{})
-=======
-	datadogPayload := resourceSpansToDatadogSpans(rs, hostname, &cfg, denylister)
->>>>>>> 40845464
+	datadogPayload := resourceSpansToDatadogSpans(rs, hostname, &cfg, denylister, map[string]string{})
+
 	// ensure we return the correct type
 	assert.IsType(t, pb.TracePayload{}, datadogPayload)
 
@@ -635,12 +572,7 @@
 // ensure that the datadog span uses the configured unified service tags
 func TestTracesTranslationConfig(t *testing.T) {
 	hostname := "testhostname"
-<<<<<<< HEAD
-	calculator := newSublayerCalculator()
-	denylister := newDenylister([]string{})
-=======
-	denylister := NewDenylister([]string{})
->>>>>>> 40845464
+	denylister := newDenylister([]string{})
 
 	// generate mock trace, span and parent span ids
 	mockTraceID := [16]byte{0x00, 0x01, 0x02, 0x03, 0x04, 0x05, 0x06, 0x07, 0x08, 0x09, 0x0A, 0x0B, 0x0C, 0x0D, 0x0E, 0x0F}
@@ -661,11 +593,7 @@
 	}
 
 	// translate mocks to datadog traces
-<<<<<<< HEAD
-	datadogPayload := resourceSpansToDatadogSpans(rs, calculator, hostname, &cfg, denylister, map[string]string{})
-=======
-	datadogPayload := resourceSpansToDatadogSpans(rs, hostname, &cfg, denylister)
->>>>>>> 40845464
+	datadogPayload := resourceSpansToDatadogSpans(rs, hostname, &cfg, denylister, map[string]string{})
 	// ensure we return the correct type
 	assert.IsType(t, pb.TracePayload{}, datadogPayload)
 
@@ -691,12 +619,7 @@
 // ensure that the translation returns early if no resource instrumentation library spans
 func TestTracesTranslationNoIls(t *testing.T) {
 	hostname := "testhostname"
-<<<<<<< HEAD
-	calculator := newSublayerCalculator()
-	denylister := newDenylister([]string{})
-=======
-	denylister := NewDenylister([]string{})
->>>>>>> 40845464
+	denylister := newDenylister([]string{})
 
 	rs := pdata.NewResourceSpans()
 
@@ -708,11 +631,7 @@
 	}
 
 	// translate mocks to datadog traces
-<<<<<<< HEAD
-	datadogPayload := resourceSpansToDatadogSpans(rs, calculator, hostname, &cfg, denylister, map[string]string{})
-=======
-	datadogPayload := resourceSpansToDatadogSpans(rs, hostname, &cfg, denylister)
->>>>>>> 40845464
+	datadogPayload := resourceSpansToDatadogSpans(rs, hostname, &cfg, denylister, map[string]string{})
 	// ensure we return the correct type
 	assert.IsType(t, pb.TracePayload{}, datadogPayload)
 
@@ -724,12 +643,7 @@
 // ensure that the translation returns early if no resource instrumentation library spans
 func TestTracesTranslationInvalidService(t *testing.T) {
 	hostname := "testhostname"
-<<<<<<< HEAD
-	calculator := newSublayerCalculator()
-	denylister := newDenylister([]string{})
-=======
-	denylister := NewDenylister([]string{})
->>>>>>> 40845464
+	denylister := newDenylister([]string{})
 
 	// generate mock trace, span and parent span ids
 	mockTraceID := [16]byte{0x00, 0x01, 0x02, 0x03, 0x04, 0x05, 0x06, 0x07, 0x08, 0x09, 0x0A, 0x0B, 0x0C, 0x0D, 0x0E, 0x0F}
@@ -767,15 +681,9 @@
 	}
 
 	// translate mocks to datadog traces
-<<<<<<< HEAD
-	datadogPayloadInvalidService := resourceSpansToDatadogSpans(rs, calculator, hostname, &cfgInvalidService, denylister, map[string]string{})
-	datadogPayloadEmptyService := resourceSpansToDatadogSpans(rs, calculator, hostname, &cfgEmptyService, denylister, map[string]string{})
-	datadogPayloadStartWithInvalidService := resourceSpansToDatadogSpans(rs, calculator, hostname, &cfgStartWithInvalidService, denylister, map[string]string{})
-=======
-	datadogPayloadInvalidService := resourceSpansToDatadogSpans(rs, hostname, &cfgInvalidService, denylister)
-	datadogPayloadEmptyService := resourceSpansToDatadogSpans(rs, hostname, &cfgEmptyService, denylister)
-	datadogPayloadStartWithInvalidService := resourceSpansToDatadogSpans(rs, hostname, &cfgStartWithInvalidService, denylister)
->>>>>>> 40845464
+	datadogPayloadInvalidService := resourceSpansToDatadogSpans(rs, hostname, &cfgInvalidService, denylister, map[string]string{})
+	datadogPayloadEmptyService := resourceSpansToDatadogSpans(rs, hostname, &cfgEmptyService, denylister, map[string]string{})
+	datadogPayloadStartWithInvalidService := resourceSpansToDatadogSpans(rs, hostname, &cfgStartWithInvalidService, denylister, map[string]string{})
 
 	// ensure we return the correct type
 	assert.IsType(t, pb.TracePayload{}, datadogPayloadInvalidService)
@@ -793,12 +701,7 @@
 // ensure that the datadog span uses the peer.name instead service.name when provided
 func TestTracesTranslationServicePeerName(t *testing.T) {
 	hostname := "testhostname"
-<<<<<<< HEAD
-	calculator := newSublayerCalculator()
-	denylister := newDenylister([]string{})
-=======
-	denylister := NewDenylister([]string{})
->>>>>>> 40845464
+	denylister := newDenylister([]string{})
 
 	// generate mock trace, span and parent span ids
 	mockTraceID := [16]byte{0x00, 0x01, 0x02, 0x03, 0x04, 0x05, 0x06, 0x07, 0x08, 0x09, 0x0A, 0x0B, 0x0C, 0x0D, 0x0E, 0x0F}
@@ -814,11 +717,7 @@
 	span.Attributes().InsertString(conventions.AttributePeerService, "my_peer_service_name")
 
 	// translate mocks to datadog traces
-<<<<<<< HEAD
-	datadogPayload := resourceSpansToDatadogSpans(rs, calculator, hostname, &config.Config{}, denylister, map[string]string{})
-=======
-	datadogPayload := resourceSpansToDatadogSpans(rs, hostname, &config.Config{}, denylister)
->>>>>>> 40845464
+	datadogPayload := resourceSpansToDatadogSpans(rs, hostname, &config.Config{}, denylister, map[string]string{})
 	// ensure we return the correct type
 	assert.IsType(t, pb.TracePayload{}, datadogPayload)
 
@@ -876,12 +775,7 @@
 // ensure that the datadog span uses the truncated tags if length exceeds max
 func TestTracesTranslationTruncatetag(t *testing.T) {
 	hostname := "testhostname"
-<<<<<<< HEAD
-	calculator := newSublayerCalculator()
-	denylister := newDenylister([]string{})
-=======
-	denylister := NewDenylister([]string{})
->>>>>>> 40845464
+	denylister := newDenylister([]string{})
 
 	// generate mock trace, span and parent span ids
 	mockTraceID := [16]byte{0x00, 0x01, 0x02, 0x03, 0x04, 0x05, 0x06, 0x07, 0x08, 0x09, 0x0A, 0x0B, 0x0C, 0x0D, 0x0E, 0x0F}
@@ -898,11 +792,7 @@
 	span.Attributes().InsertString(conventions.AttributeExceptionStacktrace, RandStringBytes(5500))
 
 	// translate mocks to datadog traces
-<<<<<<< HEAD
-	datadogPayload := resourceSpansToDatadogSpans(rs, calculator, hostname, &config.Config{}, denylister, map[string]string{})
-=======
-	datadogPayload := resourceSpansToDatadogSpans(rs, hostname, &config.Config{}, denylister)
->>>>>>> 40845464
+	datadogPayload := resourceSpansToDatadogSpans(rs, hostname, &config.Config{}, denylister, map[string]string{})
 	// ensure we return the correct type
 	assert.IsType(t, pb.TracePayload{}, datadogPayload)
 
@@ -1281,12 +1171,7 @@
 // ensure that stats payloads get tagged with version tag
 func TestStatsAggregations(t *testing.T) {
 	hostname := "testhostname"
-<<<<<<< HEAD
-	calculator := newSublayerCalculator()
-	denylister := newDenylister([]string{})
-=======
-	denylister := NewDenylister([]string{})
->>>>>>> 40845464
+	denylister := newDenylister([]string{})
 
 	// generate mock trace, span and parent span ids
 	mockTraceID := [16]byte{0x00, 0x01, 0x02, 0x03, 0x04, 0x05, 0x06, 0x07, 0x08, 0x09, 0x0A, 0x0B, 0x0C, 0x0D, 0x0E, 0x0F}
@@ -1302,11 +1187,7 @@
 	// translate mocks to datadog traces
 	cfg := config.Config{}
 
-<<<<<<< HEAD
-	datadogPayload := resourceSpansToDatadogSpans(rs, calculator, hostname, &cfg, denylister, map[string]string{})
-=======
-	datadogPayload := resourceSpansToDatadogSpans(rs, hostname, &cfg, denylister)
->>>>>>> 40845464
+	datadogPayload := resourceSpansToDatadogSpans(rs, hostname, &cfg, denylister, map[string]string{})
 
 	statsOutput := computeAPMStats(&datadogPayload, time.Now().UTC().UnixNano())
 
@@ -1326,12 +1207,7 @@
 
 // ensure that sanitization  of trace payloads occurs
 func TestSanitization(t *testing.T) {
-<<<<<<< HEAD
-	calculator := newSublayerCalculator()
-	denylister := newDenylister([]string{})
-=======
-	denylister := NewDenylister([]string{})
->>>>>>> 40845464
+	denylister := newDenylister([]string{})
 	buildInfo := component.BuildInfo{
 		Version: "1.0",
 	}
@@ -1431,7 +1307,6 @@
 	startTime := endTime.Add(-90 * time.Second)
 	pdataStartTime := pdata.TimestampFromTime(startTime)
 
-	calculator := newSublayerCalculator()
 	denylister := newDenylister([]string{})
 	buildInfo := component.BuildInfo{
 		Version: "1.0",
@@ -1464,7 +1339,7 @@
 
 	config := config.Config{Traces: config.TracesConfig{SpanNameRemappings: map[string]string{"flash.server": "bang.client"}}}
 
-	outputTraces, _ := convertToDatadogTd(traces, "test-host", calculator, &config, denylister, buildInfo)
+	outputTraces, _ := convertToDatadogTd(traces, "test-host", &config, denylister, buildInfo)
 	aggregatedTraces := aggregateTracePayloadsByEnv(outputTraces)
 
 	obfuscator := obfuscate.NewObfuscator(obfuscatorConfig)
