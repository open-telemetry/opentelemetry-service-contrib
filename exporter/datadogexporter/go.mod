module github.com/open-telemetry/opentelemetry-collector-contrib/exporter/datadogexporter

go 1.22.0

require (
	github.com/DataDog/agent-payload/v5 v5.0.142
	github.com/DataDog/datadog-agent/comp/core/config v0.61.0
	github.com/DataDog/datadog-agent/comp/core/hostname/hostnameinterface v0.61.0
	github.com/DataDog/datadog-agent/comp/core/log/def v0.61.0
	github.com/DataDog/datadog-agent/comp/logs/agent/config v0.61.0
	github.com/DataDog/datadog-agent/comp/otelcol/logsagentpipeline v0.61.0
	github.com/DataDog/datadog-agent/comp/otelcol/logsagentpipeline/logsagentpipelineimpl v0.61.0
	github.com/DataDog/datadog-agent/comp/otelcol/otlp/components/exporter/logsagentexporter v0.62.0-devel.0.20241213165407-f95df913d2b7
	github.com/DataDog/datadog-agent/comp/otelcol/otlp/components/metricsclient v0.61.0
	github.com/DataDog/datadog-agent/comp/otelcol/otlp/testutil v0.61.0
	github.com/DataDog/datadog-agent/comp/trace/compression/impl-gzip v0.61.0
	github.com/DataDog/datadog-agent/pkg/config/model v0.61.0
	github.com/DataDog/datadog-agent/pkg/config/setup v0.61.0
	github.com/DataDog/datadog-agent/pkg/logs/auditor v0.61.0 // indirect
	github.com/DataDog/datadog-agent/pkg/logs/client v0.61.0 // indirect
	github.com/DataDog/datadog-agent/pkg/logs/diagnostic v0.61.0 // indirect
	github.com/DataDog/datadog-agent/pkg/logs/pipeline v0.61.0 // indirect
	github.com/DataDog/datadog-agent/pkg/logs/sds v0.61.0 // indirect
	github.com/DataDog/datadog-agent/pkg/logs/sources v0.61.0
	github.com/DataDog/datadog-agent/pkg/logs/status/statusinterface v0.61.0 // indirect
	github.com/DataDog/datadog-agent/pkg/proto v0.64.0-devel
	github.com/DataDog/datadog-agent/pkg/status/health v0.61.0 // indirect
	github.com/DataDog/datadog-agent/pkg/trace v0.64.0-devel.0.20250203170818-31c3d5c28ba0
	github.com/DataDog/datadog-agent/pkg/util/hostname/validate v0.61.0
	github.com/DataDog/datadog-agent/pkg/util/startstop v0.61.0 // indirect
	github.com/DataDog/datadog-api-client-go/v2 v2.34.0
	github.com/DataDog/datadog-go/v5 v5.6.0
	github.com/DataDog/gohai v0.0.0-20230524154621-4316413895ee
	github.com/DataDog/opentelemetry-mapping-go/pkg/inframetadata v0.25.0
	github.com/DataDog/opentelemetry-mapping-go/pkg/otlp/attributes v0.25.0
	github.com/DataDog/opentelemetry-mapping-go/pkg/otlp/logs v0.25.0
	github.com/DataDog/opentelemetry-mapping-go/pkg/otlp/metrics v0.25.0
	github.com/DataDog/opentelemetry-mapping-go/pkg/quantile v0.25.0
	github.com/DataDog/sketches-go v1.4.6 // indirect
	github.com/GoogleCloudPlatform/opentelemetry-operations-go/detectors/gcp v1.26.0
	github.com/aws/aws-sdk-go v1.55.6 // indirect
	github.com/cenkalti/backoff/v4 v4.3.0
	github.com/google/go-cmp v0.6.0
	github.com/open-telemetry/opentelemetry-collector-contrib/connector/datadogconnector v0.119.0
	github.com/open-telemetry/opentelemetry-collector-contrib/internal/aws/ecsutil v0.119.0
	github.com/open-telemetry/opentelemetry-collector-contrib/internal/coreinternal v0.119.0
	github.com/open-telemetry/opentelemetry-collector-contrib/internal/k8sconfig v0.119.0
	github.com/open-telemetry/opentelemetry-collector-contrib/internal/metadataproviders v0.119.0
	github.com/open-telemetry/opentelemetry-collector-contrib/pkg/resourcetotelemetry v0.119.0
	github.com/open-telemetry/opentelemetry-collector-contrib/processor/k8sattributesprocessor v0.119.0
	github.com/open-telemetry/opentelemetry-collector-contrib/processor/probabilisticsamplerprocessor v0.119.0
	github.com/open-telemetry/opentelemetry-collector-contrib/processor/resourcedetectionprocessor v0.119.0
	github.com/open-telemetry/opentelemetry-collector-contrib/processor/transformprocessor v0.119.0
	github.com/open-telemetry/opentelemetry-collector-contrib/receiver/dockerstatsreceiver v0.119.0
	github.com/open-telemetry/opentelemetry-collector-contrib/receiver/filelogreceiver v0.119.0
	github.com/open-telemetry/opentelemetry-collector-contrib/receiver/hostmetricsreceiver v0.119.0
	github.com/open-telemetry/opentelemetry-collector-contrib/receiver/prometheusreceiver v0.119.0
	github.com/stretchr/testify v1.10.0
	go.opentelemetry.io/collector/component v0.119.0
	go.opentelemetry.io/collector/config/configauth v0.119.0 // indirect
	go.opentelemetry.io/collector/config/configcompression v1.25.0
	go.opentelemetry.io/collector/config/confighttp v0.119.0
	go.opentelemetry.io/collector/config/confignet v1.25.0
	go.opentelemetry.io/collector/config/configopaque v1.25.0 // indirect
	go.opentelemetry.io/collector/config/configretry v1.25.0
	go.opentelemetry.io/collector/config/configtls v1.25.0
	go.opentelemetry.io/collector/confmap v1.25.0
	go.opentelemetry.io/collector/connector v0.119.0
	go.opentelemetry.io/collector/consumer v1.25.0
	go.opentelemetry.io/collector/exporter v0.119.0
	go.opentelemetry.io/collector/featuregate v1.25.0
	go.opentelemetry.io/collector/otelcol v0.119.0
	go.opentelemetry.io/collector/otelcol/otelcoltest v0.119.0
	go.opentelemetry.io/collector/pdata v1.25.0
	go.opentelemetry.io/collector/processor v0.119.0
	go.opentelemetry.io/collector/processor/batchprocessor v0.119.0
	go.opentelemetry.io/collector/processor/memorylimiterprocessor v0.119.0
	go.opentelemetry.io/collector/receiver v0.119.0
	go.opentelemetry.io/collector/receiver/otlpreceiver v0.119.0
	go.opentelemetry.io/collector/semconv v0.119.0
	go.opentelemetry.io/otel/metric v1.34.0 // indirect
	go.opentelemetry.io/otel/trace v1.34.0 // indirect
	go.uber.org/atomic v1.11.0 // indirect
	go.uber.org/goleak v1.3.0
	go.uber.org/zap v1.27.0
	google.golang.org/protobuf v1.36.4
	gopkg.in/yaml.v2 v2.4.0
	gopkg.in/zorkian/go-datadog-api.v2 v2.30.0
	k8s.io/apimachinery v0.31.3
	k8s.io/client-go v0.31.3
)

require (
	github.com/aws/aws-sdk-go-v2 v1.36.0
	github.com/aws/aws-sdk-go-v2/config v1.29.5
	github.com/aws/aws-sdk-go-v2/feature/ec2/imds v1.16.27
	github.com/aws/aws-sdk-go-v2/service/ec2 v1.202.3
	github.com/open-telemetry/opentelemetry-collector-contrib/pkg/datadog v0.119.0
	go.opentelemetry.io/collector/component/componenttest v0.119.0
	go.opentelemetry.io/collector/consumer/consumererror v0.119.0
	go.opentelemetry.io/collector/exporter/exportertest v0.119.0
)

require (
	cloud.google.com/go/auth v0.7.0 // indirect
	cloud.google.com/go/auth/oauth2adapt v0.2.2 // indirect
	cloud.google.com/go/compute/metadata v0.6.0 // indirect
	github.com/Azure/azure-sdk-for-go/sdk/azcore v1.13.0 // indirect
	github.com/Azure/azure-sdk-for-go/sdk/azidentity v1.7.0 // indirect
	github.com/Azure/azure-sdk-for-go/sdk/internal v1.10.0 // indirect
	github.com/Azure/azure-sdk-for-go/sdk/resourcemanager/compute/armcompute/v5 v5.7.0 // indirect
	github.com/Azure/azure-sdk-for-go/sdk/resourcemanager/network/armnetwork/v4 v4.3.0 // indirect
	github.com/AzureAD/microsoft-authentication-library-for-go v1.2.2 // indirect
	github.com/Code-Hex/go-generics-cache v1.5.1 // indirect
	github.com/DataDog/datadog-agent/comp/core/flare/builder v0.61.0 // indirect
	github.com/DataDog/datadog-agent/comp/core/flare/types v0.61.0 // indirect
	github.com/DataDog/datadog-agent/comp/core/secrets v0.61.0 // indirect
	github.com/DataDog/datadog-agent/comp/core/tagger/origindetection v0.64.0-devel // indirect
	github.com/DataDog/datadog-agent/comp/core/telemetry v0.61.0 // indirect
	github.com/DataDog/datadog-agent/comp/def v0.61.0 // indirect
	github.com/DataDog/datadog-agent/comp/otelcol/otlp/components/statsprocessor v0.64.0-devel.0.20250203170818-31c3d5c28ba0 // indirect
	github.com/DataDog/datadog-agent/comp/trace/compression/def v0.61.0 // indirect
	github.com/DataDog/datadog-agent/pkg/collector/check/defaults v0.61.0 // indirect
	github.com/DataDog/datadog-agent/pkg/config/env v0.61.0 // indirect
	github.com/DataDog/datadog-agent/pkg/config/mock v0.61.0 // indirect
	github.com/DataDog/datadog-agent/pkg/config/nodetreemodel v0.61.0 // indirect
	github.com/DataDog/datadog-agent/pkg/config/structure v0.61.0 // indirect
	github.com/DataDog/datadog-agent/pkg/config/teeconfig v0.61.0 // indirect
	github.com/DataDog/datadog-agent/pkg/config/utils v0.61.0 // indirect
	github.com/DataDog/datadog-agent/pkg/logs/message v0.61.0 // indirect
	github.com/DataDog/datadog-agent/pkg/logs/metrics v0.61.0 // indirect
	github.com/DataDog/datadog-agent/pkg/logs/processor v0.61.0 // indirect
	github.com/DataDog/datadog-agent/pkg/logs/sender v0.61.0 // indirect
	github.com/DataDog/datadog-agent/pkg/logs/status/utils v0.61.0 // indirect
	github.com/DataDog/datadog-agent/pkg/obfuscate v0.64.0-devel.0.20250129111638-01c8fb06949e // indirect
	github.com/DataDog/datadog-agent/pkg/remoteconfig/state v0.61.0 // indirect
	github.com/DataDog/datadog-agent/pkg/telemetry v0.61.0 // indirect
	github.com/DataDog/datadog-agent/pkg/util/backoff v0.61.0 // indirect
	github.com/DataDog/datadog-agent/pkg/util/cgroups v0.61.0 // indirect
	github.com/DataDog/datadog-agent/pkg/util/executable v0.61.0 // indirect
	github.com/DataDog/datadog-agent/pkg/util/filesystem v0.61.0 // indirect
	github.com/DataDog/datadog-agent/pkg/util/fxutil v0.61.0 // indirect
	github.com/DataDog/datadog-agent/pkg/util/http v0.61.0 // indirect
	github.com/DataDog/datadog-agent/pkg/util/log v0.64.0-devel.0.20250129111638-01c8fb06949e // indirect
	github.com/DataDog/datadog-agent/pkg/util/optional v0.61.0 // indirect
	github.com/DataDog/datadog-agent/pkg/util/pointer v0.61.0 // indirect
	github.com/DataDog/datadog-agent/pkg/util/scrubber v0.61.0 // indirect
	github.com/DataDog/datadog-agent/pkg/util/statstracker v0.61.0 // indirect
	github.com/DataDog/datadog-agent/pkg/util/system v0.61.0 // indirect
	github.com/DataDog/datadog-agent/pkg/util/system/socket v0.61.0 // indirect
	github.com/DataDog/datadog-agent/pkg/util/winutil v0.61.0 // indirect
	github.com/DataDog/datadog-agent/pkg/version v0.61.0 // indirect
	github.com/DataDog/dd-sensitive-data-scanner/sds-go/go v0.0.0-20240816154533-f7f9beb53a42 // indirect
	github.com/DataDog/go-sqllexer v0.0.20 // indirect
	github.com/DataDog/go-tuf v1.1.0-0.5.2 // indirect
	github.com/DataDog/viper v1.14.0 // indirect
	github.com/DataDog/zstd v1.5.6 // indirect
	github.com/Microsoft/go-winio v0.6.2 // indirect
	github.com/Showmax/go-fqdn v1.0.0 // indirect
	github.com/alecthomas/participle/v2 v2.1.1 // indirect
	github.com/alecthomas/units v0.0.0-20240626203959-61d1e3462e30 // indirect
	github.com/antchfx/xmlquery v1.4.3 // indirect
	github.com/antchfx/xpath v1.3.3 // indirect
	github.com/armon/go-metrics v0.4.1 // indirect
	github.com/aws/aws-sdk-go-v2/credentials v1.17.58 // indirect
	github.com/aws/aws-sdk-go-v2/internal/configsources v1.3.31 // indirect
	github.com/aws/aws-sdk-go-v2/internal/endpoints/v2 v2.6.31 // indirect
	github.com/aws/aws-sdk-go-v2/internal/ini v1.8.2 // indirect
	github.com/aws/aws-sdk-go-v2/service/internal/accept-encoding v1.12.2 // indirect
	github.com/aws/aws-sdk-go-v2/service/internal/presigned-url v1.12.12 // indirect
	github.com/aws/aws-sdk-go-v2/service/sso v1.24.14 // indirect
	github.com/aws/aws-sdk-go-v2/service/ssooidc v1.28.13 // indirect
	github.com/aws/aws-sdk-go-v2/service/sts v1.33.13 // indirect
	github.com/aws/smithy-go v1.22.2 // indirect
	github.com/benbjohnson/clock v1.3.5 // indirect
	github.com/beorn7/perks v1.0.1 // indirect
	github.com/bmatcuk/doublestar/v4 v4.8.1 // indirect
	github.com/briandowns/spinner v1.23.0 // indirect
	github.com/cenkalti/backoff v2.2.1+incompatible // indirect
	github.com/cespare/xxhash/v2 v2.3.0 // indirect
	github.com/cihub/seelog v0.0.0-20170130134532-f561c5e57575 // indirect
	github.com/cncf/xds/go v0.0.0-20240905190251-b4127c9b8d78 // indirect
	github.com/containerd/cgroups/v3 v3.0.5 // indirect
	github.com/coreos/go-systemd/v22 v22.5.0 // indirect
	github.com/davecgh/go-spew v1.1.2-0.20180830191138-d8f796af33cc // indirect
	github.com/dennwc/varint v1.0.0 // indirect
	github.com/digitalocean/godo v1.118.0 // indirect
	github.com/distribution/reference v0.6.0 // indirect
	github.com/docker/docker v27.5.1+incompatible // indirect
	github.com/docker/go-connections v0.5.0 // indirect
	github.com/docker/go-units v0.5.0 // indirect
	github.com/dustin/go-humanize v1.0.1 // indirect
	github.com/ebitengine/purego v0.8.2 // indirect
	github.com/elastic/go-grok v0.3.1 // indirect
	github.com/elastic/lunes v0.1.0 // indirect
	github.com/emicklei/go-restful/v3 v3.11.0 // indirect
	github.com/envoyproxy/go-control-plane v0.13.1 // indirect
	github.com/envoyproxy/protoc-gen-validate v1.1.0 // indirect
	github.com/expr-lang/expr v1.16.9 // indirect
	github.com/fatih/color v1.18.0 // indirect
	github.com/felixge/httpsnoop v1.0.4 // indirect
	github.com/fsnotify/fsnotify v1.8.0 // indirect
	github.com/fxamacker/cbor/v2 v2.7.0 // indirect
	github.com/go-kit/log v0.2.1 // indirect
	github.com/go-logfmt/logfmt v0.6.0 // indirect
	github.com/go-logr/logr v1.4.2 // indirect
	github.com/go-logr/stdr v1.2.2 // indirect
	github.com/go-ole/go-ole v1.3.0 // indirect
	github.com/go-openapi/jsonpointer v0.20.2 // indirect
	github.com/go-openapi/jsonreference v0.20.4 // indirect
	github.com/go-openapi/swag v0.22.9 // indirect
	github.com/go-resty/resty/v2 v2.13.1 // indirect
	github.com/go-viper/mapstructure/v2 v2.2.1 // indirect
	github.com/go-zookeeper/zk v1.0.3 // indirect
	github.com/gobwas/glob v0.2.3 // indirect
	github.com/goccy/go-json v0.10.5 // indirect
	github.com/godbus/dbus/v5 v5.1.0 // indirect
	github.com/gogo/protobuf v1.3.2 // indirect
	github.com/golang-jwt/jwt/v5 v5.2.1 // indirect
	github.com/golang/groupcache v0.0.0-20210331224755-41bb18bfe9da // indirect
	github.com/golang/mock v1.7.0-rc.1 // indirect
	github.com/golang/protobuf v1.5.4 // indirect
	github.com/golang/snappy v0.0.4 // indirect
	github.com/google/gnostic-models v0.6.8 // indirect
	github.com/google/go-querystring v1.1.0 // indirect
	github.com/google/gofuzz v1.2.0 // indirect
	github.com/google/s2a-go v0.1.7 // indirect
	github.com/google/uuid v1.6.0 // indirect
	github.com/googleapis/enterprise-certificate-proxy v0.3.2 // indirect
	github.com/googleapis/gax-go/v2 v2.12.5 // indirect
	github.com/gophercloud/gophercloud v1.13.0 // indirect
	github.com/gorilla/websocket v1.5.0 // indirect
	github.com/grafana/regexp v0.0.0-20240518133315-a468a5bfb3bc // indirect
	github.com/grpc-ecosystem/grpc-gateway/v2 v2.25.1 // indirect
	github.com/hashicorp/consul/api v1.31.0 // indirect
	github.com/hashicorp/cronexpr v1.1.2 // indirect
	github.com/hashicorp/errwrap v1.1.0 // indirect
	github.com/hashicorp/go-cleanhttp v0.5.2 // indirect
	github.com/hashicorp/go-hclog v1.6.3 // indirect
	github.com/hashicorp/go-immutable-radix v1.3.1 // indirect
	github.com/hashicorp/go-multierror v1.1.1 // indirect
	github.com/hashicorp/go-retryablehttp v0.7.7 // indirect
	github.com/hashicorp/go-rootcerts v1.0.2 // indirect
	github.com/hashicorp/go-version v1.7.0 // indirect
	github.com/hashicorp/golang-lru v1.0.2 // indirect
	github.com/hashicorp/golang-lru/v2 v2.0.7 // indirect
	github.com/hashicorp/hcl v1.0.1-vault-5 // indirect
	github.com/hashicorp/nomad/api v0.0.0-20240717122358-3d93bd3778f3 // indirect
	github.com/hashicorp/serf v0.10.1 // indirect
	github.com/hectane/go-acl v0.0.0-20190604041725-da78bae5fc95 // indirect
	github.com/hetznercloud/hcloud-go/v2 v2.10.2 // indirect
	github.com/iancoleman/strcase v0.3.0 // indirect
	github.com/imdario/mergo v0.3.16 // indirect
	github.com/inconshreveable/mousetrap v1.1.0 // indirect
	github.com/ionos-cloud/sdk-go/v6 v6.1.11 // indirect
	github.com/jmespath/go-jmespath v0.4.0 // indirect
	github.com/jonboulle/clockwork v0.4.0 // indirect
	github.com/josharian/intern v1.0.0 // indirect
	github.com/jpillora/backoff v1.0.0 // indirect
	github.com/json-iterator/go v1.1.12 // indirect
	github.com/kardianos/osext v0.0.0-20190222173326-2bc1f35cddc0 // indirect
	github.com/karrick/godirwalk v1.17.0 // indirect
	github.com/klauspost/compress v1.17.11 // indirect
	github.com/knadh/koanf/maps v0.1.1 // indirect
	github.com/knadh/koanf/providers/confmap v0.1.0 // indirect
	github.com/knadh/koanf/v2 v2.1.2 // indirect
	github.com/kolo/xmlrpc v0.0.0-20220921171641-a4b6fa1dd06b // indirect
	github.com/kylelemons/godebug v1.1.0 // indirect
	github.com/leodido/go-syslog/v4 v4.2.0 // indirect
	github.com/leodido/ragel-machinery v0.0.0-20190525184631-5f46317e436b // indirect
	github.com/linode/linodego v1.37.0 // indirect
	github.com/lufia/plan9stats v0.0.0-20240909124753-873cd0166683 // indirect
	github.com/magefile/mage v1.15.0 // indirect
	github.com/magiconair/properties v1.8.7 // indirect
	github.com/mailru/easyjson v0.7.7 // indirect
	github.com/mattn/go-colorable v0.1.13 // indirect
	github.com/mattn/go-isatty v0.0.20 // indirect
	github.com/miekg/dns v1.1.61 // indirect
	github.com/mitchellh/copystructure v1.2.0 // indirect
	github.com/mitchellh/go-homedir v1.1.0 // indirect
	github.com/mitchellh/mapstructure v1.5.1-0.20231216201459-8508981c8b6c // indirect
	github.com/mitchellh/reflectwalk v1.0.2 // indirect
	github.com/moby/docker-image-spec v1.3.1 // indirect
	github.com/moby/sys/userns v0.1.0 // indirect
	github.com/modern-go/concurrent v0.0.0-20180306012644-bacd9c7ef1dd // indirect
	github.com/modern-go/reflect2 v1.0.2 // indirect
	github.com/mohae/deepcopy v0.0.0-20170929034955-c48cc78d4826 // indirect
	github.com/mostynb/go-grpc-compression v1.2.3 // indirect
	github.com/munnerz/goautoneg v0.0.0-20191010083416-a7dc8b61c822 // indirect
	github.com/mwitkow/go-conntrack v0.0.0-20190716064945-2f068394615f // indirect
	github.com/open-telemetry/opentelemetry-collector-contrib/internal/common v0.119.0 // indirect
	github.com/open-telemetry/opentelemetry-collector-contrib/internal/docker v0.119.0 // indirect
	github.com/open-telemetry/opentelemetry-collector-contrib/internal/filter v0.119.0 // indirect
	github.com/open-telemetry/opentelemetry-collector-contrib/internal/pdatautil v0.119.0 // indirect
	github.com/open-telemetry/opentelemetry-collector-contrib/pkg/experimentalmetricmetadata v0.119.0 // indirect
	github.com/open-telemetry/opentelemetry-collector-contrib/pkg/ottl v0.119.0 // indirect
	github.com/open-telemetry/opentelemetry-collector-contrib/pkg/pdatautil v0.119.0 // indirect
	github.com/open-telemetry/opentelemetry-collector-contrib/pkg/sampling v0.119.0 // indirect
	github.com/open-telemetry/opentelemetry-collector-contrib/pkg/stanza v0.119.0 // indirect
	github.com/open-telemetry/opentelemetry-collector-contrib/pkg/translator/prometheus v0.119.0 // indirect
	github.com/opencontainers/go-digest v1.0.0 // indirect
	github.com/opencontainers/image-spec v1.1.0 // indirect
	github.com/opencontainers/runtime-spec v1.2.0 // indirect
	github.com/openshift/api v3.9.0+incompatible // indirect
	github.com/openshift/client-go v0.0.0-20210521082421-73d9475a9142 // indirect
	github.com/outcaste-io/ristretto v0.2.3 // indirect
	github.com/ovh/go-ovh v1.6.0 // indirect
	github.com/patrickmn/go-cache v2.1.0+incompatible // indirect
	github.com/pelletier/go-toml v1.9.5 // indirect
	github.com/philhofer/fwd v1.1.3-0.20240916144458-20a13a1f6b7c // indirect
	github.com/pierrec/lz4/v4 v4.1.22 // indirect
	github.com/pkg/browser v0.0.0-20240102092130-5ac0b6a4141c // indirect
	github.com/pkg/errors v0.9.1 // indirect
	github.com/planetscale/vtprotobuf v0.6.1-0.20240319094008-0393e58bdf10 // indirect
	github.com/pmezard/go-difflib v1.0.1-0.20181226105442-5d4384ee4fb2 // indirect
	github.com/power-devops/perfstat v0.0.0-20240221224432-82ca36839d55 // indirect
	github.com/prometheus-community/windows_exporter v0.27.2 // indirect
	github.com/prometheus/client_golang v1.20.5 // indirect
	github.com/prometheus/client_model v0.6.1 // indirect
	github.com/prometheus/common v0.62.0 // indirect
	github.com/prometheus/common/sigv4 v0.1.0 // indirect
	github.com/prometheus/procfs v0.15.1 // indirect
	github.com/prometheus/prometheus v0.54.1 // indirect
	github.com/rs/cors v1.11.1 // indirect
	github.com/scaleway/scaleway-sdk-go v1.0.0-beta.29 // indirect
	github.com/secure-systems-lab/go-securesystemslib v0.9.0 // indirect
	github.com/shirou/gopsutil/v3 v3.24.5 // indirect
	github.com/shirou/gopsutil/v4 v4.25.1 // indirect
	github.com/shoenig/go-m1cpu v0.1.6 // indirect
	github.com/spf13/afero v1.11.0 // indirect
	github.com/spf13/cast v1.7.0 // indirect
	github.com/spf13/cobra v1.8.1 // indirect
	github.com/spf13/jwalterweatherman v1.1.0 // indirect
	github.com/spf13/pflag v1.0.5 // indirect
	github.com/stormcat24/protodep v0.1.8 // indirect
	github.com/stretchr/objx v0.5.2 // indirect
	github.com/tilinna/clock v1.1.0 // indirect
	github.com/tinylib/msgp v1.2.5 // indirect
	github.com/tklauser/go-sysconf v0.3.14 // indirect
	github.com/tklauser/numcpus v0.9.0 // indirect
	github.com/ua-parser/uap-go v0.0.0-20240611065828-3a4781585db6 // indirect
	github.com/valyala/fastjson v1.6.4 // indirect
	github.com/vultr/govultr/v2 v2.17.2 // indirect
	github.com/x448/float16 v0.8.4 // indirect
	github.com/yusufpapurcu/wmi v1.2.4 // indirect
	github.com/zorkian/go-datadog-api v2.30.0+incompatible // indirect
	go.opencensus.io v0.24.0 // indirect
	go.opentelemetry.io/auto/sdk v1.1.0 // indirect
	go.opentelemetry.io/collector v0.119.0 // indirect
	go.opentelemetry.io/collector/client v1.25.0 // indirect
	go.opentelemetry.io/collector/component/componentstatus v0.119.0 // indirect
	go.opentelemetry.io/collector/config/configgrpc v0.119.0 // indirect
	go.opentelemetry.io/collector/config/configtelemetry v0.119.0 // indirect
	go.opentelemetry.io/collector/confmap/provider/envprovider v1.25.0 // indirect
	go.opentelemetry.io/collector/confmap/provider/fileprovider v1.25.0 // indirect
	go.opentelemetry.io/collector/confmap/provider/httpprovider v1.25.0 // indirect
	go.opentelemetry.io/collector/confmap/provider/yamlprovider v1.25.0 // indirect
	go.opentelemetry.io/collector/connector/connectortest v0.119.0 // indirect
	go.opentelemetry.io/collector/connector/xconnector v0.119.0 // indirect
	go.opentelemetry.io/collector/consumer/consumertest v0.119.0 // indirect
	go.opentelemetry.io/collector/consumer/xconsumer v0.119.0 // indirect
	go.opentelemetry.io/collector/exporter/xexporter v0.119.0 // indirect
	go.opentelemetry.io/collector/extension v0.119.0 // indirect
	go.opentelemetry.io/collector/extension/auth v0.119.0 // indirect
	go.opentelemetry.io/collector/extension/extensioncapabilities v0.119.0 // indirect
	go.opentelemetry.io/collector/extension/extensiontest v0.119.0 // indirect
	go.opentelemetry.io/collector/extension/xextension v0.119.0 // indirect
	go.opentelemetry.io/collector/filter v0.119.0 // indirect
	go.opentelemetry.io/collector/internal/fanoutconsumer v0.119.0 // indirect
	go.opentelemetry.io/collector/internal/memorylimiter v0.119.0 // indirect
	go.opentelemetry.io/collector/internal/sharedcomponent v0.119.0 // indirect
	go.opentelemetry.io/collector/pdata/pprofile v0.119.0 // indirect
	go.opentelemetry.io/collector/pdata/testdata v0.119.0 // indirect
	go.opentelemetry.io/collector/pipeline v0.119.0 // indirect
	go.opentelemetry.io/collector/pipeline/xpipeline v0.119.0 // indirect
	go.opentelemetry.io/collector/processor/processorhelper/xprocessorhelper v0.119.0 // indirect
	go.opentelemetry.io/collector/processor/processortest v0.119.0 // indirect
	go.opentelemetry.io/collector/processor/xprocessor v0.119.0 // indirect
	go.opentelemetry.io/collector/receiver/receivertest v0.119.0 // indirect
	go.opentelemetry.io/collector/receiver/xreceiver v0.119.0 // indirect
	go.opentelemetry.io/collector/scraper v0.119.0 // indirect
	go.opentelemetry.io/collector/scraper/scraperhelper v0.119.0 // indirect
	go.opentelemetry.io/collector/service v0.119.0 // indirect
	go.opentelemetry.io/contrib/bridges/otelzap v0.9.0 // indirect
	go.opentelemetry.io/contrib/config v0.14.0 // indirect
	go.opentelemetry.io/contrib/instrumentation/google.golang.org/grpc/otelgrpc v0.59.0 // indirect
	go.opentelemetry.io/contrib/instrumentation/net/http/otelhttp v0.59.0 // indirect
	go.opentelemetry.io/contrib/propagators/b3 v1.34.0 // indirect
	go.opentelemetry.io/otel v1.34.0 // indirect
	go.opentelemetry.io/otel/exporters/otlp/otlplog/otlploggrpc v0.10.0 // indirect
	go.opentelemetry.io/otel/exporters/otlp/otlplog/otlploghttp v0.10.0 // indirect
	go.opentelemetry.io/otel/exporters/otlp/otlpmetric/otlpmetricgrpc v1.34.0 // indirect
	go.opentelemetry.io/otel/exporters/otlp/otlpmetric/otlpmetrichttp v1.34.0 // indirect
	go.opentelemetry.io/otel/exporters/otlp/otlptrace v1.34.0 // indirect
	go.opentelemetry.io/otel/exporters/otlp/otlptrace/otlptracegrpc v1.34.0 // indirect
	go.opentelemetry.io/otel/exporters/otlp/otlptrace/otlptracehttp v1.34.0 // indirect
	go.opentelemetry.io/otel/exporters/prometheus v0.56.0 // indirect
	go.opentelemetry.io/otel/exporters/stdout/stdoutlog v0.10.0 // indirect
	go.opentelemetry.io/otel/exporters/stdout/stdoutmetric v1.34.0 // indirect
	go.opentelemetry.io/otel/exporters/stdout/stdouttrace v1.34.0 // indirect
	go.opentelemetry.io/otel/log v0.10.0 // indirect
	go.opentelemetry.io/otel/sdk v1.34.0 // indirect
	go.opentelemetry.io/otel/sdk/log v0.10.0 // indirect
	go.opentelemetry.io/otel/sdk/metric v1.34.0 // indirect
	go.opentelemetry.io/proto/otlp v1.5.0 // indirect
	go.uber.org/dig v1.18.0 // indirect
	go.uber.org/fx v1.22.2 // indirect
	go.uber.org/multierr v1.11.0 // indirect
	golang.org/x/crypto v0.32.0 // indirect
	golang.org/x/exp v0.0.0-20250128182459-e0ece0dbea4c // indirect
	golang.org/x/mod v0.22.0 // indirect
	golang.org/x/net v0.34.0 // indirect
<<<<<<< HEAD
	golang.org/x/oauth2 v0.25.0 // indirect
	golang.org/x/sync v0.10.0 // indirect
	golang.org/x/sys v0.29.0 // indirect
	golang.org/x/term v0.28.0 // indirect
	golang.org/x/text v0.21.0 // indirect
	golang.org/x/time v0.9.0 // indirect
	golang.org/x/tools v0.29.0 // indirect
=======
	golang.org/x/oauth2 v0.24.0 // indirect
	golang.org/x/sync v0.11.0 // indirect
	golang.org/x/sys v0.30.0 // indirect
	golang.org/x/term v0.28.0 // indirect
	golang.org/x/text v0.22.0 // indirect
	golang.org/x/time v0.8.0 // indirect
	golang.org/x/tools v0.28.0 // indirect
>>>>>>> 7f0b0fa5
	gonum.org/v1/gonum v0.15.1 // indirect
	google.golang.org/api v0.188.0 // indirect
	google.golang.org/genproto/googleapis/api v0.0.0-20250115164207-1a7da9e5054f // indirect
	google.golang.org/genproto/googleapis/rpc v0.0.0-20250127172529-29210b9bc287 // indirect
	google.golang.org/grpc v1.70.0 // indirect
	gopkg.in/inf.v0 v0.9.1 // indirect
	gopkg.in/ini.v1 v1.67.0 // indirect
	gopkg.in/yaml.v3 v3.0.1 // indirect
	k8s.io/api v0.31.3 // indirect
	k8s.io/klog/v2 v2.130.1 // indirect
	k8s.io/kube-openapi v0.0.0-20240228011516-70dd3763d340 // indirect
	k8s.io/utils v0.0.0-20240711033017-18e509b52bc8 // indirect
	sigs.k8s.io/json v0.0.0-20221116044647-bc3834ca7abd // indirect
	sigs.k8s.io/structured-merge-diff/v4 v4.4.1 // indirect
	sigs.k8s.io/yaml v1.4.0 // indirect
)

replace github.com/open-telemetry/opentelemetry-collector-contrib/internal/k8sconfig => ../../internal/k8sconfig

replace github.com/open-telemetry/opentelemetry-collector-contrib/internal/metadataproviders => ../../internal/metadataproviders

replace github.com/open-telemetry/opentelemetry-collector-contrib/pkg/resourcetotelemetry => ../../pkg/resourcetotelemetry

replace github.com/open-telemetry/opentelemetry-collector-contrib/internal/aws/ecsutil => ../../internal/aws/ecsutil

replace github.com/open-telemetry/opentelemetry-collector-contrib/internal/coreinternal => ../../internal/coreinternal

replace github.com/open-telemetry/opentelemetry-collector-contrib/pkg/core/xidutils => ../../pkg/core/xidutils

replace github.com/open-telemetry/opentelemetry-collector-contrib/internal/common => ../../internal/common

replace github.com/open-telemetry/opentelemetry-collector-contrib/processor/k8sattributesprocessor => ../../processor/k8sattributesprocessor

replace github.com/open-telemetry/opentelemetry-collector-contrib/processor/resourcedetectionprocessor => ../../processor/resourcedetectionprocessor

replace github.com/open-telemetry/opentelemetry-collector-contrib/receiver/hostmetricsreceiver => ../../receiver/hostmetricsreceiver

replace github.com/open-telemetry/opentelemetry-collector-contrib/receiver/filelogreceiver => ../../receiver/filelogreceiver

replace github.com/open-telemetry/opentelemetry-collector-contrib/pkg/stanza => ../../pkg/stanza

replace github.com/open-telemetry/opentelemetry-collector-contrib/pkg/pdatautil => ../../pkg/pdatautil

replace github.com/open-telemetry/opentelemetry-collector-contrib/internal/filter => ../../internal/filter

retract (
	v0.76.2
	v0.76.1
	v0.65.0
)

replace github.com/open-telemetry/opentelemetry-collector-contrib/pkg/ottl => ../../pkg/ottl

// see https://github.com/DataDog/agent-payload/issues/218
exclude github.com/DataDog/agent-payload/v5 v5.0.59

// openshift removed all tags from their repo, use the pseudoversion from the release-3.9 branch HEAD
replace github.com/openshift/api v3.9.0+incompatible => github.com/openshift/api v0.0.0-20180801171038-322a19404e37

replace github.com/open-telemetry/opentelemetry-collector-contrib/pkg/pdatatest => ../../pkg/pdatatest

replace github.com/open-telemetry/opentelemetry-collector-contrib/pkg/xk8stest => ../../pkg/xk8stest

replace github.com/open-telemetry/opentelemetry-collector-contrib/receiver/dockerstatsreceiver => ../../receiver/dockerstatsreceiver

replace github.com/open-telemetry/opentelemetry-collector-contrib/internal/docker => ../../internal/docker

replace github.com/open-telemetry/opentelemetry-collector-contrib/pkg/golden => ../../pkg/golden

replace github.com/open-telemetry/opentelemetry-collector-contrib/connector/datadogconnector => ../../connector/datadogconnector

replace github.com/open-telemetry/opentelemetry-collector-contrib/pkg/translator/prometheus => ../../pkg/translator/prometheus

replace github.com/open-telemetry/opentelemetry-collector-contrib/exporter/prometheusremotewriteexporter => ../prometheusremotewriteexporter

replace github.com/open-telemetry/opentelemetry-collector-contrib/processor/probabilisticsamplerprocessor => ../../processor/probabilisticsamplerprocessor

replace github.com/open-telemetry/opentelemetry-collector-contrib/receiver/prometheusreceiver => ../../receiver/prometheusreceiver

replace github.com/open-telemetry/opentelemetry-collector-contrib/pkg/translator/prometheusremotewrite => ../../pkg/translator/prometheusremotewrite

replace github.com/open-telemetry/opentelemetry-collector-contrib/processor/tailsamplingprocessor => ../../processor/tailsamplingprocessor

replace github.com/open-telemetry/opentelemetry-collector-contrib/extension/storage => ../../extension/storage

replace github.com/open-telemetry/opentelemetry-collector-contrib/processor/transformprocessor => ../../processor/transformprocessor

replace github.com/open-telemetry/opentelemetry-collector-contrib/pkg/sampling => ../../pkg/sampling

replace github.com/open-telemetry/opentelemetry-collector-contrib/internal/pdatautil => ../../internal/pdatautil

replace github.com/open-telemetry/opentelemetry-collector-contrib/pkg/experimentalmetricmetadata => ../../pkg/experimentalmetricmetadata

replace github.com/open-telemetry/opentelemetry-collector-contrib/pkg/datadog => ../../pkg/datadog<|MERGE_RESOLUTION|>--- conflicted
+++ resolved
@@ -410,23 +410,13 @@
 	golang.org/x/exp v0.0.0-20250128182459-e0ece0dbea4c // indirect
 	golang.org/x/mod v0.22.0 // indirect
 	golang.org/x/net v0.34.0 // indirect
-<<<<<<< HEAD
 	golang.org/x/oauth2 v0.25.0 // indirect
-	golang.org/x/sync v0.10.0 // indirect
-	golang.org/x/sys v0.29.0 // indirect
-	golang.org/x/term v0.28.0 // indirect
-	golang.org/x/text v0.21.0 // indirect
-	golang.org/x/time v0.9.0 // indirect
-	golang.org/x/tools v0.29.0 // indirect
-=======
-	golang.org/x/oauth2 v0.24.0 // indirect
 	golang.org/x/sync v0.11.0 // indirect
 	golang.org/x/sys v0.30.0 // indirect
 	golang.org/x/term v0.28.0 // indirect
 	golang.org/x/text v0.22.0 // indirect
-	golang.org/x/time v0.8.0 // indirect
-	golang.org/x/tools v0.28.0 // indirect
->>>>>>> 7f0b0fa5
+	golang.org/x/time v0.9.0 // indirect
+	golang.org/x/tools v0.29.0 // indirect
 	gonum.org/v1/gonum v0.15.1 // indirect
 	google.golang.org/api v0.188.0 // indirect
 	google.golang.org/genproto/googleapis/api v0.0.0-20250115164207-1a7da9e5054f // indirect
