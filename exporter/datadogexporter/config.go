// Copyright The OpenTelemetry Authors
// SPDX-License-Identifier: Apache-2.0

package datadogexporter // import "github.com/open-telemetry/opentelemetry-collector-contrib/exporter/datadogexporter"

import (
	"encoding"
	"errors"
	"fmt"
	"regexp"
	"strings"
	"time"

	"github.com/DataDog/datadog-agent/pkg/util/hostname/validate"
	"go.opentelemetry.io/collector/component"
	"go.opentelemetry.io/collector/config/confighttp"
	"go.opentelemetry.io/collector/config/confignet"
	"go.opentelemetry.io/collector/config/configopaque"
	"go.opentelemetry.io/collector/config/configretry"
	"go.opentelemetry.io/collector/confmap"
	"go.opentelemetry.io/collector/exporter/exporterhelper"
	"go.uber.org/zap"
)

var (
	errUnsetAPIKey   = errors.New("api.key is not set")
	errNoMetadata    = errors.New("only_metadata can't be enabled when host_metadata::enabled = false or host_metadata::hostname_source != first_resource")
	errEmptyEndpoint = errors.New("endpoint cannot be empty")
)

const (
	// DefaultSite is the default site of the Datadog intake to send data to
	DefaultSite = "datadoghq.com"
)

// APIConfig defines the API configuration options
type APIConfig struct {
	// Key is the Datadog API key to associate your Agent's data with your organization.
	// Create a new API key here: https://app.datadoghq.com/account/settings
	Key configopaque.String `mapstructure:"key"`

	// Site is the site of the Datadog intake to send data to.
	// The default value is "datadoghq.com".
	Site string `mapstructure:"site"`

	// FailOnInvalidKey states whether to exit at startup on invalid API key.
	// The default value is false.
	FailOnInvalidKey bool `mapstructure:"fail_on_invalid_key"`
}

// MetricsConfig defines the metrics exporter specific configuration options
type MetricsConfig struct {
	// DeltaTTL defines the time that previous points of a cumulative monotonic
	// metric are kept in memory to calculate deltas
	DeltaTTL int64 `mapstructure:"delta_ttl"`

	// TCPAddr.Endpoint is the host of the Datadog intake server to send metrics to.
	// If unset, the value is obtained from the Site.
	confignet.TCPAddrConfig `mapstructure:",squash"`

	ExporterConfig MetricsExporterConfig `mapstructure:",squash"`

	// HistConfig defines the export of OTLP Histograms.
	HistConfig HistogramConfig `mapstructure:"histograms"`

	// SumConfig defines the export of OTLP Sums.
	SumConfig SumConfig `mapstructure:"sums"`

	// SummaryConfig defines the export for OTLP Summaries.
	SummaryConfig SummaryConfig `mapstructure:"summaries"`
}

type HistogramMode string

const (
	// HistogramModeNoBuckets reports no bucket histogram metrics. .sum and .count metrics will still be sent
	// if `send_count_sum_metrics` is enabled.
	HistogramModeNoBuckets HistogramMode = "nobuckets"
	// HistogramModeCounters reports histograms as Datadog counts, one metric per bucket.
	HistogramModeCounters HistogramMode = "counters"
	// HistogramModeDistributions reports histograms as Datadog distributions (recommended).
	HistogramModeDistributions HistogramMode = "distributions"
)

var _ encoding.TextUnmarshaler = (*HistogramMode)(nil)

func (hm *HistogramMode) UnmarshalText(in []byte) error {
	switch mode := HistogramMode(in); mode {
	case HistogramModeCounters, HistogramModeDistributions, HistogramModeNoBuckets:
		*hm = mode
		return nil
	default:
		return fmt.Errorf("invalid histogram mode %q", mode)
	}
}

// HistogramConfig customizes export of OTLP Histograms.
type HistogramConfig struct {
	// Mode for exporting histograms. Valid values are 'distributions', 'counters' or 'nobuckets'.
	//  - 'distributions' sends histograms as Datadog distributions (recommended).
	//  - 'counters' sends histograms as Datadog counts, one metric per bucket.
	//  - 'nobuckets' sends no bucket histogram metrics. Aggregation metrics will still be sent
	//    if `send_aggregation_metrics` is enabled.
	//
	// The current default is 'distributions'.
	Mode HistogramMode `mapstructure:"mode"`

	// SendCountSum states if the export should send .sum and .count metrics for histograms.
	// The default is false.
	// Deprecated: [v0.75.0] Use `send_aggregation_metrics` (HistogramConfig.SendAggregations) instead.
	SendCountSum bool `mapstructure:"send_count_sum_metrics"`

	// SendAggregations states if the exporter should send .sum, .count, .min and .max metrics for histograms.
	// The default is false.
	SendAggregations bool `mapstructure:"send_aggregation_metrics"`
}

func (c *HistogramConfig) validate() error {
	if c.Mode == HistogramModeNoBuckets && !c.SendAggregations {
		return fmt.Errorf("'nobuckets' mode and `send_aggregation_metrics` set to false will send no histogram metrics")
	}
	return nil
}

// CumulativeMonotonicSumMode is the export mode for OTLP Sum metrics.
type CumulativeMonotonicSumMode string

const (
	// CumulativeMonotonicSumModeToDelta calculates delta for
	// cumulative monotonic sum metrics in the client side and reports
	// them as Datadog counts.
	CumulativeMonotonicSumModeToDelta CumulativeMonotonicSumMode = "to_delta"

	// CumulativeMonotonicSumModeRawValue reports the raw value for
	// cumulative monotonic sum metrics as a Datadog gauge.
	CumulativeMonotonicSumModeRawValue CumulativeMonotonicSumMode = "raw_value"
)

var _ encoding.TextUnmarshaler = (*CumulativeMonotonicSumMode)(nil)

// UnmarshalText implements the encoding.TextUnmarshaler interface.
func (sm *CumulativeMonotonicSumMode) UnmarshalText(in []byte) error {
	switch mode := CumulativeMonotonicSumMode(in); mode {
	case CumulativeMonotonicSumModeToDelta,
		CumulativeMonotonicSumModeRawValue:
		*sm = mode
		return nil
	default:
		return fmt.Errorf("invalid cumulative monotonic sum mode %q", mode)
	}
}

// InitialValueMode defines what the exporter should do with the initial value
// of a time series when transforming from cumulative to delta.
type InitialValueMode string

const (
	// InitialValueModeAuto reports the initial value if its start timestamp
	// is set and it happens after the process was started.
	InitialValueModeAuto InitialValueMode = "auto"

	// InitialValueModeDrop always drops the initial value.
	InitialValueModeDrop InitialValueMode = "drop"

	// InitialValueModeKeep always reports the initial value.
	InitialValueModeKeep InitialValueMode = "keep"
)

var _ encoding.TextUnmarshaler = (*InitialValueMode)(nil)

// UnmarshalText implements the encoding.TextUnmarshaler interface.
func (iv *InitialValueMode) UnmarshalText(in []byte) error {
	switch mode := InitialValueMode(in); mode {
	case InitialValueModeAuto,
		InitialValueModeDrop,
		InitialValueModeKeep:
		*iv = mode
		return nil
	default:
		return fmt.Errorf("invalid initial value mode %q", mode)
	}
}

// SumConfig customizes export of OTLP Sums.
type SumConfig struct {
	// CumulativeMonotonicMode is the mode for exporting OTLP Cumulative Monotonic Sums.
	// Valid values are 'to_delta' or 'raw_value'.
	//  - 'to_delta' calculates delta for cumulative monotonic sums and sends it as a Datadog count.
	//  - 'raw_value' sends the raw value of cumulative monotonic sums as Datadog gauges.
	//
	// The default is 'to_delta'.
	// See https://docs.datadoghq.com/metrics/otlp/?tab=sum#mapping for details and examples.
	CumulativeMonotonicMode CumulativeMonotonicSumMode `mapstructure:"cumulative_monotonic_mode"`

	// InitialCumulativeMonotonicMode defines the behavior of the exporter when receiving the first value
	// of a cumulative monotonic sum.
	InitialCumulativeMonotonicMode InitialValueMode `mapstructure:"initial_cumulative_monotonic_value"`
}

// SummaryMode is the export mode for OTLP Summary metrics.
type SummaryMode string

const (
	// SummaryModeNoQuantiles sends no `.quantile` metrics. `.sum` and `.count` metrics will still be sent.
	SummaryModeNoQuantiles SummaryMode = "noquantiles"
	// SummaryModeGauges sends `.quantile` metrics as gauges tagged by the quantile.
	SummaryModeGauges SummaryMode = "gauges"
)

var _ encoding.TextUnmarshaler = (*SummaryMode)(nil)

// UnmarshalText implements the encoding.TextUnmarshaler interface.
func (sm *SummaryMode) UnmarshalText(in []byte) error {
	switch mode := SummaryMode(in); mode {
	case SummaryModeNoQuantiles,
		SummaryModeGauges:
		*sm = mode
		return nil
	default:
		return fmt.Errorf("invalid summary mode %q", mode)
	}
}

// SummaryConfig customizes export of OTLP Summaries.
type SummaryConfig struct {
	// Mode is the the mode for exporting OTLP Summaries.
	// Valid values are 'noquantiles' or 'gauges'.
	//  - 'noquantiles' sends no `.quantile` metrics. `.sum` and `.count` metrics will still be sent.
	//  - 'gauges' sends `.quantile` metrics as gauges tagged by the quantile.
	//
	// The default is 'gauges'.
	// See https://docs.datadoghq.com/metrics/otlp/?tab=summary#mapping for details and examples.
	Mode SummaryMode `mapstructure:"mode"`
}

// MetricsExporterConfig provides options for a user to customize the behavior of the
// metrics exporter
type MetricsExporterConfig struct {
	// ResourceAttributesAsTags, if set to true, will use the exporterhelper feature to transform all
	// resource attributes into metric labels, which are then converted into tags
	ResourceAttributesAsTags bool `mapstructure:"resource_attributes_as_tags"`

	// InstrumentationScopeMetadataAsTags, if set to true, adds the name and version of the
	// instrumentation scope that created a metric to the metric tags
	InstrumentationScopeMetadataAsTags bool `mapstructure:"instrumentation_scope_metadata_as_tags"`
}

// TracesConfig defines the traces exporter specific configuration options
type TracesConfig struct {
	// TCPAddr.Endpoint is the host of the Datadog intake server to send traces to.
	// If unset, the value is obtained from the Site.
	confignet.TCPAddrConfig `mapstructure:",squash"`

	// ignored resources
	// A blacklist of regular expressions can be provided to disable certain traces based on their resource name
	// all entries must be surrounded by double quotes and separated by commas.
	// ignore_resources: ["(GET|POST) /healthcheck"]
	IgnoreResources []string `mapstructure:"ignore_resources"`

	// SpanNameRemappings is the map of datadog span names and preferred name to map to. This can be used to
	// automatically map Datadog Span Operation Names to an updated value. All entries should be key/value pairs.
	// span_name_remappings:
	//   io.opentelemetry.javaagent.spring.client: spring.client
	//   instrumentation:express.server: express
	//   go.opentelemetry.io_contrib_instrumentation_net_http_otelhttp.client: http.client
	SpanNameRemappings map[string]string `mapstructure:"span_name_remappings"`

	// If set to true the OpenTelemetry span name will used in the Datadog resource name.
	// If set to false the resource name will be filled with the instrumentation library name + span kind.
	// The default value is `false`.
	SpanNameAsResourceName bool `mapstructure:"span_name_as_resource_name"`

	// If set to true, enables an additional stats computation check on spans to see they have an eligible `span.kind` (server, consumer, client, producer).
	// If enabled, a span with an eligible `span.kind` will have stats computed. If disabled, only top-level and measured spans will have stats computed.
	// NOTE: For stats computed from OTel traces, only top-level spans are considered when this option is off.
	// If you are sending OTel traces and want stats on non-top-level spans, this flag will need to be enabled.
	// If you are sending OTel traces and do not want stats computed by span kind, you need to disable this flag and disable `compute_top_level_by_span_kind`.
	ComputeStatsBySpanKind bool `mapstructure:"compute_stats_by_span_kind"`

	// If set to true, root spans and spans with a server or consumer `span.kind` will be marked as top-level.
	// Additionally, spans with a client or producer `span.kind` will have stats computed.
	// Enabling this config option may increase the number of spans that generate trace metrics, and may change which spans appear as top-level in Datadog.
	// ComputeTopLevelBySpanKind needs to be enabled in both the Datadog connector and Datadog exporter configs if both components are being used.
	// The default value is `false`.
	ComputeTopLevelBySpanKind bool `mapstructure:"compute_top_level_by_span_kind"`

	// If set to true, enables `peer.service` aggregation in the exporter. If disabled, aggregated trace stats will not include `peer.service` as a dimension.
	// For the best experience with `peer.service`, it is recommended to also enable `compute_stats_by_span_kind`.
	// If enabling both causes the datadog exporter to consume too many resources, try disabling `compute_stats_by_span_kind` first.
	// If the overhead remains high, it will be due to a high cardinality of `peer.service` values from the traces. You may need to check your instrumentation.
	// Deprecated: Please use PeerTagsAggregation instead
	PeerServiceAggregation bool `mapstructure:"peer_service_aggregation"`

	// If set to true, enables aggregation of peer related tags (e.g., `peer.service`, `db.instance`, etc.) in the datadog exporter.
	// If disabled, aggregated trace stats will not include these tags as dimensions on trace metrics.
	// For the best experience with peer tags, Datadog also recommends enabling `compute_stats_by_span_kind`.
	// If you are using an OTel tracer, it's best to have both enabled because client/producer spans with relevant peer tags
	// may not be marked by the datadog exporter as top-level spans.
	// If enabling both causes the datadog exporter to consume too many resources, try disabling `compute_stats_by_span_kind` first.
	// A high cardinality of peer tags or APM resources can also contribute to higher CPU and memory consumption.
	// You can check for the cardinality of these fields by making trace search queries in the Datadog UI.
	// The default list of peer tags can be found in https://github.com/DataDog/datadog-agent/blob/main/pkg/trace/stats/concentrator.go.
	PeerTagsAggregation bool `mapstructure:"peer_tags_aggregation"`

	// [BETA] Optional list of supplementary peer tags that go beyond the defaults. The Datadog backend validates all tags
	// and will drop ones that are unapproved. The default set of peer tags can be found at
	// https://github.com/DataDog/datadog-agent/blob/505170c4ac8c3cbff1a61cf5f84b28d835c91058/pkg/trace/stats/concentrator.go#L55.
	PeerTags []string `mapstructure:"peer_tags"`

	// TraceBuffer specifies the number of Datadog Agent TracerPayloads to buffer before dropping.
	// The default value is 0, meaning the Datadog Agent TracerPayloads are unbuffered.
	TraceBuffer int `mapstructure:"trace_buffer"`

	// flushInterval defines the interval in seconds at which the writer flushes traces
	// to the intake; used in tests.
	flushInterval float64
}

// LogsConfig defines logs exporter specific configuration
type LogsConfig struct {
	// TCPAddr.Endpoint is the host of the Datadog intake server to send logs to.
	// If unset, the value is obtained from the Site.
	confignet.TCPAddrConfig `mapstructure:",squash"`

	// DumpPayloads report whether payloads should be dumped when logging level is debug.
<<<<<<< HEAD
	// Note: this config option does not apply when the `exporter.datadogexporter.UseLogsAgentExporter` feature flag is enabled (now enabled by default).
=======
	// Note: this config option does not apply when enabling the `exporter.datadogexporter.UseLogsAgentExporter` feature flag.
	// Deprecated: This config option is not supported in the Datadog Agent logs pipeline.
>>>>>>> ad1aab2e
	DumpPayloads bool `mapstructure:"dump_payloads"`

	// UseCompression enables the logs agent to compress logs before sending them.
	// Note: this config option does not apply when the `exporter.datadogexporter.UseLogsAgentExporter` feature flag is disabled.
	UseCompression bool `mapstructure:"use_compression"`

	// CompressionLevel accepts values from 0 (no compression) to 9 (maximum compression but higher resource usage).
	// Only takes effect if UseCompression is set to true.
	// Note: this config option does not apply when the `exporter.datadogexporter.UseLogsAgentExporter` feature flag is disabled.
	CompressionLevel int `mapstructure:"compression_level"`

	// BatchWait represents the maximum time the logs agent waits to fill each batch of logs before sending.
	// Note: this config option does not apply when the `exporter.datadogexporter.UseLogsAgentExporter` feature flag is disabled.
	BatchWait int `mapstructure:"batch_wait"`
}

// TagsConfig defines the tag-related configuration
// It is embedded in the configuration
type TagsConfig struct {
	// Hostname is the fallback hostname used for payloads without hostname-identifying attributes.
	// This option will NOT change the hostname applied to your metrics, traces and logs if they already have hostname-identifying attributes.
	// If unset, the hostname will be determined automatically. See https://docs.datadoghq.com/opentelemetry/schema_semantics/hostname/?tab=datadogexporter#fallback-hostname-logic for details.
	//
	// Prefer using the `datadog.host.name` resource attribute over using this setting.
	// See https://docs.datadoghq.com/opentelemetry/schema_semantics/hostname/?tab=datadogexporter#general-hostname-semantic-conventions for details.
	Hostname string `mapstructure:"hostname"`
}

// HostnameSource is the source for the hostname of host metadata.
type HostnameSource string

const (
	// HostnameSourceFirstResource picks the host metadata hostname from the resource
	// attributes on the first OTLP payload that gets to the exporter. If it is lacking any
	// hostname-like attributes, it will fallback to 'config_or_system' behavior (see below).
	//
	// Do not use this hostname source if receiving data from multiple hosts.
	HostnameSourceFirstResource HostnameSource = "first_resource"

	// HostnameSourceConfigOrSystem picks the host metadata hostname from the 'hostname' setting,
	// and if this is empty, from available system APIs and cloud provider endpoints.
	HostnameSourceConfigOrSystem HostnameSource = "config_or_system"
)

var _ encoding.TextUnmarshaler = (*HostnameSource)(nil)

// UnmarshalText implements the encoding.TextUnmarshaler interface.
func (sm *HostnameSource) UnmarshalText(in []byte) error {
	switch mode := HostnameSource(in); mode {
	case HostnameSourceFirstResource,
		HostnameSourceConfigOrSystem:
		*sm = mode
		return nil
	default:
		return fmt.Errorf("invalid host metadata hostname source %q", mode)
	}
}

// HostMetadataConfig defines the host metadata related configuration.
// Host metadata is the information used for populating the infrastructure list,
// the host map and providing host tags functionality.
//
// The exporter will send host metadata for a single host, whose name is chosen
// according to `host_metadata::hostname_source`.
type HostMetadataConfig struct {
	// Enabled enables the host metadata functionality.
	Enabled bool `mapstructure:"enabled"`

	// HostnameSource is the source for the hostname of host metadata.
	// This hostname is used for identifying the infrastructure list, host map and host tag information related to the host where the Datadog exporter is running.
	// Changing this setting will not change the host used to tag your metrics, traces and logs in any way.
	// For remote hosts, see https://docs.datadoghq.com/opentelemetry/schema_semantics/host_metadata/.
	//
	// Valid values are 'first_resource' and 'config_or_system':
	// - 'first_resource' picks the host metadata hostname from the resource
	//    attributes on the first OTLP payload that gets to the exporter.
	//    If the first payload lacks hostname-like attributes, it will fallback to 'config_or_system'.
	//    **Do not use this hostname source if receiving data from multiple hosts**.
	// - 'config_or_system' picks the host metadata hostname from the 'hostname' setting,
	//    If this is empty it will use available system APIs and cloud provider endpoints.
	//
	// The default is 'config_or_system'.
	HostnameSource HostnameSource `mapstructure:"hostname_source"`

	// Tags is a list of host tags.
	// These tags will be attached to telemetry signals that have the host metadata hostname.
	// To attach tags to telemetry signals regardless of the host, use a processor instead.
	Tags []string `mapstructure:"tags"`

	// sourceTimeout is the timeout to fetch from each provider - for example AWS IMDS.
	// If unset, or set to zero duration, there will be no timeout applied.
	// Default is no timeout.
	sourceTimeout time.Duration
}

// Config defines configuration for the Datadog exporter.
type Config struct {
	confighttp.ClientConfig      `mapstructure:",squash"` // squash ensures fields are correctly decoded in embedded struct.
	exporterhelper.QueueSettings `mapstructure:"sending_queue"`
	configretry.BackOffConfig    `mapstructure:"retry_on_failure"`

	TagsConfig `mapstructure:",squash"`

	// API defines the Datadog API configuration.
	API APIConfig `mapstructure:"api"`

	// Metrics defines the Metrics exporter specific configuration
	Metrics MetricsConfig `mapstructure:"metrics"`

	// Traces defines the Traces exporter specific configuration
	Traces TracesConfig `mapstructure:"traces"`

	// Logs defines the Logs exporter specific configuration
	Logs LogsConfig `mapstructure:"logs"`

	// HostMetadata defines the host metadata specific configuration
	HostMetadata HostMetadataConfig `mapstructure:"host_metadata"`

	// OnlyMetadata defines whether to only send metadata
	// This is useful for agent-collector setups, so that
	// metadata about a host is sent to the backend even
	// when telemetry data is reported via a different host.
	//
	// This flag is incompatible with disabling host metadata,
	// `use_resource_metadata`, or `host_metadata::hostname_source != first_resource`
	OnlyMetadata bool `mapstructure:"only_metadata"`

	// Non-fatal warnings found during configuration loading.
	warnings []error
}

// logWarnings logs warning messages that were generated on unmarshaling.
func (c *Config) logWarnings(logger *zap.Logger) {
	for _, err := range c.warnings {
		logger.Warn(fmt.Sprintf("%v", err))
	}
}

var _ component.Config = (*Config)(nil)

// Validate the configuration for errors. This is required by component.Config.
func (c *Config) Validate() error {
	if err := validateClientConfig(c.ClientConfig); err != nil {
		return err
	}

	if c.OnlyMetadata && (!c.HostMetadata.Enabled || c.HostMetadata.HostnameSource != HostnameSourceFirstResource) {
		return errNoMetadata
	}

	if err := validate.ValidHostname(c.Hostname); c.Hostname != "" && err != nil {
		return fmt.Errorf("hostname field is invalid: %w", err)
	}

	if c.API.Key == "" {
		return errUnsetAPIKey
	}

	if c.Traces.IgnoreResources != nil {
		for _, entry := range c.Traces.IgnoreResources {
			_, err := regexp.Compile(entry)
			if err != nil {
				return fmt.Errorf("'%s' is not valid resource filter regular expression", entry)
			}
		}
	}

	if c.Traces.SpanNameRemappings != nil {
		for key, value := range c.Traces.SpanNameRemappings {
			if value == "" {
				return fmt.Errorf("'%s' is not valid value for span name remapping", value)
			}
			if key == "" {
				return fmt.Errorf("'%s' is not valid key for span name remapping", key)
			}
		}
	}

	err := c.Metrics.HistConfig.validate()
	if err != nil {
		return err
	}

	return nil
}

func validateClientConfig(cfg confighttp.ClientConfig) error {
	var unsupported []string
	if cfg.Auth != nil {
		unsupported = append(unsupported, "auth")
	}
	if cfg.Endpoint != "" {
		unsupported = append(unsupported, "endpoint")
	}
	if cfg.Compression != "" {
		unsupported = append(unsupported, "compression")
	}
	if cfg.Headers != nil {
		unsupported = append(unsupported, "headers")
	}
	if cfg.HTTP2ReadIdleTimeout != 0 {
		unsupported = append(unsupported, "http2_read_idle_timeout")
	}
	if cfg.HTTP2PingTimeout != 0 {
		unsupported = append(unsupported, "http2_ping_timeout")
	}

	if len(unsupported) > 0 {
		return fmt.Errorf("these confighttp client configs are currently not respected by Datadog exporter: %s", strings.Join(unsupported, ", "))
	}
	return nil
}

var _ error = (*renameError)(nil)

// renameError is an error related to a renamed setting.
type renameError struct {
	// oldName of the configuration option.
	oldName string
	// newName of the configuration option.
	newName string
	// issueNumber on opentelemetry-collector-contrib for tracking
	issueNumber uint
}

// List of settings that have been removed, but for which we keep a custom error.
var removedSettings = []renameError{
	{
		oldName:     "metrics::send_monotonic_counter",
		newName:     "metrics::sums::cumulative_monotonic_mode",
		issueNumber: 8489,
	},
	{
		oldName:     "tags",
		newName:     "host_metadata::tags",
		issueNumber: 9099,
	},
	{
		oldName:     "send_metadata",
		newName:     "host_metadata::enabled",
		issueNumber: 9099,
	},
	{
		oldName:     "use_resource_metadata",
		newName:     "host_metadata::hostname_source",
		issueNumber: 9099,
	},
	{
		oldName:     "metrics::report_quantiles",
		newName:     "metrics::summaries::mode",
		issueNumber: 8845,
	},
	{
		oldName:     "metrics::instrumentation_library_metadata_as_tags",
		newName:     "metrics::instrumentation_scope_as_tags",
		issueNumber: 11135,
	},
}

// Error implements the error interface.
func (e renameError) Error() string {
	return fmt.Sprintf(
		"%q was removed in favor of %q. See https://github.com/open-telemetry/opentelemetry-collector-contrib/issues/%d",
		e.oldName,
		e.newName,
		e.issueNumber,
	)
}

func handleRemovedSettings(configMap *confmap.Conf) error {
	var errs []error
	for _, removedErr := range removedSettings {
		if configMap.IsSet(removedErr.oldName) {
			errs = append(errs, removedErr)
		}
	}

	return errors.Join(errs...)
}

var _ confmap.Unmarshaler = (*Config)(nil)

// Unmarshal a configuration map into the configuration struct.
func (c *Config) Unmarshal(configMap *confmap.Conf) error {
	if err := handleRemovedSettings(configMap); err != nil {
		return err
	}

	err := configMap.Unmarshal(c)
	if err != nil {
		return err
	}

	// Add deprecation warnings for deprecated settings.
	renamingWarnings, err := handleRenamedSettings(configMap, c)
	if err != nil {
		return err
	}
	c.warnings = append(c.warnings, renamingWarnings...)

	c.API.Key = configopaque.String(strings.TrimSpace(string(c.API.Key)))

	// If an endpoint is not explicitly set, override it based on the site.
	if !configMap.IsSet("metrics::endpoint") {
		c.Metrics.TCPAddrConfig.Endpoint = fmt.Sprintf("https://api.%s", c.API.Site)
	}
	if !configMap.IsSet("traces::endpoint") {
		c.Traces.TCPAddrConfig.Endpoint = fmt.Sprintf("https://trace.agent.%s", c.API.Site)
	}
	if !configMap.IsSet("logs::endpoint") {
		c.Logs.TCPAddrConfig.Endpoint = fmt.Sprintf("https://http-intake.logs.%s", c.API.Site)
	}

	// Return an error if an endpoint is explicitly set to ""
	if c.Metrics.TCPAddrConfig.Endpoint == "" || c.Traces.TCPAddrConfig.Endpoint == "" || c.Logs.TCPAddrConfig.Endpoint == "" {
		return errEmptyEndpoint
	}

	const (
		initialValueSetting = "metrics::sums::initial_cumulative_monotonic_value"
		cumulMonoMode       = "metrics::sums::cumulative_monotonic_mode"
	)
	if configMap.IsSet(initialValueSetting) && c.Metrics.SumConfig.CumulativeMonotonicMode != CumulativeMonotonicSumModeToDelta {
		return fmt.Errorf("%q can only be configured when %q is set to %q",
			initialValueSetting, cumulMonoMode, CumulativeMonotonicSumModeToDelta)
	}

	logsExporterSettings := []struct {
		setting string
		valid   bool
	}{
		{setting: "logs::dump_payloads", valid: !isLogsAgentExporterEnabled()},
		{setting: "logs::use_compression", valid: isLogsAgentExporterEnabled()},
		{setting: "logs::compression_level", valid: isLogsAgentExporterEnabled()},
		{setting: "logs::batch_wait", valid: isLogsAgentExporterEnabled()},
	}
	for _, logsExporterSetting := range logsExporterSettings {
		if configMap.IsSet(logsExporterSetting.setting) && !logsExporterSetting.valid {
			enabledText := "enabled"
			if !isLogsAgentExporterEnabled() {
				enabledText = "disabled"
			}
			return fmt.Errorf("%v is not valid when the exporter.datadogexporter.UseLogsAgentExporter feature gate is %v", logsExporterSetting.setting, enabledText)
		}
		if logsExporterSetting.setting == "logs::dump_payloads" && logsExporterSetting.valid && configMap.IsSet(logsExporterSetting.setting) {
			c.warnings = append(c.warnings, fmt.Errorf("%v is deprecated and will raise an error if set when the Datadog Agent logs pipeline is enabled by default in collector version v0.108.0", logsExporterSetting.setting))
		}
	}

	return nil
}<|MERGE_RESOLUTION|>--- conflicted
+++ resolved
@@ -323,12 +323,8 @@
 	confignet.TCPAddrConfig `mapstructure:",squash"`
 
 	// DumpPayloads report whether payloads should be dumped when logging level is debug.
-<<<<<<< HEAD
 	// Note: this config option does not apply when the `exporter.datadogexporter.UseLogsAgentExporter` feature flag is enabled (now enabled by default).
-=======
-	// Note: this config option does not apply when enabling the `exporter.datadogexporter.UseLogsAgentExporter` feature flag.
 	// Deprecated: This config option is not supported in the Datadog Agent logs pipeline.
->>>>>>> ad1aab2e
 	DumpPayloads bool `mapstructure:"dump_payloads"`
 
 	// UseCompression enables the logs agent to compress logs before sending them.
