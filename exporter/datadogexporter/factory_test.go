--- conflicted
+++ resolved
@@ -56,6 +56,8 @@
 			TCPAddr: confignet.TCPAddr{
 				Endpoint: "$DD_URL",
 			},
+			DeltaTTL:      3600,
+			SendMonotonic: true,
 		},
 
 		Traces: config.TracesConfig{
@@ -64,7 +66,6 @@
 				Endpoint: "$DD_APM_URL",
 			},
 		},
-<<<<<<< HEAD
 
 		TagsConfig: config.TagsConfig{
 			Hostname:   "$DD_HOST",
@@ -74,12 +75,6 @@
 			EnvVarTags: "$DD_TAGS",
 		},
 
-=======
-		Metrics: config.MetricsConfig{
-			DeltaTTL:      3600,
-			SendMonotonic: true,
-		},
->>>>>>> 19f8f3ac
 		SendMetadata: true,
 		OnlyMetadata: false,
 	}, cfg, "failed to create default config")
@@ -168,6 +163,8 @@
 			TCPAddr: confignet.TCPAddr{
 				Endpoint: "https://api.datadoghq.com",
 			},
+			SendMonotonic: true,
+			DeltaTTL: 3600,
 		},
 
 		Traces: config.TracesConfig{
@@ -249,6 +246,8 @@
 			TCPAddr: confignet.TCPAddr{
 				Endpoint: "https://api.datadoghq.test",
 			},
+			SendMonotonic: true,
+			DeltaTTL: 3600,
 		},
 
 		Traces: config.TracesConfig{
@@ -291,6 +290,8 @@
 			TCPAddr: confignet.TCPAddr{
 				Endpoint: "https://api.datadoghq.com",
 			},
+			SendMonotonic: true,
+			DeltaTTL: 3600,
 		},
 
 		Traces: config.TracesConfig{
