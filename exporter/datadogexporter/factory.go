--- conflicted
+++ resolved
@@ -59,14 +59,11 @@
 			TCPAddr: confignet.TCPAddr{
 				Endpoint: "", // set during config sanitization
 			},
-<<<<<<< HEAD
 			SendMonotonic: true,
 			DeltaTTL:      3600,
-=======
 			ExporterConfig: config.MetricsExporterConfig{
 				ResourceAttributesAsTags: false,
 			},
->>>>>>> c7d7acdc
 		},
 
 		Traces: config.TracesConfig{
