--- conflicted
+++ resolved
@@ -156,13 +156,9 @@
 
 	cfg := &config.Config{}
 	cfg.API.Key = "ddog_32_characters_long_api_key1"
-<<<<<<< HEAD
+	cfg.Metrics.TCPAddr.Endpoint = metricsServer.URL
 	params := component.ExporterCreateParams{Logger: zap.NewNop()}
-=======
-	cfg.Metrics.TCPAddr.Endpoint = metricsServer.URL
-	logger := zap.NewNop()
-
->>>>>>> edb0e94d
+
 	// The client should have been created correctly
 	exp, err := newTraceExporter(params, cfg)
 	assert.NoError(t, err)
