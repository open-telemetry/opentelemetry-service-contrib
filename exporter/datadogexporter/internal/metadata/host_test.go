--- conflicted
+++ resolved
@@ -28,6 +28,7 @@
 	"go.uber.org/zap/zaptest/observer"
 
 	"github.com/open-telemetry/opentelemetry-collector-contrib/exporter/datadogexporter/internal/metadata/provider"
+	"github.com/open-telemetry/opentelemetry-collector-contrib/exporter/datadogexporter/internal/model/source"
 	"github.com/open-telemetry/opentelemetry-collector-contrib/exporter/datadogexporter/internal/utils/cache"
 )
 
@@ -59,41 +60,38 @@
 	require.NoError(t, err)
 	osHostname, err := os.Hostname()
 	require.NoError(t, err)
-<<<<<<< HEAD
 	assert.Contains(t, src.Identifier, osHostname)
-=======
-	assert.Contains(t, host, osHostname)
 }
 
-var _ provider.HostnameProvider = (*ErrorHostnameProvider)(nil)
+var _ source.Provider = (*ErrorSourceProvider)(nil)
 
-type ErrorHostnameProvider string
+type ErrorSourceProvider string
 
-func (p ErrorHostnameProvider) Hostname(context.Context) (string, error) {
-	return "", errors.New(string(p))
+func (p ErrorSourceProvider) Source(context.Context) (source.Source, error) {
+	return source.Source{}, errors.New(string(p))
 }
 
 func TestWarnProvider(t *testing.T) {
 	tests := []struct {
 		name            string
-		curProvider     provider.HostnameProvider
-		previewProvider provider.HostnameProvider
+		curProvider     source.Provider
+		previewProvider source.Provider
 
 		expectedLogs []observer.LoggedEntry
-		hostname     string
+		src          source.Source
 		err          string
 	}{
 		{
 			name:            "current provider fails",
-			curProvider:     ErrorHostnameProvider("errorCurrentHostname"),
+			curProvider:     ErrorSourceProvider("errorCurrentHostname"),
 			previewProvider: provider.Config("previewHostname"),
 			err:             "errorCurrentHostname",
 		},
 		{
 			name:            "preview provider fails",
 			curProvider:     provider.Config("currentHostname"),
-			previewProvider: ErrorHostnameProvider("errorPreviewHostname"),
-			hostname:        "currentHostname",
+			previewProvider: ErrorSourceProvider("errorPreviewHostname"),
+			src:             source.Source{Kind: source.HostnameKind, Identifier: "currentHostname"},
 			expectedLogs: []observer.LoggedEntry{
 				{
 					Entry: zapcore.Entry{
@@ -114,13 +112,13 @@
 			name:            "preview provider and current provider match",
 			curProvider:     provider.Config("hostname"),
 			previewProvider: provider.Config("hostname"),
-			hostname:        "hostname",
+			src:             source.Source{Kind: source.HostnameKind, Identifier: "hostname"},
 		},
 		{
 			name:            "preview provider and current provider don't match",
 			curProvider:     provider.Config("currentHostname"),
 			previewProvider: provider.Config("previewHostname"),
-			hostname:        "currentHostname",
+			src:             source.Source{Kind: source.HostnameKind, Identifier: "currentHostname"},
 			expectedLogs: []observer.LoggedEntry{
 				{
 					Entry: zapcore.Entry{
@@ -129,14 +127,14 @@
 					},
 					Context: []zapcore.Field{
 						{
-							Key:    "current default hostname",
-							Type:   zapcore.StringType,
-							String: "currentHostname",
+							Key:       "current default source",
+							Type:      zapcore.ReflectType,
+							Interface: source.Source{Kind: source.HostnameKind, Identifier: "currentHostname"},
 						},
 						{
-							Key:    "future default hostname",
-							Type:   zapcore.StringType,
-							String: "previewHostname",
+							Key:       "future default source",
+							Type:      zapcore.ReflectType,
+							Interface: source.Source{Kind: source.HostnameKind, Identifier: "previewHostname"},
 						},
 					},
 				},
@@ -153,11 +151,11 @@
 				previewProvider: testInstance.previewProvider,
 			}
 
-			hostname, err := provider.Hostname(context.Background())
+			src, err := provider.Source(context.Background())
 			if err != nil || testInstance.err != "" {
 				assert.EqualError(t, err, testInstance.err)
 			} else {
-				assert.Equal(t, testInstance.hostname, hostname)
+				assert.Equal(t, testInstance.src, src)
 			}
 			assert.ElementsMatch(t,
 				testInstance.expectedLogs,
@@ -165,5 +163,4 @@
 			)
 		})
 	}
->>>>>>> c1c325f6
 }