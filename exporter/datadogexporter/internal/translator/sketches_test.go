// Copyright The OpenTelemetry Authors
//
// Licensed under the Apache License, Version 2.0 (the "License");
// you may not use this file except in compliance with the License.
// You may obtain a copy of the License at
//
//     http://www.apache.org/licenses/LICENSE-2.0
//
// Unless required by applicable law or agreed to in writing, software
// distributed under the License is distributed on an "AS IS" BASIS,
// WITHOUT WARRANTIES OR CONDITIONS OF ANY KIND, either express or implied.
// See the License for the specific language governing permissions and
// limitations under the License.

package translator

import (
	"context"
	"fmt"
	"math"
	"testing"

	"github.com/DataDog/datadog-agent/pkg/quantile"
	"github.com/stretchr/testify/assert"
	"go.opentelemetry.io/collector/model/pdata"
	"go.uber.org/zap"
)

var _ SketchConsumer = (*sketchConsumer)(nil)

type sketchConsumer struct {
	sk *quantile.Sketch
}

// ConsumeSketch implements the translator.Consumer interface.
func (c *sketchConsumer) ConsumeSketch(
	_ context.Context,
	_ string,
	_ uint64,
	sketch *quantile.Sketch,
	_ []string,
	_ string,
) {
	c.sk = sketch
}

func TestHistogramSketches(t *testing.T) {
	N := 1_000
	M := 50_000.0

	// Given a cumulative distribution function for a distribution
	// with support [0, N], generate an OTLP Histogram data point with N buckets,
	// (-inf, 0], (0, 1], ..., (N-1, N], (N, inf)
	// which contains N*M uniform samples of the distribution.
	fromCDF := func(cdf func(x float64) float64) pdata.HistogramDataPoint {
		p := pdata.NewHistogramDataPoint()
		bounds := make([]float64, N+1)
		buckets := make([]uint64, N+2)
		buckets[0] = 0
		count := uint64(0)
		for i := 0; i < N; i++ {
			bounds[i] = float64(i)
			// the bucket with bounds (i, i+1) has the
			// cdf delta between the bounds as a value.
			buckets[i+1] = uint64((cdf(float64(i+1)) - cdf(float64(i))) * M)
			count += buckets[i+1]
		}
		bounds[N] = float64(N)
		buckets[N+1] = 0
		p.SetExplicitBounds(bounds)
		p.SetBucketCounts(buckets)
		p.SetCount(count)
		return p
	}

	tests := []struct {
		// distribution name
		name string
		// the cumulative distribution function (within [0,N])
		cdf func(x float64) float64
		// error tolerance for testing cdf(quantile(q)) ≈ q
		epsilon float64
	}{
		{
			// https://en.wikipedia.org/wiki/Continuous_uniform_distribution
			name:    "Uniform distribution (a=0,b=N)",
			cdf:     func(x float64) float64 { return x / float64(N) },
			epsilon: 0.01,
		},
		{
			// https://en.wikipedia.org/wiki/U-quadratic_distribution
			name: "U-quadratic distribution (a=0,b=N)",
			cdf: func(x float64) float64 {
				a := 0.0
				b := float64(N)
				alpha := 12.0 / math.Pow(b-a, 3)
				beta := (b + a) / 2.0
				return alpha / 3 * (math.Pow(x-beta, 3) + math.Pow(beta-alpha, 3))
			},
			epsilon: 0.025,
		},
	}

	defaultEps := 1.0 / 128.0
	tol := 1e-8
	cfg := quantile.Default()
<<<<<<< HEAD
	ctx := context.Background()
	tr := newTranslator(zap.NewNop(), config.MetricsConfig{})
=======
	tr := newTranslator(t, zap.NewNop())
>>>>>>> 44660a0e

	for _, test := range tests {
		t.Run(test.name, func(t *testing.T) {
			p := fromCDF(test.cdf)
			consumer := &sketchConsumer{}
			tr.getSketchBuckets(ctx, consumer, "test", 0, p, true, []string{}, "")
			sk := consumer.sk

			// Check the minimum is 0.0
			assert.Equal(t, 0.0, sk.Quantile(cfg, 0))
			// Check the quantiles are approximately correct
			for i := 1; i <= 99; i++ {
				q := (float64(i)) / 100.0
				assert.InEpsilon(t,
					// test that the CDF is the (approximate) inverse of the quantile function
					test.cdf(sk.Quantile(cfg, q)),
					q,
					test.epsilon,
					fmt.Sprintf("error too high for p%d", i),
				)
			}

			cumulSum := uint64(0)
			for i := 0; i < len(p.BucketCounts())-3; i++ {
				{
					q := float64(cumulSum) / float64(p.Count()) * (1 - tol)
					quantileValue := sk.Quantile(cfg, q)
					// quantileValue, if computed from the explicit buckets, would have to be <= bounds[i].
					// Because of remapping, it is <= bounds[i+1].
					// Because of DDSketch accuracy guarantees, it is <= bounds[i+1] * (1 + defaultEps)
					maxExpectedQuantileValue := p.ExplicitBounds()[i+1] * (1 + defaultEps)
					assert.LessOrEqual(t, quantileValue, maxExpectedQuantileValue)
				}

				cumulSum += p.BucketCounts()[i+1]

				{
					q := float64(cumulSum) / float64(p.Count()) * (1 + tol)
					quantileValue := sk.Quantile(cfg, q)
					// quantileValue, if computed from the explicit buckets, would have to be >= bounds[i+1].
					// Because of remapping, it is >= bounds[i].
					// Because of DDSketch accuracy guarantees, it is >= bounds[i] * (1 - defaultEps)
					minExpectedQuantileValue := p.ExplicitBounds()[i] * (1 - defaultEps)
					assert.GreaterOrEqual(t, quantileValue, minExpectedQuantileValue)
				}
			}
		})
	}
}

func TestInfiniteBounds(t *testing.T) {

	tests := []struct {
		name    string
		getHist func() pdata.HistogramDataPoint
	}{
		{
			name: "(-inf, inf): 100",
			getHist: func() pdata.HistogramDataPoint {
				p := pdata.NewHistogramDataPoint()
				p.SetExplicitBounds([]float64{})
				p.SetBucketCounts([]uint64{100})
				p.SetCount(100)
				p.SetSum(0)
				return p
			},
		},
		{
			name: "(-inf, 0]: 100, (0, +inf]: 100",
			getHist: func() pdata.HistogramDataPoint {
				p := pdata.NewHistogramDataPoint()
				p.SetExplicitBounds([]float64{0})
				p.SetBucketCounts([]uint64{100, 100})
				p.SetCount(200)
				p.SetSum(0)
				return p
			},
		},
		{
			name: "(-inf, -1]: 100, (-1, 1]: 10,  (1, +inf]: 100",
			getHist: func() pdata.HistogramDataPoint {
				p := pdata.NewHistogramDataPoint()
				p.SetExplicitBounds([]float64{-1, 1})
				p.SetBucketCounts([]uint64{100, 10, 100})
				p.SetCount(210)
				p.SetSum(0)
				return p
			},
		},
	}

<<<<<<< HEAD
	ctx := context.Background()
	tr := newTranslator(zap.NewNop(), config.MetricsConfig{})
=======
	tr := newTranslator(t, zap.NewNop())
>>>>>>> 44660a0e
	for _, testInstance := range tests {
		t.Run(testInstance.name, func(t *testing.T) {
			p := testInstance.getHist()
			consumer := &sketchConsumer{}
			tr.getSketchBuckets(ctx, consumer, "test", 0, p, true, []string{}, "")
			sk := consumer.sk
			assert.InDelta(t, sk.Basic.Sum, p.Sum(), 1)
			assert.Equal(t, uint64(sk.Basic.Cnt), p.Count())
		})
	}

}<|MERGE_RESOLUTION|>--- conflicted
+++ resolved
@@ -104,12 +104,8 @@
 	defaultEps := 1.0 / 128.0
 	tol := 1e-8
 	cfg := quantile.Default()
-<<<<<<< HEAD
 	ctx := context.Background()
-	tr := newTranslator(zap.NewNop(), config.MetricsConfig{})
-=======
 	tr := newTranslator(t, zap.NewNop())
->>>>>>> 44660a0e
 
 	for _, test := range tests {
 		t.Run(test.name, func(t *testing.T) {
@@ -201,12 +197,8 @@
 		},
 	}
 
-<<<<<<< HEAD
 	ctx := context.Background()
-	tr := newTranslator(zap.NewNop(), config.MetricsConfig{})
-=======
 	tr := newTranslator(t, zap.NewNop())
->>>>>>> 44660a0e
 	for _, testInstance := range tests {
 		t.Run(testInstance.name, func(t *testing.T) {
 			p := testInstance.getHist()
