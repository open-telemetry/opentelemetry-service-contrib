--- conflicted
+++ resolved
@@ -460,25 +460,17 @@
 	tr := newTranslator(zap.NewNop(), defaultCfg)
 	delta := true
 
-<<<<<<< HEAD
-	tr.cfg.Buckets = false
+	tr.cfg.HistConfig.Mode = histogramModeNoBuckets
 	res, sl := tr.mapHistogramMetrics("doubleHist.test", slice, delta, []string{})
 	require.Empty(t, sl)
-=======
-	tr.cfg.HistConfig.Mode = histogramModeNoBuckets
->>>>>>> a9a32ac5
 	assert.ElementsMatch(t,
 		res, // No buckets
 		noBuckets,
 	)
 
-<<<<<<< HEAD
-	tr.cfg.Buckets = true
+	tr.cfg.HistConfig.Mode = histogramModeCounters
 	res, sl = tr.mapHistogramMetrics("doubleHist.test", slice, delta, []string{})
 	require.Empty(t, sl)
-=======
-	tr.cfg.HistConfig.Mode = histogramModeCounters
->>>>>>> a9a32ac5
 	assert.ElementsMatch(t,
 		res, // buckets
 		append(noBuckets, buckets...),
@@ -495,25 +487,17 @@
 		metrics.NewCount("doubleHist.test.bucket", uint64(ts), 18, []string{"attribute_tag:attribute_value", "lower_bound:0", "upper_bound:inf"}),
 	}
 
-<<<<<<< HEAD
-	tr.cfg.Buckets = false
+	tr.cfg.HistConfig.Mode = histogramModeNoBuckets
 	res, sl = tr.mapHistogramMetrics("doubleHist.test", slice, delta, []string{"attribute_tag:attribute_value"})
 	require.Empty(t, sl)
-=======
-	tr.cfg.HistConfig.Mode = histogramModeNoBuckets
->>>>>>> a9a32ac5
 	assert.ElementsMatch(t,
 		res, // No buckets
 		noBucketsAttributeTags,
 	)
 
-<<<<<<< HEAD
-	tr.cfg.Buckets = true
+	tr.cfg.HistConfig.Mode = histogramModeCounters
 	res, sl = tr.mapHistogramMetrics("doubleHist.test", slice, delta, []string{"attribute_tag:attribute_value"})
 	require.Empty(t, sl)
-=======
-	tr.cfg.HistConfig.Mode = histogramModeCounters
->>>>>>> a9a32ac5
 	assert.ElementsMatch(t,
 		res, // buckets
 		append(noBucketsAttributeTags, bucketsAttributeTags...),
@@ -546,13 +530,9 @@
 	tr := newTranslator(zap.NewNop(), defaultCfg)
 	delta := false
 
-<<<<<<< HEAD
-	tr.cfg.Buckets = true
+	tr.cfg.HistConfig.Mode = histogramModeCounters
 	res, sl := tr.mapHistogramMetrics("doubleHist.test", slice, delta, []string{})
 	require.Empty(t, sl)
-=======
-	tr.cfg.HistConfig.Mode = histogramModeCounters
->>>>>>> a9a32ac5
 	assert.ElementsMatch(t,
 		res,
 		expected,
@@ -897,14 +877,9 @@
 
 	core, observed := observer.New(zapcore.DebugLevel)
 	testLogger := zap.New(core)
-<<<<<<< HEAD
-	tr := newTranslator(testLogger, cfg)
+	tr := newTranslator(testLogger, defaultCfg)
 	series, sl := tr.MapMetrics(md)
 	require.Empty(t, sl)
-=======
-	tr := newTranslator(testLogger, defaultCfg)
-	series := tr.MapMetrics(md)
->>>>>>> a9a32ac5
 
 	filtered := removeRunningMetrics(series)
 	assert.ElementsMatch(t, filtered, []datadog.Metric{
@@ -1025,14 +1000,9 @@
 
 	core, observed := observer.New(zapcore.DebugLevel)
 	testLogger := zap.New(core)
-<<<<<<< HEAD
-	tr := newTranslator(testLogger, cfg)
+	tr := newTranslator(testLogger, defaultCfg)
 	series, sl := tr.MapMetrics(md)
 	require.Empty(t, sl)
-=======
-	tr := newTranslator(testLogger, defaultCfg)
-	series := tr.MapMetrics(md)
->>>>>>> a9a32ac5
 
 	filtered := removeRunningMetrics(series)
 	assert.ElementsMatch(t, filtered, []datadog.Metric{
