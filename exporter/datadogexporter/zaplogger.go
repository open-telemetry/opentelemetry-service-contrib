// Copyright The OpenTelemetry Authors
// SPDX-License-Identifier: Apache-2.0

package datadogexporter // import "github.com/open-telemetry/opentelemetry-collector-contrib/exporter/datadogexporter"

import (
	"fmt"

	"go.uber.org/zap"
)

// zaplogger implements the tracelog.Logger interface on top of a zap.Logger
type zaplogger struct{ logger *zap.Logger }

// Trace implements Logger.
<<<<<<< HEAD
func (z *zaplogger) Trace(_ ...interface{}) { /* N/A */ }

// Tracef implements Logger.
func (z *zaplogger) Tracef(_ string, _ ...interface{}) { /* N/A */ }
=======
func (z *zaplogger) Trace(_ ...any) { /* N/A */ }

// Tracef implements Logger.
func (z *zaplogger) Tracef(_ string, _ ...any) { /* N/A */ }
>>>>>>> 592374af

// Debug implements Logger.
func (z *zaplogger) Debug(v ...any) {
	z.logger.Debug(fmt.Sprint(v...))
}

// Debugf implements Logger.
func (z *zaplogger) Debugf(format string, params ...any) {
	z.logger.Debug(fmt.Sprintf(format, params...))
}

// Info implements Logger.
func (z *zaplogger) Info(v ...any) {
	z.logger.Info(fmt.Sprint(v...))
}

// Infof implements Logger.
func (z *zaplogger) Infof(format string, params ...any) {
	z.logger.Info(fmt.Sprintf(format, params...))
}

// Warn implements Logger.
func (z *zaplogger) Warn(v ...any) error {
	z.logger.Warn(fmt.Sprint(v...))
	return nil
}

// Warnf implements Logger.
func (z *zaplogger) Warnf(format string, params ...any) error {
	z.logger.Warn(fmt.Sprintf(format, params...))
	return nil
}

// Error implements Logger.
func (z *zaplogger) Error(v ...any) error {
	z.logger.Error(fmt.Sprint(v...))
	return nil
}

// Errorf implements Logger.
func (z *zaplogger) Errorf(format string, params ...any) error {
	z.logger.Error(fmt.Sprintf(format, params...))
	return nil
}

// Critical implements Logger.
func (z *zaplogger) Critical(v ...any) error {
	z.logger.Error(fmt.Sprint(v...), zap.Bool("critical", true))
	return nil
}

// Criticalf implements Logger.
func (z *zaplogger) Criticalf(format string, params ...any) error {
	z.logger.Error(fmt.Sprintf(format, params...), zap.Bool("critical", true))
	return nil
}

// Flush implements Logger.
func (z *zaplogger) Flush() {
	_ = z.logger.Sync()
}<|MERGE_RESOLUTION|>--- conflicted
+++ resolved
@@ -13,17 +13,10 @@
 type zaplogger struct{ logger *zap.Logger }
 
 // Trace implements Logger.
-<<<<<<< HEAD
-func (z *zaplogger) Trace(_ ...interface{}) { /* N/A */ }
-
-// Tracef implements Logger.
-func (z *zaplogger) Tracef(_ string, _ ...interface{}) { /* N/A */ }
-=======
 func (z *zaplogger) Trace(_ ...any) { /* N/A */ }
 
 // Tracef implements Logger.
 func (z *zaplogger) Tracef(_ string, _ ...any) { /* N/A */ }
->>>>>>> 592374af
 
 // Debug implements Logger.
 func (z *zaplogger) Debug(v ...any) {
