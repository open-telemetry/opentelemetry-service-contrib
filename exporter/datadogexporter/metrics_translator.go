--- conflicted
+++ resolved
@@ -65,12 +65,7 @@
 }
 
 // mapIntMetrics maps int datapoints into Datadog metrics
-<<<<<<< HEAD
-func mapIntMetrics(name string, slice pdata.IntDataPointSlice) []datadog.Metric {
-=======
 func mapIntMetrics(name string, slice pdata.IntDataPointSlice, attrTags []string) []datadog.Metric {
-	// Allocate assuming none are nil
->>>>>>> c7d7acdc
 	ms := make([]datadog.Metric, 0, slice.Len())
 	for i := 0; i < slice.Len(); i++ {
 		p := slice.At(i)
@@ -82,12 +77,7 @@
 }
 
 // mapDoubleMetrics maps double datapoints into Datadog metrics
-<<<<<<< HEAD
-func mapDoubleMetrics(name string, slice pdata.DoubleDataPointSlice) []datadog.Metric {
-=======
 func mapDoubleMetrics(name string, slice pdata.DoubleDataPointSlice, attrTags []string) []datadog.Metric {
-	// Allocate assuming none are nil
->>>>>>> c7d7acdc
 	ms := make([]datadog.Metric, 0, slice.Len())
 	for i := 0; i < slice.Len(); i++ {
 		p := slice.At(i)
@@ -108,12 +98,13 @@
 }
 
 // mapIntMonotonicMetrics maps monotonic datapoints into Datadog metrics
-func mapIntMonotonicMetrics(name string, prevPts *ttlmap.TTLMap, slice pdata.IntDataPointSlice) []datadog.Metric {
+func mapIntMonotonicMetrics(name string, prevPts *ttlmap.TTLMap, slice pdata.IntDataPointSlice, attrTags []string) []datadog.Metric {
 	ms := make([]datadog.Metric, 0, slice.Len())
 	for i := 0; i < slice.Len(); i++ {
 		p := slice.At(i)
 		ts := uint64(p.Timestamp())
 		tags := getTags(p.LabelsMap())
+    tags = append(tags, attrTags...)
 		key := metricDimensionsToMapKey(name, tags)
 
 		if c := prevPts.Get(key); c != nil {
@@ -149,12 +140,13 @@
 }
 
 // mapDoubleMonotonicMetrics maps monotonic datapoints into Datadog metrics
-func mapDoubleMonotonicMetrics(name string, prevPts *ttlmap.TTLMap, slice pdata.DoubleDataPointSlice) []datadog.Metric {
+func mapDoubleMonotonicMetrics(name string, prevPts *ttlmap.TTLMap, slice pdata.DoubleDataPointSlice, attrTags []string) []datadog.Metric {
 	ms := make([]datadog.Metric, 0, slice.Len())
 	for i := 0; i < slice.Len(); i++ {
 		p := slice.At(i)
 		ts := uint64(p.Timestamp())
 		tags := getTags(p.LabelsMap())
+    tags = append(tags, attrTags...)
 		key := metricDimensionsToMapKey(name, tags)
 
 		if c := prevPts.Get(key); c != nil {
@@ -286,25 +278,17 @@
 				case pdata.MetricDataTypeDoubleGauge:
 					datapoints = mapDoubleMetrics(md.Name(), md.DoubleGauge().DataPoints(), attributeTags)
 				case pdata.MetricDataTypeIntSum:
-<<<<<<< HEAD
 					if cfg.SendMonotonic && isCumulativeMonotonic(md) {
 						datapoints = mapIntMonotonicMetrics(md.Name(), prevPts, md.IntSum().DataPoints())
 					} else {
-						datapoints = mapIntMetrics(md.Name(), md.IntSum().DataPoints())
+						datapoints = mapIntMetrics(md.Name(), md.IntSum().DataPoints(), atttributeTags)
 					}
 				case pdata.MetricDataTypeDoubleSum:
 					if cfg.SendMonotonic && isCumulativeMonotonic(md) {
 						datapoints = mapDoubleMonotonicMetrics(md.Name(), prevPts, md.DoubleSum().DataPoints())
 					} else {
-						datapoints = mapDoubleMetrics(md.Name(), md.DoubleSum().DataPoints())
+						datapoints = mapDoubleMetrics(md.Name(), md.DoubleSum().DataPoints(), attributeTags)
 					}
-=======
-					// Ignore aggregation temporality; report raw values
-					datapoints = mapIntMetrics(md.Name(), md.IntSum().DataPoints(), attributeTags)
-				case pdata.MetricDataTypeDoubleSum:
-					// Ignore aggregation temporality; report raw values
-					datapoints = mapDoubleMetrics(md.Name(), md.DoubleSum().DataPoints(), attributeTags)
->>>>>>> c7d7acdc
 				case pdata.MetricDataTypeIntHistogram:
 					datapoints = mapIntHistogramMetrics(md.Name(), md.IntHistogram().DataPoints(), cfg.Buckets, attributeTags)
 				case pdata.MetricDataTypeDoubleHistogram:
