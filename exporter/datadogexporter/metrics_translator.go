--- conflicted
+++ resolved
@@ -252,11 +252,7 @@
 }
 
 // mapMetrics maps OTLP metrics into the DataDog format
-<<<<<<< HEAD
-func mapMetrics(cfg config.MetricsConfig, prevPts *ttlmap.TTLMap, fallbackHost string, md pdata.Metrics, buildInfo component.BuildInfo) (series []datadog.Metric, droppedTimeSeries int) {
-=======
-func mapMetrics(logger *zap.Logger, cfg config.MetricsConfig, prevPts *ttlmap.TTLMap, fallbackHost string, md pdata.Metrics) (series []datadog.Metric, droppedTimeSeries int) {
->>>>>>> 67e71dd6
+func mapMetrics(logger *zap.Logger, cfg config.MetricsConfig, prevPts *ttlmap.TTLMap, fallbackHost string, md pdata.Metrics, buildInfo component.BuildInfo) (series []datadog.Metric, droppedTimeSeries int) {
 	pushTime := uint64(time.Now().UTC().UnixNano())
 	rms := md.ResourceMetrics()
 	for i := 0; i < rms.Len(); i++ {
