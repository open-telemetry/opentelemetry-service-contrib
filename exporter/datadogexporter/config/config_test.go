// Copyright The OpenTelemetry Authors
//
// Licensed under the Apache License, Version 2.0 (the "License");
// you may not use this file except in compliance with the License.
// You may obtain a copy of the License at
//
//     http://www.apache.org/licenses/LICENSE-2.0
//
// Unless required by applicable law or agreed to in writing, software
// distributed under the License is distributed on an "AS IS" BASIS,
// WITHOUT WARRANTIES OR CONDITIONS OF ANY KIND, either express or implied.
// See the License for the specific language governing permissions and
// limitations under the License.

package config

import (
	"testing"

	"github.com/stretchr/testify/assert"
	"github.com/stretchr/testify/require"
	"go.opentelemetry.io/collector/config"
	"go.opentelemetry.io/collector/config/confignet"
	"go.uber.org/zap"
)

func TestHostTags(t *testing.T) {
	tc := TagsConfig{
		Hostname: "customhost",
		Env:      "customenv",
		// Service and version should be only used for traces
		Service: "customservice",
		Version: "customversion",
		Tags:    []string{"key1:val1", "key2:val2"},
	}

	assert.ElementsMatch(t,
		[]string{
			"env:customenv",
			"key1:val1",
			"key2:val2",
		},
		tc.GetHostTags(),
	)

	tc = TagsConfig{
		Hostname: "customhost",
		Env:      "customenv",
		// Service and version should be only used for traces
		Service:    "customservice",
		Version:    "customversion",
		Tags:       []string{"key1:val1", "key2:val2"},
		EnvVarTags: "key3:val3 key4:val4",
	}

	assert.ElementsMatch(t,
		[]string{
			"env:customenv",
			"key1:val1",
			"key2:val2",
		},
		tc.GetHostTags(),
	)

	tc = TagsConfig{
		Hostname: "customhost",
		Env:      "customenv",
		// Service and version should be only used for traces
		Service:    "customservice",
		Version:    "customversion",
		EnvVarTags: "key3:val3 key4:val4",
	}

	assert.ElementsMatch(t,
		[]string{
			"env:customenv",
			"key3:val3",
			"key4:val4",
		},
		tc.GetHostTags(),
	)
}

// TestOverrideMetricsURL tests that the metrics URL is overridden
// correctly when set manually.
func TestOverrideMetricsURL(t *testing.T) {

	const DebugEndpoint string = "http://localhost:8080"

	cfg := Config{
		API: APIConfig{Key: "notnull", Site: DefaultSite},
		Metrics: MetricsConfig{
			TCPAddr: confignet.TCPAddr{
				Endpoint: DebugEndpoint,
			},
		},
	}

	err := cfg.Sanitize(zap.NewNop())
	require.NoError(t, err)
	assert.Equal(t, cfg.Metrics.Endpoint, DebugEndpoint)
}

// TestDefaultSite tests that the Site option is set to the
// default value when no value was set prior to running Sanitize
func TestDefaultSite(t *testing.T) {
	cfg := Config{
		API: APIConfig{Key: "notnull"},
	}

	err := cfg.Sanitize(zap.NewNop())
	require.NoError(t, err)
	assert.Equal(t, cfg.API.Site, DefaultSite)
}

func TestDefaultTLSSettings(t *testing.T) {
	cfg := Config{
		API: APIConfig{Key: "notnull"},
	}

	err := cfg.Sanitize(zap.NewNop())
	require.NoError(t, err)
	assert.Equal(t, cfg.LimitedHTTPClientSettings.TLSSetting.InsecureSkipVerify, false)
}

func TestTLSSettings(t *testing.T) {
	cfg := Config{
		API: APIConfig{Key: "notnull"},
		LimitedHTTPClientSettings: LimitedHTTPClientSettings{
			TLSSetting: LimitedTLSClientSettings{
				InsecureSkipVerify: true,
			},
		},
	}

	err := cfg.Sanitize(zap.NewNop())
	require.NoError(t, err)
	assert.Equal(t, cfg.TLSSetting.InsecureSkipVerify, true)
}

func TestAPIKeyUnset(t *testing.T) {
	cfg := Config{}
	err := cfg.Sanitize(zap.NewNop())
	assert.Equal(t, err, errUnsetAPIKey)
}

func TestNoMetadata(t *testing.T) {
	cfg := Config{
		OnlyMetadata: true,
		SendMetadata: false,
	}

	err := cfg.Sanitize(zap.NewNop())
	assert.Equal(t, err, errNoMetadata)
}

func TestInvalidHostname(t *testing.T) {
	cfg := Config{TagsConfig: TagsConfig{Hostname: "invalid_host"}}

	err := cfg.Sanitize(zap.NewNop())
	require.Error(t, err)
}

func TestIgnoreResourcesValidation(t *testing.T) {
	validCfg := Config{Traces: TracesConfig{IgnoreResources: []string{"[123]"}}}
	invalidCfg := Config{Traces: TracesConfig{IgnoreResources: []string{"[123"}}}

	noErr := validCfg.Validate()
	err := invalidCfg.Validate()
	require.NoError(t, noErr)
	require.Error(t, err)
}

func TestSpanNameRemappingsValidation(t *testing.T) {
	validCfg := Config{Traces: TracesConfig{SpanNameRemappings: map[string]string{"old.opentelemetryspan.name": "updated.name"}}}
	invalidCfg := Config{Traces: TracesConfig{SpanNameRemappings: map[string]string{"oldname": ""}}}
	noErr := validCfg.Validate()
	err := invalidCfg.Validate()
	require.NoError(t, noErr)
	require.Error(t, err)
}

func TestUnmarshal(t *testing.T) {
<<<<<<< HEAD

	tests := []struct {
		name   string
		cfgMap *config.Map
		err    string
	}{
		{
			name: "invalid cumulative monotonic mode",
			cfgMap: config.NewMapFromStringMap(map[string]interface{}{
=======
	tests := []struct {
		name      string
		configMap *config.Map
		cfg       Config
		err       string
	}{
		{
			name: "invalid cumulative monotonic mode",
			configMap: config.NewMapFromStringMap(map[string]interface{}{
>>>>>>> 8f6dd0c3
				"metrics": map[string]interface{}{
					"sums": map[string]interface{}{
						"cumulative_monotonic_mode": "invalid_mode",
					},
				},
			}),
			err: "1 error(s) decoding:\n\n* error decoding 'metrics.sums.cumulative_monotonic_mode': invalid cumulative monotonic sum mode \"invalid_mode\"",
		},
		{
<<<<<<< HEAD
			name: "invalid summary mode",
			cfgMap: config.NewMapFromStringMap(map[string]interface{}{
				"metrics": map[string]interface{}{
					"summaries": map[string]interface{}{
						"mode": "invalid_mode",
					},
				},
			}),
			err: "1 error(s) decoding:\n\n* error decoding 'metrics.summaries.mode': invalid summary mode \"invalid_mode\"",
=======
			name: "invalid host metadata hostname source",
			configMap: config.NewMapFromStringMap(map[string]interface{}{
				"host_metadata": map[string]interface{}{
					"hostname_source": "invalid_source",
				},
			}),
			err: "1 error(s) decoding:\n\n* error decoding 'host_metadata.hostname_source': invalid host metadata hostname source \"invalid_source\"",
>>>>>>> 8f6dd0c3
		},
	}

	for _, testInstance := range tests {
		t.Run(testInstance.name, func(t *testing.T) {
			cfg := futureDefaultConfig()
<<<<<<< HEAD
			err := cfg.Unmarshal(testInstance.cfgMap)
			assert.EqualError(t, err, testInstance.err)
=======
			err := cfg.Unmarshal(testInstance.configMap)
			if err != nil || testInstance.err != "" {
				assert.EqualError(t, err, testInstance.err)
			} else {
				assert.Equal(t, testInstance.cfg, cfg)
			}
>>>>>>> 8f6dd0c3
		})
	}
}<|MERGE_RESOLUTION|>--- conflicted
+++ resolved
@@ -181,17 +181,6 @@
 }
 
 func TestUnmarshal(t *testing.T) {
-<<<<<<< HEAD
-
-	tests := []struct {
-		name   string
-		cfgMap *config.Map
-		err    string
-	}{
-		{
-			name: "invalid cumulative monotonic mode",
-			cfgMap: config.NewMapFromStringMap(map[string]interface{}{
-=======
 	tests := []struct {
 		name      string
 		configMap *config.Map
@@ -201,7 +190,6 @@
 		{
 			name: "invalid cumulative monotonic mode",
 			configMap: config.NewMapFromStringMap(map[string]interface{}{
->>>>>>> 8f6dd0c3
 				"metrics": map[string]interface{}{
 					"sums": map[string]interface{}{
 						"cumulative_monotonic_mode": "invalid_mode",
@@ -211,9 +199,17 @@
 			err: "1 error(s) decoding:\n\n* error decoding 'metrics.sums.cumulative_monotonic_mode': invalid cumulative monotonic sum mode \"invalid_mode\"",
 		},
 		{
-<<<<<<< HEAD
+			name: "invalid host metadata hostname source",
+			configMap: config.NewMapFromStringMap(map[string]interface{}{
+				"host_metadata": map[string]interface{}{
+					"hostname_source": "invalid_source",
+				},
+			}),
+			err: "1 error(s) decoding:\n\n* error decoding 'host_metadata.hostname_source': invalid host metadata hostname source \"invalid_source\"",
+		},
+		{
 			name: "invalid summary mode",
-			cfgMap: config.NewMapFromStringMap(map[string]interface{}{
+			configMap: config.NewMapFromStringMap(map[string]interface{}{
 				"metrics": map[string]interface{}{
 					"summaries": map[string]interface{}{
 						"mode": "invalid_mode",
@@ -221,32 +217,18 @@
 				},
 			}),
 			err: "1 error(s) decoding:\n\n* error decoding 'metrics.summaries.mode': invalid summary mode \"invalid_mode\"",
-=======
-			name: "invalid host metadata hostname source",
-			configMap: config.NewMapFromStringMap(map[string]interface{}{
-				"host_metadata": map[string]interface{}{
-					"hostname_source": "invalid_source",
-				},
-			}),
-			err: "1 error(s) decoding:\n\n* error decoding 'host_metadata.hostname_source': invalid host metadata hostname source \"invalid_source\"",
->>>>>>> 8f6dd0c3
 		},
 	}
 
 	for _, testInstance := range tests {
 		t.Run(testInstance.name, func(t *testing.T) {
 			cfg := futureDefaultConfig()
-<<<<<<< HEAD
-			err := cfg.Unmarshal(testInstance.cfgMap)
-			assert.EqualError(t, err, testInstance.err)
-=======
 			err := cfg.Unmarshal(testInstance.configMap)
 			if err != nil || testInstance.err != "" {
 				assert.EqualError(t, err, testInstance.err)
 			} else {
 				assert.Equal(t, testInstance.cfg, cfg)
 			}
->>>>>>> 8f6dd0c3
 		})
 	}
 }