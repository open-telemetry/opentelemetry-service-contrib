--- conflicted
+++ resolved
@@ -84,12 +84,12 @@
 				}
 			}
 
-<<<<<<< HEAD
 		case apmstatsBytes := <-apmstatsRec.ReqChan:
 			gz := getGzipReader(t, apmstatsBytes)
 			var spl pb.StatsPayload
 			require.NoError(t, msgp.Decode(gz, &spl))
 			for _, csps := range spl.Stats {
+				assert.Equal(t, "datadogexporter-otelcol-tests", spl.AgentVersion)
 				for _, csbs := range csps.Stats {
 					stats = append(stats, csbs.Stats...)
 					for _, stat := range csbs.Stats {
@@ -98,27 +98,6 @@
 						assert.Equal(t, uint64(1), stat.TopLevelHits)
 						assert.Equal(t, "client", stat.SpanKind)
 						assert.Equal(t, []string{"extra_peer_tag:tag_val", "peer.service:svc"}, stat.PeerTags)
-=======
-				case apmstatsBytes := <-apmstatsRec.ReqChan:
-					gz := getGzipReader(t, apmstatsBytes)
-					var spl pb.StatsPayload
-					require.NoError(t, msgp.Decode(gz, &spl))
-					for _, csps := range spl.Stats {
-						assert.Equal(t, "datadogexporter-otelcol-tests", spl.AgentVersion)
-						for _, csbs := range csps.Stats {
-							stats = append(stats, csbs.Stats...)
-							for _, stat := range csbs.Stats {
-								assert.True(t, strings.HasPrefix(stat.Resource, "TestSpan"))
-								assert.Equal(t, uint64(1), stat.Hits)
-								assert.Equal(t, uint64(1), stat.TopLevelHits)
-								if tt.featureGateEnabled {
-									// Peer tags aggregation is supported only when the feature gate is enabled (it's enabled by default)
-									assert.Equal(t, "client", stat.SpanKind)
-									assert.Equal(t, []string{"extra_peer_tag:tag_val", "peer.service:svc"}, stat.PeerTags)
-								}
-							}
-						}
->>>>>>> a257d0f8
 					}
 				}
 			}
