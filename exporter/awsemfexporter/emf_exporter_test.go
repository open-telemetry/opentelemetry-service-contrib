--- conflicted
+++ resolved
@@ -590,11 +590,7 @@
 	// Test output warning logs
 	expectedLogs := []observer.LoggedEntry{
 		{
-<<<<<<< HEAD
-			Entry: zapcore.Entry{Level: zap.WarnLevel, Message: "the default value for value for DimensionRollupOption will be changing to NoDimensionRollup" +
-=======
 			Entry: zapcore.Entry{Level: zap.WarnLevel, Message: "the default value for DimensionRollupOption will be changing to NoDimensionRollup" +
->>>>>>> 6522771d
 				"in a future release. See https://github.com/open-telemetry/opentelemetry-collector-contrib/issues/23997 for more" +
 				"information"},
 			Context: []zapcore.Field{},
