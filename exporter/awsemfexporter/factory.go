--- conflicted
+++ resolved
@@ -17,15 +17,11 @@
 import (
 	"context"
 
-	"github.com/open-telemetry/opentelemetry-collector-contrib/internal/aws/awsutil"
 	"go.opentelemetry.io/collector/component"
 	"go.opentelemetry.io/collector/exporter"
-<<<<<<< HEAD
-=======
 	"go.uber.org/zap"
 
 	"github.com/open-telemetry/opentelemetry-collector-contrib/internal/aws/awsutil"
->>>>>>> 10b851ac
 )
 
 const (
@@ -52,12 +48,7 @@
 		Namespace:             "",
 		DimensionRollupOption: "ZeroAndSingleDimensionRollup",
 		OutputDestination:     "cloudwatch",
-<<<<<<< HEAD
-		logger:                nil,
-		DetailedMetrics:       false,
-=======
 		logger:                zap.NewNop(),
->>>>>>> 10b851ac
 	}
 }
 
