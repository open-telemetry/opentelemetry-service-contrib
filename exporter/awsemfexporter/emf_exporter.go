// Copyright 2020, OpenTelemetry Authors
//
// Licensed under the Apache License, Version 2.0 (the "License");
// you may not use this file except in compliance with the License.
// You may obtain a copy of the License at
//
//      http://www.apache.org/licenses/LICENSE-2.0
//
// Unless required by applicable law or agreed to in writing, software
// distributed under the License is distributed on an "AS IS" BASIS,
// WITHOUT WARRANTIES OR CONDITIONS OF ANY KIND, either express or implied.
// See the License for the specific language governing permissions and
// limitations under the License.

package awsemfexporter

import (
	"context"
	"errors"
	"fmt"
	"sync"

	"github.com/aws/aws-sdk-go/aws"
	"github.com/aws/aws-sdk-go/aws/awserr"
	"github.com/google/uuid"
	"go.opentelemetry.io/collector/component"
	"go.opentelemetry.io/collector/config/configmodels"
	"go.opentelemetry.io/collector/consumer/consumererror"
	"go.opentelemetry.io/collector/consumer/pdata"
	"go.opentelemetry.io/collector/exporter/exporterhelper"
	"go.uber.org/zap"
)

type emfExporter struct {
	//Each (log group, log stream) keeps a separate Pusher because of each (log group, log stream) requires separate stream token.
	groupStreamToPusherMap map[string]map[string]Pusher
	svcStructuredLog       LogClient
	config                 configmodels.Exporter
	logger                 *zap.Logger

	metricTranslator metricTranslator

	pusherMapLock sync.Mutex
	retryCnt      int
	collectorID   string
}

// New func creates an EMF Exporter instance with data push callback func
func New(
	config configmodels.Exporter,
	params component.ExporterCreateParams,
) (component.MetricsExporter, error) {
	if config == nil {
		return nil, errors.New("emf exporter config is nil")
	}

	logger := params.Logger
	expConfig := config.(*Config)
	expConfig.logger = logger

	// create AWS session
	awsConfig, session, err := GetAWSConfigSession(logger, &Conn{}, expConfig)
	if err != nil {
		return nil, err
	}

	// create CWLogs client with aws session config
	svcStructuredLog := NewCloudWatchLogsClient(logger, awsConfig, params.ApplicationStartInfo, session)
	collectorIdentifier, _ := uuid.NewRandom()

	expConfig.Validate()

	emfExporter := &emfExporter{
		svcStructuredLog: svcStructuredLog,
		config:           config,
		metricTranslator: newMetricTranslator(*expConfig),
		retryCnt:         *awsConfig.MaxRetries,
		logger:           logger,
		collectorID:      collectorIdentifier.String(),
	}
	emfExporter.groupStreamToPusherMap = map[string]map[string]Pusher{}

	return emfExporter, nil
}

// NewEmfExporter creates a new exporter using exporterhelper
func NewEmfExporter(
	config configmodels.Exporter,
	params component.ExporterCreateParams,
) (component.MetricsExporter, error) {
	exp, err := New(config, params)
	if err != nil {
		return nil, err
	}

	return exporterhelper.NewMetricsExporter(
		config,
		params.Logger,
		exp.(*emfExporter).pushMetricsData,
		exporterhelper.WithResourceToTelemetryConversion(config.(*Config).ResourceToTelemetrySettings),
		exporterhelper.WithShutdown(exp.(*emfExporter).Shutdown),
	)
}

func (emf *emfExporter) pushMetricsData(_ context.Context, md pdata.Metrics) error {
	rms := md.ResourceMetrics()
	labels := map[string]string{}
	for i := 0; i < rms.Len(); i++ {
		rm := rms.At(i)
		am := rm.Resource().Attributes()
		if am.Len() > 0 {
			am.ForEach(func(k string, v pdata.AttributeValue) {
				labels[k] = v.StringVal()
			})
		}
	}
	emf.logger.Info("Start processing resource metrics", zap.Any("labels", labels))

	groupedMetrics := make(map[interface{}]*GroupedMetric)
	expConfig := emf.config.(*Config)
	defaultLogStream := fmt.Sprintf("otel-stream-%s", emf.collectorID)
	runInLambda := expConfig.RunInLambda

	for i := 0; i < rms.Len(); i++ {
		rm := rms.At(i)
		emf.metricTranslator.translateOTelToGroupedMetric(&rm, groupedMetrics, expConfig)
	}

	for _, groupedMetric := range groupedMetrics {
		cWMetric := translateGroupedMetricToCWMetric(groupedMetric, expConfig)
		putLogEvent := translateCWMetricToEMF(cWMetric)

<<<<<<< HEAD
		// If RUN_IN_LAMBDA, send EMF log into stdout, which will then be redirected to CWLogs by Lambda
		if runInLambda {
			fmt.Println(*putLogEvent.InputLogEvent.Message)
		} else {
			logGroup := groupedMetric.Metadata.LogGroup
			logStream := groupedMetric.Metadata.LogStream
			if logStream == "" {
				logStream = defaultLogStream
			}

			pusher := emf.getPusher(logGroup, logStream)
			if pusher != nil {
				returnError := pusher.AddLogEntry(putLogEvent)
				if returnError != nil {
					err = wrapErrorIfBadRequest(&returnError)
					return
				}
				returnError = pusher.ForceFlush()
				if returnError != nil {
					err = wrapErrorIfBadRequest(&returnError)
					return
				}
=======
		logGroup := groupedMetric.Metadata.LogGroup
		logStream := groupedMetric.Metadata.LogStream
		if logStream == "" {
			logStream = defaultLogStream
		}

		pusher := emf.getPusher(logGroup, logStream)
		if pusher != nil {
			returnError := pusher.AddLogEntry(putLogEvent)
			if returnError != nil {
				return wrapErrorIfBadRequest(&returnError)
			}
		}
	}

	for _, pusher := range emf.listPushers() {
		returnError := pusher.ForceFlush()
		if returnError != nil {
			//TODO now we only have one pusher, so it's ok to return after first error occurred
			err := wrapErrorIfBadRequest(&returnError)
			if err != nil {
				emf.logger.Error("Error force flushing logs. Skipping to next pusher.", zap.Error(err))
>>>>>>> 31511e84
			}
			return err
		}
	}

	emf.logger.Info("Finish processing resource metrics", zap.Any("labels", labels))

	return nil
}

func (emf *emfExporter) getPusher(logGroup, logStream string) Pusher {
	emf.pusherMapLock.Lock()
	defer emf.pusherMapLock.Unlock()

	var ok bool
	var streamToPusherMap map[string]Pusher
	if streamToPusherMap, ok = emf.groupStreamToPusherMap[logGroup]; !ok {
		streamToPusherMap = map[string]Pusher{}
		emf.groupStreamToPusherMap[logGroup] = streamToPusherMap
	}

	var pusher Pusher
	if pusher, ok = streamToPusherMap[logStream]; !ok {
		pusher = NewPusher(aws.String(logGroup), aws.String(logStream), emf.retryCnt, emf.svcStructuredLog, emf.logger)
		streamToPusherMap[logStream] = pusher
	}
	return pusher
}

func (emf *emfExporter) listPushers() []Pusher {
	emf.pusherMapLock.Lock()
	defer emf.pusherMapLock.Unlock()

	pushers := []Pusher{}
	for _, pusherMap := range emf.groupStreamToPusherMap {
		for _, pusher := range pusherMap {
			pushers = append(pushers, pusher)
		}
	}
	return pushers
}

func (emf *emfExporter) ConsumeMetrics(ctx context.Context, md pdata.Metrics) error {
	return emf.pushMetricsData(ctx, md)
}

// Shutdown stops the exporter and is invoked during shutdown.
func (emf *emfExporter) Shutdown(ctx context.Context) error {
	for _, pusher := range emf.listPushers() {
		returnError := pusher.ForceFlush()
		if returnError != nil {
			err := wrapErrorIfBadRequest(&returnError)
			if err != nil {
				emf.logger.Error("Error when gracefully shutting down emf_exporter. Skipping to next pusher.", zap.Error(err))
			}
		}
	}

	return nil
}

// Start
func (emf *emfExporter) Start(ctx context.Context, host component.Host) error {
	return nil
}

func wrapErrorIfBadRequest(err *error) error {
	_, ok := (*err).(awserr.RequestFailure)
	if ok && (*err).(awserr.RequestFailure).StatusCode() < 500 {
		return consumererror.Permanent(*err)
	}
	return *err
}<|MERGE_RESOLUTION|>--- conflicted
+++ resolved
@@ -129,8 +129,6 @@
 	for _, groupedMetric := range groupedMetrics {
 		cWMetric := translateGroupedMetricToCWMetric(groupedMetric, expConfig)
 		putLogEvent := translateCWMetricToEMF(cWMetric)
-
-<<<<<<< HEAD
 		// If RUN_IN_LAMBDA, send EMF log into stdout, which will then be redirected to CWLogs by Lambda
 		if runInLambda {
 			fmt.Println(*putLogEvent.InputLogEvent.Message)
@@ -145,40 +143,23 @@
 			if pusher != nil {
 				returnError := pusher.AddLogEntry(putLogEvent)
 				if returnError != nil {
-					err = wrapErrorIfBadRequest(&returnError)
-					return
+					return wrapErrorIfBadRequest(&returnError)
 				}
-				returnError = pusher.ForceFlush()
-				if returnError != nil {
-					err = wrapErrorIfBadRequest(&returnError)
-					return
+			}
+		}
+	}
+
+	if !runInLambda {
+		for _, pusher := range emf.listPushers() {
+			returnError := pusher.ForceFlush()
+			if returnError != nil {
+				//TODO now we only have one pusher, so it's ok to return after first error occurred
+				err := wrapErrorIfBadRequest(&returnError)
+				if err != nil {
+					emf.logger.Error("Error force flushing logs. Skipping to next pusher.", zap.Error(err))
 				}
-=======
-		logGroup := groupedMetric.Metadata.LogGroup
-		logStream := groupedMetric.Metadata.LogStream
-		if logStream == "" {
-			logStream = defaultLogStream
-		}
-
-		pusher := emf.getPusher(logGroup, logStream)
-		if pusher != nil {
-			returnError := pusher.AddLogEntry(putLogEvent)
-			if returnError != nil {
-				return wrapErrorIfBadRequest(&returnError)
-			}
-		}
-	}
-
-	for _, pusher := range emf.listPushers() {
-		returnError := pusher.ForceFlush()
-		if returnError != nil {
-			//TODO now we only have one pusher, so it's ok to return after first error occurred
-			err := wrapErrorIfBadRequest(&returnError)
-			if err != nil {
-				emf.logger.Error("Error force flushing logs. Skipping to next pusher.", zap.Error(err))
->>>>>>> 31511e84
-			}
-			return err
+				return err
+			}
 		}
 	}
 
