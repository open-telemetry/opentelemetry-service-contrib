--- conflicted
+++ resolved
@@ -27,11 +27,7 @@
 }
 
 // addToGroupedMetric processes OT metrics and adds them into GroupedMetric buckets
-<<<<<<< HEAD
-func addToGroupedMetric(pmd pmetric.Metric, groupedMetrics map[interface{}]*groupedMetric, metadata cWMetricMetadata, patternReplaceSucceeded bool, logger *zap.Logger, descriptor map[string]MetricDescriptor, config *Config, calculators *emfCalculators) error {
-=======
 func addToGroupedMetric(pmd pmetric.Metric, groupedMetrics map[any]*groupedMetric, metadata cWMetricMetadata, patternReplaceSucceeded bool, logger *zap.Logger, descriptor map[string]MetricDescriptor, config *Config, calculators *emfCalculators) error {
->>>>>>> 592374af
 
 	dps := getDataPoints(pmd, metadata, logger)
 	if dps == nil || dps.Len() == 0 {
@@ -39,8 +35,6 @@
 	}
 
 	for i := 0; i < dps.Len(); i++ {
-<<<<<<< HEAD
-=======
 		// Drop stale or NaN metric values
 		if staleOrNan, attrs := dps.IsStaleOrNaN(i); staleOrNan {
 			if config != nil && config.logger != nil {
@@ -50,7 +44,6 @@
 			}
 			continue
 		}
->>>>>>> 592374af
 		dps, retained := dps.CalculateDeltaDatapoints(i, metadata.instrumentationScopeName, config.DetailedMetrics, calculators)
 		if !retained {
 			continue
