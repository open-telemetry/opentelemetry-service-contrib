// Copyright 2020, OpenTelemetry Authors
//
// Licensed under the Apache License, Version 2.0 (the "License");
// you may not use this file except in compliance with the License.
// You may obtain a copy of the License at
//
//      http://www.apache.org/licenses/LICENSE-2.0
//
// Unless required by applicable law or agreed to in writing, software
// distributed under the License is distributed on an "AS IS" BASIS,
// WITHOUT WARRANTIES OR CONDITIONS OF ANY KIND, either express or implied.
// See the License for the specific language governing permissions and
// limitations under the License.

package awsemfexporter // import "github.com/open-telemetry/opentelemetry-collector-contrib/exporter/awsemfexporter"

import (
	"encoding/json"
	"strings"

	aws "github.com/open-telemetry/opentelemetry-collector-contrib/internal/aws/metrics"
	"go.opentelemetry.io/collector/pdata/pmetric"
	"go.uber.org/zap"
)

// groupedMetric defines set of metrics with same namespace, timestamp and labels
type groupedMetric struct {
	labels   map[string]string
	metrics  map[string]*metricInfo
	metadata cWMetricMetadata
}

// metricInfo defines value and unit for OT Metrics
type metricInfo struct {
	value interface{}
	unit  string
}

// addToGroupedMetric processes OT metrics and adds them into GroupedMetric buckets
func addToGroupedMetric(pmd pmetric.Metric, groupedMetrics map[interface{}]*groupedMetric, metadata cWMetricMetadata, patternReplaceSucceeded bool, logger *zap.Logger, descriptor map[string]MetricDescriptor, config *Config) error {

	dps := getDataPoints(pmd, metadata, logger)
	if dps == nil || dps.Len() == 0 {
		return nil
	}

	for i := 0; i < dps.Len(); i++ {
		dps, retained := dps.CalculateDeltaDatapoints(i, metadata.instrumentationLibraryName, config.DetailedMetrics)
		if !retained {
			continue
		}

		for _, dp := range dps {
			labels := dp.labels

			if metricType, ok := labels["Type"]; ok {
				if (metricType == "Pod" || metricType == "Container") && config.EKSFargateContainerInsightsEnabled {
					addKubernetesWrapper(labels)
				}
			}

<<<<<<< HEAD
			// if patterns were found in config file and weren't replaced by resource attributes, replace those patterns with metric labels.
			// if patterns are provided for a valid key and that key doesn't exist in the resource attributes, it is replaced with `undefined`.
			if !patternReplaceSucceeded {
				if strings.Contains(metadata.logGroup, "undefined") {
					metadata.logGroup, _ = replacePatterns(config.LogGroupName, labels, config.logger)
				}
				if strings.Contains(metadata.logStream, "undefined") {
					metadata.logStream, _ = replacePatterns(config.LogStreamName, labels, config.logger)
				}
=======
		// if patterns were found in config file and weren't replaced by resource attributes, replace those patterns with metric labels.
		// if patterns are provided for a valid key and that key doesn't exist in the resource attributes, it is replaced with `undefined`.
		if !patternReplaceSucceeded {
			if strings.Contains(metadata.logGroup, "undefined") {
				metadata.logGroup, _ = replacePatterns(config.LogGroupName, labels, logger)
			}
			if strings.Contains(metadata.logStream, "undefined") {
				metadata.logStream, _ = replacePatterns(config.LogStreamName, labels, logger)
>>>>>>> 10b851ac
			}

			metric := &metricInfo{
				value: dp.value,
				unit:  translateUnit(pmd, descriptor),
			}

			if dp.timestampMs > 0 {
				metadata.timestampMs = dp.timestampMs
			}

			// Extra params to use when grouping metrics
			groupKey := aws.NewKey(metadata.groupedMetricMetadata, labels)
			if _, ok := groupedMetrics[groupKey]; ok {
				// if MetricName already exists in metrics map, print warning log
				if _, ok := groupedMetrics[groupKey].metrics[dp.name]; ok {
					logger.Warn(
						"Duplicate metric found",
						zap.String("Name", dp.name),
						zap.Any("Labels", labels),
					)
				} else {
					groupedMetrics[groupKey].metrics[dp.name] = metric
				}
			} else {
				groupedMetrics[groupKey] = &groupedMetric{
					labels:   labels,
					metrics:  map[string]*metricInfo{(dp.name): metric},
					metadata: metadata,
				}
			}
		}

	}
	return nil
}

type kubernetesObj struct {
	ContainerName string                `json:"container_name,omitempty"`
	Docker        *internalDockerObj    `json:"docker,omitempty"`
	Host          string                `json:"host,omitempty"`
	Labels        *internalLabelsObj    `json:"labels,omitempty"`
	NamespaceName string                `json:"namespace_name,omitempty"`
	PodID         string                `json:"pod_id,omitempty"`
	PodName       string                `json:"pod_name,omitempty"`
	PodOwners     *internalPodOwnersObj `json:"pod_owners,omitempty"`
	ServiceName   string                `json:"service_name,omitempty"`
}

type internalDockerObj struct {
	ContainerID string `json:"container_id,omitempty"`
}

type internalLabelsObj struct {
	App             string `json:"app,omitempty"`
	PodTemplateHash string `json:"pod-template-hash,omitempty"`
}

type internalPodOwnersObj struct {
	OwnerKind string `json:"owner_kind,omitempty"`
	OwnerName string `json:"owner_name,omitempty"`
}

func addKubernetesWrapper(labels map[string]string) {
	// fill in obj
	filledInObj := kubernetesObj{
		ContainerName: mapGetHelper(labels, "container"),
		Docker: &internalDockerObj{
			ContainerID: mapGetHelper(labels, "container_id"),
		},
		Host: mapGetHelper(labels, "NodeName"),
		Labels: &internalLabelsObj{
			App:             mapGetHelper(labels, "app"),
			PodTemplateHash: mapGetHelper(labels, "pod-template-hash"),
		},
		NamespaceName: mapGetHelper(labels, "Namespace"),
		PodID:         mapGetHelper(labels, "PodId"),
		PodName:       mapGetHelper(labels, "PodName"),
		PodOwners: &internalPodOwnersObj{
			OwnerKind: mapGetHelper(labels, "owner_kind"),
			OwnerName: mapGetHelper(labels, "owner_name"),
		},
		ServiceName: mapGetHelper(labels, "Service"),
	}

	// handle nested empty object
	if filledInObj.Docker.ContainerID == "" {
		filledInObj.Docker = nil
	}

	if filledInObj.Labels.App == "" && filledInObj.Labels.PodTemplateHash == "" {
		filledInObj.Labels = nil
	}

	if filledInObj.PodOwners.OwnerKind == "" && filledInObj.PodOwners.OwnerName == "" {
		filledInObj.PodOwners = nil
	}

	jsonBytes, _ := json.Marshal(filledInObj)
	labels["kubernetes"] = string(jsonBytes)
}

func mapGetHelper(labels map[string]string, key string) string {
	val, ok := labels[key]
	if ok {
		return val
	}

	return ""
}

func groupedMetricKey(metadata groupedMetricMetadata, labels map[string]string) aws.Key {
	return aws.NewKey(metadata, labels)
}

func translateUnit(metric pmetric.Metric, descriptor map[string]MetricDescriptor) string {
	unit := metric.Unit()
	if descriptor, exists := descriptor[metric.Name()]; exists {
		if unit == "" || descriptor.Overwrite {
			return descriptor.Unit
		}
	}
	switch unit {
	case "ms":
		unit = "Milliseconds"
	case "s":
		unit = "Seconds"
	case "us":
		unit = "Microseconds"
	case "By":
		unit = "Bytes"
	case "Bi":
		unit = "Bits"
	}
	return unit
}<|MERGE_RESOLUTION|>--- conflicted
+++ resolved
@@ -18,9 +18,10 @@
 	"encoding/json"
 	"strings"
 
-	aws "github.com/open-telemetry/opentelemetry-collector-contrib/internal/aws/metrics"
 	"go.opentelemetry.io/collector/pdata/pmetric"
 	"go.uber.org/zap"
+
+	aws "github.com/open-telemetry/opentelemetry-collector-contrib/internal/aws/metrics"
 )
 
 // groupedMetric defines set of metrics with same namespace, timestamp and labels
@@ -59,7 +60,6 @@
 				}
 			}
 
-<<<<<<< HEAD
 			// if patterns were found in config file and weren't replaced by resource attributes, replace those patterns with metric labels.
 			// if patterns are provided for a valid key and that key doesn't exist in the resource attributes, it is replaced with `undefined`.
 			if !patternReplaceSucceeded {
@@ -69,16 +69,6 @@
 				if strings.Contains(metadata.logStream, "undefined") {
 					metadata.logStream, _ = replacePatterns(config.LogStreamName, labels, config.logger)
 				}
-=======
-		// if patterns were found in config file and weren't replaced by resource attributes, replace those patterns with metric labels.
-		// if patterns are provided for a valid key and that key doesn't exist in the resource attributes, it is replaced with `undefined`.
-		if !patternReplaceSucceeded {
-			if strings.Contains(metadata.logGroup, "undefined") {
-				metadata.logGroup, _ = replacePatterns(config.LogGroupName, labels, logger)
-			}
-			if strings.Contains(metadata.logStream, "undefined") {
-				metadata.logStream, _ = replacePatterns(config.LogStreamName, labels, logger)
->>>>>>> 10b851ac
 			}
 
 			metric := &metricInfo{
