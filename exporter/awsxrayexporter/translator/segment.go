--- conflicted
+++ resolved
@@ -213,26 +213,20 @@
 }
 
 func determineAwsOrigin(resource pdata.Resource) string {
-<<<<<<< HEAD
-=======
-	// EKS > EB > ECS > EC2
->>>>>>> e3493ced
 	if resource.IsNil() {
 		return ""
 	}
-<<<<<<< HEAD
+
 	if provider, ok := resource.Attributes().Get(semconventions.AttributeCloudProvider); ok {
 		if provider.StringVal() != "aws" {
 			return ""
 		}
 	}
-	// EB > ECS > EC2
-=======
+	// EKS > EB > ECS > EC2
 	_, eks := resource.Attributes().Get(semconventions.AttributeK8sCluster)
 	if eks {
 		return OriginEKS
 	}
->>>>>>> e3493ced
 	_, eb := resource.Attributes().Get(semconventions.AttributeServiceInstance)
 	if eb {
 		return OriginEB
