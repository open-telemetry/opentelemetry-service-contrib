// Copyright The OpenTelemetry Authors
// SPDX-License-Identifier: Apache-2.0

package clickhouseexporter // import "github.com/open-telemetry/opentelemetry-collector-contrib/exporter/clickhouseexporter"

import (
	"context"
	"database/sql"
	"fmt"

	"go.opentelemetry.io/collector/component"
	"go.opentelemetry.io/collector/pdata/pmetric"
	"go.uber.org/multierr"
	"go.uber.org/zap"

	"github.com/open-telemetry/opentelemetry-collector-contrib/exporter/clickhouseexporter/internal"
)

type metricsExporter struct {
	client *sql.DB

	logger *zap.Logger
	cfg    *Config
}

func newMetricsExporter(logger *zap.Logger, cfg *Config) (*metricsExporter, error) {
	client, err := newClickHouseClient(cfg)
	if err != nil {
		return nil, err
	}

	return &metricsExporter{
		client: client,
		logger: logger,
		cfg:    cfg,
	}, nil
}

func (e *metricsExporter) start(ctx context.Context, _ component.Host) error {
	if err := createDatabase(ctx, e.cfg); err != nil {
		return err
	}

	internal.SetLogger(e.logger)
	return internal.NewMetricsTable(ctx, e.cfg.MetricsTableName, e.cfg.TTLDays, e.client)
}

// shutdown will shut down the exporter.
func (e *metricsExporter) shutdown(_ context.Context) error {
	if e.client != nil {
		return e.client.Close()
	}
	return nil
}

func (e *metricsExporter) pushMetricsData(ctx context.Context, md pmetric.Metrics) error {
	metricsMap := internal.NewMetricsModel(e.cfg.MetricsTableName)
	for i := 0; i < md.ResourceMetrics().Len(); i++ {
		metrics := md.ResourceMetrics().At(i)
<<<<<<< HEAD
		res := metrics.Resource()

		resAttr := res.Attributes()
		attr := make(map[string]string, resAttr.Len())
		attributesToMap(resAttr, attr)
		metaData.ResAttr = attr
		metaData.ResURL = metrics.SchemaUrl()
=======
		resAttr := attributesToMap(metrics.Resource().Attributes())
>>>>>>> b4b4e6de
		for j := 0; j < metrics.ScopeMetrics().Len(); j++ {
			rs := metrics.ScopeMetrics().At(j).Metrics()
			scopeInstr := metrics.ScopeMetrics().At(j).Scope()
			scopeURL := metrics.ScopeMetrics().At(j).SchemaUrl()
			for k := 0; k < rs.Len(); k++ {
				r := rs.At(k)
				var errs error
				switch r.Type() {
				case pmetric.MetricTypeGauge:
					errs = multierr.Append(errs, metricsMap[pmetric.MetricTypeGauge].Add(resAttr, metrics.SchemaUrl(), scopeInstr, scopeURL, r.Gauge(), r.Name(), r.Description(), r.Unit()))
				case pmetric.MetricTypeSum:
					errs = multierr.Append(errs, metricsMap[pmetric.MetricTypeSum].Add(resAttr, metrics.SchemaUrl(), scopeInstr, scopeURL, r.Sum(), r.Name(), r.Description(), r.Unit()))
				case pmetric.MetricTypeHistogram:
					errs = multierr.Append(errs, metricsMap[pmetric.MetricTypeHistogram].Add(resAttr, metrics.SchemaUrl(), scopeInstr, scopeURL, r.Histogram(), r.Name(), r.Description(), r.Unit()))
				case pmetric.MetricTypeExponentialHistogram:
					errs = multierr.Append(errs, metricsMap[pmetric.MetricTypeExponentialHistogram].Add(resAttr, metrics.SchemaUrl(), scopeInstr, scopeURL, r.ExponentialHistogram(), r.Name(), r.Description(), r.Unit()))
				case pmetric.MetricTypeSummary:
					errs = multierr.Append(errs, metricsMap[pmetric.MetricTypeSummary].Add(resAttr, metrics.SchemaUrl(), scopeInstr, scopeURL, r.Summary(), r.Name(), r.Description(), r.Unit()))
				case pmetric.MetricTypeEmpty:
					return fmt.Errorf("metrics type is unset")
				default:
					return fmt.Errorf("unsupported metrics type")
				}
				if errs != nil {
					return errs
				}
			}
		}
	}
	// batch insert https://clickhouse.com/docs/en/about-us/performance/#performance-when-inserting-data
	return internal.InsertMetrics(ctx, e.client, metricsMap)
}<|MERGE_RESOLUTION|>--- conflicted
+++ resolved
@@ -57,17 +57,10 @@
 	metricsMap := internal.NewMetricsModel(e.cfg.MetricsTableName)
 	for i := 0; i < md.ResourceMetrics().Len(); i++ {
 		metrics := md.ResourceMetrics().At(i)
-<<<<<<< HEAD
-		res := metrics.Resource()
+		attr := metrics.Resource().Attributes()
 
-		resAttr := res.Attributes()
-		attr := make(map[string]string, resAttr.Len())
-		attributesToMap(resAttr, attr)
-		metaData.ResAttr = attr
-		metaData.ResURL = metrics.SchemaUrl()
-=======
-		resAttr := attributesToMap(metrics.Resource().Attributes())
->>>>>>> b4b4e6de
+		resAttr := make(map[string]string, attr.Len())
+		attributesToMap(attr, resAttr)
 		for j := 0; j < metrics.ScopeMetrics().Len(); j++ {
 			rs := metrics.ScopeMetrics().At(j).Metrics()
 			scopeInstr := metrics.ScopeMetrics().At(j).Scope()
