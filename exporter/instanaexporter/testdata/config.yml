--- conflicted
+++ resolved
@@ -1,31 +1,23 @@
 instana/bad_endpoint:
   endpoint: never a url
   agent_key: key1
-<<<<<<< HEAD
   tls:
     ca_file: ca.crt
 instana/missing_agent_key:
-  endpoint: http://example.com/api/
+  endpoint: https://example.com/api/
   tls:
     ca_file: ca.crt
 instana/valid:
-  endpoint: http://example.com/api/
+  endpoint: https://example.com/api/
   agent_key: key1
 instana/valid_with_ca_file:
-  endpoint: http://example.com/api/
+  endpoint: https://example.com/api/
   agent_key: key1
   tls:
     ca_file: ca.crt
 instana/valid_no_ca_file:
-  endpoint: http://example.com/api/
+  endpoint: https://example.com/api/
   agent_key: key1
-=======
 instana/non_https_endpoint:
   endpoint: http://example.com/api/
-  agent_key: key1
-instana/missing_agent_key:
-  endpoint: https://example.com/api/
-instana/valid:
-  endpoint: https://example.com/api/
-  agent_key: key1
->>>>>>> 9505f77b
+  agent_key: key1