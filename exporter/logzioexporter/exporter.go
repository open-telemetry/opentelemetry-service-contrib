// Copyright The OpenTelemetry Authors
// SPDX-License-Identifier: Apache-2.0

package logzioexporter // import "github.com/open-telemetry/opentelemetry-collector-contrib/exporter/logzioexporter"

import (
	"bytes"
	"context"
	"encoding/json"
	"errors"
	"fmt"
	"go.opentelemetry.io/collector/config/configopaque"
	"go.opentelemetry.io/collector/pdata/plog/plogotlp"
	"go.opentelemetry.io/collector/pdata/ptrace/ptraceotlp"
	"go.uber.org/zap"
	"google.golang.org/grpc/codes"
	st "google.golang.org/grpc/status"
	"io"
	"net/http"
	"regexp"
	"runtime"
	"strconv"
	"time"

	"github.com/jaegertracing/jaeger/model"
	"github.com/jaegertracing/jaeger/pkg/cache"
	"go.opentelemetry.io/collector/component"
	"go.opentelemetry.io/collector/consumer/consumererror"
	"go.opentelemetry.io/collector/exporter"
	"go.opentelemetry.io/collector/exporter/exporterhelper"
	"go.opentelemetry.io/collector/pdata/plog"
	"go.opentelemetry.io/collector/pdata/ptrace"
	"google.golang.org/genproto/googleapis/rpc/status"
	"google.golang.org/protobuf/proto"

	"github.com/open-telemetry/opentelemetry-collector-contrib/pkg/translator/jaeger"
)

const (
	headerRetryAfter         = "Retry-After"
	maxHTTPResponseReadBytes = 64 * 1024
	jsonContentType          = "application/json"
	protobufContentType      = "application/x-protobuf"
)

type partialSuccessHandler func(bytes []byte, contentType string) error

// logzioExporter implements an OpenTelemetry trace exporter that exports all spans to Logz.io
type logzioExporter struct {
	config       *Config
	client       *http.Client
	logger       *zap.Logger
	settings     component.TelemetrySettings
	serviceCache cache.Cache
}

func newLogzioExporter(cfg *Config, params exporter.Settings) (*logzioExporter, error) {
	logger := params.Logger
	if cfg == nil {
		return nil, errors.New("exporter config can't be null")
	}
	return &logzioExporter{
		config:   cfg,
		logger:   logger,
		settings: params.TelemetrySettings,
		serviceCache: cache.NewLRUWithOptions(
			100000,
			&cache.Options{
				TTL: 24 * time.Hour,
			},
		),
	}, nil
}

func newLogzioTracesExporter(config *Config, set exporter.Settings) (exporter.Traces, error) {
	exporter, err := newLogzioExporter(config, set)
	if err != nil {
		return nil, err
	}
	exporter.config.ClientConfig.Endpoint, err = generateTracesEndpoint(config)
	config.checkAndWarnDeprecatedOptions(exporter.logger)
<<<<<<< HEAD
	userAgent := fmt.Sprintf("otel-collector-logzio-traces-exporter-%s-%s-%s", set.BuildInfo.Version, runtime.GOOS, runtime.GOARCH)
	exporter.config.ClientConfig.Headers = map[string]configopaque.String{
		"Content-Type": jsonContentType,
		"User-Agent":   configopaque.String(userAgent),
	}
	return exporterhelper.NewTracesExporter(
		context.Background(),
=======
	return exporterhelper.NewTraces(
		context.TODO(),
>>>>>>> 770befbc
		set,
		config,
		exporter.pushTraceData,
		exporterhelper.WithStart(exporter.start),
		// disable since we rely on http.Client timeout logic.
		exporterhelper.WithTimeout(exporterhelper.TimeoutConfig{Timeout: 0}),
		exporterhelper.WithQueue(config.QueueSettings),
		exporterhelper.WithRetry(config.BackOffConfig),
	)
}
func newLogzioLogsExporter(config *Config, set exporter.Settings) (exporter.Logs, error) {
	exporter, err := newLogzioExporter(config, set)
	if err != nil {
		return nil, err
	}
	exporter.config.ClientConfig.Endpoint, err = generateLogsEndpoint(config)
	userAgent := fmt.Sprintf("otel-collector-logzio-logs-exporter-%s-%s-%s", set.BuildInfo.Version, runtime.GOOS, runtime.GOARCH)
	exporter.config.ClientConfig.Headers = map[string]configopaque.String{
		"Authorization": "Bearer " + config.Token,
		"Content-Type":  protobufContentType,
		"User-Agent":    configopaque.String(userAgent),
	}
	config.checkAndWarnDeprecatedOptions(exporter.logger)
<<<<<<< HEAD
	return exporterhelper.NewLogsExporter(
		context.Background(),
=======
	return exporterhelper.NewLogs(
		context.TODO(),
>>>>>>> 770befbc
		set,
		config,
		exporter.pushLogData,
		exporterhelper.WithStart(exporter.start),
		// disable since we rely on http.Client timeout logic.
		exporterhelper.WithTimeout(exporterhelper.TimeoutConfig{Timeout: 0}),
		exporterhelper.WithQueue(config.QueueSettings),
		exporterhelper.WithRetry(config.BackOffConfig),
	)
}

func (exporter *logzioExporter) start(ctx context.Context, host component.Host) error {
	client, err := exporter.config.ClientConfig.ToClient(ctx, host, exporter.settings)
	if err != nil {
		return err
	}
	exporter.client = client
	return nil
}

func (exporter *logzioExporter) pushLogData(ctx context.Context, ld plog.Logs) error {
	tr := plogotlp.NewExportRequestFromLogs(ld)
	var err error
	var request []byte
	request, err = tr.MarshalProto()
	if err != nil {
		return consumererror.NewPermanent(err)
	}
	return exporter.export(ctx, exporter.config.ClientConfig.Endpoint, request, exporter.logsPartialSuccessHandler)
}

func (exporter *logzioExporter) pushTraceData(ctx context.Context, traces ptrace.Traces) error {
	// a buffer to store logzio span and services bytes
	var dataBuffer bytes.Buffer
	batches := jaeger.ProtoFromTraces(traces)
	for _, batch := range batches {
		for _, span := range batch.Spans {
			span.Process = batch.Process
			span.Tags = exporter.dropEmptyTags(span.Tags)
			span.Process.Tags = exporter.dropEmptyTags(span.Process.Tags)
			logzioSpan, transformErr := transformToLogzioSpanBytes(span)
			if transformErr != nil {
				return transformErr
			}
			_, err := dataBuffer.Write(append(logzioSpan, '\n'))
			if err != nil {
				return err
			}
			// Create logzio service
			// if the service hash already exists in cache: skip
			// else: store service in cache and send to logz.io
			// this prevents sending duplicate logzio services
			service := newLogzioService(span)
			serviceHash, hashErr := service.HashCode()
			if exporter.serviceCache.Get(serviceHash) == nil || hashErr != nil {
				if hashErr == nil {
					exporter.serviceCache.Put(serviceHash, serviceHash)
				}
				serviceBytes, marshalErr := json.Marshal(service)
				if marshalErr != nil {
					return marshalErr
				}
				_, err = dataBuffer.Write(append(serviceBytes, '\n'))
				if err != nil {
					return err
				}
			}
		}
	}
	err := exporter.export(ctx, exporter.config.ClientConfig.Endpoint, dataBuffer.Bytes(), exporter.tracesPartialSuccessHandler)
	// reset the data buffer after each export to prevent duplicated data
	dataBuffer.Reset()
	return err
}

func (exporter *logzioExporter) export(ctx context.Context, url string, request []byte, partialSuccessHandler partialSuccessHandler) error {
	maskedURL := regexp.MustCompile(`(token=)[^&]+`).ReplaceAllString(url, `$1****`)
	exporter.logger.Debug("Preparing to make HTTP request", zap.String("url", maskedURL), zap.Int("request_size", len(request)))
	req, err := http.NewRequestWithContext(ctx, http.MethodPost, url, bytes.NewReader(request))
	if err != nil {
		return consumererror.NewPermanent(err)
	}

	resp, err := exporter.client.Do(req)
	if err != nil {
		return fmt.Errorf("failed to make an HTTP request: %w", err)
	}

	defer func() {
		// Discard any remaining response body when we are done reading.
		io.CopyN(io.Discard, resp.Body, maxHTTPResponseReadBytes) // nolint:errcheck
		resp.Body.Close()
	}()
	exporter.logger.Debug(fmt.Sprintf("Response status code: %d", resp.StatusCode))

	if resp.StatusCode >= 200 && resp.StatusCode <= 299 {
		return handlePartialSuccessResponse(resp, partialSuccessHandler)
	}

	respStatus := readResponseStatus(resp)

	// Format the error message. Use the status if it is present in the response.
	var errString string
	var formattedErr error
	if respStatus != nil {
		errString = fmt.Sprintf(
			"error exporting items, request to %s responded with HTTP Status Code %d, Message=%s, Details=%v",
			url, resp.StatusCode, respStatus.Message, respStatus.Details)
	} else {
		errString = fmt.Sprintf(
			"error exporting items, request to %s responded with HTTP Status Code %d",
			url, resp.StatusCode)
	}
	formattedErr = NewStatusFromMsgAndHTTPCode(errString, resp.StatusCode).Err()

	if isRetryableStatusCode(resp.StatusCode) {
		// A retry duration of 0 seconds will trigger the default backoff policy
		// of our caller (retry handler).
		retryAfter := 0

		// Check if the server is overwhelmed.
		// See spec https://github.com/open-telemetry/opentelemetry-specification/blob/main/specification/protocol/otlp.md#otlphttp-throttling
		isThrottleError := resp.StatusCode == http.StatusTooManyRequests || resp.StatusCode == http.StatusServiceUnavailable
		if val := resp.Header.Get(headerRetryAfter); isThrottleError && val != "" {
			if seconds, err2 := strconv.Atoi(val); err2 == nil {
				retryAfter = seconds
			}
		}

		return exporterhelper.NewThrottleRetry(formattedErr, time.Duration(retryAfter)*time.Second)
	}

	return consumererror.NewPermanent(formattedErr)
}

func readResponseBody(resp *http.Response) ([]byte, error) {
	if resp.ContentLength == 0 {
		return nil, nil
	}

	maxRead := resp.ContentLength

	// if maxRead == -1, the ContentLength header has not been sent, so read up to
	// the maximum permitted body size. If it is larger than the permitted body
	// size, still try to read from the body in case the value is an error. If the
	// body is larger than the maximum size, proto unmarshaling will likely fail.
	if maxRead == -1 || maxRead > maxHTTPResponseReadBytes {
		maxRead = maxHTTPResponseReadBytes
	}
	protoBytes := make([]byte, maxRead)
	n, err := io.ReadFull(resp.Body, protoBytes)

	// No bytes read and an EOF error indicates there is no body to read.
	if n == 0 && (err == nil || errors.Is(err, io.EOF)) {
		return nil, nil
	}

	// io.ReadFull will return io.ErrorUnexpectedEOF if the Content-Length header
	// wasn't set, since we will try to read past the length of the body. If this
	// is the case, the body will still have the full message in it, so we want to
	// ignore the error and parse the message.
	if err != nil && !errors.Is(err, io.ErrUnexpectedEOF) {
		return nil, err
	}

	return protoBytes[:n], nil
}

// Read the response and decode the status.Status from the body.
// Returns nil if the response is empty or cannot be decoded.
func readResponseStatus(resp *http.Response) *status.Status {
	var respStatus *status.Status
	if resp.StatusCode >= 400 && resp.StatusCode <= 599 {
		// Request failed. Read the body. OTLP spec says:
		// "Response body for all HTTP 4xx and HTTP 5xx responses MUST be a
		// Protobuf-encoded Status message that describes the problem."
		respBytes, err := readResponseBody(resp)
		if err != nil {
			return nil
		}

		// Decode it as Status struct. See https://github.com/open-telemetry/opentelemetry-specification/blob/main/specification/protocol/otlp.md#failures
		respStatus = &status.Status{}
		err = proto.Unmarshal(respBytes, respStatus)
		if err != nil {
			return nil
		}
	}

	return respStatus
}

func (exporter *logzioExporter) tracesPartialSuccessHandler(protoBytes []byte, contentType string) error {
	if protoBytes == nil {
		return nil
	}
	exportResponse := ptraceotlp.NewExportResponse()
	switch contentType {
	case protobufContentType:
		err := exportResponse.UnmarshalProto(protoBytes)
		if err != nil {
			return fmt.Errorf("error parsing protobuf response: %w", err)
		}
	case jsonContentType:
		err := exportResponse.UnmarshalJSON(protoBytes)
		if err != nil {
			return fmt.Errorf("error parsing json response: %w", err)
		}
	default:
		return nil
	}

	partialSuccess := exportResponse.PartialSuccess()
	if !(partialSuccess.ErrorMessage() == "" && partialSuccess.RejectedSpans() == 0) {
		exporter.logger.Warn("Partial success response",
			zap.String("message", exportResponse.PartialSuccess().ErrorMessage()),
			zap.Int64("dropped_spans", exportResponse.PartialSuccess().RejectedSpans()),
		)
	}
	return nil
}

func (exporter *logzioExporter) logsPartialSuccessHandler(protoBytes []byte, contentType string) error {
	if protoBytes == nil {
		return nil
	}
	exportResponse := plogotlp.NewExportResponse()
	switch contentType {
	case protobufContentType:
		err := exportResponse.UnmarshalProto(protoBytes)
		if err != nil {
			return fmt.Errorf("error parsing protobuf response: %w", err)
		}
	case jsonContentType:
		err := exportResponse.UnmarshalJSON(protoBytes)
		if err != nil {
			return fmt.Errorf("error parsing json response: %w", err)
		}
	default:
		return nil
	}
	partialSuccess := exportResponse.PartialSuccess()
	if !(partialSuccess.ErrorMessage() == "" && partialSuccess.RejectedLogRecords() == 0) {
		exporter.logger.Warn("Partial success response",
			zap.String("message", exportResponse.PartialSuccess().ErrorMessage()),
			zap.Int64("dropped_log_records", exportResponse.PartialSuccess().RejectedLogRecords()),
		)
	}
	return nil
}

func (exporter *logzioExporter) dropEmptyTags(tags []model.KeyValue) []model.KeyValue {
	for i, tag := range tags {
		if tag.Key == "" {
			tags[i] = tags[len(tags)-1] // Copy last element to index i.
			tags = tags[:len(tags)-1]   // Truncate slice.
			exporter.logger.Warn(fmt.Sprintf("Found tag empty key: %s, dropping tag..", tag.String()))
		}
	}
	return tags
}

func handlePartialSuccessResponse(resp *http.Response, partialSuccessHandler partialSuccessHandler) error {
	bodyBytes, err := readResponseBody(resp)
	if err != nil {
		return err
	}

	return partialSuccessHandler(bodyBytes, resp.Header.Get("Content-Type"))
}

// Determine if the status code is retryable according to the specification.
// For more, see https://github.com/open-telemetry/opentelemetry-specification/blob/main/specification/protocol/otlp.md#failures-1
func isRetryableStatusCode(code int) bool {
	switch code {
	case http.StatusTooManyRequests:
		return true
	case http.StatusBadGateway:
		return true
	case http.StatusServiceUnavailable:
		return true
	case http.StatusGatewayTimeout:
		return true
	default:
		return false
	}
}

// NewStatusFromMsgAndHTTPCode returns a gRPC status based on an error message string and a http status code.
// This function is shared between the http receiver and http exporter for error propagation.
func NewStatusFromMsgAndHTTPCode(errMsg string, statusCode int) *st.Status {
	var c codes.Code
	// Mapping based on https://github.com/grpc/grpc/blob/master/doc/http-grpc-status-mapping.md
	// 429 mapping to ResourceExhausted and 400 mapping to StatusBadRequest are exceptions.
	switch statusCode {
	case http.StatusBadRequest:
		c = codes.InvalidArgument
	case http.StatusUnauthorized:
		c = codes.Unauthenticated
	case http.StatusForbidden:
		c = codes.PermissionDenied
	case http.StatusNotFound:
		c = codes.Unimplemented
	case http.StatusTooManyRequests:
		c = codes.ResourceExhausted
	case http.StatusBadGateway, http.StatusServiceUnavailable, http.StatusGatewayTimeout:
		c = codes.Unavailable
	default:
		c = codes.Unknown
	}
	return st.New(c, errMsg)
}<|MERGE_RESOLUTION|>--- conflicted
+++ resolved
@@ -79,18 +79,13 @@
 	}
 	exporter.config.ClientConfig.Endpoint, err = generateTracesEndpoint(config)
 	config.checkAndWarnDeprecatedOptions(exporter.logger)
-<<<<<<< HEAD
 	userAgent := fmt.Sprintf("otel-collector-logzio-traces-exporter-%s-%s-%s", set.BuildInfo.Version, runtime.GOOS, runtime.GOARCH)
 	exporter.config.ClientConfig.Headers = map[string]configopaque.String{
 		"Content-Type": jsonContentType,
 		"User-Agent":   configopaque.String(userAgent),
 	}
-	return exporterhelper.NewTracesExporter(
+	return exporterhelper.NewTraces(
 		context.Background(),
-=======
-	return exporterhelper.NewTraces(
-		context.TODO(),
->>>>>>> 770befbc
 		set,
 		config,
 		exporter.pushTraceData,
@@ -114,13 +109,8 @@
 		"User-Agent":    configopaque.String(userAgent),
 	}
 	config.checkAndWarnDeprecatedOptions(exporter.logger)
-<<<<<<< HEAD
-	return exporterhelper.NewLogsExporter(
+	return exporterhelper.NewLogs(
 		context.Background(),
-=======
-	return exporterhelper.NewLogs(
-		context.TODO(),
->>>>>>> 770befbc
 		set,
 		config,
 		exporter.pushLogData,
