--- conflicted
+++ resolved
@@ -35,11 +35,7 @@
 	// Default value: false.
 	ExportResourceInfo bool `mapstructure:"export_resource_info_on_event"`
 
-<<<<<<< HEAD
-	// ExportScopeInfo is optional flag that signals if scope info should be exported (when available) with each event. If scope
-=======
 	// ExportScopeInfo is an optional flag that signals if scope info should be exported (when available) with each event. If scope
->>>>>>> 6389064f
 	// information is not utilized, it makes sense to disable exporting it since it will result in increased billable log volume.
 	ExportScopeInfo bool `mapstructure:"export_scope_info_on_event"`
 
