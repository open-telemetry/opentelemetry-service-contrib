--- conflicted
+++ resolved
@@ -24,7 +24,6 @@
 	cfg := factory.CreateDefaultConfig()
 
 	assert.Equal(t, &Config{
-<<<<<<< HEAD
 		BufferSettings:     newDefaultBufferSettings(),
 		TracesSettings:     newDefaultTracesSettings(),
 		LogsSettings:       newDefaultLogsSettings(),
@@ -32,14 +31,6 @@
 		RetrySettings:      exporterhelper.NewDefaultRetrySettings(),
 		QueueSettings:      exporterhelper.NewDefaultQueueSettings(),
 		TimeoutSettings:    exporterhelper.NewDefaultTimeoutSettings(),
-=======
-		BufferSettings:  newDefaultBufferSettings(),
-		TracesSettings:  newDefaultTracesSettings(),
-		LogsSettings:    newDefaultLogsSettings(),
-		RetrySettings:   exporterhelper.NewDefaultRetrySettings(),
-		QueueSettings:   exporterhelper.NewDefaultQueueSettings(),
-		TimeoutSettings: exporterhelper.NewDefaultTimeoutSettings(),
->>>>>>> 6389064f
 	}, cfg, "failed to create default config")
 
 	assert.Nil(t, componenttest.CheckConfigStruct(cfg))
@@ -104,13 +95,10 @@
 					ExportResourceInfo:           true,
 					ExportScopeInfo:              true,
 					DecomposeComplexMessageField: true,
-<<<<<<< HEAD
 				},
 				ServerHostSettings: ServerHostSettings{
 					UseHostName: false,
 					ServerHost:  "server-host",
-=======
->>>>>>> 6389064f
 				},
 				RetrySettings: exporterhelper.RetrySettings{
 					Enabled:             true,
@@ -158,11 +146,7 @@
 		{
 			name:          "broken",
 			config:        &Config{},
-<<<<<<< HEAD
-			expectedError: fmt.Errorf("cannot get DataSetExpoter: cannot convert config: DatasetURL: ; BufferSettings: {MaxLifetime:0s GroupBy:[] RetryInitialInterval:0s RetryMaxInterval:0s RetryMaxElapsedTime:0s}; LogsSettings: {ExportResourceInfo:false ExportScopeInfo:false DecomposeComplexMessageField:false}; TracesSettings: {}; ServerHostSettings: {UseHostName:false ServerHost:}; RetrySettings: {Enabled:false InitialInterval:0s RandomizationFactor:0 Multiplier:0 MaxInterval:0s MaxElapsedTime:0s}; QueueSettings: {Enabled:false NumConsumers:0 QueueSize:0 StorageID:<nil>}; TimeoutSettings: {Timeout:0s}; config is not valid: api_key is required"),
-=======
 			expectedError: fmt.Errorf("cannot get DataSetExpoter: cannot convert config: DatasetURL: ; BufferSettings: {MaxLifetime:0s GroupBy:[] RetryInitialInterval:0s RetryMaxInterval:0s RetryMaxElapsedTime:0s}; TracesSettings: {}; RetrySettings: {Enabled:false InitialInterval:0s RandomizationFactor:0 Multiplier:0 MaxInterval:0s MaxElapsedTime:0s}; QueueSettings: {Enabled:false NumConsumers:0 QueueSize:0 StorageID:<nil>}; TimeoutSettings: {Timeout:0s}; LogsSettings: {ExportResourceInfo:false ExportScopeInfo:false DecomposeComplexMessageField:false}; config is not valid: api_key is required"),
->>>>>>> 6389064f
 		},
 		{
 			name: "valid",
@@ -176,16 +160,11 @@
 					RetryMaxInterval:     time.Minute,
 					RetryMaxElapsedTime:  time.Hour,
 				},
-<<<<<<< HEAD
 				TracesSettings: newDefaultTracesSettings(),
 				LogsSettings:   newDefaultLogsSettings(),
 				ServerHostSettings: ServerHostSettings{
 					UseHostName: true,
 				},
-=======
-				LogsSettings:    newDefaultLogsSettings(),
-				TracesSettings:  TracesSettings{},
->>>>>>> 6389064f
 				RetrySettings:   exporterhelper.NewDefaultRetrySettings(),
 				QueueSettings:   exporterhelper.NewDefaultQueueSettings(),
 				TimeoutSettings: exporterhelper.NewDefaultTimeoutSettings(),
