// Copyright The OpenTelemetry Authors
// SPDX-License-Identifier: Apache-2.0

package datasetexporter // import "github.com/open-telemetry/opentelemetry-collector-contrib/exporter/datasetexporter"

import (
	"context"
	"fmt"
	"strings"

	"github.com/scalyr/dataset-go/pkg/api/add_events"
	"go.opentelemetry.io/collector/component"
	"go.opentelemetry.io/collector/exporter"
	"go.opentelemetry.io/collector/exporter/exporterhelper"
	"go.opentelemetry.io/collector/pdata/pcommon"
	"go.opentelemetry.io/collector/pdata/plog"
	"go.opentelemetry.io/collector/pdata/ptrace"
)

const ServiceNameKey = "service.name"

func createTracesExporter(ctx context.Context, set exporter.CreateSettings, config component.Config) (exporter.Traces, error) {
	cfg := castConfig(config)
	e, err := newDatasetExporter("logs", cfg, set)
	if err != nil {
		return nil, fmt.Errorf("cannot get DataSetExpoter: %w", err)
	}

	return exporterhelper.NewTracesExporter(
		ctx,
		set,
		config,
		e.consumeTraces,
		exporterhelper.WithQueue(cfg.QueueSettings),
		exporterhelper.WithRetry(cfg.RetrySettings),
		exporterhelper.WithTimeout(cfg.TimeoutSettings),
		exporterhelper.WithShutdown(e.shutdown),
	)
}

func buildEventFromSpan(
	bundle spanBundle,
<<<<<<< HEAD
	tracker *spanTracker,
	hostSettings ServerHostSettings,
=======
>>>>>>> 262e9e1a
) *add_events.EventBundle {
	span := bundle.span
	resource := bundle.resource

	attrs := make(map[string]interface{})
	event := add_events.Event{
		Sev: int(plog.SeverityNumberInfo),
		Ts:  fmt.Sprintf("%d", span.StartTimestamp().AsTime().UnixNano()),
	}

	attrs["sca:schema"] = "tracing"
	attrs["sca:schemVer"] = 1
	attrs["sca:type"] = "span"

	attrs["name"] = span.Name()
	attrs["span_id"] = span.SpanID().String()
	if !span.ParentSpanID().IsEmpty() {
		attrs["parent_span_id"] = span.ParentSpanID().String()
	}
	attrs["trace_id"] = span.TraceID().String()

	attrs["start_time_unix_nano"] = fmt.Sprintf("%d", span.StartTimestamp().AsTime().UnixNano())
	attrs["end_time_unix_nano"] = fmt.Sprintf("%d", span.EndTimestamp().AsTime().UnixNano())
	attrs["duration_nano"] = fmt.Sprintf("%d", span.EndTimestamp().AsTime().UnixNano()-span.StartTimestamp().AsTime().UnixNano())

	attrs["kind"] = strings.ToLower(span.Kind().String())
	attrs["status_code"] = strings.ToLower(span.Status().Code().String())
	attrs["status_message"] = span.Status().Message()
	// for now we care only small subset of attributes
	// updateWithPrefixedValues(attrs, "resource_", "_", resource.Attributes().AsRaw(), 0)
	updateResource(attrs, resource.Attributes().AsRaw())

	// since attributes are overwriting existing keys, they have to be at the end
	// updateWithPrefixedValues(attrs, "attributes_", "_", span.Attributes().AsRaw(), 0)
	updateWithPrefixedValues(attrs, "", "_", span.Attributes().AsRaw(), 0)

	event.Attrs = attrs
	event.Log = "LT"
	event.Thread = "TT"
	event.ServerHost = serverHostFromAttrs(attrs, hostSettings)
	return &add_events.EventBundle{
		Event:  &event,
		Thread: &add_events.Thread{Id: "TT", Name: "traces"},
		Log:    &add_events.Log{Id: "LT", Attrs: map[string]interface{}{}},
	}
}

const resourceName = "resource_name"
const resourceType = "resource_type"

type ResourceType string

const (
	Service = ResourceType("service")
	Process = ResourceType("process")
)

func updateResource(attrs map[string]interface{}, resource map[string]any) {
	// first detect, whether there is key service.name
	// if it's there, we are done
	name, found := resource["service.name"]
	if found {
		attrs[resourceName] = name
		attrs[resourceType] = string(Service)
		return
	}

	// if we were not able to find service name, lets mark it as process
	attrs[resourceName] = ""
	attrs[resourceType] = string(Process)

	// but still try to search for anything, that start on service
	// if we found it, we will mark it as service
	for k, v := range resource {
		if strings.HasPrefix(k, "service") {
			attrs[resourceName] = ""
			attrs[resourceType] = string(Service)
			return
		}
		// when we find process.pid - lets use it as name
		if k == "process.pid" {
			attrs[resourceName] = v
		}
	}
}

type spanBundle struct {
	span     ptrace.Span
	resource pcommon.Resource
	scope    pcommon.InstrumentationScope
}

<<<<<<< HEAD
func buildEventsFromTraces(ld ptrace.Traces, tracker *spanTracker, hostSettings ServerHostSettings) []*add_events.EventBundle {
=======
func buildEventsFromTraces(ld ptrace.Traces) []*add_events.EventBundle {
>>>>>>> 262e9e1a
	var events []*add_events.EventBundle
	var spans = make([]spanBundle, 0)

	// convert spans into events
	resourceSpans := ld.ResourceSpans()
	for i := 0; i < resourceSpans.Len(); i++ {
		resource := resourceSpans.At(i).Resource()
		scopeSpans := resourceSpans.At(i).ScopeSpans()
		for j := 0; j < scopeSpans.Len(); j++ {
			scope := scopeSpans.At(j).Scope()
			spanRecords := scopeSpans.At(j).Spans()
			for k := 0; k < spanRecords.Len(); k++ {
				spanRecord := spanRecords.At(k)
				spans = append(spans, spanBundle{spanRecord, resource, scope})
			}
		}
	}

	for _, span := range spans {
<<<<<<< HEAD
		if tracker != nil {
			tracker.update(span)
		}
		events = append(events, buildEventFromSpan(span, tracker, hostSettings))
	}

	if tracker != nil {
		// purge old values
		tracker.purge()
=======
		events = append(events, buildEventFromSpan(span))
>>>>>>> 262e9e1a
	}

	return events
}

func (e *DatasetExporter) consumeTraces(_ context.Context, ld ptrace.Traces) error {
<<<<<<< HEAD
	return sendBatch(buildEventsFromTraces(ld, e.spanTracker, e.exporterCfg.serverHostSettings), e.client)
}

type spanInfo struct {
	errorCount int
	spanCount  int
	createdAt  time.Time
	services   map[string]bool
=======
	return sendBatch(buildEventsFromTraces(ld), e.client)
>>>>>>> 262e9e1a
}

type TraceAndSpan [24]byte

func (ts TraceAndSpan) split() (traceID pcommon.TraceID, spanID pcommon.SpanID) {
	copy(traceID[:], ts[:16])
	copy(spanID[:], ts[16:])
	return traceID, spanID
}

func (ts TraceAndSpan) String() string {
	traceID, spanID := ts.split()
	return traceID.String() + spanID.String()
}<|MERGE_RESOLUTION|>--- conflicted
+++ resolved
@@ -6,8 +6,6 @@
 import (
 	"context"
 	"fmt"
-	"strings"
-
 	"github.com/scalyr/dataset-go/pkg/api/add_events"
 	"go.opentelemetry.io/collector/component"
 	"go.opentelemetry.io/collector/exporter"
@@ -15,6 +13,7 @@
 	"go.opentelemetry.io/collector/pdata/pcommon"
 	"go.opentelemetry.io/collector/pdata/plog"
 	"go.opentelemetry.io/collector/pdata/ptrace"
+	"strings"
 )
 
 const ServiceNameKey = "service.name"
@@ -40,11 +39,7 @@
 
 func buildEventFromSpan(
 	bundle spanBundle,
-<<<<<<< HEAD
-	tracker *spanTracker,
 	hostSettings ServerHostSettings,
-=======
->>>>>>> 262e9e1a
 ) *add_events.EventBundle {
 	span := bundle.span
 	resource := bundle.resource
@@ -84,7 +79,7 @@
 	event.Attrs = attrs
 	event.Log = "LT"
 	event.Thread = "TT"
-	event.ServerHost = serverHostFromAttrs(attrs, hostSettings)
+	event.ServerHost = inferServerHost(attrs, hostSettings)
 	return &add_events.EventBundle{
 		Event:  &event,
 		Thread: &add_events.Thread{Id: "TT", Name: "traces"},
@@ -137,11 +132,7 @@
 	scope    pcommon.InstrumentationScope
 }
 
-<<<<<<< HEAD
-func buildEventsFromTraces(ld ptrace.Traces, tracker *spanTracker, hostSettings ServerHostSettings) []*add_events.EventBundle {
-=======
-func buildEventsFromTraces(ld ptrace.Traces) []*add_events.EventBundle {
->>>>>>> 262e9e1a
+func buildEventsFromTraces(ld ptrace.Traces, hostSettings ServerHostSettings) []*add_events.EventBundle {
 	var events []*add_events.EventBundle
 	var spans = make([]spanBundle, 0)
 
@@ -161,48 +152,12 @@
 	}
 
 	for _, span := range spans {
-<<<<<<< HEAD
-		if tracker != nil {
-			tracker.update(span)
-		}
-		events = append(events, buildEventFromSpan(span, tracker, hostSettings))
-	}
-
-	if tracker != nil {
-		// purge old values
-		tracker.purge()
-=======
-		events = append(events, buildEventFromSpan(span))
->>>>>>> 262e9e1a
+		events = append(events, buildEventFromSpan(span, hostSettings))
 	}
 
 	return events
 }
 
 func (e *DatasetExporter) consumeTraces(_ context.Context, ld ptrace.Traces) error {
-<<<<<<< HEAD
-	return sendBatch(buildEventsFromTraces(ld, e.spanTracker, e.exporterCfg.serverHostSettings), e.client)
-}
-
-type spanInfo struct {
-	errorCount int
-	spanCount  int
-	createdAt  time.Time
-	services   map[string]bool
-=======
-	return sendBatch(buildEventsFromTraces(ld), e.client)
->>>>>>> 262e9e1a
-}
-
-type TraceAndSpan [24]byte
-
-func (ts TraceAndSpan) split() (traceID pcommon.TraceID, spanID pcommon.SpanID) {
-	copy(traceID[:], ts[:16])
-	copy(spanID[:], ts[16:])
-	return traceID, spanID
-}
-
-func (ts TraceAndSpan) String() string {
-	traceID, spanID := ts.split()
-	return traceID.String() + spanID.String()
+	return sendBatch(buildEventsFromTraces(ld, e.exporterCfg.serverHostSettings), e.client)
 }