// Copyright The OpenTelemetry Authors
// SPDX-License-Identifier: Apache-2.0

package datasetexporter

import (
	"bytes"
	"compress/gzip"
	"context"
	"encoding/json"
	"io"
	"net/http"
	"net/http/httptest"
	"strconv"
	"sync/atomic"
	"testing"
	"time"

	"github.com/scalyr/dataset-go/pkg/api/add_events"
	"github.com/scalyr/dataset-go/pkg/api/request"
	"github.com/stretchr/testify/assert"
	"go.opentelemetry.io/collector/component/componenttest"
	"go.opentelemetry.io/collector/exporter/exporterhelper"
	"go.opentelemetry.io/collector/exporter/exportertest"
	"go.opentelemetry.io/collector/pdata/pcommon"
	"go.opentelemetry.io/collector/pdata/plog"

	"github.com/open-telemetry/opentelemetry-collector-contrib/internal/coreinternal/testdata"
)

func TestCreateLogsExporter(t *testing.T) {
	ctx := context.Background()
	createSettings := exportertest.NewNopCreateSettings()
	tests := createExporterTests()

	for _, tt := range tests {
		t.Run(tt.name, func(*testing.T) {
			logs, err := createLogsExporter(ctx, createSettings, tt.config)

			if err == nil {
				assert.Nil(t, tt.expectedError, tt.name)
				assert.NotNil(t, logs, tt.name)
			} else {
				if tt.expectedError == nil {
					assert.Nil(t, err, tt.name)
				} else {
					assert.Equal(t, tt.expectedError.Error(), err.Error(), tt.name)
					assert.Nil(t, logs, tt.name)
				}
			}
		})
	}
}

func TestBuildBody(t *testing.T) {
	slice := pcommon.NewValueSlice()
	err := slice.FromRaw([]any{1, 2, 3})
	assert.NoError(t, err)

	bytes := pcommon.NewValueBytes()
	err = bytes.FromRaw([]byte{byte(65), byte(66), byte(67)})
	assert.NoError(t, err)
	tests := []struct {
		body    pcommon.Value
		key     string
		value   interface{}
		message string
	}{
		{
			body:    pcommon.NewValueEmpty(),
			key:     "body.empty",
			value:   "",
			message: "",
		},
		{
			body:    pcommon.NewValueStr("foo"),
			key:     "body.str",
			value:   "foo",
			message: "foo",
		},
		{
			body:    pcommon.NewValueBool(true),
			key:     "body.bool",
			value:   true,
			message: "true",
		},
		{
			body:    pcommon.NewValueDouble(42.5),
			key:     "body.double",
			value:   float64(42.5),
			message: "42.5",
		},
		{
			body:    pcommon.NewValueInt(42),
			key:     "body.int",
			value:   int64(42),
			message: "42",
		},
		{
			body:    bytes,
			key:     "body.bytes",
			value:   "QUJD",
			message: "QUJD",
		},
		{
			body:    slice,
			key:     "body.slice",
			value:   []interface{}{int64(1), int64(2), int64(3)},
			message: "[1,2,3]",
		},
	}

	for _, tt := range tests {
		t.Run(tt.key, func(*testing.T) {
			attrs := make(map[string]interface{})
			msg := buildBody(attrs, tt.body)
			expectedAttrs := make(map[string]interface{})
			expectedAttrs["body.type"] = tt.body.Type().String()
			expectedAttrs[tt.key] = tt.value

			assert.Equal(t, tt.message, msg, tt.key)
			assert.Equal(t, expectedAttrs, attrs, tt.key)
		})
	}
}

func TestBuildBodyMap(t *testing.T) {
	m := pcommon.NewValueMap()
	err := m.FromRaw(map[string]any{
		"scalar": "scalar-value",
		"map": map[string]any{
			"m1": "v1",
			"m2": "v2",
		},
		"array": []any{1, 2, 3},
	})
	if assert.NoError(t, err) {
		attrs := make(map[string]interface{})
		msg := buildBody(attrs, m)
		expectedAttrs := make(map[string]interface{})
		expectedAttrs["body.type"] = pcommon.ValueTypeMap.String()
		expectedAttrs["body.map.scalar"] = "scalar-value"
		expectedAttrs["body.map.map.m1"] = "v1"
		expectedAttrs["body.map.map.m2"] = "v2"
		expectedAttrs["body.map.array.0"] = int64(1)
		expectedAttrs["body.map.array.1"] = int64(2)
		expectedAttrs["body.map.array.2"] = int64(3)

		expectedMsg := "{\"array\":[1,2,3],\"map\":{\"m1\":\"v1\",\"m2\":\"v2\"},\"scalar\":\"scalar-value\"}"

		assert.Equal(t, expectedMsg, msg)
		assert.Equal(t, expectedAttrs, attrs)
	}
}

var testLEventRaw = &add_events.Event{
	Thread: "TL",
	Log:    "LL",
	Sev:    3,
	Ts:     "1581452773000000789",
	Attrs: map[string]interface{}{
		"attributes.app":           "server",
		"attributes.instance_num":  int64(1),
		"body.str":                 "This is a log message",
		"body.type":                "Str",
		"dropped_attributes_count": uint32(1),
<<<<<<< HEAD
		"flag.is_sampled":          false,
		"flags":                    plog.LogRecordFlags(0),
=======
>>>>>>> 292122cb
		"message":                  "This is a log message",
		"scope.name":               "",
		"span_id":                  "0102040800000000",
		"trace_id":                 "08040201000000000000000000000000",
	},
}

var testLEventReq = &add_events.Event{
	Thread: testLEventRaw.Thread,
	Log:    testLEventRaw.Log,
	Sev:    testLEventRaw.Sev,
	Ts:     testLEventRaw.Ts,
	Attrs: map[string]interface{}{
		"attributes.app":           "server",
		"attributes.instance_num":  float64(1),
		"body.str":                 "This is a log message",
		"body.type":                "Str",
		"dropped_attributes_count": float64(1),
<<<<<<< HEAD
		"flag.is_sampled":          false,
		"flags":                    float64(plog.LogRecordFlags(0)),
=======
>>>>>>> 292122cb
		"message":                  "This is a log message",
		"scope.name":               "",
		"span_id":                  "0102040800000000",
		"trace_id":                 "08040201000000000000000000000000",
		"bundle_key":               "d41d8cd98f00b204e9800998ecf8427e",
	},
}

var testLThread = &add_events.Thread{
	Id:   "TL",
	Name: "logs",
}

var testLLog = &add_events.Log{
	Id:    "LL",
	Attrs: map[string]interface{}{},
}

func TestBuildEventFromLog(t *testing.T) {
	lr := testdata.GenerateLogsOneLogRecord()
	ld := lr.ResourceLogs().At(0).ScopeLogs().At(0).LogRecords().At(0)

	expected := &add_events.EventBundle{
		Event:  testLEventRaw,
		Thread: testLThread,
		Log:    testLLog,
	}
	was := buildEventFromLog(
		ld,
		lr.ResourceLogs().At(0).Resource(),
		lr.ResourceLogs().At(0).ScopeLogs().At(0).Scope(),
		newDefaultLogsSettings(),
	)

	assert.Equal(t, expected, was)
}

func TestBuildEventFromLogExportResources(t *testing.T) {
	lr := testdata.GenerateLogsOneLogRecord()
	ld := lr.ResourceLogs().At(0).ScopeLogs().At(0).LogRecords().At(0)

	defaultAttrs := testLEventRaw.Attrs
	defaultAttrs["resource.attributes.resource-attr"] = "resource-attr-val-1"

	expected := &add_events.EventBundle{
		Event: &add_events.Event{
			Thread: testLEventRaw.Thread,
			Log:    testLEventRaw.Log,
			Sev:    testLEventRaw.Sev,
			Ts:     testLEventRaw.Ts,
			Attrs:  defaultAttrs,
		},
		Thread: testLThread,
		Log:    testLLog,
	}
	was := buildEventFromLog(
		ld,
		lr.ResourceLogs().At(0).Resource(),
		lr.ResourceLogs().At(0).ScopeLogs().At(0).Scope(),
		LogsSettings{
			ExportResourceInfo: true,
		},
	)

	assert.Equal(t, expected, was)
}

func TestBuildEventFromLogEventWithoutTimestampWithObservedTimestampUseObservedTimestamp(t *testing.T) {
	// When LogRecord doesn't have timestamp set, but it has ObservedTimestamp set,
	// ObservedTimestamp should be used
	lr := testdata.GenerateLogsOneLogRecord()
	ld := lr.ResourceLogs().At(0).ScopeLogs().At(0).LogRecords().At(0)

	ld.SetTimestamp(pcommon.NewTimestampFromTime(time.Unix(0, 0)))
	ld.SetObservedTimestamp(pcommon.NewTimestampFromTime(time.Unix(1686235113, 0)))

	testLEventRaw.Ts = "1686235113000000000"
	testLEventRaw.Attrs["observed.timestamp"] = "2023-06-08 14:38:33 +0000 UTC"
	delete(testLEventRaw.Attrs, "timestamp")
	delete(testLEventRaw.Attrs, "resource.attributes.resource-attr")

	expected := &add_events.EventBundle{
		Event:  testLEventRaw,
		Thread: testLThread,
		Log:    testLLog,
	}
	was := buildEventFromLog(
		ld,
		lr.ResourceLogs().At(0).Resource(),
		lr.ResourceLogs().At(0).ScopeLogs().At(0).Scope(),
		newDefaultLogsSettings(),
	)

	assert.Equal(t, expected, was)
}

func TestBuildEventFromLogEventWithoutTimestampWithOutObservedTimestampUseCurrentTimestamp(t *testing.T) {
	// When LogRecord doesn't have timestamp and ObservedTimestamp set, current timestamp
	// should be used
	// We mock current time to ensure stability across runs

	now = func() time.Time { return time.Unix(123456789, 0) }
	currentTime := now()
	assert.Equal(t, currentTime, time.Unix(123456789, 0))
	assert.Equal(t, strconv.FormatInt(currentTime.UnixNano(), 10), "123456789000000000")

	lr := testdata.GenerateLogsOneLogRecord()
	ld := lr.ResourceLogs().At(0).ScopeLogs().At(0).LogRecords().At(0)

	ld.SetTimestamp(pcommon.NewTimestampFromTime(time.Unix(0, 0)))
	ld.SetObservedTimestamp(pcommon.NewTimestampFromTime(time.Unix(0, 0)))

	testLEventRaw.Ts = strconv.FormatInt(currentTime.UnixNano(), 10)
	delete(testLEventRaw.Attrs, "timestamp")
	delete(testLEventRaw.Attrs, "observed.timestamp")
	delete(testLEventRaw.Attrs, "resource.attributes.resource-attr")

	expected := &add_events.EventBundle{
		Event:  testLEventRaw,
		Thread: testLThread,
		Log:    testLLog,
	}
	was := buildEventFromLog(
		ld,
		lr.ResourceLogs().At(0).Resource(),
		lr.ResourceLogs().At(0).ScopeLogs().At(0).Scope(),
		newDefaultLogsSettings(),
	)

	assert.Equal(t, expected, was)
}

func extract(req *http.Request) (add_events.AddEventsRequest, error) {
	data, _ := io.ReadAll(req.Body)
	b := bytes.NewBuffer(data)
	reader, _ := gzip.NewReader(b)

	var resB bytes.Buffer
	_, _ = resB.ReadFrom(reader)

	cer := &add_events.AddEventsRequest{}
	err := json.Unmarshal(resB.Bytes(), cer)
	return *cer, err
}

func TestConsumeLogsShouldSucceed(t *testing.T) {
	createSettings := exportertest.NewNopCreateSettings()

	attempt := atomic.Uint64{}
	wasSuccessful := atomic.Bool{}
	addRequest := add_events.AddEventsRequest{}

	server := httptest.NewServer(http.HandlerFunc(func(w http.ResponseWriter, req *http.Request) {
		attempt.Add(1)
		cer, err := extract(req)
		addRequest = cer

		assert.NoError(t, err, "Error reading request: %v", err)

		wasSuccessful.Store(true)
		payload, err := json.Marshal(map[string]interface{}{
			"status":       "success",
			"bytesCharged": 42,
		})
		assert.NoError(t, err)
		l, err := w.Write(payload)
		assert.Greater(t, l, 1)
		assert.NoError(t, err)
	}))
	defer server.Close()

	config := &Config{
		DatasetURL: server.URL,
		APIKey:     "key-lib",
		BufferSettings: BufferSettings{
			MaxLifetime:          time.Millisecond,
			GroupBy:              []string{"attributes.container_id"},
			RetryInitialInterval: time.Second,
			RetryMaxInterval:     time.Minute,
			RetryMaxElapsedTime:  time.Hour,
		},
		RetrySettings:   exporterhelper.NewDefaultRetrySettings(),
		QueueSettings:   exporterhelper.NewDefaultQueueSettings(),
		TimeoutSettings: exporterhelper.NewDefaultTimeoutSettings(),
	}

	lr := testdata.GenerateLogsOneLogRecord()

	logs, err := createLogsExporter(context.Background(), createSettings, config)
	if assert.NoError(t, err) {
		err = logs.Start(context.Background(), componenttest.NewNopHost())
		assert.NoError(t, err)

		assert.NotNil(t, logs)
		err = logs.ConsumeLogs(context.Background(), lr)
		assert.Nil(t, err)
		time.Sleep(time.Second)
		err = logs.Shutdown(context.Background())
		assert.Nil(t, err)
	}

	assert.True(t, wasSuccessful.Load())
	assert.Equal(t,
		add_events.AddEventsRequest{
			AuthParams: request.AuthParams{
				Token: "key-lib",
			},
			AddEventsRequestParams: add_events.AddEventsRequestParams{
				Session: addRequest.Session,
				Events:  []*add_events.Event{testLEventReq},
				Threads: []*add_events.Thread{testLThread},
				Logs:    []*add_events.Log{testLLog},
			},
		},
		addRequest,
	)
}

<<<<<<< HEAD
func TestOtelSeverityToDataSetSeverityWithSeverityNumberNoSeverityText(t *testing.T) {
	lr := testdata.GenerateLogsOneLogRecord()
	ld := lr.ResourceLogs().At(0).ScopeLogs().At(0).LogRecords().At(0)
	ld.SetSeverityText("")

	// trace
	ld.SetSeverityNumber(1)
	assert.Equal(t, 1, otelSeverityToDataSetSeverity(ld))

	ld.SetSeverityNumber(2)
	assert.Equal(t, 1, otelSeverityToDataSetSeverity(ld))

	ld.SetSeverityNumber(3)
	assert.Equal(t, 1, otelSeverityToDataSetSeverity(ld))

	ld.SetSeverityNumber(4)
	assert.Equal(t, 1, otelSeverityToDataSetSeverity(ld))

	// debug
	ld.SetSeverityNumber(5)
	assert.Equal(t, 2, otelSeverityToDataSetSeverity(ld))

	ld.SetSeverityNumber(6)
	assert.Equal(t, 2, otelSeverityToDataSetSeverity(ld))

	ld.SetSeverityNumber(7)
	assert.Equal(t, 2, otelSeverityToDataSetSeverity(ld))

	ld.SetSeverityNumber(8)
	assert.Equal(t, 2, otelSeverityToDataSetSeverity(ld))

	// info
	ld.SetSeverityNumber(9)
	assert.Equal(t, 3, otelSeverityToDataSetSeverity(ld))

	ld.SetSeverityNumber(10)
	assert.Equal(t, 3, otelSeverityToDataSetSeverity(ld))

	ld.SetSeverityNumber(11)
	assert.Equal(t, 3, otelSeverityToDataSetSeverity(ld))

	ld.SetSeverityNumber(12)
	assert.Equal(t, 3, otelSeverityToDataSetSeverity(ld))

	// warn
	ld.SetSeverityNumber(13)
	assert.Equal(t, 4, otelSeverityToDataSetSeverity(ld))

	ld.SetSeverityNumber(14)
	assert.Equal(t, 4, otelSeverityToDataSetSeverity(ld))

	ld.SetSeverityNumber(15)
	assert.Equal(t, 4, otelSeverityToDataSetSeverity(ld))

	ld.SetSeverityNumber(16)
	assert.Equal(t, 4, otelSeverityToDataSetSeverity(ld))

	// error
	ld.SetSeverityNumber(17)
	assert.Equal(t, 5, otelSeverityToDataSetSeverity(ld))

	ld.SetSeverityNumber(18)
	assert.Equal(t, 5, otelSeverityToDataSetSeverity(ld))

	ld.SetSeverityNumber(19)
	assert.Equal(t, 5, otelSeverityToDataSetSeverity(ld))

	ld.SetSeverityNumber(20)
	assert.Equal(t, 5, otelSeverityToDataSetSeverity(ld))

	// fatal
	ld.SetSeverityNumber(21)
	assert.Equal(t, 6, otelSeverityToDataSetSeverity(ld))

	ld.SetSeverityNumber(22)
	assert.Equal(t, 6, otelSeverityToDataSetSeverity(ld))

	ld.SetSeverityNumber(22)
	assert.Equal(t, 6, otelSeverityToDataSetSeverity(ld))

	ld.SetSeverityNumber(24)
	assert.Equal(t, 6, otelSeverityToDataSetSeverity(ld))

	// Invalid values get mapped to info (3)
	ld.SetSeverityNumber(0)
	assert.Equal(t, 3, otelSeverityToDataSetSeverity(ld))

	ld.SetSeverityNumber(-1)
	assert.Equal(t, 3, otelSeverityToDataSetSeverity(ld))

	ld.SetSeverityNumber(25)
	assert.Equal(t, 3, otelSeverityToDataSetSeverity(ld))

}

func TestOtelSeverityToDataSetSeverityWithSeverityTextNoSeverityNumber(t *testing.T) {
	lr := testdata.GenerateLogsOneLogRecord()
	ld := lr.ResourceLogs().At(0).ScopeLogs().At(0).LogRecords().At(0)
	ld.SetSeverityNumber(0)

	// trace
	ld.SetSeverityText("trace")
	assert.Equal(t, 1, otelSeverityToDataSetSeverity(ld))

	// debug
	ld.SetSeverityText("debug")
	assert.Equal(t, 2, otelSeverityToDataSetSeverity(ld))

	// info
	ld.SetSeverityText("info")
	assert.Equal(t, 3, otelSeverityToDataSetSeverity(ld))

	ld.SetSeverityText("informational")
	assert.Equal(t, 3, otelSeverityToDataSetSeverity(ld))

	// warn
	ld.SetSeverityText("warn")
	assert.Equal(t, 4, otelSeverityToDataSetSeverity(ld))

	ld.SetSeverityText("warning")
	assert.Equal(t, 4, otelSeverityToDataSetSeverity(ld))

	// error
	ld.SetSeverityText("error")
	assert.Equal(t, 5, otelSeverityToDataSetSeverity(ld))

	// fatal
	ld.SetSeverityText("fatal")
	assert.Equal(t, 6, otelSeverityToDataSetSeverity(ld))

	ld.SetSeverityText("critical")
	assert.Equal(t, 6, otelSeverityToDataSetSeverity(ld))

	ld.SetSeverityText("emergency")
	assert.Equal(t, 6, otelSeverityToDataSetSeverity(ld))
=======
func makeLogRecordWithSeverityNumberAndSeverityText(sevNum int, sevText string) plog.LogRecord {
	lr := testdata.GenerateLogsOneLogRecord()
	ld := lr.ResourceLogs().At(0).ScopeLogs().At(0).LogRecords().At(0)

	ld.SetSeverityNumber(plog.SeverityNumber(sevNum))
	ld.SetSeverityText(sevText)

	return ld
}

func TestOtelSeverityToDataSetSeverityWithSeverityNumberNoSeverityTextInvalidValues(t *testing.T) {
	// Invalid values get mapped to info (3 - INFO)
	ld := makeLogRecordWithSeverityNumberAndSeverityText(0, "")
	assert.Equal(t, defaultDataSetSeverityLevel, mapOtelSeverityToDataSetSeverity(ld))

	ld = makeLogRecordWithSeverityNumberAndSeverityText(-1, "")
	assert.Equal(t, defaultDataSetSeverityLevel, mapOtelSeverityToDataSetSeverity(ld))

	ld = makeLogRecordWithSeverityNumberAndSeverityText(25, "")
	assert.Equal(t, defaultDataSetSeverityLevel, mapOtelSeverityToDataSetSeverity(ld))

	ld = makeLogRecordWithSeverityNumberAndSeverityText(100, "")
	assert.Equal(t, defaultDataSetSeverityLevel, mapOtelSeverityToDataSetSeverity(ld))

}

func TestOtelSeverityToDataSetSeverityWithSeverityNumberNoSeverityTextDataSetTraceLogLevel(t *testing.T) {
	// trace
	ld := makeLogRecordWithSeverityNumberAndSeverityText(1, "")
	assert.Equal(t, dataSetLogLevelTrace, mapOtelSeverityToDataSetSeverity(ld))

	ld = makeLogRecordWithSeverityNumberAndSeverityText(2, "")
	assert.Equal(t, dataSetLogLevelTrace, mapOtelSeverityToDataSetSeverity(ld))

	ld = makeLogRecordWithSeverityNumberAndSeverityText(3, "")
	assert.Equal(t, dataSetLogLevelTrace, mapOtelSeverityToDataSetSeverity(ld))

	ld = makeLogRecordWithSeverityNumberAndSeverityText(4, "")
	assert.Equal(t, dataSetLogLevelTrace, mapOtelSeverityToDataSetSeverity(ld))
}

func TestOtelSeverityToDataSetSeverityWithSeverityNumberNoSeverityTextDataSetDebugLogLevel(t *testing.T) {
	// debug
	ld := makeLogRecordWithSeverityNumberAndSeverityText(5, "")
	assert.Equal(t, dataSetLogLevelDebug, mapOtelSeverityToDataSetSeverity(ld))

	ld = makeLogRecordWithSeverityNumberAndSeverityText(6, "")
	assert.Equal(t, dataSetLogLevelDebug, mapOtelSeverityToDataSetSeverity(ld))

	ld = makeLogRecordWithSeverityNumberAndSeverityText(7, "")
	assert.Equal(t, dataSetLogLevelDebug, mapOtelSeverityToDataSetSeverity(ld))

	ld = makeLogRecordWithSeverityNumberAndSeverityText(8, "")
	assert.Equal(t, dataSetLogLevelDebug, mapOtelSeverityToDataSetSeverity(ld))
}

func TestOtelSeverityToDataSetSeverityWithSeverityNumberNoSeverityTextDataSetInfoLogLevel(t *testing.T) {
	// info
	ld := makeLogRecordWithSeverityNumberAndSeverityText(9, "")
	assert.Equal(t, dataSetLogLevelInfo, mapOtelSeverityToDataSetSeverity(ld))

	ld = makeLogRecordWithSeverityNumberAndSeverityText(10, "")
	assert.Equal(t, dataSetLogLevelInfo, mapOtelSeverityToDataSetSeverity(ld))

	ld = makeLogRecordWithSeverityNumberAndSeverityText(11, "")
	assert.Equal(t, dataSetLogLevelInfo, mapOtelSeverityToDataSetSeverity(ld))

	ld = makeLogRecordWithSeverityNumberAndSeverityText(12, "")
	assert.Equal(t, dataSetLogLevelInfo, mapOtelSeverityToDataSetSeverity(ld))
}

func TestOtelSeverityToDataSetSeverityWithSeverityNumberNoSeverityTextDataSetWarnLogLevel(t *testing.T) {
	// warn
	ld := makeLogRecordWithSeverityNumberAndSeverityText(13, "")
	assert.Equal(t, dataSetLogLevelWarn, mapOtelSeverityToDataSetSeverity(ld))

	ld = makeLogRecordWithSeverityNumberAndSeverityText(14, "")
	assert.Equal(t, dataSetLogLevelWarn, mapOtelSeverityToDataSetSeverity(ld))

	ld = makeLogRecordWithSeverityNumberAndSeverityText(15, "")
	assert.Equal(t, dataSetLogLevelWarn, mapOtelSeverityToDataSetSeverity(ld))

	ld = makeLogRecordWithSeverityNumberAndSeverityText(16, "")
	assert.Equal(t, dataSetLogLevelWarn, mapOtelSeverityToDataSetSeverity(ld))
}

func TestOtelSeverityToDataSetSeverityWithSeverityNumberNoSeverityTextDataSetErrorLogLevel(t *testing.T) {
	// error
	ld := makeLogRecordWithSeverityNumberAndSeverityText(17, "")
	assert.Equal(t, dataSetLogLevelError, mapOtelSeverityToDataSetSeverity(ld))

	ld = makeLogRecordWithSeverityNumberAndSeverityText(18, "")
	assert.Equal(t, dataSetLogLevelError, mapOtelSeverityToDataSetSeverity(ld))

	ld = makeLogRecordWithSeverityNumberAndSeverityText(19, "")
	assert.Equal(t, dataSetLogLevelError, mapOtelSeverityToDataSetSeverity(ld))

	ld = makeLogRecordWithSeverityNumberAndSeverityText(20, "")
	assert.Equal(t, dataSetLogLevelError, mapOtelSeverityToDataSetSeverity(ld))
}

func TestOtelSeverityToDataSetSeverityWithSeverityNumberNoSeverityTextDataSetFatalLogLevel(t *testing.T) {
	// fatal
	ld := makeLogRecordWithSeverityNumberAndSeverityText(21, "")
	assert.Equal(t, dataSetLogLevelFatal, mapOtelSeverityToDataSetSeverity(ld))

	ld = makeLogRecordWithSeverityNumberAndSeverityText(22, "")
	ld.SetSeverityNumber(22)
	assert.Equal(t, dataSetLogLevelFatal, mapOtelSeverityToDataSetSeverity(ld))

	ld = makeLogRecordWithSeverityNumberAndSeverityText(23, "")
	ld.SetSeverityNumber(22)
	assert.Equal(t, dataSetLogLevelFatal, mapOtelSeverityToDataSetSeverity(ld))

	ld = makeLogRecordWithSeverityNumberAndSeverityText(24, "")
	assert.Equal(t, dataSetLogLevelFatal, mapOtelSeverityToDataSetSeverity(ld))
}

func TestOtelSeverityToDataSetSeverityWithSeverityTextNoSeverityNumberInvalidValues(t *testing.T) {
	// invalid values
	ld := makeLogRecordWithSeverityNumberAndSeverityText(0, "a")
	assert.Equal(t, defaultDataSetSeverityLevel, mapOtelSeverityToDataSetSeverity(ld))

	ld = makeLogRecordWithSeverityNumberAndSeverityText(0, "infoinfo")
	assert.Equal(t, defaultDataSetSeverityLevel, mapOtelSeverityToDataSetSeverity(ld))
}

func TestOtelSeverityToDataSetSeverityWithSeverityTextNoSeverityNumberDataSetTraceLogLevel(t *testing.T) {
	// trace
	ld := makeLogRecordWithSeverityNumberAndSeverityText(0, "trace")
	assert.Equal(t, dataSetLogLevelTrace, mapOtelSeverityToDataSetSeverity(ld))
}

func TestOtelSeverityToDataSetSeverityWithSeverityTextNoSeverityNumberDataSetDebugLogLevel(t *testing.T) {
	// debug
	ld := makeLogRecordWithSeverityNumberAndSeverityText(0, "debug")
	assert.Equal(t, dataSetLogLevelDebug, mapOtelSeverityToDataSetSeverity(ld))
}

func TestOtelSeverityToDataSetSeverityWithSeverityTextNoSeverityNumberDataSetInfoLogLevel(t *testing.T) {
	// info
	ld := makeLogRecordWithSeverityNumberAndSeverityText(0, "info")
	assert.Equal(t, dataSetLogLevelInfo, mapOtelSeverityToDataSetSeverity(ld))

	ld = makeLogRecordWithSeverityNumberAndSeverityText(0, "informational")
	ld.SetSeverityText("informational")
}

func TestOtelSeverityToDataSetSeverityWithSeverityTextNoSeverityNumberDataSetInfoWarnLevel(t *testing.T) {
	// warn
	ld := makeLogRecordWithSeverityNumberAndSeverityText(0, "warn")
	assert.Equal(t, dataSetLogLevelWarn, mapOtelSeverityToDataSetSeverity(ld))

	ld = makeLogRecordWithSeverityNumberAndSeverityText(0, "warning")
	assert.Equal(t, dataSetLogLevelWarn, mapOtelSeverityToDataSetSeverity(ld))
}

func TestOtelSeverityToDataSetSeverityWithSeverityTextNoSeverityNumberDataSetInfoErrorLevel(t *testing.T) {
	// error
	ld := makeLogRecordWithSeverityNumberAndSeverityText(0, "error")
	assert.Equal(t, dataSetLogLevelError, mapOtelSeverityToDataSetSeverity(ld))
}

func TestOtelSeverityToDataSetSeverityWithSeverityTextNoSeverityNumberDataSetInfoFatalLevel(t *testing.T) {
	// fatal
	ld := makeLogRecordWithSeverityNumberAndSeverityText(0, "fatal")
	assert.Equal(t, dataSetLogLevelFatal, mapOtelSeverityToDataSetSeverity(ld))

	ld = makeLogRecordWithSeverityNumberAndSeverityText(0, "fatal")
	assert.Equal(t, dataSetLogLevelFatal, mapOtelSeverityToDataSetSeverity(ld))

	ld = makeLogRecordWithSeverityNumberAndSeverityText(0, "emergency")
	assert.Equal(t, dataSetLogLevelFatal, mapOtelSeverityToDataSetSeverity(ld))
>>>>>>> 292122cb
}

func TestOtelSeverityToDataSetSeverityWithSeverityNumberAndSeverityTextSeverityNumberHasPriority(t *testing.T) {
	// If provided, SeverityNumber has priority over SeverityText
<<<<<<< HEAD
	lr := testdata.GenerateLogsOneLogRecord()
	ld := lr.ResourceLogs().At(0).ScopeLogs().At(0).LogRecords().At(0)

	ld.SetSeverityNumber(3)
	ld.SetSeverityText("debug")
	assert.Equal(t, 1, otelSeverityToDataSetSeverity(ld))

	ld.SetSeverityNumber(22)
	ld.SetSeverityText("info")
	assert.Equal(t, 6, otelSeverityToDataSetSeverity(ld))

=======
	ld := makeLogRecordWithSeverityNumberAndSeverityText(3, "debug")
	assert.Equal(t, dataSetLogLevelTrace, mapOtelSeverityToDataSetSeverity(ld))

	ld = makeLogRecordWithSeverityNumberAndSeverityText(22, "info")
	assert.Equal(t, dataSetLogLevelFatal, mapOtelSeverityToDataSetSeverity(ld))
>>>>>>> 292122cb
}<|MERGE_RESOLUTION|>--- conflicted
+++ resolved
@@ -164,11 +164,6 @@
 		"body.str":                 "This is a log message",
 		"body.type":                "Str",
 		"dropped_attributes_count": uint32(1),
-<<<<<<< HEAD
-		"flag.is_sampled":          false,
-		"flags":                    plog.LogRecordFlags(0),
-=======
->>>>>>> 292122cb
 		"message":                  "This is a log message",
 		"scope.name":               "",
 		"span_id":                  "0102040800000000",
@@ -187,11 +182,6 @@
 		"body.str":                 "This is a log message",
 		"body.type":                "Str",
 		"dropped_attributes_count": float64(1),
-<<<<<<< HEAD
-		"flag.is_sampled":          false,
-		"flags":                    float64(plog.LogRecordFlags(0)),
-=======
->>>>>>> 292122cb
 		"message":                  "This is a log message",
 		"scope.name":               "",
 		"span_id":                  "0102040800000000",
@@ -410,143 +400,6 @@
 	)
 }
 
-<<<<<<< HEAD
-func TestOtelSeverityToDataSetSeverityWithSeverityNumberNoSeverityText(t *testing.T) {
-	lr := testdata.GenerateLogsOneLogRecord()
-	ld := lr.ResourceLogs().At(0).ScopeLogs().At(0).LogRecords().At(0)
-	ld.SetSeverityText("")
-
-	// trace
-	ld.SetSeverityNumber(1)
-	assert.Equal(t, 1, otelSeverityToDataSetSeverity(ld))
-
-	ld.SetSeverityNumber(2)
-	assert.Equal(t, 1, otelSeverityToDataSetSeverity(ld))
-
-	ld.SetSeverityNumber(3)
-	assert.Equal(t, 1, otelSeverityToDataSetSeverity(ld))
-
-	ld.SetSeverityNumber(4)
-	assert.Equal(t, 1, otelSeverityToDataSetSeverity(ld))
-
-	// debug
-	ld.SetSeverityNumber(5)
-	assert.Equal(t, 2, otelSeverityToDataSetSeverity(ld))
-
-	ld.SetSeverityNumber(6)
-	assert.Equal(t, 2, otelSeverityToDataSetSeverity(ld))
-
-	ld.SetSeverityNumber(7)
-	assert.Equal(t, 2, otelSeverityToDataSetSeverity(ld))
-
-	ld.SetSeverityNumber(8)
-	assert.Equal(t, 2, otelSeverityToDataSetSeverity(ld))
-
-	// info
-	ld.SetSeverityNumber(9)
-	assert.Equal(t, 3, otelSeverityToDataSetSeverity(ld))
-
-	ld.SetSeverityNumber(10)
-	assert.Equal(t, 3, otelSeverityToDataSetSeverity(ld))
-
-	ld.SetSeverityNumber(11)
-	assert.Equal(t, 3, otelSeverityToDataSetSeverity(ld))
-
-	ld.SetSeverityNumber(12)
-	assert.Equal(t, 3, otelSeverityToDataSetSeverity(ld))
-
-	// warn
-	ld.SetSeverityNumber(13)
-	assert.Equal(t, 4, otelSeverityToDataSetSeverity(ld))
-
-	ld.SetSeverityNumber(14)
-	assert.Equal(t, 4, otelSeverityToDataSetSeverity(ld))
-
-	ld.SetSeverityNumber(15)
-	assert.Equal(t, 4, otelSeverityToDataSetSeverity(ld))
-
-	ld.SetSeverityNumber(16)
-	assert.Equal(t, 4, otelSeverityToDataSetSeverity(ld))
-
-	// error
-	ld.SetSeverityNumber(17)
-	assert.Equal(t, 5, otelSeverityToDataSetSeverity(ld))
-
-	ld.SetSeverityNumber(18)
-	assert.Equal(t, 5, otelSeverityToDataSetSeverity(ld))
-
-	ld.SetSeverityNumber(19)
-	assert.Equal(t, 5, otelSeverityToDataSetSeverity(ld))
-
-	ld.SetSeverityNumber(20)
-	assert.Equal(t, 5, otelSeverityToDataSetSeverity(ld))
-
-	// fatal
-	ld.SetSeverityNumber(21)
-	assert.Equal(t, 6, otelSeverityToDataSetSeverity(ld))
-
-	ld.SetSeverityNumber(22)
-	assert.Equal(t, 6, otelSeverityToDataSetSeverity(ld))
-
-	ld.SetSeverityNumber(22)
-	assert.Equal(t, 6, otelSeverityToDataSetSeverity(ld))
-
-	ld.SetSeverityNumber(24)
-	assert.Equal(t, 6, otelSeverityToDataSetSeverity(ld))
-
-	// Invalid values get mapped to info (3)
-	ld.SetSeverityNumber(0)
-	assert.Equal(t, 3, otelSeverityToDataSetSeverity(ld))
-
-	ld.SetSeverityNumber(-1)
-	assert.Equal(t, 3, otelSeverityToDataSetSeverity(ld))
-
-	ld.SetSeverityNumber(25)
-	assert.Equal(t, 3, otelSeverityToDataSetSeverity(ld))
-
-}
-
-func TestOtelSeverityToDataSetSeverityWithSeverityTextNoSeverityNumber(t *testing.T) {
-	lr := testdata.GenerateLogsOneLogRecord()
-	ld := lr.ResourceLogs().At(0).ScopeLogs().At(0).LogRecords().At(0)
-	ld.SetSeverityNumber(0)
-
-	// trace
-	ld.SetSeverityText("trace")
-	assert.Equal(t, 1, otelSeverityToDataSetSeverity(ld))
-
-	// debug
-	ld.SetSeverityText("debug")
-	assert.Equal(t, 2, otelSeverityToDataSetSeverity(ld))
-
-	// info
-	ld.SetSeverityText("info")
-	assert.Equal(t, 3, otelSeverityToDataSetSeverity(ld))
-
-	ld.SetSeverityText("informational")
-	assert.Equal(t, 3, otelSeverityToDataSetSeverity(ld))
-
-	// warn
-	ld.SetSeverityText("warn")
-	assert.Equal(t, 4, otelSeverityToDataSetSeverity(ld))
-
-	ld.SetSeverityText("warning")
-	assert.Equal(t, 4, otelSeverityToDataSetSeverity(ld))
-
-	// error
-	ld.SetSeverityText("error")
-	assert.Equal(t, 5, otelSeverityToDataSetSeverity(ld))
-
-	// fatal
-	ld.SetSeverityText("fatal")
-	assert.Equal(t, 6, otelSeverityToDataSetSeverity(ld))
-
-	ld.SetSeverityText("critical")
-	assert.Equal(t, 6, otelSeverityToDataSetSeverity(ld))
-
-	ld.SetSeverityText("emergency")
-	assert.Equal(t, 6, otelSeverityToDataSetSeverity(ld))
-=======
 func makeLogRecordWithSeverityNumberAndSeverityText(sevNum int, sevText string) plog.LogRecord {
 	lr := testdata.GenerateLogsOneLogRecord()
 	ld := lr.ResourceLogs().At(0).ScopeLogs().At(0).LogRecords().At(0)
@@ -720,28 +573,13 @@
 
 	ld = makeLogRecordWithSeverityNumberAndSeverityText(0, "emergency")
 	assert.Equal(t, dataSetLogLevelFatal, mapOtelSeverityToDataSetSeverity(ld))
->>>>>>> 292122cb
 }
 
 func TestOtelSeverityToDataSetSeverityWithSeverityNumberAndSeverityTextSeverityNumberHasPriority(t *testing.T) {
 	// If provided, SeverityNumber has priority over SeverityText
-<<<<<<< HEAD
-	lr := testdata.GenerateLogsOneLogRecord()
-	ld := lr.ResourceLogs().At(0).ScopeLogs().At(0).LogRecords().At(0)
-
-	ld.SetSeverityNumber(3)
-	ld.SetSeverityText("debug")
-	assert.Equal(t, 1, otelSeverityToDataSetSeverity(ld))
-
-	ld.SetSeverityNumber(22)
-	ld.SetSeverityText("info")
-	assert.Equal(t, 6, otelSeverityToDataSetSeverity(ld))
-
-=======
 	ld := makeLogRecordWithSeverityNumberAndSeverityText(3, "debug")
 	assert.Equal(t, dataSetLogLevelTrace, mapOtelSeverityToDataSetSeverity(ld))
 
 	ld = makeLogRecordWithSeverityNumberAndSeverityText(22, "info")
 	assert.Equal(t, dataSetLogLevelFatal, mapOtelSeverityToDataSetSeverity(ld))
->>>>>>> 292122cb
 }