--- conflicted
+++ resolved
@@ -25,17 +25,14 @@
     retry_max_elapsed_time: 23s
   logs:
     export_resource_info_on_event: true
-<<<<<<< HEAD
+    export_scope_info_on_event: true
+    decompose_complex_message_field: true
   server_host:
     use_host_name: false
     server_host: "server-host"
     use_attributes:
       - attr1
       - attr2
-=======
-    export_scope_info_on_event: true
-    decompose_complex_message_field: true
->>>>>>> 262e9e1a
   retry_on_failure:
     enabled: true
     initial_interval: 11
