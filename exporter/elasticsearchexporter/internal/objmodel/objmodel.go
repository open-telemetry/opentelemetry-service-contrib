// Copyright The OpenTelemetry Authors
// SPDX-License-Identifier: Apache-2.0

// The objmodel package provides tools for converting OpenTelemetry Log records into
// JSON documents.
//
// The JSON parsing in Elasticsearch does not support parsing JSON documents
// with duplicate fields. The fields in the docuemt can be sort and duplicate entries
// can be removed before serializing. Deduplication ensures that ambigious
// events can still be indexed.
//
// With attributes map encoded as a list of key value
// pairs, we might find some structured loggers that create log records with
// duplicate fields. Although the AttributeMap wrapper tries to give a
// dictionary like view into the list, it is not 'complete'. When iterating the map
// for encoding, we still will encounter the duplicates.
// The AttributeMap helpers treat the first occurrence as the actual field.
// For high-performance structured loggers (e.g. zap) the AttributeMap
// semantics are not necessarily correct. Most often the last occurrence will be
// what we want to export, as the last occurrence represents the last overwrite
// within a context/dictionary (the leaf-logger its context).
// Some Loggers might even allow users to create a mix of dotted and dedotted fields.
// The Document type also tries to combine these into a proper structure, such that these mixed
// representations have a unique encoding only, which allows us to properly remove duplicates.
//
// The `.` is special to Elasticsearch. In order to handle common prefixes and attributes
// being a mix of key value pairs with dots and complex objects, we flatten the document first
// before we deduplicate. Final dedotting is optional and only required when
// Ingest Node is used. But either way, we try to present only well formed
// document to Elasticsearch.

package objmodel // import "github.com/open-telemetry/opentelemetry-collector-contrib/exporter/elasticsearchexporter/internal/objmodel"

import (
	"encoding/hex"
	"io"
	"maps"
	"math"
	"sort"
	"strings"
	"time"

	"github.com/elastic/go-structform"
	"github.com/elastic/go-structform/json"
	"go.opentelemetry.io/collector/pdata/pcommon"
	"go.opentelemetry.io/collector/pdata/ptrace"
)

// Document is an intermediate representation for converting open telemetry records with arbitrary attributes
// into a JSON document that can be processed by Elasticsearch.
type Document struct {
	fields           []field
	dynamicTemplates map[string]string
}

type field struct {
	key   string
	value Value
}

// Value type that can be added to a Document.
type Value struct {
	kind      Kind
	primitive uint64
	dbl       float64
	str       string
	arr       []Value
	doc       Document
	ts        time.Time
}

// Kind represent the internal kind of a value stored in a Document.
type Kind uint8

// Enum values for Kind.
const (
	KindNil Kind = iota
	KindBool
	KindInt
	KindDouble
	KindString
	KindArr
	KindObject
	KindTimestamp
	KindIgnore
	KindComplexObject // Complex object is an object that cannot be flattened FIXME: better name
)

const tsLayout = "2006-01-02T15:04:05.000000000Z"

var nilValue = Value{kind: KindNil}
var ignoreValue = Value{kind: KindIgnore}

// DocumentFromAttributes creates a document from a OpenTelemetry attribute
// map. All nested maps will be flattened, with keys being joined using a `.` symbol.
func DocumentFromAttributes(am pcommon.Map) Document {
	return DocumentFromAttributesWithPath("", am)
}

// DocumentFromAttributesWithPath creates a document from a OpenTelemetry attribute
// map. All nested maps will be flattened, with keys being joined using a `.` symbol.
//
// All keys in the map will be prefixed with path.
func DocumentFromAttributesWithPath(path string, am pcommon.Map) Document {
	if am.Len() == 0 {
		return Document{}
	}

	fields := make([]field, 0, am.Len())
	fields = appendAttributeFields(fields, path, am)
	return Document{fields: fields}
}

func (doc *Document) Clone() *Document {
	fields := make([]field, len(doc.fields))
	copy(fields, doc.fields)
	return &Document{fields: fields, dynamicTemplates: maps.Clone(doc.dynamicTemplates)}
}

func (doc *Document) AddDynamicTemplate(path, template string) {
	if doc.dynamicTemplates == nil {
		doc.dynamicTemplates = make(map[string]string)
	}
	doc.dynamicTemplates[path] = template
}

func (doc *Document) DynamicTemplates() map[string]string {
	return doc.dynamicTemplates
}

// AddTimestamp adds a raw timestamp value to the Document.
func (doc *Document) AddTimestamp(key string, ts pcommon.Timestamp) {
	doc.Add(key, TimestampValue(ts.AsTime()))
}

// Add adds a converted value to the document.
func (doc *Document) Add(key string, v Value) {
	doc.fields = append(doc.fields, field{key: key, value: v})
}

// AddString adds a string to the document.
func (doc *Document) AddString(key string, v string) {
	if v != "" {
		doc.Add(key, StringValue(v))
	}
}

// AddSpanID adds the hex presentation of a SpanID to the document. If the SpanID
// is empty, no value will be added.
func (doc *Document) AddSpanID(key string, id pcommon.SpanID) {
	if !id.IsEmpty() {
		doc.AddString(key, hex.EncodeToString(id[:]))
	}
}

// AddTraceID adds the hex presentation of a TraceID value to the document. If the TraceID
// is empty, no value will be added.
func (doc *Document) AddTraceID(key string, id pcommon.TraceID) {
	if !id.IsEmpty() {
		doc.AddString(key, hex.EncodeToString(id[:]))
	}
}

// AddInt adds an integer value to the document.
func (doc *Document) AddInt(key string, value int64) {
	doc.Add(key, IntValue(value))
}

// AddAttributes expands and flattens all key-value pairs from the input attribute map into
// the document.
func (doc *Document) AddAttributes(key string, attributes pcommon.Map) {
	doc.fields = appendAttributeFields(doc.fields, key, attributes)
}

// AddAttribute converts and adds a AttributeValue to the document. If the attribute represents a map,
// the fields will be flattened.
func (doc *Document) AddAttribute(key string, attribute pcommon.Value) {
	switch attribute.Type() {
	case pcommon.ValueTypeEmpty:
		// do not add 'null'
	case pcommon.ValueTypeMap:
		doc.AddAttributes(key, attribute.Map())
	default:
		doc.Add(key, ValueFromAttribute(attribute))
	}
}

// AddEvents converts and adds span events to the document.
func (doc *Document) AddEvents(key string, events ptrace.SpanEventSlice) {
	for i := 0; i < events.Len(); i++ {
		e := events.At(i)
		doc.AddTimestamp(flattenKey(key, e.Name()+".time"), e.Timestamp())
		doc.AddAttributes(flattenKey(key, e.Name()), e.Attributes())
	}
}

func (doc *Document) sort() {
	sort.SliceStable(doc.fields, func(i, j int) bool {
		return doc.fields[i].key < doc.fields[j].key
	})

	for i := range doc.fields {
		fld := &doc.fields[i]
		fld.value.sort()
	}
}

// Dedup removes fields from the document, that have duplicate keys.
// The filtering only keeps the last value for a key.
//
// Dedup ensure that keys are sorted.
func (doc *Document) Dedup() {
	// 1. Always ensure the fields are sorted, Dedup support requires
	// Fields to be sorted.
	doc.sort()

	// 2. rename fields if a primitive value is overwritten by an object.
	//    For example the pair (path.x=1, path.x.a="test") becomes:
	//    (path.x.value=1, path.x.a="test").
	//
	//    NOTE: We do the renaming, in order to preserve the original value
	//    in case of conflicts after dedotting, which would lead to the removal of the field.
	//    For example docker/k8s labels tend to use `.`, which need to be handled in case
	//    The collector does pass us these kind of labels as an AttributeMap.
	//
	//    NOTE: If the embedded document already has a field name `value`, we will remove the renamed
	//    field in favor of the `value` field in the document.
	//
	//    This step removes potential conflicts when dedotting and serializing fields.
	var renamed bool
	for i := 0; i < len(doc.fields)-1; i++ {
		key, nextKey := doc.fields[i].key, doc.fields[i+1].key
		if len(key) < len(nextKey) && strings.HasPrefix(nextKey, key) && nextKey[len(key)] == '.' {
			renamed = true
			doc.fields[i].key = key + ".value"
		}
	}
	if renamed {
		doc.sort()
	}

	// 3. mark duplicates as 'ignore'
	//
	//    This step ensures that we do not have duplicate fields names when serializing.
	//    Elasticsearch JSON parser will fail otherwise.
	for i := 0; i < len(doc.fields)-1; i++ {
		if doc.fields[i].key == doc.fields[i+1].key {
			doc.fields[i].value = ignoreValue
		}
	}

	// 4. fix objects that might be stored in arrays
	for i := range doc.fields {
		doc.fields[i].value.Dedup()
	}
}

// Serialize writes the document to the given writer. The serializer will create nested objects if dedot is true.
//
// NOTE: The documented MUST be sorted if dedot is true.
func (doc *Document) Serialize(w io.Writer, dedot bool, otel bool) error {
	v := json.NewVisitor(w)
	return doc.iterJSON(v, dedot, otel)
}

func (doc *Document) iterJSON(v *json.Visitor, dedot bool, otel bool) error {
	if dedot {
		return doc.iterJSONDedot(v, otel)
	}
	return doc.iterJSONFlat(v, otel)
}

func (doc *Document) iterJSONFlat(w *json.Visitor, otel bool) error {
	err := w.OnObjectStart(-1, structform.AnyType)
	if err != nil {
		return err
	}
	defer func() {
		_ = w.OnObjectFinished()
	}()

	for i := range doc.fields {
		fld := &doc.fields[i]
		if fld.value.IsEmpty() {
			continue
		}

		if err := w.OnKey(fld.key); err != nil {
			return err
		}

		if err := fld.value.iterJSON(w, true, otel); err != nil {
			return err
		}
	}

	return nil
}

<<<<<<< HEAD
// FIXME: metrics.* as well
// Set of prefixes for the OTel attributes that needs to stay flattened
var otelPrefixSet = map[string]struct{}{
	"attributes.":          {},
	"resource.attributes.": {},
	"scope.attributes.":    {},
	"metrics.":             {},
=======
// Under OTel mode, set of key prefixes where keys should be flattened from that level,
// such that a document (root or not) with fields {"attributes.a.b": 1} will be serialized as {"attributes": {"a.b": 1}}
// It is not aware of whether it is a root document or sub-document.
// NOTE: This works very delicately with the implementation of OTel mode that
// e.g. resource.attributes is a "resource" objmodel.Document under the root document that contains attributes
// added using AddAttributes func as flattened keys.
// Therefore, there will be correctness issues when attributes are added / used in other ways, but it is working
// for current use cases and the proper fix will be slightly too complex. YAGNI.
var otelPrefixSet = map[string]struct{}{
	"attributes.": {},
>>>>>>> 2dc21389
}

func (doc *Document) iterJSONDedot(w *json.Visitor, otel bool) error {
	objPrefix := ""
	level := 0

	if err := w.OnObjectStart(-1, structform.AnyType); err != nil {
		return err
	}
	defer func() {
		_ = w.OnObjectFinished()
	}()

	for i := range doc.fields {
		fld := &doc.fields[i]
		if fld.value.IsEmpty() {
			continue
		}

		key := fld.key
		// decrease object level until last reported and current key have the same path prefix
		for L := commonObjPrefix(key, objPrefix); L < len(objPrefix); {
			for L > 0 && key[L-1] != '.' {
				L--
			}

			// remove levels and append write list of outstanding '}' into the writer
			if L > 0 {
				for delta := objPrefix[L:]; len(delta) > 0; {
					idx := strings.IndexByte(delta, '.')
					if idx < 0 {
						break
					}

					delta = delta[idx+1:]
					level--
					if err := w.OnObjectFinished(); err != nil {
						return err
					}
				}

				objPrefix = key[:L]
			} else { // no common prefix, close all objects we reported so far.
				for ; level > 0; level-- {
					if err := w.OnObjectFinished(); err != nil {
						return err
					}
				}
				objPrefix = ""
			}
		}

		// increase object level up to current field
		for {

			// Otel mode serialization
			if otel {
				// Check the prefix
				_, isOtelPrefix := otelPrefixSet[objPrefix]
				if isOtelPrefix {
					break
				}
			}

			start := len(objPrefix)
			idx := strings.IndexByte(key[start:], '.')
			if idx < 0 {
				break
			}

			level++
			objPrefix = key[:len(objPrefix)+idx+1]
			fieldName := key[start : start+idx]
			if err := w.OnKey(fieldName); err != nil {
				return err
			}
			if err := w.OnObjectStart(-1, structform.AnyType); err != nil {
				return err
			}
		}

		// report value
		fieldName := key[len(objPrefix):]
		if err := w.OnKey(fieldName); err != nil {
			return err
		}
		if err := fld.value.iterJSON(w, true, otel); err != nil {
			return err
		}
	}

	// close all pending object levels
	for ; level > 0; level-- {
		if err := w.OnObjectFinished(); err != nil {
			return err
		}
	}

	return nil
}

// StringValue create a new value from a string.
func StringValue(str string) Value { return Value{kind: KindString, str: str} }

// IntValue creates a new value from an integer.
func IntValue(i int64) Value { return Value{kind: KindInt, primitive: uint64(i)} }

// DoubleValue creates a new value from a double value..
func DoubleValue(d float64) Value { return Value{kind: KindDouble, dbl: d} }

// BoolValue creates a new value from a double value..
func BoolValue(b bool) Value {
	var v uint64
	if b {
		v = 1
	}
	return Value{kind: KindBool, primitive: v}
}

// ArrValue combines multiple values into an array value.
func ArrValue(values ...Value) Value {
	return Value{kind: KindArr, arr: values}
}

// TimestampValue create a new value from a time.Time.
func TimestampValue(ts time.Time) Value {
	return Value{kind: KindTimestamp, ts: ts}
}

// ComplexObjectValue creates a complex object from a map
func ComplexObjectValue(m pcommon.Map) Value {
	sub := DocumentFromAttributes(m)
	return Value{kind: KindComplexObject, doc: sub}
}

// ValueFromAttribute converts a AttributeValue into a value.
func ValueFromAttribute(attr pcommon.Value) Value {
	switch attr.Type() {
	case pcommon.ValueTypeInt:
		return IntValue(attr.Int())
	case pcommon.ValueTypeDouble:
		return DoubleValue(attr.Double())
	case pcommon.ValueTypeStr:
		return StringValue(attr.Str())
	case pcommon.ValueTypeBool:
		return BoolValue(attr.Bool())
	case pcommon.ValueTypeSlice:
		sub := arrFromAttributes(attr.Slice())
		return ArrValue(sub...)
	case pcommon.ValueTypeMap:
		sub := DocumentFromAttributes(attr.Map())
		return Value{kind: KindObject, doc: sub}
	default:
		return nilValue
	}
}

func (v *Value) sort() {
	switch v.kind {
	case KindObject:
		v.doc.sort()
	case KindArr:
		for i := range v.arr {
			v.arr[i].sort()
		}
	}
}

// Dedup recursively dedups keys in stored documents.
//
// NOTE: The value MUST be sorted.
func (v *Value) Dedup() {
	switch v.kind {
	case KindObject:
		v.doc.Dedup()
	case KindArr:
		for i := range v.arr {
			v.arr[i].Dedup()
		}
	}
}

func (v *Value) IsEmpty() bool {
	switch v.kind {
	case KindNil, KindIgnore:
		return true
	case KindArr:
		return len(v.arr) == 0
	case KindObject:
		return len(v.doc.fields) == 0
	default:
		return false
	}
}

func (v *Value) iterJSON(w *json.Visitor, dedot bool, otel bool) error {
	switch v.kind {
	case KindNil:
		return w.OnNil()
	case KindBool:
		return w.OnBool(v.primitive == 1)
	case KindInt:
		return w.OnInt64(int64(v.primitive))
	case KindDouble:
		if math.IsNaN(v.dbl) || math.IsInf(v.dbl, 0) {
			// NaN and Inf are undefined for JSON. Let's serialize to "null"
			return w.OnNil()
		}
		return w.OnFloat64(v.dbl)
	case KindString:
		return w.OnString(v.str)
	case KindTimestamp:
		str := v.ts.UTC().Format(tsLayout)
		return w.OnString(str)
	case KindObject:
		if len(v.doc.fields) == 0 {
			return w.OnNil()
		}
		return v.doc.iterJSON(w, dedot, otel)
	case KindComplexObject:
		if len(v.doc.fields) == 0 {
			return w.OnNil()
		}
		return v.doc.iterJSON(w, true, otel)
	case KindArr:
		if err := w.OnArrayStart(-1, structform.AnyType); err != nil {
			return err
		}
		for i := range v.arr {
			if err := v.arr[i].iterJSON(w, dedot, otel); err != nil {
				return err
			}
		}
		if err := w.OnArrayFinished(); err != nil {
			return err
		}
	}

	return nil
}

func arrFromAttributes(aa pcommon.Slice) []Value {
	if aa.Len() == 0 {
		return nil
	}

	values := make([]Value, aa.Len())
	for i := 0; i < aa.Len(); i++ {
		values[i] = ValueFromAttribute(aa.At(i))
	}
	return values
}

func appendAttributeFields(fields []field, path string, am pcommon.Map) []field {
	am.Range(func(k string, val pcommon.Value) bool {
		fields = appendAttributeValue(fields, path, k, val)
		return true
	})
	return fields
}

func appendAttributeValue(fields []field, path string, key string, attr pcommon.Value) []field {
	if attr.Type() == pcommon.ValueTypeEmpty {
		return fields
	}

	if attr.Type() == pcommon.ValueTypeMap {
		return appendAttributeFields(fields, flattenKey(path, key), attr.Map())
	}

	return append(fields, field{
		key:   flattenKey(path, key),
		value: ValueFromAttribute(attr),
	})
}

func flattenKey(path, key string) string {
	if path == "" {
		return key
	}
	return path + "." + key
}

func commonObjPrefix(a, b string) int {
	end := len(a)
	if alt := len(b); alt < end {
		end = alt
	}

	for i := 0; i < end; i++ {
		if a[i] != b[i] {
			return i
		}
	}
	return end
}<|MERGE_RESOLUTION|>--- conflicted
+++ resolved
@@ -297,15 +297,6 @@
 	return nil
 }
 
-<<<<<<< HEAD
-// FIXME: metrics.* as well
-// Set of prefixes for the OTel attributes that needs to stay flattened
-var otelPrefixSet = map[string]struct{}{
-	"attributes.":          {},
-	"resource.attributes.": {},
-	"scope.attributes.":    {},
-	"metrics.":             {},
-=======
 // Under OTel mode, set of key prefixes where keys should be flattened from that level,
 // such that a document (root or not) with fields {"attributes.a.b": 1} will be serialized as {"attributes": {"a.b": 1}}
 // It is not aware of whether it is a root document or sub-document.
@@ -316,7 +307,7 @@
 // for current use cases and the proper fix will be slightly too complex. YAGNI.
 var otelPrefixSet = map[string]struct{}{
 	"attributes.": {},
->>>>>>> 2dc21389
+	"metrics.":    {},
 }
 
 func (doc *Document) iterJSONDedot(w *json.Visitor, otel bool) error {
