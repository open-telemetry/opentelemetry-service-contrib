--- conflicted
+++ resolved
@@ -199,10 +199,10 @@
 	resourceSchemaURL string
 	scope             pcommon.InstrumentationScope
 	scopeSchemaURL    string
-	dataPoints        []dataPoint
-}
-
-func (p *dataPointsGroup) addDataPoint(dp dataPoint) {
+	dataPoints        []datapoints.DataPoint
+}
+
+func (p *dataPointsGroup) addDataPoint(dp datapoints.DataPoint) {
 	p.dataPoints = append(p.dataPoints, dp)
 }
 
@@ -231,10 +231,6 @@
 		for j := 0; j < scopeMetrics.Len(); j++ {
 			scopeMetrics := scopeMetrics.At(j)
 			scope := scopeMetrics.Scope()
-<<<<<<< HEAD
-=======
-			groupedDataPointsByIndex := make(map[elasticsearch.Index]map[uint32][]datapoints.DataPoint)
->>>>>>> 819aed39
 			for k := 0; k < scopeMetrics.Metrics().Len(); k++ {
 				metric := scopeMetrics.Metrics().At(k)
 
@@ -245,25 +241,17 @@
 					}
 					groupedDataPoints, ok := groupedDataPointsByIndex[fIndex]
 					if !ok {
-<<<<<<< HEAD
 						groupedDataPoints = make(map[uint32]*dataPointsGroup)
-=======
-						groupedDataPoints = make(map[uint32][]datapoints.DataPoint)
->>>>>>> 819aed39
 						groupedDataPointsByIndex[fIndex] = groupedDataPoints
 					}
 					dpHash := e.model.hashDataPoint(dp)
 					dpGroup, ok := groupedDataPoints[dpHash]
 					if !ok {
-<<<<<<< HEAD
 						groupedDataPoints[dpHash] = &dataPointsGroup{
 							resource:   resource,
 							scope:      scope,
-							dataPoints: []dataPoint{dp},
-						}
-=======
-						groupedDataPoints[dpHash] = []datapoints.DataPoint{dp}
->>>>>>> 819aed39
+							dataPoints: []datapoints.DataPoint{dp},
+						}
 					} else {
 						dpGroup.addDataPoint(dp)
 					}
