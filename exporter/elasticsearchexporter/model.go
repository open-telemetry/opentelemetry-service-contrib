// Copyright The OpenTelemetry Authors
// SPDX-License-Identifier: Apache-2.0

package elasticsearchexporter // import "github.com/open-telemetry/opentelemetry-collector-contrib/exporter/elasticsearchexporter"

import (
	"bytes"
	"encoding/binary"
	"encoding/json"
	"errors"
	"fmt"
	"hash"
	"hash/fnv"
	"math"
	"time"

	"go.opentelemetry.io/collector/pdata/pcommon"
	"go.opentelemetry.io/collector/pdata/plog"
	"go.opentelemetry.io/collector/pdata/pmetric"
	"go.opentelemetry.io/collector/pdata/ptrace"
	semconv "go.opentelemetry.io/collector/semconv/v1.22.0"

	"github.com/open-telemetry/opentelemetry-collector-contrib/exporter/elasticsearchexporter/internal/exphistogram"
	"github.com/open-telemetry/opentelemetry-collector-contrib/exporter/elasticsearchexporter/internal/objmodel"
	"github.com/open-telemetry/opentelemetry-collector-contrib/internal/coreinternal/traceutil"
)

// resourceAttrsConversionMap contains conversions for resource-level attributes
// from their Semantic Conventions (SemConv) names to equivalent Elastic Common
// Schema (ECS) names.
// If the ECS field name is specified as an empty string (""), the converter will
// neither convert the SemConv key to the equivalent ECS name nor pass-through the
// SemConv key as-is to become the ECS name.
var resourceAttrsConversionMap = map[string]string{
	semconv.AttributeServiceInstanceID:      "service.node.name",
	semconv.AttributeDeploymentEnvironment:  "service.environment",
	semconv.AttributeTelemetrySDKName:       "",
	semconv.AttributeTelemetrySDKLanguage:   "",
	semconv.AttributeTelemetrySDKVersion:    "",
	semconv.AttributeTelemetryDistroName:    "",
	semconv.AttributeTelemetryDistroVersion: "",
	semconv.AttributeCloudPlatform:          "cloud.service.name",
	semconv.AttributeContainerImageTags:     "container.image.tag",
	semconv.AttributeHostName:               "host.hostname",
	semconv.AttributeHostArch:               "host.architecture",
	semconv.AttributeProcessExecutablePath:  "process.executable",
	semconv.AttributeProcessRuntimeName:     "service.runtime.name",
	semconv.AttributeProcessRuntimeVersion:  "service.runtime.version",
	semconv.AttributeOSName:                 "host.os.name",
	semconv.AttributeOSType:                 "host.os.platform",
	semconv.AttributeOSDescription:          "host.os.full",
	semconv.AttributeOSVersion:              "host.os.version",
	semconv.AttributeK8SDeploymentName:      "kubernetes.deployment.name",
	semconv.AttributeK8SNamespaceName:       "kubernetes.namespace",
	semconv.AttributeK8SNodeName:            "kubernetes.node.name",
	semconv.AttributeK8SPodName:             "kubernetes.pod.name",
	semconv.AttributeK8SPodUID:              "kubernetes.pod.uid",
}

// resourceAttrsToPreserve contains conventions that should be preserved in ECS mode.
// This can happen when an attribute needs to be mapped to an ECS equivalent but
// at the same time be preserved to its original form.
var resourceAttrsToPreserve = map[string]bool{
	semconv.AttributeHostName: true,
}

type mappingModel interface {
	encodeLog(pcommon.Resource, string, plog.LogRecord, pcommon.InstrumentationScope, string) ([]byte, error)
	encodeSpan(pcommon.Resource, string, ptrace.Span, pcommon.InstrumentationScope, string) ([]byte, error)
	encodeSpanEvent(resource pcommon.Resource, resourceSchemaURL string, span ptrace.Span, spanEvent ptrace.SpanEvent, scope pcommon.InstrumentationScope, scopeSchemaURL string) *objmodel.Document
	upsertMetricDataPointValue(map[uint32]objmodel.Document, pcommon.Resource, string, pcommon.InstrumentationScope, string, pmetric.Metric, dataPoint, pcommon.Value) error
	encodeDocument(objmodel.Document) ([]byte, error)
}

// encodeModel tries to keep the event as close to the original open telemetry semantics as is.
// No fields will be mapped by default.
//
// Field deduplication and dedotting of attributes is supported by the encodeModel.
//
// See: https://github.com/open-telemetry/oteps/blob/master/text/logs/0097-log-data-model.md
type encodeModel struct {
	dedot bool
	mode  MappingMode
}

type dataPoint interface {
	Timestamp() pcommon.Timestamp
	StartTimestamp() pcommon.Timestamp
	Attributes() pcommon.Map
}

const (
	traceIDField   = "traceID"
	spanIDField    = "spanID"
	attributeField = "attribute"
)

func (m *encodeModel) encodeLog(resource pcommon.Resource, resourceSchemaURL string, record plog.LogRecord, scope pcommon.InstrumentationScope, scopeSchemaURL string) ([]byte, error) {
	var document objmodel.Document
	switch m.mode {
	case MappingECS:
		document = m.encodeLogECSMode(resource, record, scope)
	case MappingOTel:
		document = m.encodeLogOTelMode(resource, resourceSchemaURL, record, scope, scopeSchemaURL)
	default:
		document = m.encodeLogDefaultMode(resource, record, scope)
	}
	document.Dedup()

	var buf bytes.Buffer
	err := document.Serialize(&buf, m.dedot, m.mode == MappingOTel)
	return buf.Bytes(), err
}

func (m *encodeModel) encodeLogDefaultMode(resource pcommon.Resource, record plog.LogRecord, scope pcommon.InstrumentationScope) objmodel.Document {
	var document objmodel.Document

	docTimeStamp := record.Timestamp()
	if docTimeStamp.AsTime().UnixNano() == 0 {
		docTimeStamp = record.ObservedTimestamp()
	}
	document.AddTimestamp("@timestamp", docTimeStamp) // We use @timestamp in order to ensure that we can index if the default data stream logs template is used.
	document.AddTraceID("TraceId", record.TraceID())
	document.AddSpanID("SpanId", record.SpanID())
	document.AddInt("TraceFlags", int64(record.Flags()))
	document.AddString("SeverityText", record.SeverityText())
	document.AddInt("SeverityNumber", int64(record.SeverityNumber()))
	document.AddAttribute("Body", record.Body())
	m.encodeAttributes(&document, record.Attributes())
	document.AddAttributes("Resource", resource.Attributes())
	document.AddAttributes("Scope", scopeToAttributes(scope))

	return document
}

func (m *encodeModel) encodeLogOTelMode(resource pcommon.Resource, resourceSchemaURL string, record plog.LogRecord, scope pcommon.InstrumentationScope, scopeSchemaURL string) objmodel.Document {
	var document objmodel.Document

	docTimeStamp := record.Timestamp()
	if docTimeStamp.AsTime().UnixNano() == 0 {
		docTimeStamp = record.ObservedTimestamp()
	}

	document.AddTimestamp("@timestamp", docTimeStamp)
	document.AddTimestamp("observed_timestamp", record.ObservedTimestamp())

	document.AddTraceID("trace_id", record.TraceID())
	document.AddSpanID("span_id", record.SpanID())
	document.AddString("severity_text", record.SeverityText())
	document.AddInt("severity_number", int64(record.SeverityNumber()))
	document.AddInt("dropped_attributes_count", int64(record.DroppedAttributesCount()))

	m.encodeAttributesOTelMode(&document, record.Attributes(), false)
	m.encodeResourceOTelMode(&document, resource, resourceSchemaURL, false)
	m.encodeScopeOTelMode(&document, scope, scopeSchemaURL, false)

	// Body
	setOTelLogBody(&document, record.Body())

	return document
}

func setOTelLogBody(doc *objmodel.Document, body pcommon.Value) {
	switch body.Type() {
	case pcommon.ValueTypeMap:
		doc.AddAttribute("body_structured", body)
	case pcommon.ValueTypeSlice:
		slice := body.Slice()
		for i := 0; i < slice.Len(); i++ {
			switch slice.At(i).Type() {
			case pcommon.ValueTypeMap, pcommon.ValueTypeSlice:
				doc.AddAttribute("body_structured", body)
				return
			}
		}

		bodyTextVal := pcommon.NewValueSlice()
		bodyTextSlice := bodyTextVal.Slice()
		bodyTextSlice.EnsureCapacity(slice.Len())

		for i := 0; i < slice.Len(); i++ {
			elem := slice.At(i)
			bodyTextSlice.AppendEmpty().SetStr(elem.AsString())
		}
		doc.AddAttribute("body_text", bodyTextVal)
	default:
		doc.AddString("body_text", body.AsString())
	}
}

func (m *encodeModel) encodeLogECSMode(resource pcommon.Resource, record plog.LogRecord, scope pcommon.InstrumentationScope) objmodel.Document {
	var document objmodel.Document

	// First, try to map resource-level attributes to ECS fields.
	encodeAttributesECSMode(&document, resource.Attributes(), resourceAttrsConversionMap, resourceAttrsToPreserve)

	// Then, try to map scope-level attributes to ECS fields.
	scopeAttrsConversionMap := map[string]string{
		// None at the moment
	}
	encodeAttributesECSMode(&document, scope.Attributes(), scopeAttrsConversionMap, resourceAttrsToPreserve)

	// Finally, try to map record-level attributes to ECS fields.
	recordAttrsConversionMap := map[string]string{
		"event.name":                         "event.action",
		semconv.AttributeExceptionMessage:    "error.message",
		semconv.AttributeExceptionStacktrace: "error.stacktrace",
		semconv.AttributeExceptionType:       "error.type",
		semconv.AttributeExceptionEscaped:    "event.error.exception.handled",
	}
	encodeAttributesECSMode(&document, record.Attributes(), recordAttrsConversionMap, resourceAttrsToPreserve)

	// Handle special cases.
	encodeLogAgentNameECSMode(&document, resource)
	encodeLogAgentVersionECSMode(&document, resource)
	encodeLogHostOsTypeECSMode(&document, resource)
	encodeLogTimestampECSMode(&document, record)
	document.AddTraceID("trace.id", record.TraceID())
	document.AddSpanID("span.id", record.SpanID())
	if n := record.SeverityNumber(); n != plog.SeverityNumberUnspecified {
		document.AddInt("event.severity", int64(record.SeverityNumber()))
	}

	document.AddString("log.level", record.SeverityText())

	if record.Body().Type() == pcommon.ValueTypeStr {
		document.AddAttribute("message", record.Body())
	}

	return document
}

func (m *encodeModel) encodeDocument(document objmodel.Document) ([]byte, error) {
	document.Dedup()

	var buf bytes.Buffer
	err := document.Serialize(&buf, m.dedot, m.mode == MappingOTel)
	if err != nil {
		return nil, err
	}
	return buf.Bytes(), nil
}

// upsertMetricDataPointValue upserts a datapoint value to documents which is already hashed by resource and index
func (m *encodeModel) upsertMetricDataPointValue(documents map[uint32]objmodel.Document, resource pcommon.Resource, resourceSchemaURL string, scope pcommon.InstrumentationScope, scopeSchemaURL string, metric pmetric.Metric, dp dataPoint, value pcommon.Value) error {
	switch m.mode {
	case MappingOTel:
		return m.upsertMetricDataPointValueOTelMode(documents, resource, resourceSchemaURL, scope, scopeSchemaURL, metric, dp, value)
	case MappingECS:
		return m.upsertMetricDataPointValueECSMode(documents, resource, resourceSchemaURL, scope, scopeSchemaURL, metric, dp, value)
	default:
		// Defaults to ECS for backward compatibility
		return m.upsertMetricDataPointValueECSMode(documents, resource, resourceSchemaURL, scope, scopeSchemaURL, metric, dp, value)
	}
}

func (m *encodeModel) upsertMetricDataPointValueECSMode(documents map[uint32]objmodel.Document, resource pcommon.Resource, _ string, _ pcommon.InstrumentationScope, _ string, metric pmetric.Metric, dp dataPoint, value pcommon.Value) error {
	hash := metricECSHash(dp.Timestamp(), dp.Attributes())
	var (
		document objmodel.Document
		ok       bool
	)
	if document, ok = documents[hash]; !ok {
		encodeAttributesECSMode(&document, resource.Attributes(), resourceAttrsConversionMap, resourceAttrsToPreserve)
		document.AddTimestamp("@timestamp", dp.Timestamp())
		document.AddAttributes("", dp.Attributes())
	}

	document.AddAttribute(metric.Name(), value)

	documents[hash] = document
	return nil
}

func (m *encodeModel) upsertMetricDataPointValueOTelMode(documents map[uint32]objmodel.Document, resource pcommon.Resource, resourceSchemaURL string, scope pcommon.InstrumentationScope, scopeSchemaURL string, metric pmetric.Metric, dp dataPoint, value pcommon.Value) error {
	// documents is per-resource. Therefore, there is no need to hash resource attributes
	hash := metricOTelHash(dp, scope.Attributes(), metric.Unit())
	var (
		document objmodel.Document
		ok       bool
	)
	if document, ok = documents[hash]; !ok {
		document.AddTimestamp("@timestamp", dp.Timestamp())
		if dp.StartTimestamp() != 0 {
			document.AddTimestamp("start_timestamp", dp.StartTimestamp())
		}
		document.AddString("unit", metric.Unit())

		m.encodeAttributesOTelMode(&document, dp.Attributes(), true)
		m.encodeResourceOTelMode(&document, resource, resourceSchemaURL, true)
		m.encodeScopeOTelMode(&document, scope, scopeSchemaURL, true)
	}

	switch value.Type() {
	case pcommon.ValueTypeMap:
		m := pcommon.NewMap()
		value.Map().CopyTo(m)
		document.Add("metrics."+metric.Name(), objmodel.UnflattenableObjectValue(m))
	default:
		document.Add("metrics."+metric.Name(), objmodel.ValueFromAttribute(value))
	}
	// TODO: support quantiles
	// https://github.com/open-telemetry/opentelemetry-collector-contrib/issues/34561

	document.AddDynamicTemplate("metrics."+metric.Name(), metricDpToDynamicTemplate(metric, dp))
	documents[hash] = document
	return nil
}

// metricDpToDynamicTemplate returns the name of dynamic template that applies to the metric and data point,
// so that the field is indexed into Elasticsearch with the correct mapping. The name should correspond to a
// dynamic template that is defined in ES mapping, e.g.
// https://github.com/elastic/elasticsearch/blob/8.15/x-pack/plugin/core/template-resources/src/main/resources/metrics%40mappings.json
func metricDpToDynamicTemplate(metric pmetric.Metric, dp dataPoint) string {
	switch metric.Type() {
	case pmetric.MetricTypeSum:
		switch dp.(pmetric.NumberDataPoint).ValueType() {
		case pmetric.NumberDataPointValueTypeDouble:
			if metric.Sum().IsMonotonic() {
				return "counter_double"
			}
			return "gauge_double"
		case pmetric.NumberDataPointValueTypeInt:
			if metric.Sum().IsMonotonic() {
				return "counter_long"
			}
			return "gauge_long"
		default:
			return "" // NumberDataPointValueTypeEmpty should already be discarded in numberToValue
		}
	case pmetric.MetricTypeGauge:
		switch dp.(pmetric.NumberDataPoint).ValueType() {
		case pmetric.NumberDataPointValueTypeDouble:
			return "gauge_double"
		case pmetric.NumberDataPointValueTypeInt:
			return "gauge_long"
		default:
			return "" // NumberDataPointValueTypeEmpty should already be discarded in numberToValue
		}
	case pmetric.MetricTypeHistogram, pmetric.MetricTypeExponentialHistogram:
		return "histogram"
	case pmetric.MetricTypeSummary:
		return "summary_metrics"
	}
	return ""
}

func summaryToValue(dp pmetric.SummaryDataPoint) pcommon.Value {
	// TODO: Add support for quantiles
	// https://github.com/open-telemetry/opentelemetry-collector-contrib/issues/34561
	vm := pcommon.NewValueMap()
	m := vm.Map()
	m.PutDouble("sum", dp.Sum())
	m.PutInt("value_count", int64(dp.Count()))
	return vm
}

func exponentialHistogramToValue(dp pmetric.ExponentialHistogramDataPoint) pcommon.Value {
	counts, values := exphistogram.ToTDigest(dp)

	vm := pcommon.NewValueMap()
	m := vm.Map()
	vmCounts := m.PutEmptySlice("counts")
	vmCounts.EnsureCapacity(len(counts))
	for _, c := range counts {
		vmCounts.AppendEmpty().SetInt(c)
	}
	vmValues := m.PutEmptySlice("values")
	vmValues.EnsureCapacity(len(values))
	for _, v := range values {
		vmValues.AppendEmpty().SetDouble(v)
	}

	return vm
}

func histogramToValue(dp pmetric.HistogramDataPoint) (pcommon.Value, error) {
	// Histogram conversion function is from
	// https://github.com/elastic/apm-data/blob/3b28495c3cbdc0902983134276eb114231730249/input/otlp/metrics.go#L277
	bucketCounts := dp.BucketCounts()
	explicitBounds := dp.ExplicitBounds()
	if bucketCounts.Len() != explicitBounds.Len()+1 || explicitBounds.Len() == 0 {
		return pcommon.Value{}, errors.New("invalid histogram data point")
	}

	vm := pcommon.NewValueMap()
	m := vm.Map()
	counts := m.PutEmptySlice("counts")
	values := m.PutEmptySlice("values")

	values.EnsureCapacity(bucketCounts.Len())
	counts.EnsureCapacity(bucketCounts.Len())
	for i := 0; i < bucketCounts.Len(); i++ {
		count := bucketCounts.At(i)
		if count == 0 {
			continue
		}

		var value float64
		switch i {
		// (-infinity, explicit_bounds[i]]
		case 0:
			value = explicitBounds.At(i)
			if value > 0 {
				value /= 2
			}

		// (explicit_bounds[i], +infinity)
		case bucketCounts.Len() - 1:
			value = explicitBounds.At(i - 1)

		// [explicit_bounds[i-1], explicit_bounds[i])
		default:
			// Use the midpoint between the boundaries.
			value = explicitBounds.At(i-1) + (explicitBounds.At(i)-explicitBounds.At(i-1))/2.0
		}

		counts.AppendEmpty().SetInt(int64(count))
		values.AppendEmpty().SetDouble(value)
	}

	return vm, nil
}

var errInvalidNumberDataPoint = errors.New("invalid number data point")

func numberToValue(dp pmetric.NumberDataPoint) (pcommon.Value, error) {
	switch dp.ValueType() {
	case pmetric.NumberDataPointValueTypeDouble:
		value := dp.DoubleValue()
		if math.IsNaN(value) || math.IsInf(value, 0) {
			return pcommon.Value{}, errInvalidNumberDataPoint
		}
		return pcommon.NewValueDouble(value), nil
	case pmetric.NumberDataPointValueTypeInt:
		return pcommon.NewValueInt(dp.IntValue()), nil
	}
	return pcommon.Value{}, errInvalidNumberDataPoint
}

func (m *encodeModel) encodeResourceOTelMode(document *objmodel.Document, resource pcommon.Resource, resourceSchemaURL string, stringifyArrayValues bool) {
	resourceMapVal := pcommon.NewValueMap()
	resourceMap := resourceMapVal.Map()
	if resourceSchemaURL != "" {
		resourceMap.PutStr("schema_url", resourceSchemaURL)
	}
	resourceMap.PutInt("dropped_attributes_count", int64(resource.DroppedAttributesCount()))
	resourceAttrMap := resourceMap.PutEmptyMap("attributes")
	resource.Attributes().CopyTo(resourceAttrMap)
	resourceAttrMap.RemoveIf(func(key string, _ pcommon.Value) bool {
		switch key {
		case dataStreamType, dataStreamDataset, dataStreamNamespace:
			return true
		}
		return false
	})
	if stringifyArrayValues {
		mapStringifyArrayValues(resourceAttrMap)
	}
	document.Add("resource", objmodel.ValueFromAttribute(resourceMapVal))
}

func (m *encodeModel) encodeScopeOTelMode(document *objmodel.Document, scope pcommon.InstrumentationScope, scopeSchemaURL string, stringifyArrayValues bool) {
	scopeMapVal := pcommon.NewValueMap()
	scopeMap := scopeMapVal.Map()
	if scope.Name() != "" {
		scopeMap.PutStr("name", scope.Name())
	}
	if scope.Version() != "" {
		scopeMap.PutStr("version", scope.Version())
	}
	if scopeSchemaURL != "" {
		scopeMap.PutStr("schema_url", scopeSchemaURL)
	}
	scopeMap.PutInt("dropped_attributes_count", int64(scope.DroppedAttributesCount()))
	scopeAttrMap := scopeMap.PutEmptyMap("attributes")
	scope.Attributes().CopyTo(scopeAttrMap)
	scopeAttrMap.RemoveIf(func(key string, _ pcommon.Value) bool {
		switch key {
		case dataStreamType, dataStreamDataset, dataStreamNamespace:
			return true
		}
		return false
	})
	if stringifyArrayValues {
		mapStringifyArrayValues(scopeAttrMap)
	}
	document.Add("scope", objmodel.ValueFromAttribute(scopeMapVal))
}

<<<<<<< HEAD
func (m *encodeModel) encodeAttributesOTelMode(document *objmodel.Document, from pcommon.Map, stringifyArrayValues bool) {
	attributeMapVal := pcommon.NewValueMap()
	attributeMap := attributeMapVal.Map()
	from.CopyTo(attributeMap)
	attributeMap.RemoveIf(func(key string, val pcommon.Value) bool {
=======
func (m *encodeModel) encodeAttributesOTelMode(document *objmodel.Document, attributeMap pcommon.Map) {
	attrsCopy := pcommon.NewMap() // Copy to avoid mutating original map
	attributeMap.CopyTo(attrsCopy)
	attrsCopy.RemoveIf(func(key string, val pcommon.Value) bool {
>>>>>>> 55482cb0
		switch key {
		case dataStreamType, dataStreamDataset, dataStreamNamespace:
			// At this point the data_stream attributes are expected to be in the record attributes,
			// updated by the router.
			// Move them to the top of the document and remove them from the record
			document.AddAttribute(key, val)
			return true
		}
		return false
	})
<<<<<<< HEAD
	if stringifyArrayValues {
		mapStringifyArrayValues(attributeMap)
	}
	document.AddAttributes("attributes", attributeMap)
=======
	document.AddAttributes("attributes", attrsCopy)
>>>>>>> 55482cb0
}

// mapStringifyArrayValues replaces all slice values within an attribute map to their string representation.
// It is useful to workaround Elasticsearch TSDB not supporting arrays as dimensions.
// See https://github.com/open-telemetry/opentelemetry-collector-contrib/issues/35004
func mapStringifyArrayValues(m pcommon.Map) {
	m.Range(func(k string, v pcommon.Value) bool {
		if v.Type() == pcommon.ValueTypeSlice {
			v.SetStr(v.AsString())
		}
		return true
	})
}

func (m *encodeModel) encodeSpan(resource pcommon.Resource, resourceSchemaURL string, span ptrace.Span, scope pcommon.InstrumentationScope, scopeSchemaURL string) ([]byte, error) {
	var document objmodel.Document
	switch m.mode {
	case MappingOTel:
		document = m.encodeSpanOTelMode(resource, resourceSchemaURL, span, scope, scopeSchemaURL)
	default:
		document = m.encodeSpanDefaultMode(resource, span, scope)
	}
	document.Dedup()
	var buf bytes.Buffer
	err := document.Serialize(&buf, m.dedot, m.mode == MappingOTel)
	return buf.Bytes(), err
}

func (m *encodeModel) encodeSpanOTelMode(resource pcommon.Resource, resourceSchemaURL string, span ptrace.Span, scope pcommon.InstrumentationScope, scopeSchemaURL string) objmodel.Document {
	var document objmodel.Document
	document.AddTimestamp("@timestamp", span.StartTimestamp())
	document.AddTraceID("trace_id", span.TraceID())
	document.AddSpanID("span_id", span.SpanID())
	document.AddString("trace_state", span.TraceState().AsRaw())
	document.AddSpanID("parent_span_id", span.ParentSpanID())
	document.AddString("name", span.Name())
	document.AddString("kind", span.Kind().String())
	document.AddInt("duration", int64(span.EndTimestamp()-span.StartTimestamp()))

	m.encodeAttributesOTelMode(&document, span.Attributes(), false)

	document.AddInt("dropped_attributes_count", int64(span.DroppedAttributesCount()))
	document.AddInt("dropped_events_count", int64(span.DroppedEventsCount()))

	links := pcommon.NewValueSlice()
	linkSlice := links.SetEmptySlice()
	spanLinks := span.Links()
	for i := 0; i < spanLinks.Len(); i++ {
		linkMap := linkSlice.AppendEmpty().SetEmptyMap()
		spanLink := spanLinks.At(i)
		linkMap.PutStr("trace_id", spanLink.TraceID().String())
		linkMap.PutStr("span_id", spanLink.SpanID().String())
		linkMap.PutStr("trace_state", spanLink.TraceState().AsRaw())
		mAttr := linkMap.PutEmptyMap("attributes")
		spanLink.Attributes().CopyTo(mAttr)
		linkMap.PutInt("dropped_attributes_count", int64(spanLink.DroppedAttributesCount()))
	}
	document.AddAttribute("links", links)

	document.AddInt("dropped_links_count", int64(span.DroppedLinksCount()))
	document.AddString("status.message", span.Status().Message())
	document.AddString("status.code", span.Status().Code().String())

	m.encodeResourceOTelMode(&document, resource, resourceSchemaURL, false)
	m.encodeScopeOTelMode(&document, scope, scopeSchemaURL, false)

	return document
}

func (m *encodeModel) encodeSpanDefaultMode(resource pcommon.Resource, span ptrace.Span, scope pcommon.InstrumentationScope) objmodel.Document {
	var document objmodel.Document
	document.AddTimestamp("@timestamp", span.StartTimestamp()) // We use @timestamp in order to ensure that we can index if the default data stream logs template is used.
	document.AddTimestamp("EndTimestamp", span.EndTimestamp())
	document.AddTraceID("TraceId", span.TraceID())
	document.AddSpanID("SpanId", span.SpanID())
	document.AddSpanID("ParentSpanId", span.ParentSpanID())
	document.AddString("Name", span.Name())
	document.AddString("Kind", traceutil.SpanKindStr(span.Kind()))
	document.AddInt("TraceStatus", int64(span.Status().Code()))
	document.AddString("TraceStatusDescription", span.Status().Message())
	document.AddString("Link", spanLinksToString(span.Links()))
	m.encodeAttributes(&document, span.Attributes())
	document.AddAttributes("Resource", resource.Attributes())
	m.encodeEvents(&document, span.Events())
	document.AddInt("Duration", durationAsMicroseconds(span.StartTimestamp().AsTime(), span.EndTimestamp().AsTime())) // unit is microseconds
	document.AddAttributes("Scope", scopeToAttributes(scope))
	return document
}

func (m *encodeModel) encodeSpanEvent(resource pcommon.Resource, resourceSchemaURL string, span ptrace.Span, spanEvent ptrace.SpanEvent, scope pcommon.InstrumentationScope, scopeSchemaURL string) *objmodel.Document {
	if m.mode != MappingOTel {
		// Currently span events are stored separately only in OTel mapping mode.
		// In other modes, they are stored within the span document.
		return nil
	}
	var document objmodel.Document
	document.AddTimestamp("@timestamp", spanEvent.Timestamp())
	document.AddString("attributes.event.name", spanEvent.Name())
	document.AddSpanID("span_id", span.SpanID())
	document.AddTraceID("trace_id", span.TraceID())
	document.AddInt("dropped_attributes_count", int64(spanEvent.DroppedAttributesCount()))

	m.encodeAttributesOTelMode(&document, spanEvent.Attributes())
	m.encodeResourceOTelMode(&document, resource, resourceSchemaURL)
	m.encodeScopeOTelMode(&document, scope, scopeSchemaURL)

	return &document
}

func (m *encodeModel) encodeAttributes(document *objmodel.Document, attributes pcommon.Map) {
	key := "Attributes"
	if m.mode == MappingRaw {
		key = ""
	}
	document.AddAttributes(key, attributes)
}

func (m *encodeModel) encodeEvents(document *objmodel.Document, events ptrace.SpanEventSlice) {
	key := "Events"
	if m.mode == MappingRaw {
		key = ""
	}
	document.AddEvents(key, events)
}

func spanLinksToString(spanLinkSlice ptrace.SpanLinkSlice) string {
	linkArray := make([]map[string]any, 0, spanLinkSlice.Len())
	for i := 0; i < spanLinkSlice.Len(); i++ {
		spanLink := spanLinkSlice.At(i)
		link := map[string]any{}
		link[spanIDField] = traceutil.SpanIDToHexOrEmptyString(spanLink.SpanID())
		link[traceIDField] = traceutil.TraceIDToHexOrEmptyString(spanLink.TraceID())
		link[attributeField] = spanLink.Attributes().AsRaw()
		linkArray = append(linkArray, link)
	}
	linkArrayBytes, _ := json.Marshal(&linkArray)
	return string(linkArrayBytes)
}

// durationAsMicroseconds calculate span duration through end - start nanoseconds and converts time.Time to microseconds,
// which is the format the Duration field is stored in the Span.
func durationAsMicroseconds(start, end time.Time) int64 {
	return (end.UnixNano() - start.UnixNano()) / 1000
}

func scopeToAttributes(scope pcommon.InstrumentationScope) pcommon.Map {
	attrs := pcommon.NewMap()
	attrs.PutStr("name", scope.Name())
	attrs.PutStr("version", scope.Version())
	for k, v := range scope.Attributes().AsRaw() {
		attrs.PutStr(k, v.(string))
	}
	return attrs
}

func encodeAttributesECSMode(document *objmodel.Document, attrs pcommon.Map, conversionMap map[string]string, preserveMap map[string]bool) {
	if len(conversionMap) == 0 {
		// No conversions to be done; add all attributes at top level of
		// document.
		document.AddAttributes("", attrs)
		return
	}

	attrs.Range(func(k string, v pcommon.Value) bool {
		// If ECS key is found for current k in conversion map, use it.
		if ecsKey, exists := conversionMap[k]; exists {
			if ecsKey == "" {
				// Skip the conversion for this k.
				return true
			}

			document.AddAttribute(ecsKey, v)
			if preserve := preserveMap[k]; preserve {
				document.AddAttribute(k, v)
			}
			return true
		}

		// Otherwise, add key at top level with attribute name as-is.
		document.AddAttribute(k, v)
		return true
	})
}

func encodeLogAgentNameECSMode(document *objmodel.Document, resource pcommon.Resource) {
	// Parse out telemetry SDK name, language, and distro name from resource
	// attributes, setting defaults as needed.
	telemetrySdkName := "otlp"
	var telemetrySdkLanguage, telemetryDistroName string

	attrs := resource.Attributes()
	if v, exists := attrs.Get(semconv.AttributeTelemetrySDKName); exists {
		telemetrySdkName = v.Str()
	}
	if v, exists := attrs.Get(semconv.AttributeTelemetrySDKLanguage); exists {
		telemetrySdkLanguage = v.Str()
	}
	if v, exists := attrs.Get(semconv.AttributeTelemetryDistroName); exists {
		telemetryDistroName = v.Str()
		if telemetrySdkLanguage == "" {
			telemetrySdkLanguage = "unknown"
		}
	}

	// Construct agent name from telemetry SDK name, language, and distro name.
	agentName := telemetrySdkName
	if telemetryDistroName != "" {
		agentName = fmt.Sprintf("%s/%s/%s", agentName, telemetrySdkLanguage, telemetryDistroName)
	} else if telemetrySdkLanguage != "" {
		agentName = fmt.Sprintf("%s/%s", agentName, telemetrySdkLanguage)
	}

	// Set agent name in document.
	document.AddString("agent.name", agentName)
}

func encodeLogAgentVersionECSMode(document *objmodel.Document, resource pcommon.Resource) {
	attrs := resource.Attributes()

	if telemetryDistroVersion, exists := attrs.Get(semconv.AttributeTelemetryDistroVersion); exists {
		document.AddString("agent.version", telemetryDistroVersion.Str())
		return
	}

	if telemetrySdkVersion, exists := attrs.Get(semconv.AttributeTelemetrySDKVersion); exists {
		document.AddString("agent.version", telemetrySdkVersion.Str())
		return
	}
}

func encodeLogHostOsTypeECSMode(document *objmodel.Document, resource pcommon.Resource) {
	// https://www.elastic.co/guide/en/ecs/current/ecs-os.html#field-os-type:
	//
	// "One of these following values should be used (lowercase): linux, macos, unix, windows.
	// If the OS you’re dealing with is not in the list, the field should not be populated."

	var ecsHostOsType string
	if semConvOsType, exists := resource.Attributes().Get(semconv.AttributeOSType); exists {
		switch semConvOsType.Str() {
		case "windows", "linux":
			ecsHostOsType = semConvOsType.Str()
		case "darwin":
			ecsHostOsType = "macos"
		case "aix", "hpux", "solaris":
			ecsHostOsType = "unix"
		}
	}

	if semConvOsName, exists := resource.Attributes().Get(semconv.AttributeOSName); exists {
		switch semConvOsName.Str() {
		case "Android":
			ecsHostOsType = "android"
		case "iOS":
			ecsHostOsType = "ios"
		}
	}

	if ecsHostOsType == "" {
		return
	}
	document.AddString("host.os.type", ecsHostOsType)
}

func encodeLogTimestampECSMode(document *objmodel.Document, record plog.LogRecord) {
	if record.Timestamp() != 0 {
		document.AddTimestamp("@timestamp", record.Timestamp())
		return
	}

	document.AddTimestamp("@timestamp", record.ObservedTimestamp())
}

// TODO use https://github.com/open-telemetry/opentelemetry-collector-contrib/tree/main/internal/exp/metrics/identity
func metricECSHash(timestamp pcommon.Timestamp, attributes pcommon.Map) uint32 {
	hasher := fnv.New32a()

	timestampBuf := make([]byte, 8)
	binary.LittleEndian.PutUint64(timestampBuf, uint64(timestamp))
	hasher.Write(timestampBuf)

	mapHashExcludeDataStreamAttr(hasher, attributes)

	return hasher.Sum32()
}

func metricOTelHash(dp dataPoint, scopeAttrs pcommon.Map, unit string) uint32 {
	hasher := fnv.New32a()

	timestampBuf := make([]byte, 8)
	binary.LittleEndian.PutUint64(timestampBuf, uint64(dp.Timestamp()))
	hasher.Write(timestampBuf)

	binary.LittleEndian.PutUint64(timestampBuf, uint64(dp.StartTimestamp()))
	hasher.Write(timestampBuf)

	hasher.Write([]byte(unit))

	mapHashExcludeDataStreamAttr(hasher, scopeAttrs)
	mapHashExcludeDataStreamAttr(hasher, dp.Attributes())

	return hasher.Sum32()
}

// mapHashExcludeDataStreamAttr is mapHash but ignoring DS attributes.
// It is useful for cases where index is already considered during routing and no need to be considered in hashing.
func mapHashExcludeDataStreamAttr(hasher hash.Hash, m pcommon.Map) {
	m.Range(func(k string, v pcommon.Value) bool {
		switch k {
		case dataStreamType, dataStreamDataset, dataStreamNamespace:
			return true
		}
		hasher.Write([]byte(k))
		valueHash(hasher, v)

		return true
	})
}

func mapHash(hasher hash.Hash, m pcommon.Map) {
	m.Range(func(k string, v pcommon.Value) bool {
		hasher.Write([]byte(k))
		valueHash(hasher, v)

		return true
	})
}

func valueHash(h hash.Hash, v pcommon.Value) {
	switch v.Type() {
	case pcommon.ValueTypeEmpty:
		h.Write([]byte{0})
	case pcommon.ValueTypeStr:
		h.Write([]byte(v.Str()))
	case pcommon.ValueTypeBool:
		if v.Bool() {
			h.Write([]byte{1})
		} else {
			h.Write([]byte{0})
		}
	case pcommon.ValueTypeDouble:
		buf := make([]byte, 8)
		binary.LittleEndian.PutUint64(buf, math.Float64bits(v.Double()))
		h.Write(buf)
	case pcommon.ValueTypeInt:
		buf := make([]byte, 8)
		binary.LittleEndian.PutUint64(buf, uint64(v.Int()))
		h.Write(buf)
	case pcommon.ValueTypeBytes:
		h.Write(v.Bytes().AsRaw())
	case pcommon.ValueTypeMap:
		mapHash(h, v.Map())
	case pcommon.ValueTypeSlice:
		sliceHash(h, v.Slice())
	}
}

func sliceHash(h hash.Hash, s pcommon.Slice) {
	for i := 0; i < s.Len(); i++ {
		valueHash(h, s.At(i))
	}
}<|MERGE_RESOLUTION|>--- conflicted
+++ resolved
@@ -488,18 +488,10 @@
 	document.Add("scope", objmodel.ValueFromAttribute(scopeMapVal))
 }
 
-<<<<<<< HEAD
-func (m *encodeModel) encodeAttributesOTelMode(document *objmodel.Document, from pcommon.Map, stringifyArrayValues bool) {
-	attributeMapVal := pcommon.NewValueMap()
-	attributeMap := attributeMapVal.Map()
-	from.CopyTo(attributeMap)
-	attributeMap.RemoveIf(func(key string, val pcommon.Value) bool {
-=======
 func (m *encodeModel) encodeAttributesOTelMode(document *objmodel.Document, attributeMap pcommon.Map) {
 	attrsCopy := pcommon.NewMap() // Copy to avoid mutating original map
 	attributeMap.CopyTo(attrsCopy)
 	attrsCopy.RemoveIf(func(key string, val pcommon.Value) bool {
->>>>>>> 55482cb0
 		switch key {
 		case dataStreamType, dataStreamDataset, dataStreamNamespace:
 			// At this point the data_stream attributes are expected to be in the record attributes,
@@ -510,14 +502,10 @@
 		}
 		return false
 	})
-<<<<<<< HEAD
 	if stringifyArrayValues {
-		mapStringifyArrayValues(attributeMap)
-	}
-	document.AddAttributes("attributes", attributeMap)
-=======
+		mapStringifyArrayValues(attrsCopy)
+	}
 	document.AddAttributes("attributes", attrsCopy)
->>>>>>> 55482cb0
 }
 
 // mapStringifyArrayValues replaces all slice values within an attribute map to their string representation.
