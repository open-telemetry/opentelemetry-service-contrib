--- conflicted
+++ resolved
@@ -97,14 +97,11 @@
 			PrefixSeparator: "-",
 			DateFormat:      "%Y.%m.%d",
 		},
-<<<<<<< HEAD
-		NumWorkers: runtime.NumCPU(),
-=======
 		TelemetrySettings: TelemetrySettings{
 			LogRequestBody:  false,
 			LogResponseBody: false,
 		},
->>>>>>> ab4d726a
+		NumWorkers: runtime.NumCPU(),
 	}
 }
 
