// Copyright The OpenTelemetry Authors
// SPDX-License-Identifier: Apache-2.0

//go:generate mdatagen metadata.yaml

package elasticsearchexporter // import "github.com/open-telemetry/opentelemetry-collector-contrib/exporter/elasticsearchexporter"

import (
	"context"
	"errors"
	"fmt"
	"net/http"
	"time"

	"go.opentelemetry.io/collector/component"
	"go.opentelemetry.io/collector/config/confighttp"
	"go.opentelemetry.io/collector/exporter"
	"go.opentelemetry.io/collector/exporter/exporterbatcher"
	"go.opentelemetry.io/collector/exporter/exporterhelper"
	"go.uber.org/zap"

	"github.com/open-telemetry/opentelemetry-collector-contrib/exporter/elasticsearchexporter/internal/metadata"
)

const (
	// The value of "type" key in configuration.
	defaultLogsIndex   = "logs-generic-default"
	defaultTracesIndex = "traces-generic-default"
)

// NewFactory creates a factory for Elastic exporter.
func NewFactory() exporter.Factory {
	return exporter.NewFactory(
		metadata.Type,
		createDefaultConfig,
		exporter.WithLogs(createLogsExporter, metadata.LogsStability),
		exporter.WithTraces(createTracesExporter, metadata.TracesStability),
	)
}

func createDefaultConfig() component.Config {
	qs := exporterhelper.NewDefaultQueueSettings()
<<<<<<< HEAD
	qs.NumConsumers = 100 // default is too small as it also sets batch sender concurrency limit
=======
	qs.Enabled = false

	httpClientConfig := confighttp.NewDefaultClientConfig()
	httpClientConfig.Timeout = 90 * time.Second

>>>>>>> af5997f1
	return &Config{
		QueueSettings: qs,
		ClientConfig:  httpClientConfig,
		Index:         "",
		LogsIndex:     defaultLogsIndex,
		TracesIndex:   defaultTracesIndex,
		Retry: RetrySettings{
			Enabled:         true,
			MaxRequests:     3,
			InitialInterval: 100 * time.Millisecond,
			MaxInterval:     1 * time.Minute,
			RetryOnStatus: []int{
				http.StatusTooManyRequests,
				http.StatusInternalServerError,
				http.StatusBadGateway,
				http.StatusServiceUnavailable,
				http.StatusGatewayTimeout,
			},
		},
		BatcherConfig: exporterbatcher.Config{
			Enabled:      true,
			FlushTimeout: 30 * time.Second,
			MinSizeConfig: exporterbatcher.MinSizeConfig{
				MinSizeItems: 125,
			},
			MaxSizeConfig: exporterbatcher.MaxSizeConfig{},
		},
		Mapping: MappingsSettings{
			Mode:  "none",
			Dedup: true,
			Dedot: true,
		},
		LogstashFormat: LogstashFormatSettings{
			Enabled:         false,
			PrefixSeparator: "-",
			DateFormat:      "%Y.%m.%d",
		},
		NumWorkers: runtime.NumCPU(),
	}
}

// createLogsExporter creates a new exporter for logs.
//
// Logs are directly indexed into Elasticsearch.
func createLogsExporter(
	ctx context.Context,
	set exporter.Settings,
	cfg component.Config,
) (exporter.Logs, error) {
	cf := cfg.(*Config)

<<<<<<< HEAD
	setDefaultUserAgentHeader(cf, set.BuildInfo)

	if err := handleDeprecations(cf, set.Logger); err != nil {
		return nil, err
	}

	exporter, err := newExporter(set.Logger, cf, cf.LogsIndex, cf.LogsDynamicIndex.Enabled)
=======
	index := cf.LogsIndex
	if cf.Index != "" {
		set.Logger.Warn("index option are deprecated and replaced with logs_index and traces_index.")
		index = cf.Index
	}

	exporter, err := newExporter(cf, set, index, cf.LogsDynamicIndex.Enabled)
>>>>>>> af5997f1
	if err != nil {
		return nil, fmt.Errorf("cannot configure Elasticsearch exporter: %w", err)
	}

	return exporterhelper.NewLogsExporter(
		ctx,
		set,
		cfg,
		exporter.pushLogsData,
<<<<<<< HEAD
		exporterhelper.WithBatcher(cf.BatcherConfig),
=======
		exporterhelper.WithStart(exporter.Start),
>>>>>>> af5997f1
		exporterhelper.WithShutdown(exporter.Shutdown),
		exporterhelper.WithQueue(cf.QueueSettings),
		exporterhelper.WithTimeout(getTimeoutConfig()),
	)
}

// createTracesExporter creates a new exporter for traces.
func createTracesExporter(ctx context.Context,
	set exporter.Settings,
	cfg component.Config) (exporter.Traces, error) {

	cf := cfg.(*Config)

<<<<<<< HEAD
	setDefaultUserAgentHeader(cf, set.BuildInfo)

	if err := handleDeprecations(cf, set.Logger); err != nil {
		return nil, err
	}

	exporter, err := newExporter(set.Logger, cf, cf.TracesIndex, cf.TracesDynamicIndex.Enabled)
=======
	exporter, err := newExporter(cf, set, cf.TracesIndex, cf.TracesDynamicIndex.Enabled)
>>>>>>> af5997f1
	if err != nil {
		return nil, fmt.Errorf("cannot configure Elasticsearch exporter: %w", err)
	}

	return exporterhelper.NewTracesExporter(
		ctx,
		set,
		cfg,
		exporter.pushTraceData,
<<<<<<< HEAD
		exporterhelper.WithBatcher(cf.BatcherConfig),
=======
		exporterhelper.WithStart(exporter.Start),
>>>>>>> af5997f1
		exporterhelper.WithShutdown(exporter.Shutdown),
		exporterhelper.WithQueue(cf.QueueSettings),
		exporterhelper.WithTimeout(getTimeoutConfig()),
	)
<<<<<<< HEAD
}

// set default User-Agent header with BuildInfo if User-Agent is empty
func setDefaultUserAgentHeader(cf *Config, info component.BuildInfo) {
	if _, found := cf.Headers[userAgentHeaderKey]; found {
		return
	}
	if cf.Headers == nil {
		cf.Headers = make(map[string]string)
	}
	cf.Headers[userAgentHeaderKey] = fmt.Sprintf("%s/%s (%s/%s)", info.Description, info.Version, runtime.GOOS, runtime.GOARCH)
}

func getTimeoutConfig() exporterhelper.TimeoutSettings {
	return exporterhelper.TimeoutSettings{
		Timeout: time.Duration(0), // effectively disable timeout_sender because timeout is enforced in bulk indexer
	}
}

// handleDeprecations handles deprecated config options.
// If possible, translate deprecated config options to new config options
// Otherwise, return an error so that the user is aware of an unsupported option.
func handleDeprecations(cf *Config, logger *zap.Logger) error {
	if cf.Index != "" {
		logger.Warn(`"index" option is deprecated and replaced with "logs_index" and "traces_index". Setting "logs_index" to the value of "index".`)
		cf.LogsIndex = cf.Index
	}

	if cf.Flush.Bytes != 0 {
		// cannot translate flush.bytes to batcher.min_size_items because they are in different units
		return errors.New(`"flush.bytes" option is unsupported, use "batcher.min_size_items" instead`)
	}

	if cf.Flush.Interval != 0 {
		logger.Warn(`"flush.interval" option is deprecated and replaced with "batcher.flush_timeout". Setting "batcher.flush_timeout" to the value of "flush.interval".`)
		cf.BatcherConfig.FlushTimeout = cf.Flush.Interval
	}

	return nil
=======
>>>>>>> af5997f1
}<|MERGE_RESOLUTION|>--- conflicted
+++ resolved
@@ -40,15 +40,11 @@
 
 func createDefaultConfig() component.Config {
 	qs := exporterhelper.NewDefaultQueueSettings()
-<<<<<<< HEAD
 	qs.NumConsumers = 100 // default is too small as it also sets batch sender concurrency limit
-=======
-	qs.Enabled = false
 
 	httpClientConfig := confighttp.NewDefaultClientConfig()
 	httpClientConfig.Timeout = 90 * time.Second
 
->>>>>>> af5997f1
 	return &Config{
 		QueueSettings: qs,
 		ClientConfig:  httpClientConfig,
@@ -100,23 +96,11 @@
 ) (exporter.Logs, error) {
 	cf := cfg.(*Config)
 
-<<<<<<< HEAD
-	setDefaultUserAgentHeader(cf, set.BuildInfo)
-
 	if err := handleDeprecations(cf, set.Logger); err != nil {
 		return nil, err
 	}
 
-	exporter, err := newExporter(set.Logger, cf, cf.LogsIndex, cf.LogsDynamicIndex.Enabled)
-=======
-	index := cf.LogsIndex
-	if cf.Index != "" {
-		set.Logger.Warn("index option are deprecated and replaced with logs_index and traces_index.")
-		index = cf.Index
-	}
-
-	exporter, err := newExporter(cf, set, index, cf.LogsDynamicIndex.Enabled)
->>>>>>> af5997f1
+	exporter, err := newExporter(cf, set, cf.LogsIndex, cf.LogsDynamicIndex.Enabled)
 	if err != nil {
 		return nil, fmt.Errorf("cannot configure Elasticsearch exporter: %w", err)
 	}
@@ -126,11 +110,8 @@
 		set,
 		cfg,
 		exporter.pushLogsData,
-<<<<<<< HEAD
+		exporterhelper.WithStart(exporter.Start),
 		exporterhelper.WithBatcher(cf.BatcherConfig),
-=======
-		exporterhelper.WithStart(exporter.Start),
->>>>>>> af5997f1
 		exporterhelper.WithShutdown(exporter.Shutdown),
 		exporterhelper.WithQueue(cf.QueueSettings),
 		exporterhelper.WithTimeout(getTimeoutConfig()),
@@ -144,17 +125,11 @@
 
 	cf := cfg.(*Config)
 
-<<<<<<< HEAD
-	setDefaultUserAgentHeader(cf, set.BuildInfo)
-
 	if err := handleDeprecations(cf, set.Logger); err != nil {
 		return nil, err
 	}
 
-	exporter, err := newExporter(set.Logger, cf, cf.TracesIndex, cf.TracesDynamicIndex.Enabled)
-=======
 	exporter, err := newExporter(cf, set, cf.TracesIndex, cf.TracesDynamicIndex.Enabled)
->>>>>>> af5997f1
 	if err != nil {
 		return nil, fmt.Errorf("cannot configure Elasticsearch exporter: %w", err)
 	}
@@ -164,27 +139,12 @@
 		set,
 		cfg,
 		exporter.pushTraceData,
-<<<<<<< HEAD
+		exporterhelper.WithStart(exporter.Start),
 		exporterhelper.WithBatcher(cf.BatcherConfig),
-=======
-		exporterhelper.WithStart(exporter.Start),
->>>>>>> af5997f1
 		exporterhelper.WithShutdown(exporter.Shutdown),
 		exporterhelper.WithQueue(cf.QueueSettings),
 		exporterhelper.WithTimeout(getTimeoutConfig()),
 	)
-<<<<<<< HEAD
-}
-
-// set default User-Agent header with BuildInfo if User-Agent is empty
-func setDefaultUserAgentHeader(cf *Config, info component.BuildInfo) {
-	if _, found := cf.Headers[userAgentHeaderKey]; found {
-		return
-	}
-	if cf.Headers == nil {
-		cf.Headers = make(map[string]string)
-	}
-	cf.Headers[userAgentHeaderKey] = fmt.Sprintf("%s/%s (%s/%s)", info.Description, info.Version, runtime.GOOS, runtime.GOARCH)
 }
 
 func getTimeoutConfig() exporterhelper.TimeoutSettings {
@@ -213,6 +173,4 @@
 	}
 
 	return nil
-=======
->>>>>>> af5997f1
 }