# Elasticsearch Exporter

<!-- status autogenerated section -->
| Status        |           |
| ------------- |-----------|
| Stability     | [development]: metrics   |
|               | [beta]: traces, logs   |
| Distributions | [contrib] |
| Issues        | [![Open issues](https://img.shields.io/github/issues-search/open-telemetry/opentelemetry-collector-contrib?query=is%3Aissue%20is%3Aopen%20label%3Aexporter%2Felasticsearch%20&label=open&color=orange&logo=opentelemetry)](https://github.com/open-telemetry/opentelemetry-collector-contrib/issues?q=is%3Aopen+is%3Aissue+label%3Aexporter%2Felasticsearch) [![Closed issues](https://img.shields.io/github/issues-search/open-telemetry/opentelemetry-collector-contrib?query=is%3Aissue%20is%3Aclosed%20label%3Aexporter%2Felasticsearch%20&label=closed&color=blue&logo=opentelemetry)](https://github.com/open-telemetry/opentelemetry-collector-contrib/issues?q=is%3Aclosed+is%3Aissue+label%3Aexporter%2Felasticsearch) |
| [Code Owners](https://github.com/open-telemetry/opentelemetry-collector-contrib/blob/main/CONTRIBUTING.md#becoming-a-code-owner)    | [@JaredTan95](https://www.github.com/JaredTan95), [@ycombinator](https://www.github.com/ycombinator), [@carsonip](https://www.github.com/carsonip) |

[development]: https://github.com/open-telemetry/opentelemetry-collector#development
[beta]: https://github.com/open-telemetry/opentelemetry-collector#beta
[contrib]: https://github.com/open-telemetry/opentelemetry-collector-releases/tree/main/distributions/otelcol-contrib
<!-- end autogenerated section -->

This exporter supports sending logs, metrics and traces to [Elasticsearch](https://www.elastic.co/elasticsearch).

## Configuration options

Exactly one of the following settings is required:

- `endpoint` (no default): The target Elasticsearch URL to which data will be sent
  (e.g. `https://elasticsearch:9200`)
- `endpoints` (no default): A list of Elasticsearch URLs to which data will be sent,
  attempted in round-robin order
- `cloudid` (no default): The [Elastic Cloud ID](https://www.elastic.co/guide/en/cloud/current/ec-cloud-id.html)
  of the Elastic Cloud Cluster to which data will be sent (e.g. `foo:YmFyLmNsb3VkLmVzLmlvJGFiYzEyMyRkZWY0NTY=`)

When the above settings are missing, `endpoints` will default to the
comma-separated `ELASTICSEARCH_URL` environment variable.

Elasticsearch credentials may be configured via [Authentication configuration][configauth] settings.
As a shortcut, the following settings are also supported:

- `user` (optional): Username used for HTTP Basic Authentication.
- `password` (optional): Password used for HTTP Basic Authentication.
- `api_key` (optional): [Elasticsearch API Key] in "encoded" format.

Example:

```yaml
exporters:
  elasticsearch:
    endpoint: https://elastic.example.com:9200
    auth:
      authenticator: basicauth

extensions:
  basicauth:
    username: elastic
    password: changeme

······

service:
  extensions: [basicauth]
  pipelines:
    logs:
      receivers: [otlp]
      processors: [batch]
      exporters: [elasticsearch]
    traces:
      receivers: [otlp]
      processors: [batch]
      exporters: [elasticsearch]
```

## Advanced configuration

### HTTP settings

The Elasticsearch exporter supports common [HTTP Configuration Settings][confighttp], except for `compression` (all requests are uncompressed).
As a consequence of supporting [confighttp], the Elasticsearch exporter also supports common [TLS Configuration Settings][configtls].

The Elasticsearch exporter sets `timeout` (HTTP request timeout) to 90s by default.
All other defaults are as defined by [confighttp].

### Queuing

The Elasticsearch exporter supports the common [`sending_queue` settings][exporterhelper]. However, the sending queue is currently disabled by default.

### Elasticsearch document routing

Telemetry data will be written to signal specific data streams by default:
logs to `logs-generic-default`, metrics to `metrics-generic-default`, and traces to `traces-generic-default`.
This can be customised through the following settings:

- `index` (DEPRECATED, please use `logs_index` for logs, `metrics_index` for metrics, `traces_index` for traces): The [index] or [data stream] name to publish events to.
   The default value is `logs-generic-default`.

- `logs_index`: The [index] or [data stream] name to publish events to.  The default value is `logs-generic-default`

- `logs_dynamic_index` (optional): uses resource, scope, or log record attributes to dynamically construct index name.
  - `enabled`(default=false): Enable/Disable dynamic index for log records.  If `data_stream.dataset` or `data_stream.namespace` exist in attributes (precedence: log record attribute > scope attribute > resource attribute), they will be used to dynamically construct index name in the form `logs-${data_stream.dataset}-${data_stream.namespace}`. Otherwise, if
    `elasticsearch.index.prefix` or `elasticsearch.index.suffix` exist in attributes (precedence: resource attribute > scope attribute > log record attribute), they will be used to dynamically construct index name in the form `${elasticsearch.index.prefix}${logs_index}${elasticsearch.index.suffix}`. Otherwise, the index name falls back to `logs-generic-default`, and `logs_index` config will be ignored. Except for prefix/suffix attribute presence, the resulting docs will contain the corresponding `data_stream.*` fields.

- `metrics_index` (optional): The [index] or [data stream] name to publish metrics to. The default value is `metrics-generic-default`.
  ⚠️ Note that metrics support is currently in development.

- `metrics_dynamic_index` (optional): uses resource, scope or data point attributes to dynamically construct index name.
  ⚠️ Note that metrics support is currently in development.
  - `enabled`(default=true): Enable/disable dynamic index for metrics. If `data_stream.dataset` or `data_stream.namespace` exist in attributes (precedence: data point attribute > scope attribute > resource attribute), they will be used to dynamically construct index name in the form `metrics-${data_stream.dataset}-${data_stream.namespace}`. Otherwise, if
 `elasticsearch.index.prefix` or `elasticsearch.index.suffix` exist in attributes (precedence: resource attribute > scope attribute > data point attribute), they will be used to dynamically construct index name in the form `${elasticsearch.index.prefix}${metrics_index}${elasticsearch.index.suffix}`. Otherwise, the index name falls back to `metrics-generic-default`, and `metrics_index` config will be ignored. Except for prefix/suffix attribute presence, the resulting docs will contain the corresponding `data_stream.*` fields.

- `traces_index`: The [index] or [data stream] name to publish traces to. The default value is `traces-generic-default`.

- `traces_dynamic_index` (optional): uses resource, scope, or span attributes to dynamically construct index name.
  - `enabled`(default=false): Enable/Disable dynamic index for trace spans. If `data_stream.dataset` or `data_stream.namespace` exist in attributes (precedence: span attribute > scope attribute > resource attribute), they will be used to dynamically construct index name in the form `traces-${data_stream.dataset}-${data_stream.namespace}`. Otherwise, if
    `elasticsearch.index.prefix` or `elasticsearch.index.suffix` exist in attributes (precedence: resource attribute > scope attribute > span attribute), they will be used to dynamically construct index name in the form `${elasticsearch.index.prefix}${traces_index}${elasticsearch.index.suffix}`. Otherwise, the index name falls back to `traces-generic-default`, and `traces_index` config will be ignored. Except for prefix/suffix attribute presence, the resulting docs will contain the corresponding `data_stream.*` fields.

- `logstash_format` (optional): Logstash format compatibility. Logs, metrics and traces can be written into an index in Logstash format.
  - `enabled`(default=false):  Enable/disable Logstash format compatibility. When `logstash_format.enabled` is `true`, the index name is composed using `(logs|metrics|traces)_index` or `(logs|metrics|traces)_dynamic_index` as prefix and the date as suffix,
    e.g: If `logs_index` or `logs_dynamic_index` is equal to `logs-generic-default`, your index will become `logs-generic-default-YYYY.MM.DD`.
    The last string appended belongs to the date when the data is being generated.
  - `prefix_separator`(default=`-`): Set a separator between logstash_prefix and date.
  - `date_format`(default=`%Y.%m.%d`): Time format (based on strftime) to generate the second part of the Index name.

### Elasticsearch document mapping

The Elasticsearch exporter supports several document schemas and preprocessing
behaviours, which may be configured through the following settings:

- `mapping`: Events are encoded to JSON. The `mapping` allows users to
  configure additional mapping rules.
  - `mode` (default=none): The fields naming mode. valid modes are:
    - `none`: Use original fields and event structure from the OTLP event.
    - `ecs`: Try to map fields to [Elastic Common Schema (ECS)][ECS]
    - `raw`: Omit the `Attributes.` string prefixed to field names for log and 
             span attributes as well as omit the `Events.` string prefixed to
             field names for span events. 
<<<<<<< HEAD
  - `fields` (optional): Configure additional fields mappings.
  - `file` (optional): Read additional field mappings from the provided YAML file.
=======
  - `dedup` (default=true; DEPRECATED, in future deduplication will always be enabled):
    Try to find and remove duplicate fields/attributes from events before publishing
    to Elasticsearch. Some structured logging libraries can produce duplicate fields
    (for example zap). Elasticsearch will reject documents that have duplicate fields.
>>>>>>> 6575f8a2
  - `dedot` (default=true; DEPRECATED, in future dedotting will always be enabled
    for ECS mode, and never for other modes): When enabled attributes with `.`
    will be split into proper json objects.

#### ECS mapping mode

> [!WARNING]
> The ECS mode mapping mode is currently undergoing changes, and its behaviour is unstable.

In ECS mapping mode, the Elastisearch Exporter attempts to map fields from
[OpenTelemetry Semantic Conventions][SemConv] (version 1.22.0) to [Elastic Common Schema][ECS].
This mode may be used for compatibility with existing dashboards that work with ECS.

### Elasticsearch ingest pipeline

Documents may be optionally passed through an [Elasticsearch Ingest pipeline] prior to indexing.
This can be configured through the following settings:

- `pipeline` (optional): ID of an [Elasticsearch Ingest pipeline] used for processing documents published by the exporter.

### Elasticsearch bulk indexing

The Elasticsearch exporter uses the [Elasticsearch Bulk API] for indexing documents.
The behaviour of this bulk indexing can be configured with the following settings:

- `num_workers` (default=runtime.NumCPU()): Number of workers publishing bulk requests concurrently.
- `flush`: Event bulk indexer buffer flush settings
  - `bytes` (default=5000000): Write buffer flush size limit.
  - `interval` (default=30s): Write buffer flush time limit.
- `retry`: Elasticsearch bulk request retry settings
  - `enabled` (default=true): Enable/Disable request retry on error. Failed requests are retried with exponential backoff.
  - `max_requests` (default=3): Number of HTTP request retries.
  - `initial_interval` (default=100ms): Initial waiting time if a HTTP request failed.
  - `max_interval` (default=1m): Max waiting time if a HTTP request failed.
  - `retry_on_status` (default=[429, 500, 502, 503, 504]): Status codes that trigger request or document level retries. Request level retry and document level retry status codes are shared and cannot be configured separately. To avoid duplicates, it is recommended to set it to `[429]`. WARNING: The default will be changed to `[429]` in the future.

### Elasticsearch node discovery

The Elasticsearch Exporter will regularly check Elasticsearch for available nodes.
Newly discovered nodes will automatically be used for load balancing.
Settings related to node discovery are:

- `discover`:
  - `on_start` (optional): If enabled the exporter queries Elasticsearch
    for all known nodes in the cluster on startup.
  - `interval` (optional): Interval to update the list of Elasticsearch nodes.

Node discovery can be disabled by setting `discover.interval` to 0.

### Telemetry settings

The Elasticsearch Exporter's own telemetry settings for testing and debugging purposes.

⚠️ This is experimental and may change at any time.

- `telemetry`:
  - `log_request_body` (default=false): Logs Elasticsearch client request body as a field in a log line at DEBUG level. It requires `service::telemetry::logs::level` to be set to `debug`. WARNING: Enabling this config may expose sensitive data.
  - `log_response_body` (default=false): Logs Elasticsearch client response body as a field in a log line at DEBUG level. It requires `service::telemetry::logs::level` to be set to `debug`. WARNING: Enabling this config may expose sensitive data.

## Exporting metrics

Metrics support is currently in development.
The only metric types supported are:

- Gauge
- Sum

Other metric types (Histogram, Exponential Histogram, Summary) are ignored.

[confighttp]: https://github.com/open-telemetry/opentelemetry-collector/tree/main/config/confighttp/README.md#http-configuration-settings
[configtls]: https://github.com/open-telemetry/opentelemetry-collector/blob/main/config/configtls/README.md#tls-configuration-settings
[configauth]: https://github.com/open-telemetry/opentelemetry-collector/blob/main/config/configauth/README.md#authentication-configuration
[exporterhelper]: https://github.com/open-telemetry/opentelemetry-collector/blob/main/exporter/exporterhelper/README.md
[Elasticsearch Ingest pipeline]: https://www.elastic.co/guide/en/elasticsearch/reference/current/ingest.html
[Elasticsearch Bulk API]: https://www.elastic.co/guide/en/elasticsearch/reference/current/docs-bulk.html
[Elasticsearch API Key]: https://www.elastic.co/guide/en/elasticsearch/reference/current/security-api-create-api-key.html
[index]: https://www.elastic.co/guide/en/elasticsearch/reference/current/indices.html
[data stream]: https://www.elastic.co/guide/en/elasticsearch/reference/current/data-streams.html
[ecs]: https://www.elastic.co/guide/en/ecs/current/index.html
[SemConv]: https://github.com/open-telemetry/semantic-conventions<|MERGE_RESOLUTION|>--- conflicted
+++ resolved
@@ -129,15 +129,6 @@
     - `raw`: Omit the `Attributes.` string prefixed to field names for log and 
              span attributes as well as omit the `Events.` string prefixed to
              field names for span events. 
-<<<<<<< HEAD
-  - `fields` (optional): Configure additional fields mappings.
-  - `file` (optional): Read additional field mappings from the provided YAML file.
-=======
-  - `dedup` (default=true; DEPRECATED, in future deduplication will always be enabled):
-    Try to find and remove duplicate fields/attributes from events before publishing
-    to Elasticsearch. Some structured logging libraries can produce duplicate fields
-    (for example zap). Elasticsearch will reject documents that have duplicate fields.
->>>>>>> 6575f8a2
   - `dedot` (default=true; DEPRECATED, in future dedotting will always be enabled
     for ECS mode, and never for other modes): When enabled attributes with `.`
     will be split into proper json objects.
