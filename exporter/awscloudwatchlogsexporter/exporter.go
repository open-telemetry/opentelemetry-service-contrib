--- conflicted
+++ resolved
@@ -24,8 +24,6 @@
 	"github.com/aws/aws-sdk-go/aws"
 	"github.com/aws/aws-sdk-go/service/cloudwatchlogs"
 	"github.com/google/uuid"
-	"go.opentelemetry.io/collector/component"
-	"go.opentelemetry.io/collector/consumer"
 	exp "go.opentelemetry.io/collector/exporter"
 	"go.opentelemetry.io/collector/pdata/pcommon"
 	"go.opentelemetry.io/collector/pdata/plog"
@@ -43,13 +41,8 @@
 	pusher           cwlogs.Pusher
 }
 
-<<<<<<< HEAD
-func newCwLogsExporter(config *Config, params exp.CreateSettings) (exp.Logs, error) {
+func newCwLogsExporter(config *Config, params exp.CreateSettings) (*exporter, error) {
 	if config == nil {
-=======
-func newCwLogsPusher(expConfig *Config, params exp.CreateSettings) (*exporter, error) {
-	if expConfig == nil {
->>>>>>> eedb3716
 		return nil, errors.New("awscloudwatchlogs exporter config is nil")
 	}
 
@@ -77,27 +70,8 @@
 		pusher:           pusher,
 	}
 
-<<<<<<< HEAD
 	return logsExporter, nil
 
-=======
-func newCwLogsExporter(config component.Config, params exp.CreateSettings) (exp.Logs, error) {
-	expConfig := config.(*Config)
-	logsPusher, err := newCwLogsPusher(expConfig, params)
-	if err != nil {
-		return nil, err
-	}
-	return exporterhelper.NewLogsExporter(
-		context.TODO(),
-		params,
-		config,
-		logsPusher.consumeLogs,
-		exporterhelper.WithQueue(expConfig.enforcedQueueSettings()),
-		exporterhelper.WithRetry(expConfig.RetrySettings),
-		exporterhelper.WithCapabilities(consumer.Capabilities{MutatesData: false}),
-		exporterhelper.WithShutdown(logsPusher.shutdown),
-	)
->>>>>>> eedb3716
 }
 
 func (e *exporter) consumeLogs(_ context.Context, ld plog.Logs) error {
@@ -129,7 +103,10 @@
 
 func (e *exporter) shutdown(_ context.Context) error {
 	if e.pusher != nil {
-		e.pusher.ForceFlush()
+		err := e.pusher.ForceFlush()
+		if err != nil {
+			e.logger.Error("Error when gracefully shutting down cloudwatchlogs_exporter. Skipping to next logPusher.", zap.Error(err))
+		}
 	}
 	return nil
 }
