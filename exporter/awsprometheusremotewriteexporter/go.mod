--- conflicted
+++ resolved
@@ -13,14 +13,9 @@
 	github.com/cenkalti/backoff/v4 v4.1.2 // indirect
 	github.com/davecgh/go-spew v1.1.1 // indirect
 	github.com/felixge/httpsnoop v1.0.2 // indirect
-<<<<<<< HEAD
 	github.com/fsnotify/fsnotify v1.5.1 // indirect
-	github.com/go-logr/logr v1.2.1 // indirect
-	github.com/go-logr/stdr v1.2.0 // indirect
-=======
 	github.com/go-logr/logr v1.2.2 // indirect
 	github.com/go-logr/stdr v1.2.2 // indirect
->>>>>>> c887d276
 	github.com/gogo/protobuf v1.3.2 // indirect
 	github.com/golang/protobuf v1.5.2 // indirect
 	github.com/golang/snappy v0.0.4 // indirect
