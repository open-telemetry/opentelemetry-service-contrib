--- conflicted
+++ resolved
@@ -49,12 +49,8 @@
 	go.opentelemetry.io/otel/trace v1.3.0 // indirect
 	go.uber.org/atomic v1.9.0 // indirect
 	go.uber.org/multierr v1.7.0 // indirect
-<<<<<<< HEAD
-	go.uber.org/zap v1.20.0 // indirect
+	go.uber.org/zap v1.21.0 // indirect
 	golang.org/x/sys v0.0.0-20211216021012-1d35b9e2eb4e // indirect
-=======
-	go.uber.org/zap v1.21.0 // indirect
->>>>>>> 932a0520
 	google.golang.org/grpc v1.44.0 // indirect
 	google.golang.org/protobuf v1.27.1 // indirect
 	gopkg.in/yaml.v2 v2.4.0 // indirect
