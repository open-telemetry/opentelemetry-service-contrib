--- conflicted
+++ resolved
@@ -218,7 +218,7 @@
 
 // getValue gets the floating point value out of a NumberDataPoint
 func getValue(numberDataPoint pdata.NumberDataPoint) (float64, error) {
-	switch numberDataPoint.ValueType() {
+	switch numberDataPoint.Type() {
 	case pdata.MetricValueTypeInt:
 		return float64(numberDataPoint.IntVal()), nil
 	case pdata.MetricValueTypeDouble:
@@ -241,11 +241,7 @@
 	settings component.TelemetrySettings,
 	missingValues *counter,
 ) {
-<<<<<<< HEAD
 	tags := attributesToTags(mi.Tags, numberDataPoint.Attributes())
-=======
-	tags := attributesToTags(nil, numberDataPoint.Attributes())
->>>>>>> a72a6496
 	ts := numberDataPoint.Timestamp().AsTime().Unix()
 	value, err := getValue(numberDataPoint)
 	if err != nil {
@@ -342,15 +338,8 @@
 	s.missingValues.Report(missingValueMetricName, typeIsSumTags, s.sender, errs)
 }
 
-<<<<<<< HEAD
 func (s *sumConsumer) pushNumberDataPoint(mi metricInfo, numberDataPoint pdata.NumberDataPoint, errs *[]error) {
 	tags := attributesToTags(mi.Tags, numberDataPoint.Attributes())
-=======
-func (s *sumConsumer) pushNumberDataPoint(
-	metric pdata.Metric, numberDataPoint pdata.NumberDataPoint, errs *[]error,
-) {
-	tags := attributesToTags(nil, numberDataPoint.Attributes())
->>>>>>> a72a6496
 	value, err := getValue(numberDataPoint)
 	if err != nil {
 		logMissingValue(mi.Metric, s.settings, &s.missingValues)
@@ -470,7 +459,12 @@
 	// Consume consumes the histogram data point.
 	// mi is the metricInfo which encloses metric; histogram is the histogram data point;
 	// errors get appended to errs; reporting keeps track of special situations
-	Consume(mi metricInfo, histogram histogramDataPoint, errs *[]error, reporting *histogramReporting)
+	Consume(
+		mi metricInfo,
+		histogram histogramDataPoint,
+		errs *[]error,
+		reporting *histogramReporting,
+	)
 }
 
 type cumulativeHistogramDataPointConsumer struct {
@@ -483,27 +477,17 @@
 	return &cumulativeHistogramDataPointConsumer{sender: sender}
 }
 
-<<<<<<< HEAD
-func (c *cumulativeHistogramDataPointConsumer) Consume(mi metricInfo, histogram histogramDataPoint, errs *[]error,
-	reporting *histogramReporting) {
+func (c *cumulativeHistogramDataPointConsumer) Consume(
+	mi metricInfo,
+	histogram histogramDataPoint,
+	errs *[]error,
+	reporting *histogramReporting,
+) {
 	name := mi.Name()
 	tags := attributesToTags(mi.Tags, histogram.Attributes())
 	ts := histogram.Timestamp().AsTime().Unix()
 	explicitBounds := histogram.ExplicitBounds()
 	bucketCounts := histogram.BucketCounts()
-=======
-func (c *cumulativeHistogramDataPointConsumer) Consume(
-	metric pdata.Metric,
-	h histogramDataPoint,
-	errs *[]error,
-	reporting *histogramReporting,
-) {
-	name := metric.Name()
-	tags := attributesToTags(nil, h.Attributes())
-	ts := h.Timestamp().AsTime().Unix()
-	explicitBounds := h.ExplicitBounds()
-	bucketCounts := h.BucketCounts()
->>>>>>> a72a6496
 	if len(bucketCounts) != len(explicitBounds)+1 {
 		reporting.LogMalformed(mi.Metric)
 		return
@@ -544,22 +528,12 @@
 	mi metricInfo,
 	his histogramDataPoint,
 	errs *[]error,
-<<<<<<< HEAD
 	reporting *histogramReporting) {
 	name := mi.Name()
 	tags := attributesToTags(mi.Tags, his.Attributes())
 	ts := his.Timestamp().AsTime().Unix()
 	explicitBounds := his.ExplicitBounds()
 	bucketCounts := his.BucketCounts()
-=======
-	reporting *histogramReporting,
-) {
-	name := metric.Name()
-	tags := attributesToTags(nil, h.Attributes())
-	ts := h.Timestamp().AsTime().Unix()
-	explicitBounds := h.ExplicitBounds()
-	bucketCounts := h.BucketCounts()
->>>>>>> a72a6496
 	if len(bucketCounts) != len(explicitBounds)+1 {
 		reporting.LogMalformed(mi.Metric)
 		return
@@ -677,14 +651,12 @@
 	// Do nothing
 }
 
-func (s *summaryConsumer) sendSummaryDataPoint(mi metricInfo, summaryDataPoint pdata.SummaryDataPoint, errs *[]error) {
+func (s *summaryConsumer) sendSummaryDataPoint(
+	mi metricInfo, summaryDataPoint pdata.SummaryDataPoint, errs *[]error,
+) {
 	name := mi.Name()
 	ts := summaryDataPoint.Timestamp().AsTime().Unix()
-<<<<<<< HEAD
 	tags := attributesToTags(mi.Tags, summaryDataPoint.Attributes())
-=======
-	tags := attributesToTags(nil, summaryDataPoint.Attributes())
->>>>>>> a72a6496
 	count := summaryDataPoint.Count()
 	sum := summaryDataPoint.Sum()
 
