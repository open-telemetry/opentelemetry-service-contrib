// Copyright The OpenTelemetry Authors
//
// Licensed under the Apache License, Version 2.0 (the "License");
// you may not use this file except in compliance with the License.
// You may obtain a copy of the License at
//
//      http://www.apache.org/licenses/LICENSE-2.0
//
// Unless required by applicable law or agreed to in writing, software
// distributed under the License is distributed on an "AS IS" BASIS,
// WITHOUT WARRANTIES OR CONDITIONS OF ANY KIND, either express or implied.
// See the License for the specific language governing permissions and
// limitations under the License.

package prometheusremotewriteexporter // import "github.com/open-telemetry/opentelemetry-collector-contrib/exporter/prometheusremotewriteexporter"

import (
	"bytes"
	"context"
	"errors"
	"fmt"
	"io"
	"io/ioutil"
	"math"
	"net/http"
	"net/url"
	"strings"
	"sync"

	"github.com/gogo/protobuf/proto"
	"github.com/golang/snappy"
	"github.com/prometheus/prometheus/prompb"

	"go.opentelemetry.io/collector/component"
	"go.opentelemetry.io/collector/config/confighttp"
	"go.opentelemetry.io/collector/consumer/consumererror"
	"go.opentelemetry.io/collector/model/pdata"
	"go.uber.org/multierr"
)

const maxBatchByteSize = 3000000

// PRWExporter converts OTLP metrics to Prometheus remote write TimeSeries and sends them to a remote endpoint.
type PRWExporter struct {
	namespace       string
	externalLabels  map[string]string
	endpointURL     *url.URL
	client          *http.Client
	wg              *sync.WaitGroup
	closeChan       chan struct{}
	concurrency     int
	userAgentHeader string
	clientSettings  *confighttp.HTTPClientSettings

	wal *prweWAL
}

// NewPRWExporter initializes a new PRWExporter instance and sets fields accordingly.
func NewPRWExporter(cfg *Config, buildInfo component.BuildInfo) (*PRWExporter, error) {
	sanitizedLabels, err := validateAndSanitizeExternalLabels(cfg.ExternalLabels)
	if err != nil {
		return nil, err
	}

	endpointURL, err := url.ParseRequestURI(cfg.HTTPClientSettings.Endpoint)
	if err != nil {
		return nil, errors.New("invalid endpoint")
	}

	userAgentHeader := fmt.Sprintf("%s/%s", strings.ReplaceAll(strings.ToLower(buildInfo.Description), " ", "-"), buildInfo.Version)

	prwe := &PRWExporter{
		namespace:       cfg.Namespace,
		externalLabels:  sanitizedLabels,
		endpointURL:     endpointURL,
		wg:              new(sync.WaitGroup),
		closeChan:       make(chan struct{}),
		userAgentHeader: userAgentHeader,
		concurrency:     cfg.RemoteWriteQueue.NumConsumers,
		clientSettings:  &cfg.HTTPClientSettings,
	}
	if cfg.WAL == nil {
		return prwe, nil
	}

	prweWAL, err := newWAL(cfg.WAL, prwe.export)
	if err != nil {
		return nil, err
	}
	prwe.wal = prweWAL
	return prwe, nil
}

// Start creates the prometheus client
func (prwe *PRWExporter) Start(ctx context.Context, host component.Host) (err error) {
	prwe.client, err = prwe.clientSettings.ToClient(host.GetExtensions())
	if err != nil {
		return err
	}
	return prwe.turnOnWALIfEnabled(ctx)
}

func (prwe *PRWExporter) shutdownWALIfEnabled() error {
	if !prwe.walEnabled() {
		return nil
	}
	return prwe.wal.stop()
}

// Shutdown stops the exporter from accepting incoming calls(and return error), and wait for current export operations
// to finish before returning
func (prwe *PRWExporter) Shutdown(context.Context) error {
	select {
	case <-prwe.closeChan:
	default:
		close(prwe.closeChan)
	}
	prwe.shutdownWALIfEnabled()
	prwe.wg.Wait()
	return nil
}

// PushMetrics converts metrics to Prometheus remote write TimeSeries and send to remote endpoint. It maintain a map of
// TimeSeries, validates and handles each individual metric, adding the converted TimeSeries to the map, and finally
// exports the map.
func (prwe *PRWExporter) PushMetrics(ctx context.Context, md pdata.Metrics) error {
	prwe.wg.Add(1)
	defer prwe.wg.Done()

	select {
	case <-prwe.closeChan:
		return errors.New("shutdown has been called")
	default:
		tsMap := map[string]*prompb.TimeSeries{}
		dropped := 0
		var errs error
		resourceMetricsSlice := md.ResourceMetrics()
		for i := 0; i < resourceMetricsSlice.Len(); i++ {
			resourceMetrics := resourceMetricsSlice.At(i)
			resource := resourceMetrics.Resource()
			instrumentationLibraryMetricsSlice := resourceMetrics.InstrumentationLibraryMetrics()
			// TODO: add resource attributes as labels, probably in next PR
			for j := 0; j < instrumentationLibraryMetricsSlice.Len(); j++ {
				instrumentationLibraryMetrics := instrumentationLibraryMetricsSlice.At(j)
				metricSlice := instrumentationLibraryMetrics.Metrics()

				// TODO: decide if instrumentation library information should be exported as labels
				for k := 0; k < metricSlice.Len(); k++ {
					metric := metricSlice.At(k)

					// check for valid type and temporality combination and for matching data field and type
					if ok := validateMetrics(metric); !ok {
						dropped++
						errs = multierr.Append(errs, consumererror.NewPermanent(errors.New("invalid temporality and type combination")))
						continue
					}

					// handle individual metric based on type
					switch metric.DataType() {
					case pdata.MetricDataTypeGauge:
						dataPoints := metric.Gauge().DataPoints()
						if err := prwe.addNumberDataPointSlice(dataPoints, tsMap, resource, metric); err != nil {
							dropped++
							errs = multierr.Append(errs, err)
						}
					case pdata.MetricDataTypeSum:
						dataPoints := metric.Sum().DataPoints()
						if err := prwe.addNumberDataPointSlice(dataPoints, tsMap, resource, metric); err != nil {
							dropped++
							errs = multierr.Append(errs, err)
						}
					case pdata.MetricDataTypeHistogram:
						dataPoints := metric.Histogram().DataPoints()
						if dataPoints.Len() == 0 {
							dropped++
							errs = multierr.Append(errs, consumererror.NewPermanent(fmt.Errorf("empty data points. %s is dropped", metric.Name())))
						}
						for x := 0; x < dataPoints.Len(); x++ {
							addSingleHistogramDataPoint(dataPoints.At(x), resource, metric, prwe.namespace, tsMap, prwe.externalLabels)
						}
					case pdata.MetricDataTypeSummary:
						dataPoints := metric.Summary().DataPoints()
						if dataPoints.Len() == 0 {
							dropped++
							errs = multierr.Append(errs, consumererror.NewPermanent(fmt.Errorf("empty data points. %s is dropped", metric.Name())))
						}
						for x := 0; x < dataPoints.Len(); x++ {
							addSingleSummaryDataPoint(dataPoints.At(x), resource, metric, prwe.namespace, tsMap, prwe.externalLabels)
						}
					default:
						dropped++
						errs = multierr.Append(errs, consumererror.NewPermanent(errors.New("unsupported metric type")))
					}
				}
			}
		}

		if exportErrors := prwe.handleExport(ctx, tsMap); len(exportErrors) != 0 {
			dropped = md.MetricCount()
			errs = multierr.Append(errs, multierr.Combine(exportErrors...))
		}

		if dropped != 0 {
			return errs
		}

		return nil
	}
}

func validateAndSanitizeExternalLabels(externalLabels map[string]string) (map[string]string, error) {
	sanitizedLabels := make(map[string]string)
	for key, value := range externalLabels {
		if key == "" || value == "" {
			return nil, fmt.Errorf("prometheus remote write: external labels configuration contains an empty key or value")
		}

		// Sanitize label keys to meet Prometheus Requirements
		if len(key) > 2 && key[:2] == "__" {
			key = "__" + sanitize(key[2:])
		} else {
			key = sanitize(key)
		}
		sanitizedLabels[key] = value
	}

	return sanitizedLabels, nil
}

func (prwe *PRWExporter) addNumberDataPointSlice(dataPoints pdata.NumberDataPointSlice, tsMap map[string]*prompb.TimeSeries, resource pdata.Resource, metric pdata.Metric) error {
	if dataPoints.Len() == 0 {
		return consumererror.NewPermanent(fmt.Errorf("empty data points. %s is dropped", metric.Name()))
	}
	for x := 0; x < dataPoints.Len(); x++ {
		addSingleNumberDataPoint(dataPoints.At(x), resource, metric, prwe.namespace, tsMap, prwe.externalLabels)
	}
	return nil
}

func (prwe *PRWExporter) handleExport(ctx context.Context, tsMap map[string]*prompb.TimeSeries) []error {
	var errs []error
	// Calls the helper function to convert and batch the TsMap to the desired format
	requests, err := batchTimeSeries(tsMap, maxBatchByteSize)
	if err != nil {
		errs = append(errs, consumererror.NewPermanent(err))
		return errs
	}
	if !prwe.walEnabled() {
		// Perform a direct export otherwise.
		return prwe.export(ctx, requests)
	}

	// Otherwise the WAL is enabled, and just persist the requests to the WAL
	// and they'll be exported in another goroutine to the RemoteWrite endpoint.
	if err := prwe.wal.persistToWAL(requests); err != nil {
		errs = append(errs, consumererror.Permanent(err))
	}
	return errs
}

// export sends a Snappy-compressed WriteRequest containing TimeSeries to a remote write endpoint in order
func (prwe *PRWExporter) export(ctx context.Context, requests []*prompb.WriteRequest) (errs []error) {
	input := make(chan *prompb.WriteRequest, len(requests))
	for _, request := range requests {
		input <- request
	}
	close(input)

	var mu sync.Mutex
	var wg sync.WaitGroup

	concurrencyLimit := int(math.Min(float64(prwe.concurrency), float64(len(requests))))
	wg.Add(concurrencyLimit) // used to wait for workers to be finished

	// Run concurrencyLimit of workers until there
	// is no more requests to execute in the input channel.
	for i := 0; i < concurrencyLimit; i++ {
		go func() {
			defer wg.Done()

			for {
				select {
				case <-ctx.Done(): // Check firstly to ensure that the context wasn't cancelled.
					return

				case request, ok := <-input:
					if !ok {
						return
					}

					if err := prwe.execute(ctx, request); err != nil {
						mu.Lock()
						errs = append(errs, err)
						mu.Unlock()
					}
				}
			}
		}()
	}
	wg.Wait()

	return errs
}

func (prwe *PRWExporter) execute(ctx context.Context, writeReq *prompb.WriteRequest) error {
	// Uses proto.Marshal to convert the WriteRequest into bytes array
	data, err := proto.Marshal(writeReq)
	if err != nil {
		return consumererror.NewPermanent(err)
	}
	buf := make([]byte, len(data), cap(data))
	compressedData := snappy.Encode(buf, data)

	// Create the HTTP POST request to send to the endpoint
	req, err := http.NewRequestWithContext(ctx, "POST", prwe.endpointURL.String(), bytes.NewReader(compressedData))
	if err != nil {
		return consumererror.NewPermanent(err)
	}

	// Add necessary headers specified by:
	// https://cortexmetrics.io/docs/apis/#remote-api
	req.Header.Add("Content-Encoding", "snappy")
	req.Header.Set("Content-Type", "application/x-protobuf")
	req.Header.Set("X-Prometheus-Remote-Write-Version", "0.1.0")
	req.Header.Set("User-Agent", prwe.userAgentHeader)

	resp, err := prwe.client.Do(req)
	if err != nil {
		return consumererror.NewPermanent(err)
	}
	defer resp.Body.Close()

	// 2xx status code is considered a success
	// 5xx errors are recoverable and the exporter should retry
	// Reference for different behavior according to status code:
	// https://github.com/prometheus/prometheus/pull/2552/files#diff-ae8db9d16d8057358e49d694522e7186
	if resp.StatusCode >= 200 && resp.StatusCode < 300 {
		return nil
	}
	body, err := ioutil.ReadAll(io.LimitReader(resp.Body, 256))
	rerr := fmt.Errorf("remote write returned HTTP status %v; err = %v: %s", resp.Status, err, body)
	if resp.StatusCode >= 500 && resp.StatusCode < 600 {
		return rerr
	}
<<<<<<< HEAD
	return consumererror.Permanent(rerr)
}

func (prwe *PRWExporter) walEnabled() bool { return prwe.wal != nil }

func (prwe *PRWExporter) turnOnWALIfEnabled(ctx context.Context) error {
	if !prwe.walEnabled() {
		return nil
	}
	cancelCtx, cancel := context.WithCancel(ctx)
	go func() {
		<-prwe.closeChan
		cancel()
	}()
	return prwe.wal.run(cancelCtx)
=======
	return consumererror.NewPermanent(rerr)
>>>>>>> 29b515d5
}<|MERGE_RESOLUTION|>--- conflicted
+++ resolved
@@ -253,7 +253,7 @@
 	// Otherwise the WAL is enabled, and just persist the requests to the WAL
 	// and they'll be exported in another goroutine to the RemoteWrite endpoint.
 	if err := prwe.wal.persistToWAL(requests); err != nil {
-		errs = append(errs, consumererror.Permanent(err))
+		errs = append(errs, consumererror.NewPermanent(err))
 	}
 	return errs
 }
@@ -342,8 +342,7 @@
 	if resp.StatusCode >= 500 && resp.StatusCode < 600 {
 		return rerr
 	}
-<<<<<<< HEAD
-	return consumererror.Permanent(rerr)
+	return consumererror.NewPermanent(rerr)
 }
 
 func (prwe *PRWExporter) walEnabled() bool { return prwe.wal != nil }
@@ -358,7 +357,4 @@
 		cancel()
 	}()
 	return prwe.wal.run(cancelCtx)
-=======
-	return consumererror.NewPermanent(rerr)
->>>>>>> 29b515d5
 }