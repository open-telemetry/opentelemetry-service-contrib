// Copyright The OpenTelemetry Authors
// SPDX-License-Identifier: Apache-2.0

package prometheusremotewriteexporter // import "github.com/open-telemetry/opentelemetry-collector-contrib/exporter/prometheusremotewriteexporter"

import (
	"bytes"
	"context"
	"errors"
	"fmt"
	"io"
	"math"
	"net/http"
	"net/url"
	"strings"
	"sync"

	"github.com/cenkalti/backoff/v4"
	"github.com/gogo/protobuf/proto"
	"github.com/golang/snappy"
	"github.com/prometheus/prometheus/prompb"
	"go.opentelemetry.io/collector/component"
	"go.opentelemetry.io/collector/config/confighttp"
	"go.opentelemetry.io/collector/consumer/consumererror"
	"go.opentelemetry.io/collector/exporter"
	"go.opentelemetry.io/collector/exporter/exporterhelper"
	"go.opentelemetry.io/collector/pdata/pmetric"
	"go.uber.org/multierr"

	prometheustranslator "github.com/open-telemetry/opentelemetry-collector-contrib/pkg/translator/prometheus"
	"github.com/open-telemetry/opentelemetry-collector-contrib/pkg/translator/prometheusremotewrite"
)

// prwExporter converts OTLP metrics to Prometheus remote write TimeSeries and sends them to a remote endpoint.
type prwExporter struct {
<<<<<<< HEAD
	endpointURL     *url.URL
	client          *http.Client
	wg              *sync.WaitGroup
	closeChan       chan struct{}
	concurrency     int
	userAgentHeader string
	clientSettings  *confighttp.HTTPClientSettings
	settings        component.TelemetrySettings
	retrySettings   exporterhelper.RetrySettings

	wal              *prweWAL
	exporterSettings prometheusremotewrite.Settings
=======
	endpointURL       *url.URL
	client            *http.Client
	wg                *sync.WaitGroup
	closeChan         chan struct{}
	concurrency       int
	userAgentHeader   string
	maxBatchSizeBytes int
	clientSettings    *confighttp.HTTPClientSettings
	settings          component.TelemetrySettings
	retrySettings     exporterhelper.RetrySettings
	wal               *prweWAL
	exporterSettings  prometheusremotewrite.Settings
>>>>>>> 592374af
}

// newPRWExporter initializes a new prwExporter instance and sets fields accordingly.
func newPRWExporter(cfg *Config, set exporter.CreateSettings) (*prwExporter, error) {
	sanitizedLabels, err := validateAndSanitizeExternalLabels(cfg)
	if err != nil {
		return nil, err
	}

	endpointURL, err := url.ParseRequestURI(cfg.HTTPClientSettings.Endpoint)
	if err != nil {
		return nil, errors.New("invalid endpoint")
	}

	userAgentHeader := fmt.Sprintf("%s/%s", strings.ReplaceAll(strings.ToLower(set.BuildInfo.Description), " ", "-"), set.BuildInfo.Version)

	prwe := &prwExporter{
<<<<<<< HEAD
		endpointURL:     endpointURL,
		wg:              new(sync.WaitGroup),
		closeChan:       make(chan struct{}),
		userAgentHeader: userAgentHeader,
		concurrency:     cfg.RemoteWriteQueue.NumConsumers,
		clientSettings:  &cfg.HTTPClientSettings,
		settings:        set.TelemetrySettings,
		retrySettings:   cfg.RetrySettings,
=======
		endpointURL:       endpointURL,
		wg:                new(sync.WaitGroup),
		closeChan:         make(chan struct{}),
		userAgentHeader:   userAgentHeader,
		maxBatchSizeBytes: cfg.MaxBatchSizeBytes,
		concurrency:       cfg.RemoteWriteQueue.NumConsumers,
		clientSettings:    &cfg.HTTPClientSettings,
		settings:          set.TelemetrySettings,
		retrySettings:     cfg.RetrySettings,
>>>>>>> 592374af
		exporterSettings: prometheusremotewrite.Settings{
			Namespace:           cfg.Namespace,
			ExternalLabels:      sanitizedLabels,
			DisableTargetInfo:   !cfg.TargetInfo.Enabled,
			ExportCreatedMetric: cfg.CreatedMetric.Enabled,
			AddMetricSuffixes:   cfg.AddMetricSuffixes,
		},
	}
	if cfg.WAL == nil {
		return prwe, nil
	}

	prwe.wal, err = newWAL(cfg.WAL, prwe.export)
	if err != nil {
		return nil, err
	}
	return prwe, nil
}

// Start creates the prometheus client
func (prwe *prwExporter) Start(ctx context.Context, host component.Host) (err error) {
	prwe.client, err = prwe.clientSettings.ToClient(host, prwe.settings)
	if err != nil {
		return err
	}
	return prwe.turnOnWALIfEnabled(contextWithLogger(ctx, prwe.settings.Logger.Named("prw.wal")))
}

func (prwe *prwExporter) shutdownWALIfEnabled() error {
	if !prwe.walEnabled() {
		return nil
	}
	return prwe.wal.stop()
}

// Shutdown stops the exporter from accepting incoming calls(and return error), and wait for current export operations
// to finish before returning
func (prwe *prwExporter) Shutdown(context.Context) error {
	select {
	case <-prwe.closeChan:
	default:
		close(prwe.closeChan)
	}
	err := prwe.shutdownWALIfEnabled()
	prwe.wg.Wait()
	return err
}

// PushMetrics converts metrics to Prometheus remote write TimeSeries and send to remote endpoint. It maintain a map of
// TimeSeries, validates and handles each individual metric, adding the converted TimeSeries to the map, and finally
// exports the map.
func (prwe *prwExporter) PushMetrics(ctx context.Context, md pmetric.Metrics) error {
	prwe.wg.Add(1)
	defer prwe.wg.Done()

	select {
	case <-prwe.closeChan:
		return errors.New("shutdown has been called")
	default:
		tsMap, err := prometheusremotewrite.FromMetrics(md, prwe.exporterSettings)
		if err != nil {
			err = consumererror.NewPermanent(err)
		}
		// Call export even if a conversion error, since there may be points that were successfully converted.
		return multierr.Combine(err, prwe.handleExport(ctx, tsMap))
	}
}

func validateAndSanitizeExternalLabels(cfg *Config) (map[string]string, error) {
	sanitizedLabels := make(map[string]string)
	for key, value := range cfg.ExternalLabels {
		if key == "" || value == "" {
			return nil, fmt.Errorf("prometheus remote write: external labels configuration contains an empty key or value")
		}
		sanitizedLabels[prometheustranslator.NormalizeLabel(key)] = value
	}

	return sanitizedLabels, nil
}

func (prwe *prwExporter) handleExport(ctx context.Context, tsMap map[string]*prompb.TimeSeries) error {
	// There are no metrics to export, so return.
	if len(tsMap) == 0 {
		return nil
	}

	// Calls the helper function to convert and batch the TsMap to the desired format
	requests, err := batchTimeSeries(tsMap, prwe.maxBatchSizeBytes)
	if err != nil {
		return err
	}
	if !prwe.walEnabled() {
		// Perform a direct export otherwise.
		return prwe.export(ctx, requests)
	}

	// Otherwise the WAL is enabled, and just persist the requests to the WAL
	// and they'll be exported in another goroutine to the RemoteWrite endpoint.
	if err = prwe.wal.persistToWAL(requests); err != nil {
		return consumererror.NewPermanent(err)
	}
	return nil
}

// export sends a Snappy-compressed WriteRequest containing TimeSeries to a remote write endpoint in order
func (prwe *prwExporter) export(ctx context.Context, requests []*prompb.WriteRequest) error {
	input := make(chan *prompb.WriteRequest, len(requests))
	for _, request := range requests {
		input <- request
	}
	close(input)

	var wg sync.WaitGroup

	concurrencyLimit := int(math.Min(float64(prwe.concurrency), float64(len(requests))))
	wg.Add(concurrencyLimit) // used to wait for workers to be finished

	var mu sync.Mutex
	var errs error
	// Run concurrencyLimit of workers until there
	// is no more requests to execute in the input channel.
	for i := 0; i < concurrencyLimit; i++ {
		go func() {
			defer wg.Done()
			for {
				select {
				case <-ctx.Done(): // Check firstly to ensure that the context wasn't cancelled.
					return

				case request, ok := <-input:
					if !ok {
						return
					}
					if errExecute := prwe.execute(ctx, request); errExecute != nil {
						mu.Lock()
						errs = multierr.Append(errs, consumererror.NewPermanent(errExecute))
						mu.Unlock()
					}
				}
			}
		}()
	}
	wg.Wait()

	return errs
}

func (prwe *prwExporter) execute(ctx context.Context, writeReq *prompb.WriteRequest) error {
<<<<<<< HEAD
	// Retry function for backoff
	retryFunc := func() error {
=======
	// executeFunc can be used for backoff and non backoff scenarios.
	executeFunc := func() error {
>>>>>>> 592374af
		// Uses proto.Marshal to convert the WriteRequest into bytes array
		data, err := proto.Marshal(writeReq)
		if err != nil {
			return backoff.Permanent(consumererror.NewPermanent(err))
		}
		buf := make([]byte, len(data), cap(data))
		compressedData := snappy.Encode(buf, data)

		// Create the HTTP POST request to send to the endpoint
		req, err := http.NewRequestWithContext(ctx, "POST", prwe.endpointURL.String(), bytes.NewReader(compressedData))
		if err != nil {
			return backoff.Permanent(consumererror.NewPermanent(err))
		}

		// Add necessary headers specified by:
		// https://cortexmetrics.io/docs/apis/#remote-api
		req.Header.Add("Content-Encoding", "snappy")
		req.Header.Set("Content-Type", "application/x-protobuf")
		req.Header.Set("X-Prometheus-Remote-Write-Version", "0.1.0")
		req.Header.Set("User-Agent", prwe.userAgentHeader)

		resp, err := prwe.client.Do(req)
		if err != nil {
			return err
		}
		defer resp.Body.Close()

		// 2xx status code is considered a success
		// 5xx errors are recoverable and the exporter should retry
		// Reference for different behavior according to status code:
		// https://github.com/prometheus/prometheus/pull/2552/files#diff-ae8db9d16d8057358e49d694522e7186
		if resp.StatusCode >= 200 && resp.StatusCode < 300 {
			return nil
		}

		body, err := io.ReadAll(io.LimitReader(resp.Body, 256))
		rerr := fmt.Errorf("remote write returned HTTP status %v; err = %w: %s", resp.Status, err, body)
		if resp.StatusCode >= 500 && resp.StatusCode < 600 {
			return rerr
		}
		return backoff.Permanent(consumererror.NewPermanent(rerr))
	}

<<<<<<< HEAD
	// Use the BackOff instance to retry the func with exponential backoff.
	err := backoff.Retry(retryFunc, &backoff.ExponentialBackOff{
		InitialInterval:     prwe.retrySettings.InitialInterval,
		RandomizationFactor: prwe.retrySettings.RandomizationFactor,
		Multiplier:          prwe.retrySettings.Multiplier,
		MaxInterval:         prwe.retrySettings.MaxInterval,
		MaxElapsedTime:      prwe.retrySettings.MaxElapsedTime,
		Stop:                backoff.Stop,
		Clock:               backoff.SystemClock,
	})
=======
	var err error
	if prwe.retrySettings.Enabled {
		// Use the BackOff instance to retry the func with exponential backoff.
		err = backoff.Retry(executeFunc, &backoff.ExponentialBackOff{
			InitialInterval:     prwe.retrySettings.InitialInterval,
			RandomizationFactor: prwe.retrySettings.RandomizationFactor,
			Multiplier:          prwe.retrySettings.Multiplier,
			MaxInterval:         prwe.retrySettings.MaxInterval,
			MaxElapsedTime:      prwe.retrySettings.MaxElapsedTime,
			Stop:                backoff.Stop,
			Clock:               backoff.SystemClock,
		})
	} else {
		err = executeFunc()
	}
>>>>>>> 592374af

	if err != nil {
		return consumererror.NewPermanent(err)
	}

	return err
}

func (prwe *prwExporter) walEnabled() bool { return prwe.wal != nil }

func (prwe *prwExporter) turnOnWALIfEnabled(ctx context.Context) error {
	if !prwe.walEnabled() {
		return nil
	}
	cancelCtx, cancel := context.WithCancel(ctx)
	go func() {
		<-prwe.closeChan
		cancel()
	}()
	return prwe.wal.run(cancelCtx)
}<|MERGE_RESOLUTION|>--- conflicted
+++ resolved
@@ -33,20 +33,6 @@
 
 // prwExporter converts OTLP metrics to Prometheus remote write TimeSeries and sends them to a remote endpoint.
 type prwExporter struct {
-<<<<<<< HEAD
-	endpointURL     *url.URL
-	client          *http.Client
-	wg              *sync.WaitGroup
-	closeChan       chan struct{}
-	concurrency     int
-	userAgentHeader string
-	clientSettings  *confighttp.HTTPClientSettings
-	settings        component.TelemetrySettings
-	retrySettings   exporterhelper.RetrySettings
-
-	wal              *prweWAL
-	exporterSettings prometheusremotewrite.Settings
-=======
 	endpointURL       *url.URL
 	client            *http.Client
 	wg                *sync.WaitGroup
@@ -59,7 +45,6 @@
 	retrySettings     exporterhelper.RetrySettings
 	wal               *prweWAL
 	exporterSettings  prometheusremotewrite.Settings
->>>>>>> 592374af
 }
 
 // newPRWExporter initializes a new prwExporter instance and sets fields accordingly.
@@ -77,16 +62,6 @@
 	userAgentHeader := fmt.Sprintf("%s/%s", strings.ReplaceAll(strings.ToLower(set.BuildInfo.Description), " ", "-"), set.BuildInfo.Version)
 
 	prwe := &prwExporter{
-<<<<<<< HEAD
-		endpointURL:     endpointURL,
-		wg:              new(sync.WaitGroup),
-		closeChan:       make(chan struct{}),
-		userAgentHeader: userAgentHeader,
-		concurrency:     cfg.RemoteWriteQueue.NumConsumers,
-		clientSettings:  &cfg.HTTPClientSettings,
-		settings:        set.TelemetrySettings,
-		retrySettings:   cfg.RetrySettings,
-=======
 		endpointURL:       endpointURL,
 		wg:                new(sync.WaitGroup),
 		closeChan:         make(chan struct{}),
@@ -96,7 +71,6 @@
 		clientSettings:    &cfg.HTTPClientSettings,
 		settings:          set.TelemetrySettings,
 		retrySettings:     cfg.RetrySettings,
->>>>>>> 592374af
 		exporterSettings: prometheusremotewrite.Settings{
 			Namespace:           cfg.Namespace,
 			ExternalLabels:      sanitizedLabels,
@@ -245,13 +219,8 @@
 }
 
 func (prwe *prwExporter) execute(ctx context.Context, writeReq *prompb.WriteRequest) error {
-<<<<<<< HEAD
-	// Retry function for backoff
-	retryFunc := func() error {
-=======
 	// executeFunc can be used for backoff and non backoff scenarios.
 	executeFunc := func() error {
->>>>>>> 592374af
 		// Uses proto.Marshal to convert the WriteRequest into bytes array
 		data, err := proto.Marshal(writeReq)
 		if err != nil {
@@ -295,18 +264,6 @@
 		return backoff.Permanent(consumererror.NewPermanent(rerr))
 	}
 
-<<<<<<< HEAD
-	// Use the BackOff instance to retry the func with exponential backoff.
-	err := backoff.Retry(retryFunc, &backoff.ExponentialBackOff{
-		InitialInterval:     prwe.retrySettings.InitialInterval,
-		RandomizationFactor: prwe.retrySettings.RandomizationFactor,
-		Multiplier:          prwe.retrySettings.Multiplier,
-		MaxInterval:         prwe.retrySettings.MaxInterval,
-		MaxElapsedTime:      prwe.retrySettings.MaxElapsedTime,
-		Stop:                backoff.Stop,
-		Clock:               backoff.SystemClock,
-	})
-=======
 	var err error
 	if prwe.retrySettings.Enabled {
 		// Use the BackOff instance to retry the func with exponential backoff.
@@ -322,7 +279,6 @@
 	} else {
 		err = executeFunc()
 	}
->>>>>>> 592374af
 
 	if err != nil {
 		return consumererror.NewPermanent(err)
