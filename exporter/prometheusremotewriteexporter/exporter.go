--- conflicted
+++ resolved
@@ -33,17 +33,6 @@
 
 // prwExporter converts OTLP metrics to Prometheus remote write TimeSeries and sends them to a remote endpoint.
 type prwExporter struct {
-<<<<<<< HEAD
-	endpointURL      *url.URL
-	client           *http.Client
-	wg               *sync.WaitGroup
-	closeChan        chan struct{}
-	concurrency      int
-	userAgentHeader  string
-	maxBatchByteSize int
-	clientSettings   *confighttp.HTTPClientSettings
-	settings         component.TelemetrySettings
-=======
 	endpointURL     *url.URL
 	client          *http.Client
 	wg              *sync.WaitGroup
@@ -53,8 +42,6 @@
 	clientSettings  *confighttp.HTTPClientSettings
 	settings        component.TelemetrySettings
 	retrySettings   exporterhelper.RetrySettings
->>>>>>> ec3f9bf1
-
 	wal              *prweWAL
 	exporterSettings prometheusremotewrite.Settings
 }
@@ -74,16 +61,6 @@
 	userAgentHeader := fmt.Sprintf("%s/%s", strings.ReplaceAll(strings.ToLower(set.BuildInfo.Description), " ", "-"), set.BuildInfo.Version)
 
 	prwe := &prwExporter{
-<<<<<<< HEAD
-		endpointURL:      endpointURL,
-		wg:               new(sync.WaitGroup),
-		closeChan:        make(chan struct{}),
-		userAgentHeader:  userAgentHeader,
-		maxBatchByteSize: cfg.MaxBatchByteSize,
-		concurrency:      cfg.RemoteWriteQueue.NumConsumers,
-		clientSettings:   &cfg.HTTPClientSettings,
-		settings:         set.TelemetrySettings,
-=======
 		endpointURL:     endpointURL,
 		wg:              new(sync.WaitGroup),
 		closeChan:       make(chan struct{}),
@@ -92,7 +69,6 @@
 		clientSettings:  &cfg.HTTPClientSettings,
 		settings:        set.TelemetrySettings,
 		retrySettings:   cfg.RetrySettings,
->>>>>>> ec3f9bf1
 		exporterSettings: prometheusremotewrite.Settings{
 			Namespace:           cfg.Namespace,
 			ExternalLabels:      sanitizedLabels,
