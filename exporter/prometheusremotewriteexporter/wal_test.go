--- conflicted
+++ resolved
@@ -96,14 +96,9 @@
 	// Unit tests that requests written to the WAL persist.
 	config := &WALConfig{Directory: t.TempDir()}
 
-<<<<<<< HEAD
-	pwal, err := newWAL(config, doNothingExportSink)
-	require.Nil(t, err)
+	pwal := newWAL(config, doNothingExportSink)
 	pwal.log = zap.Must(zap.NewDevelopment())
-=======
-	pwal := newWAL(config, doNothingExportSink)
 	require.NotNil(t, pwal)
->>>>>>> 73cde8dd
 
 	// 1. Write out all the entries.
 	reqL := []*prompb.WriteRequest{
@@ -175,12 +170,9 @@
 		return nil
 	}
 
-	wal, err := newWAL(&WALConfig{
+	wal := newWAL(&WALConfig{
 		Directory: t.TempDir(),
 	}, sink)
-	if err != nil {
-		t.Fatal(err)
-	}
 	defer os.RemoveAll(t.TempDir())
 
 	ctx, cancel := context.WithCancel(context.Background())
