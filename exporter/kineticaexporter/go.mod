--- conflicted
+++ resolved
@@ -51,11 +51,7 @@
 	go.opentelemetry.io/otel/sdk v1.19.0 // indirect
 	go.opentelemetry.io/otel/sdk/metric v1.19.0 // indirect
 	go.opentelemetry.io/otel/trace v1.19.0 // indirect
-<<<<<<< HEAD
-	golang.org/x/exp v0.0.0-20230713183714-613f0c0eb8a1 // indirect
-=======
 	go.uber.org/multierr v1.11.0 // indirect
->>>>>>> 0e2b6f9a
 	golang.org/x/net v0.15.0 // indirect
 	golang.org/x/sys v0.12.0 // indirect
 	golang.org/x/text v0.13.0 // indirect
