--- conflicted
+++ resolved
@@ -21,11 +21,7 @@
 
 // NewFactory creates a factory for the legacy Loki exporter.
 func NewFactory() exporter.Factory {
-<<<<<<< HEAD
-	_ = view.Register(MetricViews()...)
-=======
 	_ = view.Register(metricViews()...)
->>>>>>> 592374af
 
 	return exporter.NewFactory(
 		metadata.Type,
