--- conflicted
+++ resolved
@@ -235,17 +235,11 @@
 	return nil
 }
 
-<<<<<<< HEAD
-func (cfg *Config) Unmarshal(componentParser *confmap.Conf) (err error) {
-	if err = componentParser.Unmarshal(cfg); err != nil {
-		return err
-=======
 func loadConfig(bytes []byte) (Config, error) {
 	var cfg Config
 	var data map[string]interface{}
 	if err := yaml.Unmarshal(bytes, &data); err != nil {
 		return cfg, err
->>>>>>> b2bcae8c
 	}
 
 	if err := confmap.NewFromStringMap(data).Unmarshal(&cfg, confmap.WithErrorUnused()); err != nil {
