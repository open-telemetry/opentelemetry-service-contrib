--- conflicted
+++ resolved
@@ -280,8 +280,7 @@
 	timestamp := strconv.FormatInt(now.UnixNano(), 10)
 
 	// test container metrics
-<<<<<<< HEAD
-	fields = map[string]interface{}{
+	fields = map[string]any{
 		"container_cpu_limit":                               int64(200),
 		"container_cpu_request":                             int64(200),
 		"container_cpu_usage_system":                        2.7662289817161336,
@@ -306,30 +305,6 @@
 		"container_memory_utilization":                      0.16909561488772057,
 		"container_memory_utilization_over_container_limit": 13.560546875,
 		"container_memory_working_set":                      int64(28438528),
-=======
-	fields = map[string]any{
-		"container_cpu_limit":                      int64(200),
-		"container_cpu_request":                    int64(200),
-		"container_cpu_usage_system":               2.7662289817161336,
-		"container_cpu_usage_total":                9.140206205783091,
-		"container_cpu_usage_user":                 2.9638167661244292,
-		"container_cpu_utilization":                0.22850515514457728,
-		"container_memory_cache":                   int64(3244032),
-		"container_memory_failcnt":                 int64(0),
-		"container_memory_hierarchical_pgfault":    float64(0),
-		"container_memory_hierarchical_pgmajfault": float64(0),
-		"container_memory_limit":                   int64(209715200),
-		"container_memory_mapped_file":             int64(0),
-		"container_memory_max_usage":               int64(44482560),
-		"container_memory_pgfault":                 float64(0),
-		"container_memory_pgmajfault":              float64(0),
-		"container_memory_request":                 int64(209715200),
-		"container_memory_rss":                     int64(38686720),
-		"container_memory_swap":                    int64(0),
-		"container_memory_usage":                   int64(44257280),
-		"container_memory_utilization":             0.16909561488772057,
-		"container_memory_working_set":             int64(28438528),
->>>>>>> 592374af
 	}
 	expectedUnits = map[string]string{
 		"container_cpu_limit":                               "",
@@ -413,13 +388,8 @@
 	now := time.Now()
 	timestamp := strconv.FormatInt(now.UnixNano(), 10)
 
-<<<<<<< HEAD
 	// test node metrics
-	fields = map[string]interface{}{
-=======
-	// test container metrics
-	fields = map[string]any{
->>>>>>> 592374af
+	fields = map[string]any{
 		"node_cpu_limit":                      int64(4000),
 		"node_cpu_request":                    int64(610),
 		"node_cpu_reserved_capacity":          15.25,
@@ -513,13 +483,8 @@
 	now := time.Now()
 	timestamp := strconv.FormatInt(now.UnixNano(), 10)
 
-<<<<<<< HEAD
 	// test node diskio metrics
-	fields = map[string]interface{}{
-=======
-	// test container metrics
-	fields = map[string]any{
->>>>>>> 592374af
+	fields = map[string]any{
 		"node_diskio_io_service_bytes_async": 6704.018980016907,
 		"node_diskio_io_service_bytes_read":  float64(0),
 		"node_diskio_io_service_bytes_sync":  284.2693560431197,
@@ -567,13 +532,8 @@
 	now := time.Now()
 	timestamp := strconv.FormatInt(now.UnixNano(), 10)
 
-<<<<<<< HEAD
 	// test node filesystem metrics
-	fields = map[string]interface{}{
-=======
-	// test container metrics
-	fields = map[string]any{
->>>>>>> 592374af
+	fields = map[string]any{
 		"node_filesystem_available":   int64(4271607808),
 		"node_filesystem_capacity":    int64(21462233088),
 		"node_filesystem_inodes":      int64(8450312),
@@ -614,13 +574,8 @@
 	now := time.Now()
 	timestamp := strconv.FormatInt(now.UnixNano(), 10)
 
-<<<<<<< HEAD
 	// test node network metrics
-	fields = map[string]interface{}{
-=======
-	// test container metrics
-	fields = map[string]any{
->>>>>>> 592374af
+	fields = map[string]any{
 		"node_interface_network_rx_bytes":    294.8620421098953,
 		"node_interface_network_rx_dropped":  float64(0),
 		"node_interface_network_rx_errors":   float64(0),
@@ -658,7 +613,7 @@
 }
 
 func TestConvertToOTLPMetricsForNodeStatusMetrics(t *testing.T) {
-	var fields map[string]interface{}
+	var fields map[string]any
 	var expectedUnits map[string]string
 	var tags map[string]string
 	var md pmetric.Metrics
@@ -666,7 +621,7 @@
 	timestamp := strconv.FormatInt(now.UnixNano(), 10)
 
 	// test node network metrics
-	fields = map[string]interface{}{
+	fields = map[string]any{
 		"node_status_condition_ready":               uint64(1),
 		"node_status_condition_disk_pressure":       uint64(1),
 		"node_status_condition_memory_pressure":     uint64(1),
@@ -824,9 +779,8 @@
 	now := time.Now()
 	timestamp := strconv.FormatInt(now.UnixNano(), 10)
 
-<<<<<<< HEAD
 	// test pod network metrics
-	fields = map[string]interface{}{
+	fields = map[string]any{
 		"pod_interface_network_rx_bytes":    294.8620421098953,
 		"pod_interface_network_rx_dropped":  float64(0),
 		"pod_interface_network_rx_errors":   float64(0),
@@ -836,19 +790,6 @@
 		"pod_interface_network_tx_dropped":  float64(0),
 		"pod_interface_network_tx_errors":   float64(0),
 		"pod_interface_network_tx_packets":  2.713308357143201,
-=======
-	// test container metrics
-	fields = map[string]any{
-		"node_interface_network_rx_bytes":    294.8620421098953,
-		"node_interface_network_rx_dropped":  float64(0),
-		"node_interface_network_rx_errors":   float64(0),
-		"node_interface_network_rx_packets":  2.69744105680903,
-		"node_interface_network_total_bytes": 1169.5469730310588,
-		"node_interface_network_tx_bytes":    874.6849309211634,
-		"node_interface_network_tx_dropped":  float64(0),
-		"node_interface_network_tx_errors":   float64(0),
-		"node_interface_network_tx_packets":  2.713308357143201,
->>>>>>> 592374af
 	}
 	expectedUnits = map[string]string{
 		"pod_interface_network_rx_bytes":    UnitBytesPerSec,
@@ -879,7 +820,7 @@
 }
 
 func TestConvertToOTLPMetricsForPodContainerStatusMetrics(t *testing.T) {
-	var fields map[string]interface{}
+	var fields map[string]any
 	var expectedUnits map[string]string
 	var tags map[string]string
 	var md pmetric.Metrics
@@ -887,7 +828,7 @@
 	timestamp := strconv.FormatInt(now.UnixNano(), 10)
 
 	// test pod container status metrics
-	fields = map[string]interface{}{
+	fields = map[string]any{
 		"pod_container_status_running":                                      1,
 		"pod_container_status_terminated":                                   0,
 		"pod_container_status_waiting":                                      0,
