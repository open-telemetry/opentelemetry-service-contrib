module github.com/open-telemetry/opentelemetry-collector-contrib/internal/tools

go 1.21.0

require (
	github.com/Khan/genqlient v0.7.0
	github.com/client9/misspell v0.3.4
	github.com/daixiang0/gci v0.13.4
	github.com/golangci/golangci-lint v1.59.1
	github.com/google/addlicense v1.1.1
	github.com/jcchavezs/porto v0.6.0
	github.com/jstemmer/go-junit-report v1.0.0
	go.opentelemetry.io/build-tools/checkfile v0.14.0
	go.opentelemetry.io/build-tools/chloggen v0.14.0
	go.opentelemetry.io/build-tools/crosslink v0.14.0
	go.opentelemetry.io/build-tools/issuegenerator v0.14.0
	go.opentelemetry.io/build-tools/multimod v0.14.0
	go.opentelemetry.io/collector/cmd/builder v0.106.1
	go.opentelemetry.io/collector/cmd/mdatagen v0.106.1
	go.uber.org/goleak v1.3.0
	golang.org/x/tools v0.23.0
	golang.org/x/vuln v1.1.3
	gotest.tools/gotestsum v1.12.0
)

require (
	4d63.com/gocheckcompilerdirectives v1.2.1 // indirect
	4d63.com/gochecknoglobals v0.2.1 // indirect
	dario.cat/mergo v1.0.0 // indirect
	github.com/4meepo/tagalign v1.3.4 // indirect
	github.com/Abirdcfly/dupword v0.0.14 // indirect
	github.com/Antonboom/errname v0.1.13 // indirect
	github.com/Antonboom/nilnil v0.1.9 // indirect
	github.com/Antonboom/testifylint v1.3.1 // indirect
	github.com/BurntSushi/toml v1.4.0 // indirect
	github.com/Crocmagnon/fatcontext v0.2.2 // indirect
	github.com/Djarvur/go-err113 v0.0.0-20210108212216-aea10b59be24 // indirect
	github.com/GaijinEntertainment/go-exhaustruct/v3 v3.2.0 // indirect
	github.com/Masterminds/semver/v3 v3.2.1 // indirect
	github.com/Microsoft/go-winio v0.6.1 // indirect
	github.com/OpenPeeDeeP/depguard/v2 v2.2.0 // indirect
	github.com/ProtonMail/go-crypto v1.0.0 // indirect
	github.com/agnivade/levenshtein v1.1.1 // indirect
	github.com/alecthomas/go-check-sumtype v0.1.4 // indirect
	github.com/alexflint/go-arg v1.5.0 // indirect
	github.com/alexflint/go-scalar v1.2.0 // indirect
	github.com/alexkohler/nakedret/v2 v2.0.4 // indirect
	github.com/alexkohler/prealloc v1.0.0 // indirect
	github.com/alingse/asasalint v0.0.11 // indirect
	github.com/ashanbrown/forbidigo v1.6.0 // indirect
	github.com/ashanbrown/makezero v1.1.1 // indirect
	github.com/beorn7/perks v1.0.1 // indirect
	github.com/bitfield/gotestdox v0.2.2 // indirect
	github.com/bkielbasa/cyclop v1.2.1 // indirect
	github.com/blizzy78/varnamelen v0.8.0 // indirect
	github.com/bmatcuk/doublestar/v4 v4.0.2 // indirect
	github.com/bombsimon/wsl/v4 v4.2.1 // indirect
	github.com/breml/bidichk v0.2.7 // indirect
	github.com/breml/errchkjson v0.3.6 // indirect
	github.com/butuzov/ireturn v0.3.0 // indirect
	github.com/butuzov/mirror v1.2.0 // indirect
	github.com/catenacyber/perfsprint v0.7.1 // indirect
	github.com/ccojocar/zxcvbn-go v1.0.2 // indirect
	github.com/cespare/xxhash/v2 v2.3.0 // indirect
	github.com/charithe/durationcheck v0.0.10 // indirect
	github.com/chavacava/garif v0.1.0 // indirect
	github.com/ckaznocha/intrange v0.1.2 // indirect
	github.com/cloudflare/circl v1.3.7 // indirect
	github.com/curioswitch/go-reassign v0.2.0 // indirect
	github.com/cyphar/filepath-securejoin v0.2.4 // indirect
	github.com/davecgh/go-spew v1.1.2-0.20180830191138-d8f796af33cc // indirect
	github.com/denis-tingaikin/go-header v0.5.0 // indirect
	github.com/dnephin/pflag v1.0.7 // indirect
	github.com/emirpasic/gods v1.18.1 // indirect
	github.com/ettle/strcase v0.2.0 // indirect
	github.com/fatih/color v1.17.0 // indirect
	github.com/fatih/structtag v1.2.0 // indirect
	github.com/firefart/nonamedreturns v1.0.5 // indirect
	github.com/fsnotify/fsnotify v1.7.0 // indirect
	github.com/fzipp/gocyclo v0.6.0 // indirect
	github.com/ghostiam/protogetter v0.3.6 // indirect
	github.com/go-critic/go-critic v0.11.4 // indirect
	github.com/go-git/gcfg v1.5.1-0.20230307220236-3a3c6141e376 // indirect
	github.com/go-git/go-billy/v5 v5.5.0 // indirect
	github.com/go-git/go-git/v5 v5.12.0 // indirect
	github.com/go-toolsmith/astcast v1.1.0 // indirect
	github.com/go-toolsmith/astcopy v1.1.0 // indirect
	github.com/go-toolsmith/astequal v1.2.0 // indirect
	github.com/go-toolsmith/astfmt v1.1.0 // indirect
	github.com/go-toolsmith/astp v1.1.0 // indirect
	github.com/go-toolsmith/strparse v1.1.0 // indirect
	github.com/go-toolsmith/typep v1.1.0 // indirect
	github.com/go-viper/mapstructure/v2 v2.0.0 // indirect
	github.com/go-xmlfmt/xmlfmt v1.1.2 // indirect
	github.com/gobwas/glob v0.2.3 // indirect
	github.com/gofrs/flock v0.8.1 // indirect
	github.com/gogo/protobuf v1.3.2 // indirect
	github.com/golang/groupcache v0.0.0-20210331224755-41bb18bfe9da // indirect
	github.com/golangci/dupl v0.0.0-20180902072040-3e9179ac440a // indirect
	github.com/golangci/gofmt v0.0.0-20231018234816-f50ced29576e // indirect
	github.com/golangci/misspell v0.6.0 // indirect
	github.com/golangci/modinfo v0.3.4 // indirect
	github.com/golangci/plugin-module-register v0.1.1 // indirect
	github.com/golangci/revgrep v0.5.3 // indirect
	github.com/golangci/unconvert v0.0.0-20240309020433-c5143eacb3ed // indirect
	github.com/google/go-cmp v0.6.0 // indirect
	github.com/google/go-github v17.0.0+incompatible // indirect
	github.com/google/go-querystring v1.0.0 // indirect
	github.com/google/shlex v0.0.0-20191202100458-e7afc7fbc510 // indirect
	github.com/gordonklaus/ineffassign v0.1.0 // indirect
	github.com/gostaticanalysis/analysisutil v0.7.1 // indirect
	github.com/gostaticanalysis/comment v1.4.2 // indirect
	github.com/gostaticanalysis/forcetypeassert v0.1.0 // indirect
	github.com/gostaticanalysis/nilerr v0.1.1 // indirect
	github.com/hashicorp/go-version v1.7.0 // indirect
	github.com/hashicorp/hcl v1.0.0 // indirect
	github.com/hexops/gotextdiff v1.0.3 // indirect
	github.com/inconshreveable/mousetrap v1.1.0 // indirect
	github.com/jbenet/go-context v0.0.0-20150711004518-d14ea06fba99 // indirect
	github.com/jgautheron/goconst v1.7.1 // indirect
	github.com/jingyugao/rowserrcheck v1.1.1 // indirect
	github.com/jirfag/go-printf-func-name v0.0.0-20200119135958-7558a9eaa5af // indirect
	github.com/jjti/go-spancheck v0.6.1 // indirect
	github.com/joshdk/go-junit v1.0.0 // indirect
	github.com/json-iterator/go v1.1.12 // indirect
	github.com/julz/importas v0.1.0 // indirect
	github.com/karamaru-alpha/copyloopvar v1.1.0 // indirect
	github.com/kevinburke/ssh_config v1.2.0 // indirect
	github.com/kisielk/errcheck v1.7.0 // indirect
	github.com/kkHAIKE/contextcheck v1.1.5 // indirect
	github.com/knadh/koanf/maps v0.1.1 // indirect
	github.com/knadh/koanf/parsers/yaml v0.1.0 // indirect
	github.com/knadh/koanf/providers/confmap v0.1.0 // indirect
	github.com/knadh/koanf/providers/env v0.1.0 // indirect
	github.com/knadh/koanf/providers/file v1.1.0 // indirect
	github.com/knadh/koanf/providers/fs v0.1.0 // indirect
	github.com/knadh/koanf/v2 v2.1.1 // indirect
	github.com/kulti/thelper v0.6.3 // indirect
	github.com/kunwardeep/paralleltest v1.0.10 // indirect
	github.com/kyoh86/exportloopref v0.1.11 // indirect
	github.com/lasiar/canonicalheader v1.1.1 // indirect
	github.com/ldez/gomoddirectives v0.2.4 // indirect
	github.com/ldez/tagliatelle v0.5.0 // indirect
	github.com/leonklingele/grouper v1.1.2 // indirect
	github.com/lufeee/execinquery v1.2.1 // indirect
	github.com/macabu/inamedparam v0.1.3 // indirect
	github.com/magiconair/properties v1.8.7 // indirect
	github.com/maratori/testableexamples v1.0.0 // indirect
	github.com/maratori/testpackage v1.1.1 // indirect
	github.com/matoous/godox v0.0.0-20230222163458-006bad1f9d26 // indirect
	github.com/mattn/go-colorable v0.1.13 // indirect
	github.com/mattn/go-isatty v0.0.20 // indirect
	github.com/mattn/go-runewidth v0.0.9 // indirect
	github.com/mgechev/revive v1.3.7 // indirect
	github.com/mitchellh/copystructure v1.2.0 // indirect
	github.com/mitchellh/go-homedir v1.1.0 // indirect
	github.com/mitchellh/mapstructure v1.5.1-0.20220423185008-bf980b35cac4 // indirect
	github.com/mitchellh/reflectwalk v1.0.2 // indirect
	github.com/modern-go/concurrent v0.0.0-20180306012644-bacd9c7ef1dd // indirect
	github.com/modern-go/reflect2 v1.0.2 // indirect
	github.com/moricho/tparallel v0.3.1 // indirect
	github.com/munnerz/goautoneg v0.0.0-20191010083416-a7dc8b61c822 // indirect
	github.com/nakabonne/nestif v0.3.1 // indirect
	github.com/nishanths/exhaustive v0.12.0 // indirect
	github.com/nishanths/predeclared v0.2.2 // indirect
	github.com/nunnatsa/ginkgolinter v0.16.2 // indirect
	github.com/olekukonko/tablewriter v0.0.5 // indirect
	github.com/pelletier/go-toml/v2 v2.2.2 // indirect
	github.com/pjbgf/sha1cd v0.3.0 // indirect
	github.com/pmezard/go-difflib v1.0.1-0.20181226105442-5d4384ee4fb2 // indirect
	github.com/polyfloyd/go-errorlint v1.5.2 // indirect
	github.com/prometheus/client_golang v1.19.1 // indirect
	github.com/prometheus/client_model v0.6.1 // indirect
	github.com/prometheus/common v0.55.0 // indirect
	github.com/prometheus/procfs v0.15.1 // indirect
	github.com/quasilyte/go-ruleguard v0.4.2 // indirect
	github.com/quasilyte/go-ruleguard/dsl v0.3.22 // indirect
	github.com/quasilyte/gogrep v0.5.0 // indirect
	github.com/quasilyte/regex/syntax v0.0.0-20210819130434-b3f0c404a727 // indirect
	github.com/quasilyte/stdinfo v0.0.0-20220114132959-f7386bf02567 // indirect
	github.com/ryancurrah/gomodguard v1.3.2 // indirect
	github.com/ryanrolds/sqlclosecheck v0.5.1 // indirect
	github.com/sagikazarmark/locafero v0.4.0 // indirect
	github.com/sagikazarmark/slog-shim v0.1.0 // indirect
	github.com/sanposhiho/wastedassign/v2 v2.0.7 // indirect
	github.com/santhosh-tekuri/jsonschema/v5 v5.3.1 // indirect
	github.com/sashamelentyev/interfacebloat v1.1.0 // indirect
	github.com/sashamelentyev/usestdlibvars v1.26.0 // indirect
	github.com/securego/gosec/v2 v2.20.1-0.20240525090044-5f0084eb01a9 // indirect
	github.com/sergi/go-diff v1.3.2-0.20230802210424-5b0b94c5c0d3 // indirect
	github.com/shazow/go-diff v0.0.0-20160112020656-b6b7b6733b8c // indirect
	github.com/sirupsen/logrus v1.9.3 // indirect
	github.com/sivchari/containedctx v1.0.3 // indirect
	github.com/sivchari/tenv v1.7.1 // indirect
	github.com/skeema/knownhosts v1.2.2 // indirect
	github.com/sonatard/noctx v0.0.2 // indirect
	github.com/sourcegraph/conc v0.3.0 // indirect
	github.com/sourcegraph/go-diff v0.7.0 // indirect
	github.com/spf13/afero v1.11.0 // indirect
	github.com/spf13/cast v1.6.0 // indirect
	github.com/spf13/cobra v1.8.1 // indirect
	github.com/spf13/pflag v1.0.5 // indirect
	github.com/spf13/viper v1.19.0 // indirect
	github.com/ssgreg/nlreturn/v2 v2.2.1 // indirect
	github.com/stbenjam/no-sprintf-host-port v0.1.1 // indirect
	github.com/stretchr/objx v0.5.2 // indirect
	github.com/stretchr/testify v1.9.0 // indirect
	github.com/subosito/gotenv v1.6.0 // indirect
	github.com/t-yuki/gocover-cobertura v0.0.0-20180217150009-aaee18c8195c // indirect
	github.com/tdakkota/asciicheck v0.2.0 // indirect
	github.com/tetafro/godot v1.4.16 // indirect
	github.com/timakin/bodyclose v0.0.0-20230421092635-574207250966 // indirect
	github.com/timonwong/loggercheck v0.9.4 // indirect
	github.com/tomarrell/wrapcheck/v2 v2.8.3 // indirect
	github.com/tommy-muehle/go-mnd/v2 v2.5.1 // indirect
	github.com/ultraware/funlen v0.1.0 // indirect
	github.com/ultraware/whitespace v0.1.1 // indirect
	github.com/uudashr/gocognit v1.1.2 // indirect
	github.com/vektah/gqlparser/v2 v2.5.16 // indirect
	github.com/xanzy/ssh-agent v0.3.3 // indirect
	github.com/xen0n/gosmopolitan v1.2.2 // indirect
	github.com/yagipy/maintidx v1.0.0 // indirect
	github.com/yeya24/promlinter v0.3.0 // indirect
	github.com/ykadowak/zerologlint v0.1.5 // indirect
	gitlab.com/bosi/decorder v0.4.2 // indirect
	go-simpler.org/musttag v0.12.2 // indirect
	go-simpler.org/sloglint v0.7.1 // indirect
	go.opentelemetry.io/build-tools v0.14.0 // indirect
	go.opentelemetry.io/collector/component v0.106.1 // indirect
	go.opentelemetry.io/collector/config/configtelemetry v0.106.1 // indirect
	go.opentelemetry.io/collector/confmap v0.106.1 // indirect
	go.opentelemetry.io/collector/confmap/provider/fileprovider v0.106.1 // indirect
	go.opentelemetry.io/collector/featuregate v1.12.0 // indirect
	go.opentelemetry.io/collector/filter v0.106.1 // indirect
	go.opentelemetry.io/collector/internal/globalgates v0.106.1 // indirect
	go.opentelemetry.io/collector/pdata v1.12.0 // indirect
	go.opentelemetry.io/otel v1.28.0 // indirect
	go.opentelemetry.io/otel/metric v1.28.0 // indirect
	go.opentelemetry.io/otel/trace v1.28.0 // indirect
	go.uber.org/automaxprocs v1.5.3 // indirect
	go.uber.org/multierr v1.11.0 // indirect
	go.uber.org/zap v1.27.0 // indirect
<<<<<<< HEAD
	golang.org/x/crypto v0.24.0 // indirect
	golang.org/x/exp v0.0.0-20240103183307-be819d1f06fc // indirect
	golang.org/x/exp/typeparams v0.0.0-20240314144324-c7f7c6466f7f // indirect
	golang.org/x/mod v0.17.0 // indirect
	golang.org/x/net v0.26.0 // indirect
	golang.org/x/oauth2 v0.18.0 // indirect
	golang.org/x/sync v0.7.0 // indirect
	golang.org/x/sys v0.21.0 // indirect
	golang.org/x/term v0.21.0 // indirect
	golang.org/x/text v0.16.0 // indirect
	google.golang.org/appengine v1.6.8 // indirect
	google.golang.org/genproto/googleapis/rpc v0.0.0-20240520151616-dc85e6b867a5 // indirect
	google.golang.org/grpc v1.64.1 // indirect
	google.golang.org/protobuf v1.34.1 // indirect
=======
	golang.org/x/crypto v0.25.0 // indirect
	golang.org/x/exp v0.0.0-20240103183307-be819d1f06fc // indirect
	golang.org/x/exp/typeparams v0.0.0-20240314144324-c7f7c6466f7f // indirect
	golang.org/x/mod v0.19.0 // indirect
	golang.org/x/net v0.27.0 // indirect
	golang.org/x/oauth2 v0.21.0 // indirect
	golang.org/x/sync v0.7.0 // indirect
	golang.org/x/sys v0.22.0 // indirect
	golang.org/x/telemetry v0.0.0-20240522233618-39ace7a40ae7 // indirect
	golang.org/x/term v0.22.0 // indirect
	golang.org/x/text v0.16.0 // indirect
	google.golang.org/genproto/googleapis/rpc v0.0.0-20240701130421-f6361c86f094 // indirect
	google.golang.org/grpc v1.65.0 // indirect
	google.golang.org/protobuf v1.34.2 // indirect
>>>>>>> 148f5e38
	gopkg.in/ini.v1 v1.67.0 // indirect
	gopkg.in/warnings.v0 v0.1.2 // indirect
	gopkg.in/yaml.v2 v2.4.0 // indirect
	gopkg.in/yaml.v3 v3.0.1 // indirect
	honnef.co/go/tools v0.4.7 // indirect
	mvdan.cc/gofumpt v0.6.0 // indirect
	mvdan.cc/unparam v0.0.0-20240528143540-8a5130ca722f // indirect
)

// openshift removed all tags from their repo, use the pseudoversion from the release-3.9 branch HEAD
replace github.com/openshift/api v3.9.0+incompatible => github.com/openshift/api v0.0.0-20180801171038-322a19404e37

// It appears that the v0.2.0 tag was modified.  Replacing with v0.2.1
replace github.com/outcaste-io/ristretto v0.2.0 => github.com/outcaste-io/ristretto v0.2.1

retract (
	v0.76.2
	v0.76.1
	v0.65.0
)<|MERGE_RESOLUTION|>--- conflicted
+++ resolved
@@ -240,22 +240,6 @@
 	go.uber.org/automaxprocs v1.5.3 // indirect
 	go.uber.org/multierr v1.11.0 // indirect
 	go.uber.org/zap v1.27.0 // indirect
-<<<<<<< HEAD
-	golang.org/x/crypto v0.24.0 // indirect
-	golang.org/x/exp v0.0.0-20240103183307-be819d1f06fc // indirect
-	golang.org/x/exp/typeparams v0.0.0-20240314144324-c7f7c6466f7f // indirect
-	golang.org/x/mod v0.17.0 // indirect
-	golang.org/x/net v0.26.0 // indirect
-	golang.org/x/oauth2 v0.18.0 // indirect
-	golang.org/x/sync v0.7.0 // indirect
-	golang.org/x/sys v0.21.0 // indirect
-	golang.org/x/term v0.21.0 // indirect
-	golang.org/x/text v0.16.0 // indirect
-	google.golang.org/appengine v1.6.8 // indirect
-	google.golang.org/genproto/googleapis/rpc v0.0.0-20240520151616-dc85e6b867a5 // indirect
-	google.golang.org/grpc v1.64.1 // indirect
-	google.golang.org/protobuf v1.34.1 // indirect
-=======
 	golang.org/x/crypto v0.25.0 // indirect
 	golang.org/x/exp v0.0.0-20240103183307-be819d1f06fc // indirect
 	golang.org/x/exp/typeparams v0.0.0-20240314144324-c7f7c6466f7f // indirect
@@ -270,7 +254,6 @@
 	google.golang.org/genproto/googleapis/rpc v0.0.0-20240701130421-f6361c86f094 // indirect
 	google.golang.org/grpc v1.65.0 // indirect
 	google.golang.org/protobuf v1.34.2 // indirect
->>>>>>> 148f5e38
 	gopkg.in/ini.v1 v1.67.0 // indirect
 	gopkg.in/warnings.v0 v0.1.2 // indirect
 	gopkg.in/yaml.v2 v2.4.0 // indirect
