--- conflicted
+++ resolved
@@ -7,8 +7,6 @@
 
 <!-- next version -->
 
-<<<<<<< HEAD
-=======
 ## v0.117.0
 
 ### 💡 Enhancements 💡
@@ -30,7 +28,6 @@
   and allows prepending the context name to the statements' paths.
   
 
->>>>>>> 03e370a1
 ## v0.115.0
 
 ### 🛑 Breaking changes 🛑
