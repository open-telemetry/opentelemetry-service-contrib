--- conflicted
+++ resolved
@@ -10,13 +10,9 @@
     "schedule": ["every tuesday"],
     "extends": [
       "config:recommended",
-<<<<<<< HEAD
       "schedule:nonOfficeHours",
       "customManagers:githubActionsVersions",
       "customManagers:makefileVersions",
-=======
-      "customManagers:githubActionsVersions"
->>>>>>> bc7d967a
     ],
     "ignorePaths": [
       "**/receiver/apachesparkreceiver/testdata/integration/Dockerfile.apache-spark",
@@ -120,13 +116,12 @@
         "groupName": "All opentelemetry-go-contrib packages"
       },
       {
-<<<<<<< HEAD
         "matchDatasources": ["golang-version"],
         "rangeStrategy": "bump"
-=======
+      },
+      {
         "matchPackageNames": ["google.golang.org/grpc"],
         "allowedVersions": "!/v1.68.0$/"
->>>>>>> bc7d967a
       }
     ],
     "ignoreDeps": [
