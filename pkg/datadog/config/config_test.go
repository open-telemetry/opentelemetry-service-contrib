// Copyright The OpenTelemetry Authors
// SPDX-License-Identifier: Apache-2.0

package config // import "github.com/open-telemetry/opentelemetry-collector-contrib/pkg/datadog/config"

import (
	"path/filepath"
	"testing"
	"time"

	"github.com/stretchr/testify/assert"
	"github.com/stretchr/testify/require"
	"go.opentelemetry.io/collector/component"
	"go.opentelemetry.io/collector/component/componenttest"
	"go.opentelemetry.io/collector/config/configauth"
	"go.opentelemetry.io/collector/config/confighttp"
	"go.opentelemetry.io/collector/config/confignet"
	"go.opentelemetry.io/collector/config/configopaque"
	"go.opentelemetry.io/collector/config/configretry"
	"go.opentelemetry.io/collector/config/configtls"
	"go.opentelemetry.io/collector/confmap"
	"go.opentelemetry.io/collector/confmap/confmaptest"
	"go.opentelemetry.io/collector/exporter/exporterhelper"
)

func TestValidate(t *testing.T) {
	idleConnTimeout := 30 * time.Second
	maxIdleConn := 300
	maxIdleConnPerHost := 150
	maxConnPerHost := 250
	ty, err := component.NewType("ty")
	assert.NoError(t, err)
	auth := configauth.Authentication{AuthenticatorID: component.NewID(ty)}

	tests := []struct {
		name string
		cfg  *Config
		err  string
	}{
		{
			name: "no api::key",
			cfg: &Config{
				HostMetadata: HostMetadataConfig{Enabled: true, ReporterPeriod: 10 * time.Minute},
			},
			err: ErrUnsetAPIKey.Error(),
		},
		{
			name: "invalid format api::key",
			cfg: &Config{
				API: APIConfig{Key: "'aaaaaaa"},
			},
			err: ErrAPIKeyFormat.Error(),
		},
		{
			name: "invalid hostname",
			cfg: &Config{
				API:          APIConfig{Key: "aaaaaaa"},
				TagsConfig:   TagsConfig{Hostname: "invalid_host"},
				HostMetadata: HostMetadataConfig{Enabled: true, ReporterPeriod: 10 * time.Minute},
			},
			err: "hostname field is invalid: invalid_host is not RFC1123 compliant",
		},
		{
			name: "no metadata",
			cfg: &Config{
				API:          APIConfig{Key: "aaaaaaa"},
				OnlyMetadata: true,
				HostMetadata: HostMetadataConfig{Enabled: true, ReporterPeriod: 10 * time.Minute},
			},
			err: ErrNoMetadata.Error(),
		},
		{
			name: "span name remapping valid",
			cfg: &Config{
				API:          APIConfig{Key: "aaaaaaa"},
				Traces:       TracesExporterConfig{TracesConfig: TracesConfig{SpanNameRemappings: map[string]string{"old.opentelemetryspan.name": "updated.name"}}},
				HostMetadata: HostMetadataConfig{Enabled: true, ReporterPeriod: 10 * time.Minute},
			},
		},
		{
			name: "span name remapping empty val",
			cfg: &Config{
				API:          APIConfig{Key: "aaaaaaa"},
				Traces:       TracesExporterConfig{TracesConfig: TracesConfig{SpanNameRemappings: map[string]string{"oldname": ""}}},
				HostMetadata: HostMetadataConfig{Enabled: true, ReporterPeriod: 10 * time.Minute},
			},
			err: "'' is not valid value for span name remapping",
		},
		{
			name: "span name remapping empty key",
			cfg: &Config{
				API:          APIConfig{Key: "aaaaaaa"},
				Traces:       TracesExporterConfig{TracesConfig: TracesConfig{SpanNameRemappings: map[string]string{"": "newname"}}},
				HostMetadata: HostMetadataConfig{Enabled: true, ReporterPeriod: 10 * time.Minute},
			},
			err: "'' is not valid key for span name remapping",
		},
		{
			name: "ignore resources valid",
			cfg: &Config{
				API:          APIConfig{Key: "aaaaaaa"},
				Traces:       TracesExporterConfig{TracesConfig: TracesConfig{IgnoreResources: []string{"[123]"}}},
				HostMetadata: HostMetadataConfig{Enabled: true, ReporterPeriod: 10 * time.Minute},
			},
		},
		{
			name: "ignore resources missing bracket",
			cfg: &Config{
				API:          APIConfig{Key: "aaaaaaa"},
				Traces:       TracesExporterConfig{TracesConfig: TracesConfig{IgnoreResources: []string{"[123"}}},
				HostMetadata: HostMetadataConfig{Enabled: true, ReporterPeriod: 10 * time.Minute},
			},
			err: "'[123' is not valid resource filter regular expression",
		},
		{
			name: "invalid histogram settings",
			cfg: &Config{
				API: APIConfig{Key: "aaaaaaa"},
				Metrics: MetricsConfig{
					HistConfig: HistogramConfig{
						Mode:             HistogramModeNoBuckets,
						SendAggregations: false,
					},
				},
				HostMetadata: HostMetadataConfig{Enabled: true, ReporterPeriod: 10 * time.Minute},
			},
			err: "'nobuckets' mode and `send_aggregation_metrics` set to false will send no histogram metrics",
		},
		{
			name: "TLS settings are valid",
			cfg: &Config{
				API: APIConfig{Key: "aaaaaaa"},
				ClientConfig: confighttp.ClientConfig{
					TLSSetting: configtls.ClientConfig{
						InsecureSkipVerify: true,
					},
				},
				HostMetadata: HostMetadataConfig{Enabled: true, ReporterPeriod: 10 * time.Minute},
			},
		},
		{
			name: "With trace_buffer",
			cfg: &Config{
				API:          APIConfig{Key: "aaaaaaa"},
				Traces:       TracesExporterConfig{TraceBuffer: 10},
				HostMetadata: HostMetadataConfig{Enabled: true, ReporterPeriod: 10 * time.Minute},
			},
		},
		{
			name: "With peer_tags",
			cfg: &Config{
				API: APIConfig{Key: "aaaaaaa"},
				Traces: TracesExporterConfig{
					TracesConfig: TracesConfig{
						PeerTags: []string{"tag1", "tag2"},
					},
				},
				HostMetadata: HostMetadataConfig{Enabled: true, ReporterPeriod: 10 * time.Minute},
			},
		},
		{
			name: "With confighttp client configs",
			cfg: &Config{
				API: APIConfig{Key: "aaaaaaa"},
				ClientConfig: confighttp.ClientConfig{
					ReadBufferSize:      100,
					WriteBufferSize:     200,
					Timeout:             10 * time.Second,
					IdleConnTimeout:     &idleConnTimeout,
					MaxIdleConns:        &maxIdleConn,
					MaxIdleConnsPerHost: &maxIdleConnPerHost,
					MaxConnsPerHost:     &maxConnPerHost,
					DisableKeepAlives:   true,
					TLSSetting:          configtls.ClientConfig{InsecureSkipVerify: true},
				},
				HostMetadata: HostMetadataConfig{Enabled: true, ReporterPeriod: 10 * time.Minute},
			},
		},

		{
			name: "unsupported confighttp client configs",
			cfg: &Config{
				API: APIConfig{Key: "aaaaaaa"},
				ClientConfig: confighttp.ClientConfig{
					Endpoint:             "endpoint",
					Compression:          "gzip",
					Auth:                 &auth,
					Headers:              map[string]configopaque.String{"key": "val"},
					HTTP2ReadIdleTimeout: 250,
					HTTP2PingTimeout:     200,
				},
				HostMetadata: HostMetadataConfig{Enabled: true, ReporterPeriod: 10 * time.Minute},
			},
			err: "these confighttp client configs are currently not respected by Datadog exporter: auth, endpoint, compression, headers, http2_read_idle_timeout, http2_ping_timeout",
		},
		{
			name: "Invalid reporter_period",
			cfg: &Config{
				API:          APIConfig{Key: "abcdef0"},
				HostMetadata: HostMetadataConfig{Enabled: true, ReporterPeriod: 4 * time.Minute},
			},
			err: "reporter_period must be 5 minutes or higher",
		},
	}
	for _, testInstance := range tests {
		t.Run(testInstance.name, func(t *testing.T) {
			err := testInstance.cfg.Validate()
			if testInstance.err != "" {
				assert.ErrorContains(t, err, testInstance.err)
			} else {
				assert.NoError(t, err)
			}
		})
	}
}

func TestUnmarshal(t *testing.T) {
	cfgWithHTTPConfigs := CreateDefaultConfig().(*Config)
	idleConnTimeout := 30 * time.Second
	maxIdleConn := 300
	maxIdleConnPerHost := 150
	maxConnPerHost := 250
	cfgWithHTTPConfigs.ReadBufferSize = 100
	cfgWithHTTPConfigs.WriteBufferSize = 200
	cfgWithHTTPConfigs.Timeout = 10 * time.Second
	cfgWithHTTPConfigs.MaxIdleConns = &maxIdleConn
	cfgWithHTTPConfigs.MaxIdleConnsPerHost = &maxIdleConnPerHost
	cfgWithHTTPConfigs.MaxConnsPerHost = &maxConnPerHost
	cfgWithHTTPConfigs.IdleConnTimeout = &idleConnTimeout
	cfgWithHTTPConfigs.DisableKeepAlives = true
	cfgWithHTTPConfigs.TLSSetting.InsecureSkipVerify = true
	cfgWithHTTPConfigs.warnings = nil

	tests := []struct {
		name      string
		configMap *confmap.Conf
		cfg       *Config
		err       string
		field     string
	}{
		{
			name: "invalid cumulative monotonic mode",
			configMap: confmap.NewFromStringMap(map[string]any{
				"metrics": map[string]any{
					"sums": map[string]any{
						"cumulative_monotonic_mode": "invalid_mode",
					},
				},
			}),
			err:   "invalid cumulative monotonic sum mode \"invalid_mode\"",
			field: "metrics.sums.cumulative_monotonic_mode",
		},
		{
			name: "invalid host metadata hostname source",
			configMap: confmap.NewFromStringMap(map[string]any{
				"host_metadata": map[string]any{
					"hostname_source": "invalid_source",
				},
			}),
			err:   "invalid host metadata hostname source \"invalid_source\"",
			field: "host_metadata.hostname_source",
		},
		{
			name: "invalid summary mode",
			configMap: confmap.NewFromStringMap(map[string]any{
				"metrics": map[string]any{
					"summaries": map[string]any{
						"mode": "invalid_mode",
					},
				},
			}),
			err:   "invalid summary mode \"invalid_mode\"",
			field: "metrics.summaries.mode",
		},
		{
			name: "metrics::send_monotonic_counter custom error",
			configMap: confmap.NewFromStringMap(map[string]any{
				"metrics": map[string]any{
					"send_monotonic_counter": true,
				},
			}),
			err: "\"metrics::send_monotonic_counter\" was removed in favor of \"metrics::sums::cumulative_monotonic_mode\". See https://github.com/open-telemetry/opentelemetry-collector-contrib/issues/8489",
		},
		{
			name: "tags custom error",
			configMap: confmap.NewFromStringMap(map[string]any{
				"tags": []string{},
			}),
			err: "\"tags\" was removed in favor of \"host_metadata::tags\". See https://github.com/open-telemetry/opentelemetry-collector-contrib/issues/9099",
		},
		{
			name: "send_metadata custom error",
			configMap: confmap.NewFromStringMap(map[string]any{
				"send_metadata": false,
			}),
			err: "\"send_metadata\" was removed in favor of \"host_metadata::enabled\". See https://github.com/open-telemetry/opentelemetry-collector-contrib/issues/9099",
		},
		{
			name: "use_resource_metadata custom error",
			configMap: confmap.NewFromStringMap(map[string]any{
				"use_resource_metadata": false,
			}),
			err: "\"use_resource_metadata\" was removed in favor of \"host_metadata::hostname_source\". See https://github.com/open-telemetry/opentelemetry-collector-contrib/issues/9099",
		},
		{
			name: "metrics::report_quantiles custom error",
			configMap: confmap.NewFromStringMap(map[string]any{
				"metrics": map[string]any{
					"report_quantiles": true,
				},
			}),
			err: "\"metrics::report_quantiles\" was removed in favor of \"metrics::summaries::mode\". See https://github.com/open-telemetry/opentelemetry-collector-contrib/issues/8845",
		},
		{
			name: "instrumentation_library_metadata_as_tags custom error",
			configMap: confmap.NewFromStringMap(map[string]any{
				"metrics": map[string]any{
					"instrumentation_library_metadata_as_tags": true,
				},
			}),
			err: "\"metrics::instrumentation_library_metadata_as_tags\" was removed in favor of \"metrics::instrumentation_scope_as_tags\". See https://github.com/open-telemetry/opentelemetry-collector-contrib/issues/11135",
		},
		{
			name: "Empty metric endpoint",
			configMap: confmap.NewFromStringMap(map[string]any{
				"metrics": map[string]any{
					"endpoint": "",
				},
			}),
			err: ErrEmptyEndpoint.Error(),
		},
		{
			name: "Empty trace endpoint",
			configMap: confmap.NewFromStringMap(map[string]any{
				"traces": map[string]any{
					"endpoint": "",
				},
			}),
			err: ErrEmptyEndpoint.Error(),
		},
		{
			name: "Empty log endpoint",
			configMap: confmap.NewFromStringMap(map[string]any{
				"logs": map[string]any{
					"endpoint": "",
				},
			}),
			err: ErrEmptyEndpoint.Error(),
		},
		{
			name: "invalid initial cumulative monotonic value mode",
			configMap: confmap.NewFromStringMap(map[string]any{
				"metrics": map[string]any{
					"sums": map[string]any{
						"initial_cumulative_monotonic_value": "invalid_mode",
					},
				},
			}),
			err:   "invalid initial value mode \"invalid_mode\"",
			field: "metrics.sums.initial_cumulative_monotonic_value",
		},
		{
			name: "initial cumulative monotonic value mode set with raw_value",
			configMap: confmap.NewFromStringMap(map[string]any{
				"metrics": map[string]any{
					"sums": map[string]any{
						"cumulative_monotonic_mode":          "raw_value",
						"initial_cumulative_monotonic_value": "drop",
					},
				},
			}),
			err: "\"metrics::sums::initial_cumulative_monotonic_value\" can only be configured when \"metrics::sums::cumulative_monotonic_mode\" is set to \"to_delta\"",
		},
		{
			name: "unmarshall confighttp client configs",
			configMap: confmap.NewFromStringMap(map[string]any{
				"read_buffer_size":        100,
				"write_buffer_size":       200,
				"timeout":                 "10s",
				"max_idle_conns":          300,
				"max_idle_conns_per_host": 150,
				"max_conns_per_host":      250,
				"disable_keep_alives":     true,
				"idle_conn_timeout":       "30s",
				"tls":                     map[string]any{"insecure_skip_verify": true},
			}),
			cfg: cfgWithHTTPConfigs,
		},
	}

	for _, testInstance := range tests {
		t.Run(testInstance.name, func(t *testing.T) {
			cfg := CreateDefaultConfig().(*Config)
			err := cfg.Unmarshal(testInstance.configMap)
			if err != nil || testInstance.err != "" {
				assert.ErrorContains(t, err, testInstance.err)
				if testInstance.field != "" {
					assert.ErrorContains(t, err, testInstance.field)
				}
			} else {
				assert.Equal(t, testInstance.cfg, cfg)
			}
		})
	}
}

// Test that the factory creates the default configuration
func TestCreateDefaultConfig(t *testing.T) {
	cfg := CreateDefaultConfig()

	assert.Equal(t, &Config{
		ClientConfig:  defaultClientConfig(),
		BackOffConfig: configretry.NewDefaultBackOffConfig(),
		QueueSettings: exporterhelper.NewDefaultQueueConfig(),

		API: APIConfig{
			Site: "datadoghq.com",
		},

		Metrics: MetricsConfig{
			TCPAddrConfig: confignet.TCPAddrConfig{
				Endpoint: "https://api.datadoghq.com",
			},
			DeltaTTL: 3600,
			HistConfig: HistogramConfig{
				Mode:             "distributions",
				SendAggregations: false,
			},
			SumConfig: SumConfig{
				CumulativeMonotonicMode:        CumulativeMonotonicSumModeToDelta,
				InitialCumulativeMonotonicMode: InitialValueModeAuto,
			},
			SummaryConfig: SummaryConfig{
				Mode: SummaryModeGauges,
			},
		},

		Traces: TracesExporterConfig{
			TCPAddrConfig: confignet.TCPAddrConfig{
				Endpoint: "https://trace.agent.datadoghq.com",
			},
			TracesConfig: TracesConfig{
				IgnoreResources:        []string{},
				PeerServiceAggregation: true,
				PeerTagsAggregation:    true,
				ComputeStatsBySpanKind: true,
			},
		},
		Logs: LogsConfig{
			TCPAddrConfig: confignet.TCPAddrConfig{
				Endpoint: "https://http-intake.logs.datadoghq.com",
			},
			UseCompression:   true,
			CompressionLevel: 6,
			BatchWait:        5,
		},

		HostMetadata: HostMetadataConfig{
			Enabled:        true,
			HostnameSource: HostnameSourceConfigOrSystem,
			ReporterPeriod: 30 * time.Minute,
		},
		OnlyMetadata: false,
	}, cfg, "failed to create default config")

	assert.NoError(t, componenttest.CheckConfigStruct(cfg))
}

var ddtype = component.MustNewType("datadog")

func TestLoadConfig(t *testing.T) {
	t.Parallel()

	cm, err := confmaptest.LoadConf(filepath.Join("testdata", "config.yaml"))
	require.NoError(t, err)

	tests := []struct {
		id       component.ID
		expected component.Config
	}{
		{
			id: component.NewIDWithName(ddtype, "default"),
			expected: &Config{
				ClientConfig:  defaultClientConfig(),
				BackOffConfig: configretry.NewDefaultBackOffConfig(),
				QueueSettings: exporterhelper.NewDefaultQueueConfig(),
				API: APIConfig{
					Key:              "aaaaaaaaaaaaaaaaaaaaaaaaaaaaaaaa",
					Site:             "datadoghq.com",
					FailOnInvalidKey: false,
				},

				Metrics: MetricsConfig{
					TCPAddrConfig: confignet.TCPAddrConfig{
						Endpoint: "https://api.datadoghq.com",
					},
					DeltaTTL: 3600,
					HistConfig: HistogramConfig{
						Mode:             "distributions",
						SendAggregations: false,
					},
					SumConfig: SumConfig{
						CumulativeMonotonicMode:        CumulativeMonotonicSumModeToDelta,
						InitialCumulativeMonotonicMode: InitialValueModeAuto,
					},
					SummaryConfig: SummaryConfig{
						Mode: SummaryModeGauges,
					},
				},

				Traces: TracesExporterConfig{
					TCPAddrConfig: confignet.TCPAddrConfig{
						Endpoint: "https://trace.agent.datadoghq.com",
					},
					TracesConfig: TracesConfig{
						IgnoreResources:        []string{},
						PeerServiceAggregation: true,
						PeerTagsAggregation:    true,
						ComputeStatsBySpanKind: true,
					},
				},
				Logs: LogsConfig{
					TCPAddrConfig: confignet.TCPAddrConfig{
						Endpoint: "https://http-intake.logs.datadoghq.com",
					},
					UseCompression:   true,
					CompressionLevel: 6,
					BatchWait:        5,
				},
				HostMetadata: HostMetadataConfig{
					Enabled:        true,
					HostnameSource: HostnameSourceConfigOrSystem,
					ReporterPeriod: 30 * time.Minute,
				},
				OnlyMetadata: false,
			},
		},
		{
			id: component.NewIDWithName(ddtype, "api"),
			expected: &Config{
				ClientConfig:  defaultClientConfig(),
				BackOffConfig: configretry.NewDefaultBackOffConfig(),
				QueueSettings: exporterhelper.NewDefaultQueueConfig(),
				TagsConfig: TagsConfig{
					Hostname: "customhostname",
				},
				API: APIConfig{
					Key:              "aaaaaaaaaaaaaaaaaaaaaaaaaaaaaaaa",
					Site:             "datadoghq.eu",
					FailOnInvalidKey: true,
				},
				Metrics: MetricsConfig{
					TCPAddrConfig: confignet.TCPAddrConfig{
						Endpoint: "https://api.datadoghq.eu",
					},
					DeltaTTL: 3600,
					HistConfig: HistogramConfig{
						Mode:             "distributions",
						SendAggregations: false,
					},
					SumConfig: SumConfig{
						CumulativeMonotonicMode:        CumulativeMonotonicSumModeToDelta,
						InitialCumulativeMonotonicMode: InitialValueModeAuto,
					},
					SummaryConfig: SummaryConfig{
						Mode: SummaryModeGauges,
					},
				},
				Traces: TracesExporterConfig{
					TCPAddrConfig: confignet.TCPAddrConfig{
						Endpoint: "https://trace.agent.datadoghq.eu",
					},
					TracesConfig: TracesConfig{
						SpanNameRemappings: map[string]string{
							"old_name1": "new_name1",
							"old_name2": "new_name2",
						},
						SpanNameAsResourceName: true,
						IgnoreResources:        []string{},
						PeerServiceAggregation: true,
						PeerTagsAggregation:    true,
						ComputeStatsBySpanKind: true,
					},
					TraceBuffer: 10,
				},
				Logs: LogsConfig{
					TCPAddrConfig: confignet.TCPAddrConfig{
						Endpoint: "https://http-intake.logs.datadoghq.eu",
					},
					UseCompression:   true,
					CompressionLevel: 6,
					BatchWait:        5,
				},
				OnlyMetadata: false,
				HostMetadata: HostMetadataConfig{
					Enabled:        true,
					HostnameSource: HostnameSourceConfigOrSystem,
					ReporterPeriod: 30 * time.Minute,
				},
			},
		},
		{
			id: component.NewIDWithName(ddtype, "api2"),
			expected: &Config{
				ClientConfig:  defaultClientConfig(),
				BackOffConfig: configretry.NewDefaultBackOffConfig(),
				QueueSettings: exporterhelper.NewDefaultQueueConfig(),
				TagsConfig: TagsConfig{
					Hostname: "customhostname",
				},
				API: APIConfig{
					Key:              "aaaaaaaaaaaaaaaaaaaaaaaaaaaaaaaa",
					Site:             "datadoghq.eu",
					FailOnInvalidKey: false,
				},
				Metrics: MetricsConfig{
					TCPAddrConfig: confignet.TCPAddrConfig{
						Endpoint: "https://api.datadoghq.test",
					},
					DeltaTTL: 3600,
					HistConfig: HistogramConfig{
						Mode:             "distributions",
						SendAggregations: false,
					},
					SumConfig: SumConfig{
						CumulativeMonotonicMode:        CumulativeMonotonicSumModeToDelta,
						InitialCumulativeMonotonicMode: InitialValueModeAuto,
					},
					SummaryConfig: SummaryConfig{
						Mode: SummaryModeGauges,
					},
				},
				Traces: TracesExporterConfig{
					TCPAddrConfig: confignet.TCPAddrConfig{
						Endpoint: "https://trace.agent.datadoghq.test",
					},
					TracesConfig: TracesConfig{
						SpanNameRemappings: map[string]string{
							"old_name3": "new_name3",
							"old_name4": "new_name4",
						},
						IgnoreResources:        []string{},
						PeerServiceAggregation: true,
						PeerTagsAggregation:    true,
						ComputeStatsBySpanKind: true,
					},
				},
				Logs: LogsConfig{
					TCPAddrConfig: confignet.TCPAddrConfig{
						Endpoint: "https://http-intake.logs.datadoghq.test",
					},
					UseCompression:   true,
					CompressionLevel: 6,
					BatchWait:        5,
				},
				HostMetadata: HostMetadataConfig{
					Enabled:        true,
					HostnameSource: HostnameSourceConfigOrSystem,
					Tags:           []string{"example:tag"},
					ReporterPeriod: 30 * time.Minute,
				},
			},
		},
		{
			id: component.NewIDWithName(ddtype, "customReporterPeriod"),
			expected: &Config{
				ClientConfig:  defaultClientConfig(),
				BackOffConfig: configretry.NewDefaultBackOffConfig(),
				QueueSettings: exporterhelper.NewDefaultQueueConfig(),
				API: APIConfig{
					Key:              "abc",
					Site:             "datadoghq.com",
					FailOnInvalidKey: false,
				},

				Metrics: MetricsConfig{
					TCPAddrConfig: confignet.TCPAddrConfig{
						Endpoint: "https://api.datadoghq.com",
					},
					DeltaTTL: 3600,
					HistConfig: HistogramConfig{
						Mode:             "distributions",
						SendAggregations: false,
					},
					SumConfig: SumConfig{
						CumulativeMonotonicMode:        CumulativeMonotonicSumModeToDelta,
						InitialCumulativeMonotonicMode: InitialValueModeAuto,
					},
					SummaryConfig: SummaryConfig{
						Mode: SummaryModeGauges,
					},
<<<<<<< HEAD
				},

				Traces: TracesExporterConfig{
					TCPAddrConfig: confignet.TCPAddrConfig{
						Endpoint: "https://trace.agent.datadoghq.com",
					},
					TracesConfig: TracesConfig{
						IgnoreResources: []string{},
					},
				},
				Logs: LogsConfig{
					TCPAddrConfig: confignet.TCPAddrConfig{
						Endpoint: "https://http-intake.logs.datadoghq.com",
					},
					UseCompression:   true,
					CompressionLevel: 6,
					BatchWait:        5,
				},
				HostMetadata: HostMetadataConfig{
					Enabled:        true,
					HostnameSource: HostnameSourceConfigOrSystem,
					ReporterPeriod: 10 * time.Minute,
				},
=======
				},

				Traces: TracesExporterConfig{
					TCPAddrConfig: confignet.TCPAddrConfig{
						Endpoint: "https://trace.agent.datadoghq.com",
					},
					TracesConfig: TracesConfig{
						IgnoreResources:        []string{},
						ComputeStatsBySpanKind: true,
						PeerServiceAggregation: true,
						PeerTagsAggregation:    true,
					},
				},
				Logs: LogsConfig{
					TCPAddrConfig: confignet.TCPAddrConfig{
						Endpoint: "https://http-intake.logs.datadoghq.com",
					},
					UseCompression:   true,
					CompressionLevel: 6,
					BatchWait:        5,
				},
				HostMetadata: HostMetadataConfig{
					Enabled:        true,
					HostnameSource: HostnameSourceConfigOrSystem,
					ReporterPeriod: 10 * time.Minute,
				},
>>>>>>> 03e370a1
				OnlyMetadata: false,
			},
		},
	}

	for _, tt := range tests {
		t.Run(tt.id.String(), func(t *testing.T) {
			cfg := CreateDefaultConfig()

			sub, err := cm.Sub(tt.id.String())
			require.NoError(t, err)
			require.NoError(t, sub.Unmarshal(cfg))

			assert.NoError(t, component.ValidateConfig(cfg))
			assert.Equal(t, tt.expected, cfg)
		})
	}
}

func TestOverrideEndpoints(t *testing.T) {
	tests := []struct {
		componentID             string
		expectedSite            string
		expectedMetricsEndpoint string
		expectedTracesEndpoint  string
		expectedLogsEndpoint    string
	}{
		{
			componentID:             "nositeandnoendpoints",
			expectedSite:            "datadoghq.com",
			expectedMetricsEndpoint: "https://api.datadoghq.com",
			expectedTracesEndpoint:  "https://trace.agent.datadoghq.com",
			expectedLogsEndpoint:    "https://http-intake.logs.datadoghq.com",
		},
		{
			componentID:             "nositeandmetricsendpoint",
			expectedSite:            "datadoghq.com",
			expectedMetricsEndpoint: "metricsendpoint:1234",
			expectedTracesEndpoint:  "https://trace.agent.datadoghq.com",
			expectedLogsEndpoint:    "https://http-intake.logs.datadoghq.com",
		},
		{
			componentID:             "nositeandtracesendpoint",
			expectedSite:            "datadoghq.com",
			expectedMetricsEndpoint: "https://api.datadoghq.com",
			expectedTracesEndpoint:  "tracesendpoint:1234",
			expectedLogsEndpoint:    "https://http-intake.logs.datadoghq.com",
		},
		{
			componentID:             "nositeandlogsendpoint",
			expectedSite:            "datadoghq.com",
			expectedMetricsEndpoint: "https://api.datadoghq.com",
			expectedTracesEndpoint:  "https://trace.agent.datadoghq.com",
			expectedLogsEndpoint:    "logsendpoint:1234",
		},
		{
			componentID:             "nositeandallendpoints",
			expectedSite:            "datadoghq.com",
			expectedMetricsEndpoint: "metricsendpoint:1234",
			expectedTracesEndpoint:  "tracesendpoint:1234",
			expectedLogsEndpoint:    "logsendpoint:1234",
		},

		{
			componentID:             "siteandnoendpoints",
			expectedSite:            "datadoghq.eu",
			expectedMetricsEndpoint: "https://api.datadoghq.eu",
			expectedTracesEndpoint:  "https://trace.agent.datadoghq.eu",
			expectedLogsEndpoint:    "https://http-intake.logs.datadoghq.eu",
		},
		{
			componentID:             "siteandmetricsendpoint",
			expectedSite:            "datadoghq.eu",
			expectedMetricsEndpoint: "metricsendpoint:1234",
			expectedTracesEndpoint:  "https://trace.agent.datadoghq.eu",
			expectedLogsEndpoint:    "https://http-intake.logs.datadoghq.eu",
		},
		{
			componentID:             "siteandtracesendpoint",
			expectedSite:            "datadoghq.eu",
			expectedMetricsEndpoint: "https://api.datadoghq.eu",
			expectedTracesEndpoint:  "tracesendpoint:1234",
			expectedLogsEndpoint:    "https://http-intake.logs.datadoghq.eu",
		},
		{
			componentID:             "siteandallendpoints",
			expectedSite:            "datadoghq.eu",
			expectedMetricsEndpoint: "metricsendpoint:1234",
			expectedTracesEndpoint:  "tracesendpoint:1234",
			expectedLogsEndpoint:    "logsendpoint:1234",
		},
	}

	cm, err := confmaptest.LoadConf(filepath.Join("testdata", "unmarshal.yaml"))
	require.NoError(t, err)

	for _, testInstance := range tests {
		t.Run(testInstance.componentID, func(t *testing.T) {
			cfg := CreateDefaultConfig()
			sub, err := cm.Sub(component.NewIDWithName(ddtype, testInstance.componentID).String())
			require.NoError(t, err)
			require.NoError(t, sub.Unmarshal(cfg))

			componentCfg, ok := cfg.(*Config)
			require.True(t, ok, "component.Config is not a Datadog exporter config (wrong ID?)")
			assert.Equal(t, testInstance.expectedSite, componentCfg.API.Site)
			assert.Equal(t, testInstance.expectedMetricsEndpoint, componentCfg.Metrics.Endpoint)
			assert.Equal(t, testInstance.expectedTracesEndpoint, componentCfg.Traces.Endpoint)
			assert.Equal(t, testInstance.expectedLogsEndpoint, componentCfg.Logs.Endpoint)
		})
	}
}<|MERGE_RESOLUTION|>--- conflicted
+++ resolved
@@ -689,31 +689,6 @@
 					SummaryConfig: SummaryConfig{
 						Mode: SummaryModeGauges,
 					},
-<<<<<<< HEAD
-				},
-
-				Traces: TracesExporterConfig{
-					TCPAddrConfig: confignet.TCPAddrConfig{
-						Endpoint: "https://trace.agent.datadoghq.com",
-					},
-					TracesConfig: TracesConfig{
-						IgnoreResources: []string{},
-					},
-				},
-				Logs: LogsConfig{
-					TCPAddrConfig: confignet.TCPAddrConfig{
-						Endpoint: "https://http-intake.logs.datadoghq.com",
-					},
-					UseCompression:   true,
-					CompressionLevel: 6,
-					BatchWait:        5,
-				},
-				HostMetadata: HostMetadataConfig{
-					Enabled:        true,
-					HostnameSource: HostnameSourceConfigOrSystem,
-					ReporterPeriod: 10 * time.Minute,
-				},
-=======
 				},
 
 				Traces: TracesExporterConfig{
@@ -740,7 +715,6 @@
 					HostnameSource: HostnameSourceConfigOrSystem,
 					ReporterPeriod: 10 * time.Minute,
 				},
->>>>>>> 03e370a1
 				OnlyMetadata: false,
 			},
 		},
