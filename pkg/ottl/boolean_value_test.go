// Copyright The OpenTelemetry Authors
// SPDX-License-Identifier: Apache-2.0

package ottl

import (
	"context"
	"strings"
	"testing"
	"time"

	"github.com/stretchr/testify/assert"
	"go.opentelemetry.io/collector/component/componenttest"

	"github.com/open-telemetry/opentelemetry-collector-contrib/pkg/ottl/ottltest"
)

// valueFor is a test helper to eliminate a lot of tedium in writing tests of Comparisons.
func valueFor(x any) value {
	val := value{}
	switch v := x.(type) {
	case []byte:
		var b byteSlice = v
		val.Bytes = &b
	case string:
		switch {
		case v == "NAME":
			// if the string is NAME construct a path of "name".
			val.Literal = &mathExprLiteral{
				Path: &Path{
					Fields: []Field{
						{
							Name: "name",
						},
					},
				},
			}
		case strings.Contains(v, "ENUM"):
			// if the string contains ENUM construct an EnumSymbol from it.
			val.Enum = (*EnumSymbol)(ottltest.Strp(v))
<<<<<<< HEAD
		case v == "dur1" || v == "dur2":
=======
		case v == "time1" || v == "time2":
>>>>>>> 983815c6
			val.Literal = &mathExprLiteral{
				Path: &Path{
					Fields: []Field{
						{
							Name: v,
						},
					},
				},
			}
		default:
			val.String = ottltest.Strp(v)
		}
	case float64:
		val.Literal = &mathExprLiteral{Float: ottltest.Floatp(v)}
	case *float64:
		val.Literal = &mathExprLiteral{Float: v}
	case int:
		val.Literal = &mathExprLiteral{Int: ottltest.Intp(int64(v))}
	case *int64:
		val.Literal = &mathExprLiteral{Int: v}
	case bool:
		val.Bool = booleanp(boolean(v))
	case nil:
		var n isNil = true
		val.IsNil = &n
	default:
		panic("test error!")
	}
	return val
}

// comparison is a test helper that constructs a comparison object using valueFor
func comparisonHelper(left any, right any, op string) *comparison {
	return &comparison{
		Left:  valueFor(left),
		Right: valueFor(right),
		Op:    compareOpTable[op],
	}
}

func Test_newComparisonEvaluator(t *testing.T) {
	p, _ := NewParser(
		defaultFunctionsForTests(),
		testParsePath,
		componenttest.NewNopTelemetrySettings(),
		WithEnumParser[any](testParseEnum),
	)

<<<<<<< HEAD
	twelveNanoseconds, err := time.ParseDuration("12ns")
	if err != nil {
		t.Error()
	}
	oneMillisecond, err := time.ParseDuration("1ms")
	if err != nil {
		t.Error()
	}
	threeSeconds, err := time.ParseDuration("3s")
	if err != nil {
		t.Error()
	}

	twentyTwoMinutes, err := time.ParseDuration("22m")
	if err != nil {
		t.Error()
	}

	oneHundredThirtyFiveHours, err := time.ParseDuration("135h")
	if err != nil {
		t.Error()
	}
=======
	JanFirst2023 := time.Date(2023, 1, 1, 0, 0, 0, 0, time.Local)
>>>>>>> 983815c6

	var tests = []struct {
		name string
		l    any
		r    any
		op   string
		item any
		want bool
	}{
		{name: "literals match", l: "hello", r: "hello", op: "==", want: true},
		{name: "literals don't match", l: "hello", r: "goodbye", op: "!=", want: true},
		{name: "path expression matches", l: "NAME", r: "bear", op: "==", item: "bear", want: true},
		{name: "path expression not matches", l: "NAME", r: "cat", op: "!=", item: "bear", want: true},
		{name: "compare Enum to int", l: "TEST_ENUM", r: 0, op: "==", want: true},
		{name: "compare int to Enum", l: 2, r: "TEST_ENUM_TWO", op: "==", want: true},
		{name: "2 > Enum 0", l: 2, r: "TEST_ENUM", op: ">", want: true},
		{name: "not 2 < Enum 0", l: 2, r: "TEST_ENUM", op: "<"},
		{name: "not 6 == 3.14", l: 6, r: 3.14, op: "=="},
		{name: "6 != 3.14", l: 6, r: 3.14, op: "!=", want: true},
		{name: "6 > 3.14", l: 6, r: 3.14, op: ">", want: true},
		{name: "6 >= 3.14", l: 6, r: 3.14, op: ">=", want: true},
		{name: "not 6 < 3.14", l: 6, r: 3.14, op: "<"},
		{name: "not 6 <= 3.14", l: 6, r: 3.14, op: "<="},
		{name: "'foo' > 'bar'", l: "foo", r: "bar", op: ">", want: true},
		{name: "'foo' > bear", l: "foo", r: "NAME", op: ">", item: "bear", want: true},
		{name: "true > false", l: true, r: false, op: ">", want: true},
		{name: "not true > 0", l: true, r: 0, op: ">"},
		{name: "not 'true' == true", l: "true", r: true, op: "=="},
		{name: "[]byte('a') < []byte('b')", l: []byte("a"), r: []byte("b"), op: "<", want: true},
		{name: "nil == nil", op: "==", want: true},
		{name: "nil == []byte(nil)", r: []byte(nil), op: "==", want: true},
<<<<<<< HEAD
		{name: "compare equal durations", l: "dur1", r: "dur2", op: "==", want: true, item: map[string]time.Duration{"dur1": oneMillisecond, "dur2": oneMillisecond}},
		{name: "compare unequal durations", l: "dur1", r: "dur2", op: "==", want: false, item: map[string]time.Duration{"dur1": oneMillisecond, "dur2": threeSeconds}},
		{name: "compare not equal durations", l: "dur1", r: "dur2", op: "!=", want: true, item: map[string]time.Duration{"dur1": oneMillisecond, "dur2": threeSeconds}},
		{name: "compare not equal durations", l: "dur1", r: "dur2", op: "!=", want: false, item: map[string]time.Duration{"dur1": threeSeconds, "dur2": threeSeconds}},
		{name: "compare less than durations", l: "dur1", r: "dur2", op: "<", want: true, item: map[string]time.Duration{"dur1": oneMillisecond, "dur2": twentyTwoMinutes}},
		{name: "compare not less than durations", l: "dur1", r: "dur2", op: "<", want: false, item: map[string]time.Duration{"dur1": twentyTwoMinutes, "dur2": twentyTwoMinutes}},
		{name: "compare less than equal to durations", l: "dur1", r: "dur2", op: "<=", want: true, item: map[string]time.Duration{"dur1": threeSeconds, "dur2": threeSeconds}},
		{name: "compare not less than equal to durations", l: "dur1", r: "dur2", op: "<=", want: false, item: map[string]time.Duration{"dur1": oneHundredThirtyFiveHours, "dur2": threeSeconds}},
		{name: "compare greater than durations", l: "dur1", r: "dur2", op: ">", want: true, item: map[string]time.Duration{"dur1": oneMillisecond, "dur2": twelveNanoseconds}},
		{name: "compare not greater than durations", l: "dur1", r: "dur2", op: ">", want: false, item: map[string]time.Duration{"dur1": twelveNanoseconds, "dur2": twentyTwoMinutes}},
		{name: "compare greater than equal to durations", l: "dur1", r: "dur2", op: ">=", want: true, item: map[string]time.Duration{"dur1": oneHundredThirtyFiveHours, "dur2": threeSeconds}},
		{name: "compare not greater than equal to durations", l: "dur1", r: "dur2", op: ">=", want: false, item: map[string]time.Duration{"dur1": oneMillisecond, "dur2": threeSeconds}},
=======
		{name: "compare equal times", l: "time1", r: "time2", op: "==", want: true, item: map[string]time.Time{"time1": JanFirst2023, "time2": JanFirst2023}},
		{name: "compare unequal times", l: "time1", r: "time2", op: "==", want: false, item: map[string]time.Time{"time1": JanFirst2023, "time2": time.Date(2023, 1, 2, 0, 0, 0, 0, time.Local)}},
		{name: "compare for not equal times", l: "time1", r: "time2", op: "!=", want: true, item: map[string]time.Time{"time1": JanFirst2023, "time2": time.Date(2002, 11, 2, 01, 01, 01, 01, time.Local)}},
		{name: "compare for equal times using not equal", l: "time1", r: "time2", op: "!=", want: false, item: map[string]time.Time{"time1": time.Date(2002, 11, 2, 01, 01, 01, 01, time.Local), "time2": time.Date(2002, 11, 2, 01, 01, 01, 01, time.Local)}},
		{name: "compare less than times", l: "time1", r: "time2", op: "<", want: true, item: map[string]time.Time{"time1": JanFirst2023, "time2": time.Date(2023, 5, 2, 01, 01, 01, 01, time.Local)}},
		{name: "compare not less than times", l: "time1", r: "time2", op: "<", want: false, item: map[string]time.Time{"time1": time.Date(2023, 6, 2, 01, 01, 01, 01, time.Local), "time2": time.Date(2023, 5, 2, 01, 01, 01, 01, time.Local)}},
		{name: "compare less than equal to times", l: "time1", r: "time2", op: "<=", want: true, item: map[string]time.Time{"time1": time.Date(2003, 5, 2, 01, 01, 01, 01, time.Local), "time2": time.Date(2003, 5, 2, 01, 01, 01, 01, time.Local)}},
		{name: "compare not less than equal to times", l: "time1", r: "time2", op: "<=", want: false, item: map[string]time.Time{"time1": time.Date(2002, 5, 2, 01, 01, 01, 01, time.Local), "time2": time.Date(1999, 5, 2, 01, 01, 01, 01, time.Local)}},
		{name: "compare not greater than equal to w/ times", l: "time1", r: "time2", op: ">=", want: false, item: map[string]time.Time{"time1": time.Date(2002, 5, 2, 01, 01, 01, 01, time.Local), "time2": time.Date(2003, 5, 2, 01, 01, 01, 01, time.Local)}},
		{name: "compare greater than equal to w/ times", l: "time1", r: "time2", op: ">=", want: true, item: map[string]time.Time{"time1": time.Date(2022, 5, 2, 01, 01, 01, 01, time.Local), "time2": time.Date(2003, 5, 2, 01, 01, 01, 01, time.Local)}},
		{name: "compare greater than w/ times", l: "time1", r: "time2", op: ">", want: true, item: map[string]time.Time{"time1": time.Date(2022, 5, 2, 01, 01, 01, 01, time.Local), "time2": time.Date(2003, 5, 2, 01, 01, 01, 01, time.Local)}},
		{name: "compare not greater than w/ times", l: "time1", r: "time2", op: ">", want: false, item: map[string]time.Time{"time1": time.Date(2002, 3, 2, 01, 01, 01, 01, time.Local), "time2": time.Date(2003, 5, 2, 01, 01, 01, 01, time.Local)}},
>>>>>>> 983815c6
	}
	for _, tt := range tests {
		t.Run(tt.name, func(t *testing.T) {
			comp := comparisonHelper(tt.l, tt.r, tt.op)
			evaluator, err := p.newComparisonEvaluator(comp)
			assert.NoError(t, err)
			result, err := evaluator.Eval(context.Background(), tt.item)
			assert.NoError(t, err)
			assert.Equal(t, tt.want, result)
		})
	}
}

func Test_newConditionEvaluator_invalid(t *testing.T) {
	p, _ := NewParser(
		defaultFunctionsForTests(),
		testParsePath,
		componenttest.NewNopTelemetrySettings(),
		WithEnumParser[any](testParseEnum),
	)

	tests := []struct {
		name       string
		comparison *comparison
	}{
		{
			name: "unknown Path",
			comparison: &comparison{
				Left: value{
					Enum: (*EnumSymbol)(ottltest.Strp("SYMBOL_NOT_FOUND")),
				},
				Op: EQ,
				Right: value{
					String: ottltest.Strp("trash"),
				},
			},
		},
	}
	for _, tt := range tests {
		t.Run(tt.name, func(t *testing.T) {
			_, err := p.newComparisonEvaluator(tt.comparison)
			assert.Error(t, err)
		})
	}
}

func True() (ExprFunc[any], error) {
	return func(ctx context.Context, tCtx any) (interface{}, error) {
		return true, nil
	}, nil
}
func False() (ExprFunc[any], error) {
	return func(ctx context.Context, tCtx any) (interface{}, error) {
		return false, nil
	}, nil
}

func Test_newBooleanExpressionEvaluator(t *testing.T) {
	functions := defaultFunctionsForTests()
	functions["True"] = createFactory("True", &struct{}{}, True)
	functions["False"] = createFactory("False", &struct{}{}, False)

	p, _ := NewParser(
		functions,
		testParsePath,
		componenttest.NewNopTelemetrySettings(),
		WithEnumParser[any](testParseEnum),
	)

	tests := []struct {
		name string
		want bool
		expr *booleanExpression
	}{
		{"a", false,
			&booleanExpression{
				Left: &term{
					Left: &booleanValue{
						ConstExpr: &constExpr{
							Boolean: booleanp(true),
						},
					},
					Right: []*opAndBooleanValue{
						{
							Operator: "and",
							Value: &booleanValue{
								ConstExpr: &constExpr{
									Boolean: booleanp(false),
								},
							},
						},
					},
				},
			},
		},
		{"b", true,
			&booleanExpression{
				Left: &term{
					Left: &booleanValue{
						ConstExpr: &constExpr{
							Boolean: booleanp(true),
						},
					},
					Right: []*opAndBooleanValue{
						{
							Operator: "and",
							Value: &booleanValue{
								ConstExpr: &constExpr{
									Boolean: booleanp(true),
								},
							},
						},
					},
				},
			},
		},
		{"c", false,
			&booleanExpression{
				Left: &term{
					Left: &booleanValue{
						ConstExpr: &constExpr{
							Boolean: booleanp(true),
						},
					},
					Right: []*opAndBooleanValue{
						{
							Operator: "and",
							Value: &booleanValue{
								ConstExpr: &constExpr{
									Boolean: booleanp(true),
								},
							},
						},
						{
							Operator: "and",
							Value: &booleanValue{
								ConstExpr: &constExpr{
									Boolean: booleanp(false),
								},
							},
						},
					},
				},
			},
		},
		{"d", true,
			&booleanExpression{
				Left: &term{
					Left: &booleanValue{
						ConstExpr: &constExpr{
							Boolean: booleanp(true),
						},
					},
				},
				Right: []*opOrTerm{
					{
						Operator: "or",
						Term: &term{
							Left: &booleanValue{
								ConstExpr: &constExpr{
									Boolean: booleanp(false),
								},
							},
						},
					},
				},
			},
		},
		{"e", true,
			&booleanExpression{
				Left: &term{
					Left: &booleanValue{
						ConstExpr: &constExpr{
							Boolean: booleanp(false),
						},
					},
				},
				Right: []*opOrTerm{
					{
						Operator: "or",
						Term: &term{
							Left: &booleanValue{
								ConstExpr: &constExpr{
									Boolean: booleanp(true),
								},
							},
						},
					},
				},
			},
		},
		{"f", false,
			&booleanExpression{
				Left: &term{
					Left: &booleanValue{
						ConstExpr: &constExpr{
							Boolean: booleanp(false),
						},
					},
				},
				Right: []*opOrTerm{
					{
						Operator: "or",
						Term: &term{
							Left: &booleanValue{
								ConstExpr: &constExpr{
									Boolean: booleanp(false),
								},
							},
						},
					},
				},
			},
		},
		{"g", true,
			&booleanExpression{
				Left: &term{
					Left: &booleanValue{
						ConstExpr: &constExpr{
							Boolean: booleanp(false),
						},
					},
					Right: []*opAndBooleanValue{
						{
							Operator: "and",
							Value: &booleanValue{
								ConstExpr: &constExpr{
									Boolean: booleanp(false),
								},
							},
						},
					},
				},
				Right: []*opOrTerm{
					{
						Operator: "or",
						Term: &term{
							Left: &booleanValue{
								ConstExpr: &constExpr{
									Boolean: booleanp(true),
								},
							},
						},
					},
				},
			},
		},
		{"h", true,
			&booleanExpression{
				Left: &term{
					Left: &booleanValue{
						ConstExpr: &constExpr{
							Boolean: booleanp(true),
						},
					},
					Right: []*opAndBooleanValue{
						{
							Operator: "and",
							Value: &booleanValue{
								SubExpr: &booleanExpression{
									Left: &term{
										Left: &booleanValue{
											ConstExpr: &constExpr{
												Boolean: booleanp(true),
											},
										},
									},
									Right: []*opOrTerm{
										{
											Operator: "or",
											Term: &term{
												Left: &booleanValue{
													ConstExpr: &constExpr{
														Boolean: booleanp(false),
													},
												},
											},
										},
									},
								},
							},
						},
					},
				},
			},
		},
		{"i", true,
			&booleanExpression{
				Left: &term{
					Left: &booleanValue{
						Negation: ottltest.Strp("not"),
						ConstExpr: &constExpr{
							Boolean: booleanp(false),
						},
					},
				},
			},
		},
		{"j", false,
			&booleanExpression{
				Left: &term{
					Left: &booleanValue{
						Negation: ottltest.Strp("not"),
						ConstExpr: &constExpr{
							Boolean: booleanp(true),
						},
					},
				},
			},
		},
		{"k", true,
			&booleanExpression{
				Left: &term{
					Left: &booleanValue{
						Negation: ottltest.Strp("not"),
						Comparison: &comparison{
							Left: value{
								String: ottltest.Strp("test"),
							},
							Op: EQ,
							Right: value{
								String: ottltest.Strp("not test"),
							},
						},
					},
				},
			},
		},
		{"l", false,
			&booleanExpression{
				Left: &term{
					Left: &booleanValue{
						ConstExpr: &constExpr{
							Boolean: booleanp(true),
						},
					},
					Right: []*opAndBooleanValue{
						{
							Operator: "and",
							Value: &booleanValue{
								Negation: ottltest.Strp("not"),
								SubExpr: &booleanExpression{
									Left: &term{
										Left: &booleanValue{
											ConstExpr: &constExpr{
												Boolean: booleanp(true),
											},
										},
									},
									Right: []*opOrTerm{
										{
											Operator: "or",
											Term: &term{
												Left: &booleanValue{
													ConstExpr: &constExpr{
														Boolean: booleanp(false),
													},
												},
											},
										},
									},
								},
							},
						},
					},
				},
			},
		},
		{"m", false,
			&booleanExpression{
				Left: &term{
					Left: &booleanValue{
						Negation: ottltest.Strp("not"),
						ConstExpr: &constExpr{
							Boolean: booleanp(true),
						},
					},
					Right: []*opAndBooleanValue{
						{
							Operator: "and",
							Value: &booleanValue{
								Negation: ottltest.Strp("not"),
								ConstExpr: &constExpr{
									Boolean: booleanp(false),
								},
							},
						},
					},
				},
				Right: []*opOrTerm{
					{
						Operator: "or",
						Term: &term{
							Left: &booleanValue{
								Negation: ottltest.Strp("not"),
								ConstExpr: &constExpr{
									Boolean: booleanp(true),
								},
							},
						},
					},
				},
			},
		},
		{"n", true,
			&booleanExpression{
				Left: &term{
					Left: &booleanValue{
						ConstExpr: &constExpr{
							Converter: &converter{
								Function: "True",
							},
						},
					},
				},
			},
		},
		{"o", false,
			&booleanExpression{
				Left: &term{
					Left: &booleanValue{
						ConstExpr: &constExpr{
							Converter: &converter{
								Function: "False",
							},
						},
					},
				},
			},
		},
	}
	for _, tt := range tests {
		t.Run(tt.name, func(t *testing.T) {
			evaluator, err := p.newBoolExpr(tt.expr)
			assert.NoError(t, err)
			result, err := evaluator.Eval(context.Background(), nil)
			assert.NoError(t, err)
			assert.Equal(t, tt.want, result)
		})
	}
}

func Test_newBooleanExpressionEvaluator_invalid(t *testing.T) {
	functions := map[string]Factory[any]{"Hello": createFactory("Hello", &struct{}{}, hello)}

	p, _ := NewParser(
		functions,
		testParsePath,
		componenttest.NewNopTelemetrySettings(),
		WithEnumParser[any](testParseEnum),
	)

	tests := []struct {
		name string
		expr *booleanExpression
	}{
		{
			name: "Converter doesn't return bool",
			expr: &booleanExpression{
				Left: &term{
					Left: &booleanValue{
						ConstExpr: &constExpr{
							Converter: &converter{
								Function: "Hello",
							},
						},
					},
				},
			},
		},
	}
	for _, tt := range tests {
		t.Run(tt.name, func(t *testing.T) {
			evaluator, err := p.newBoolExpr(tt.expr)
			assert.NoError(t, err)
			_, err = evaluator.Eval(context.Background(), nil)
			assert.Error(t, err)
		})
	}
}<|MERGE_RESOLUTION|>--- conflicted
+++ resolved
@@ -38,11 +38,17 @@
 		case strings.Contains(v, "ENUM"):
 			// if the string contains ENUM construct an EnumSymbol from it.
 			val.Enum = (*EnumSymbol)(ottltest.Strp(v))
-<<<<<<< HEAD
 		case v == "dur1" || v == "dur2":
-=======
+			val.Literal = &mathExprLiteral{
+				Path: &Path{
+					Fields: []Field{
+						{
+							Name: v,
+						},
+					},
+				},
+			}
 		case v == "time1" || v == "time2":
->>>>>>> 983815c6
 			val.Literal = &mathExprLiteral{
 				Path: &Path{
 					Fields: []Field{
@@ -91,7 +97,6 @@
 		WithEnumParser[any](testParseEnum),
 	)
 
-<<<<<<< HEAD
 	twelveNanoseconds, err := time.ParseDuration("12ns")
 	if err != nil {
 		t.Error()
@@ -104,19 +109,15 @@
 	if err != nil {
 		t.Error()
 	}
-
 	twentyTwoMinutes, err := time.ParseDuration("22m")
 	if err != nil {
 		t.Error()
 	}
-
 	oneHundredThirtyFiveHours, err := time.ParseDuration("135h")
 	if err != nil {
 		t.Error()
 	}
-=======
 	JanFirst2023 := time.Date(2023, 1, 1, 0, 0, 0, 0, time.Local)
->>>>>>> 983815c6
 
 	var tests = []struct {
 		name string
@@ -148,7 +149,6 @@
 		{name: "[]byte('a') < []byte('b')", l: []byte("a"), r: []byte("b"), op: "<", want: true},
 		{name: "nil == nil", op: "==", want: true},
 		{name: "nil == []byte(nil)", r: []byte(nil), op: "==", want: true},
-<<<<<<< HEAD
 		{name: "compare equal durations", l: "dur1", r: "dur2", op: "==", want: true, item: map[string]time.Duration{"dur1": oneMillisecond, "dur2": oneMillisecond}},
 		{name: "compare unequal durations", l: "dur1", r: "dur2", op: "==", want: false, item: map[string]time.Duration{"dur1": oneMillisecond, "dur2": threeSeconds}},
 		{name: "compare not equal durations", l: "dur1", r: "dur2", op: "!=", want: true, item: map[string]time.Duration{"dur1": oneMillisecond, "dur2": threeSeconds}},
@@ -161,7 +161,6 @@
 		{name: "compare not greater than durations", l: "dur1", r: "dur2", op: ">", want: false, item: map[string]time.Duration{"dur1": twelveNanoseconds, "dur2": twentyTwoMinutes}},
 		{name: "compare greater than equal to durations", l: "dur1", r: "dur2", op: ">=", want: true, item: map[string]time.Duration{"dur1": oneHundredThirtyFiveHours, "dur2": threeSeconds}},
 		{name: "compare not greater than equal to durations", l: "dur1", r: "dur2", op: ">=", want: false, item: map[string]time.Duration{"dur1": oneMillisecond, "dur2": threeSeconds}},
-=======
 		{name: "compare equal times", l: "time1", r: "time2", op: "==", want: true, item: map[string]time.Time{"time1": JanFirst2023, "time2": JanFirst2023}},
 		{name: "compare unequal times", l: "time1", r: "time2", op: "==", want: false, item: map[string]time.Time{"time1": JanFirst2023, "time2": time.Date(2023, 1, 2, 0, 0, 0, 0, time.Local)}},
 		{name: "compare for not equal times", l: "time1", r: "time2", op: "!=", want: true, item: map[string]time.Time{"time1": JanFirst2023, "time2": time.Date(2002, 11, 2, 01, 01, 01, 01, time.Local)}},
@@ -174,7 +173,6 @@
 		{name: "compare greater than equal to w/ times", l: "time1", r: "time2", op: ">=", want: true, item: map[string]time.Time{"time1": time.Date(2022, 5, 2, 01, 01, 01, 01, time.Local), "time2": time.Date(2003, 5, 2, 01, 01, 01, 01, time.Local)}},
 		{name: "compare greater than w/ times", l: "time1", r: "time2", op: ">", want: true, item: map[string]time.Time{"time1": time.Date(2022, 5, 2, 01, 01, 01, 01, time.Local), "time2": time.Date(2003, 5, 2, 01, 01, 01, 01, time.Local)}},
 		{name: "compare not greater than w/ times", l: "time1", r: "time2", op: ">", want: false, item: map[string]time.Time{"time1": time.Date(2002, 3, 2, 01, 01, 01, 01, time.Local), "time2": time.Date(2003, 5, 2, 01, 01, 01, 01, time.Local)}},
->>>>>>> 983815c6
 	}
 	for _, tt := range tests {
 		t.Run(tt.name, func(t *testing.T) {
