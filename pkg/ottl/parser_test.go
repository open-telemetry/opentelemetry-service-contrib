// Copyright The OpenTelemetry Authors
// SPDX-License-Identifier: Apache-2.0

package ottl

import (
	"context"
	"fmt"
	"reflect"
	"regexp"
	"testing"
	"time"

	"github.com/stretchr/testify/assert"
	"go.opentelemetry.io/collector/component/componenttest"
	"go.uber.org/multierr"

	"github.com/open-telemetry/opentelemetry-collector-contrib/pkg/ottl/ottltest"
)

// This is not in ottltest because it depends on a type that's a member of OTTL.
func booleanp(b boolean) *boolean {
	return &b
}

func Test_parse(t *testing.T) {
	tests := []struct {
		name      string
		statement string
		expected  *parsedStatement
	}{
		{
			name:      "editor with string",
			statement: `set("foo")`,
			expected: &parsedStatement{
				Editor: editor{
					Function: "set",
					Arguments: []value{
						{
							String: ottltest.Strp("foo"),
						},
					},
				},
				WhereClause: nil,
			},
		},
		{
			name:      "editor with float",
			statement: `met(1.2)`,
			expected: &parsedStatement{
				Editor: editor{
					Function: "met",
					Arguments: []value{
						{
							Literal: &mathExprLiteral{
								Float: ottltest.Floatp(1.2),
							},
						},
					},
				},
				WhereClause: nil,
			},
		},
		{
			name:      "editor with int",
			statement: `fff(12)`,
			expected: &parsedStatement{
				Editor: editor{
					Function: "fff",
					Arguments: []value{
						{
							Literal: &mathExprLiteral{
								Int: ottltest.Intp(12),
							},
						},
					},
				},
				WhereClause: nil,
			},
		},
		{
			name:      "complex editor",
			statement: `set("foo", GetSomething(bear.honey))`,
			expected: &parsedStatement{
				Editor: editor{
					Function: "set",
					Arguments: []value{
						{
							String: ottltest.Strp("foo"),
						},
						{
							Literal: &mathExprLiteral{
								Converter: &converter{
									Function: "GetSomething",
									Arguments: []value{
										{
											Literal: &mathExprLiteral{
												Path: &Path{
													Fields: []Field{
														{
															Name: "bear",
														},
														{
															Name: "honey",
														},
													},
												},
											},
										},
									},
								},
							},
						},
					},
				},
				WhereClause: nil,
			},
		},
		{
			name:      "complex path",
			statement: `set(foo.attributes["bar"].cat, "dog")`,
			expected: &parsedStatement{
				Editor: editor{
					Function: "set",
					Arguments: []value{
						{
							Literal: &mathExprLiteral{
								Path: &Path{
									Fields: []Field{
										{
											Name: "foo",
										},
										{
											Name: "attributes",
											Keys: []Key{
												{
													String: ottltest.Strp("bar"),
												},
											},
										},
										{
											Name: "cat",
										},
									},
								},
							},
						},
						{
							String: ottltest.Strp("dog"),
						},
					},
				},
				WhereClause: nil,
			},
		},
		{
			name:      "complex path",
			statement: `set(foo.bar["x"]["y"].z, Test()[0]["pass"])`,
			expected: &parsedStatement{
				Editor: editor{
					Function: "set",
					Arguments: []value{
						{
							Literal: &mathExprLiteral{
								Path: &Path{
									Fields: []Field{
										{
											Name: "foo",
										},
										{
											Name: "bar",
											Keys: []Key{
												{
													String: ottltest.Strp("x"),
												},
												{
													String: ottltest.Strp("y"),
												},
											},
										},
										{
											Name: "z",
										},
									},
								},
							},
						},
						{
							Literal: &mathExprLiteral{
								Converter: &converter{
									Function: "Test",
									Keys: []Key{
										{
											Int: ottltest.Intp(0),
										},
										{
											String: ottltest.Strp("pass"),
										},
									},
								},
							},
						},
					},
				},
				WhereClause: nil,
			},
		},
		{
			name:      "where == clause",
			statement: `set(foo.attributes["bar"].cat, "dog") where name == "fido"`,
			expected: &parsedStatement{
				Editor: editor{
					Function: "set",
					Arguments: []value{
						{
							Literal: &mathExprLiteral{
								Path: &Path{
									Fields: []Field{
										{
											Name: "foo",
										},
										{
											Name: "attributes",
											Keys: []Key{
												{
													String: ottltest.Strp("bar"),
												},
											},
										},
										{
											Name: "cat",
										},
									},
								},
							},
						},
						{
							String: ottltest.Strp("dog"),
						},
					},
				},
				WhereClause: &booleanExpression{
					Left: &term{
						Left: &booleanValue{
							Comparison: &comparison{
								Left: value{
									Literal: &mathExprLiteral{
										Path: &Path{
											Fields: []Field{
												{
													Name: "name",
												},
											},
										},
									},
								},
								Op: EQ,
								Right: value{
									String: ottltest.Strp("fido"),
								},
							},
						},
					},
				},
			},
		},
		{
			name:      "where != clause",
			statement: `set(foo.attributes["bar"].cat, "dog") where name != "fido"`,
			expected: &parsedStatement{
				Editor: editor{
					Function: "set",
					Arguments: []value{
						{
							Literal: &mathExprLiteral{
								Path: &Path{
									Fields: []Field{
										{
											Name: "foo",
										},
										{
											Name: "attributes",
											Keys: []Key{
												{
													String: ottltest.Strp("bar"),
												},
											},
										},
										{
											Name: "cat",
										},
									},
								},
							},
						},
						{
							String: ottltest.Strp("dog"),
						},
					},
				},
				WhereClause: &booleanExpression{
					Left: &term{
						Left: &booleanValue{
							Comparison: &comparison{
								Left: value{
									Literal: &mathExprLiteral{
										Path: &Path{
											Fields: []Field{
												{
													Name: "name",
												},
											},
										},
									},
								},
								Op: NE,
								Right: value{
									String: ottltest.Strp("fido"),
								},
							},
						},
					},
				},
			},
		},
		{
			name:      "ignore extra spaces",
			statement: `set  ( foo.attributes[ "bar"].cat,   "dog")   where name=="fido"`,
			expected: &parsedStatement{
				Editor: editor{
					Function: "set",
					Arguments: []value{
						{
							Literal: &mathExprLiteral{
								Path: &Path{
									Fields: []Field{
										{
											Name: "foo",
										},
										{
											Name: "attributes",
											Keys: []Key{
												{
													String: ottltest.Strp("bar"),
												},
											},
										},
										{
											Name: "cat",
										},
									},
								},
							},
						},
						{
							String: ottltest.Strp("dog"),
						},
					},
				},
				WhereClause: &booleanExpression{
					Left: &term{
						Left: &booleanValue{
							Comparison: &comparison{
								Left: value{
									Literal: &mathExprLiteral{
										Path: &Path{
											Fields: []Field{
												{
													Name: "name",
												},
											},
										},
									},
								},
								Op: EQ,
								Right: value{
									String: ottltest.Strp("fido"),
								},
							},
						},
					},
				},
			},
		},
		{
			name:      "handle quotes",
			statement: `set("fo\"o")`,
			expected: &parsedStatement{
				Editor: editor{
					Function: "set",
					Arguments: []value{
						{
							String: ottltest.Strp("fo\"o"),
						},
					},
				},
				WhereClause: nil,
			},
		},
		{
			name:      "editor with boolean false",
			statement: `convert_gauge_to_sum("cumulative", false)`,
			expected: &parsedStatement{
				Editor: editor{
					Function: "convert_gauge_to_sum",
					Arguments: []value{
						{
							String: ottltest.Strp("cumulative"),
						},
						{
							Bool: (*boolean)(ottltest.Boolp(false)),
						},
					},
				},
				WhereClause: nil,
			},
		},
		{
			name:      "editor with boolean true",
			statement: `convert_gauge_to_sum("cumulative", true)`,
			expected: &parsedStatement{
				Editor: editor{
					Function: "convert_gauge_to_sum",
					Arguments: []value{
						{
							String: ottltest.Strp("cumulative"),
						},
						{
							Bool: (*boolean)(ottltest.Boolp(true)),
						},
					},
				},
				WhereClause: nil,
			},
		},
		{
			name:      "editor with bytes",
			statement: `set(attributes["bytes"], 0x0102030405060708)`,
			expected: &parsedStatement{
				Editor: editor{
					Function: "set",
					Arguments: []value{
						{
							Literal: &mathExprLiteral{
								Path: &Path{
									Fields: []Field{
										{
											Name: "attributes",
											Keys: []Key{
												{
													String: ottltest.Strp("bytes"),
												},
											},
										},
									},
								},
							},
						},
						{
							Bytes: (*byteSlice)(&[]byte{1, 2, 3, 4, 5, 6, 7, 8}),
						},
					},
				},
				WhereClause: nil,
			},
		},
		{
			name:      "editor with nil",
			statement: `set(attributes["test"], nil)`,
			expected: &parsedStatement{
				Editor: editor{
					Function: "set",
					Arguments: []value{
						{
							Literal: &mathExprLiteral{
								Path: &Path{
									Fields: []Field{
										{
											Name: "attributes",
											Keys: []Key{
												{
													String: ottltest.Strp("test"),
												},
											},
										},
									},
								},
							},
						},
						{
							IsNil: (*isNil)(ottltest.Boolp(true)),
						},
					},
				},
				WhereClause: nil,
			},
		},
		{
			name:      "editor with Enum",
			statement: `set(attributes["test"], TEST_ENUM)`,
			expected: &parsedStatement{
				Editor: editor{
					Function: "set",
					Arguments: []value{
						{
							Literal: &mathExprLiteral{
								Path: &Path{
									Fields: []Field{
										{
											Name: "attributes",
											Keys: []Key{
												{
													String: ottltest.Strp("test"),
												},
											},
										},
									},
								},
							},
						},
						{
							Enum: (*EnumSymbol)(ottltest.Strp("TEST_ENUM")),
						},
					},
				},
				WhereClause: nil,
			},
		},
		{
			name:      "Converter with empty list",
			statement: `set(attributes["test"], [])`,
			expected: &parsedStatement{
				Editor: editor{
					Function: "set",
					Arguments: []value{
						{
							Literal: &mathExprLiteral{
								Path: &Path{
									Fields: []Field{
										{
											Name: "attributes",
											Keys: []Key{
												{
													String: ottltest.Strp("test"),
												},
											},
										},
									},
								},
							},
						},
						{
							List: &list{
								Values: nil,
							},
						},
					},
				},
				WhereClause: nil,
			},
		},
		{
			name:      "Converter with single-value list",
			statement: `set(attributes["test"], ["value0"])`,
			expected: &parsedStatement{
				Editor: editor{
					Function: "set",
					Arguments: []value{
						{
							Literal: &mathExprLiteral{
								Path: &Path{
									Fields: []Field{
										{
											Name: "attributes",
											Keys: []Key{
												{
													String: ottltest.Strp("test"),
												},
											},
										},
									},
								},
							},
						},
						{
							List: &list{
								Values: []value{
									{
										String: ottltest.Strp("value0"),
									},
								},
							},
						},
					},
				},
				WhereClause: nil,
			},
		},
		{
			name:      "Converter with multi-value list",
			statement: `set(attributes["test"], ["value1", "value2"])`,
			expected: &parsedStatement{
				Editor: editor{
					Function: "set",
					Arguments: []value{
						{
							Literal: &mathExprLiteral{
								Path: &Path{
									Fields: []Field{
										{
											Name: "attributes",
											Keys: []Key{
												{
													String: ottltest.Strp("test"),
												},
											},
										},
									},
								},
							},
						},
						{
							List: &list{
								Values: []value{
									{
										String: ottltest.Strp("value1"),
									},
									{
										String: ottltest.Strp("value2"),
									},
								},
							},
						},
					},
				},
				WhereClause: nil,
			},
		},
		{
			name:      "Converter with nested heterogeneous types",
			statement: `set(attributes["test"], [Concat(["a", "b"], "+"), ["1", 2, 3.0], nil, attributes["test"]])`,
			expected: &parsedStatement{
				Editor: editor{
					Function: "set",
					Arguments: []value{
						{
							Literal: &mathExprLiteral{
								Path: &Path{
									Fields: []Field{
										{
											Name: "attributes",
											Keys: []Key{
												{
													String: ottltest.Strp("test"),
												},
											},
										},
									},
								},
							},
						},
						{
							List: &list{
								Values: []value{
									{
										Literal: &mathExprLiteral{
											Converter: &converter{
												Function: "Concat",
												Arguments: []value{
													{
														List: &list{
															Values: []value{
																{
																	String: ottltest.Strp("a"),
																},
																{
																	String: ottltest.Strp("b"),
																},
															},
														},
													},
													{
														String: ottltest.Strp("+"),
													},
												},
											},
										},
									},
									{
										List: &list{
											Values: []value{
												{
													String: ottltest.Strp("1"),
												},
												{
													Literal: &mathExprLiteral{
														Int: ottltest.Intp(2),
													},
												},
												{
													Literal: &mathExprLiteral{
														Float: ottltest.Floatp(3.0),
													},
												},
											},
										},
									},
									{
										IsNil: (*isNil)(ottltest.Boolp(true)),
									},
									{
										Literal: &mathExprLiteral{
											Path: &Path{
												Fields: []Field{
													{
														Name: "attributes",
														Keys: []Key{
															{
																String: ottltest.Strp("test"),
															},
														},
													},
												},
											},
										},
									},
								},
							},
						},
					},
				},
				WhereClause: nil,
			},
		},
		{
			name:      "Converter math mathExpression",
			statement: `set(attributes["test"], 1000 - 600) where 1 + 1 * 2 == three / One()`,
			expected: &parsedStatement{
				Editor: editor{
					Function: "set",
					Arguments: []value{
						{
							Literal: &mathExprLiteral{
								Path: &Path{
									Fields: []Field{
										{
											Name: "attributes",
											Keys: []Key{
												{
													String: ottltest.Strp("test"),
												},
											},
										},
									},
								},
							},
						},
						{
							MathExpression: &mathExpression{
								Left: &addSubTerm{
									Left: &mathValue{
										Literal: &mathExprLiteral{
											Int: ottltest.Intp(1000),
										},
									},
								},
								Right: []*opAddSubTerm{
									{
										Operator: SUB,
										Term: &addSubTerm{
											Left: &mathValue{
												Literal: &mathExprLiteral{
													Int: ottltest.Intp(600),
												},
											},
										},
									},
								},
							},
						},
					},
				},
				WhereClause: &booleanExpression{
					Left: &term{
						Left: &booleanValue{
							Comparison: &comparison{
								Left: value{
									MathExpression: &mathExpression{
										Left: &addSubTerm{
											Left: &mathValue{
												Literal: &mathExprLiteral{
													Int: ottltest.Intp(1),
												},
											},
										},
										Right: []*opAddSubTerm{
											{
												Operator: ADD,
												Term: &addSubTerm{
													Left: &mathValue{
														Literal: &mathExprLiteral{
															Int: ottltest.Intp(1),
														},
													},
													Right: []*opMultDivValue{
														{
															Operator: MULT,
															Value: &mathValue{
																Literal: &mathExprLiteral{
																	Int: ottltest.Intp(2),
																},
															},
														},
													},
												},
											},
										},
									},
								},
								Op: EQ,
								Right: value{
									MathExpression: &mathExpression{
										Left: &addSubTerm{
											Left: &mathValue{
												Literal: &mathExprLiteral{
													Path: &Path{
														Fields: []Field{
															{
																Name: "three",
															},
														},
													},
												},
											},
											Right: []*opMultDivValue{
												{
													Operator: DIV,
													Value: &mathValue{
														Literal: &mathExprLiteral{
															Converter: &converter{
																Function: "One",
															},
														},
													},
												},
											},
										},
									},
								},
							},
						},
					},
				},
			},
		},
	}

	for _, tt := range tests {
		t.Run(tt.statement, func(t *testing.T) {
			parsed, err := parseStatement(tt.statement)
			assert.NoError(t, err)
			assert.EqualValues(t, tt.expected, parsed)
		})
	}
}

func testParsePath(val *Path) (GetSetter[interface{}], error) {
	if val != nil && len(val.Fields) > 0 && (val.Fields[0].Name == "name" || val.Fields[0].Name == "attributes") {
		return &StandardGetSetter[interface{}]{
			Getter: func(ctx context.Context, tCtx interface{}) (interface{}, error) {
				return tCtx, nil
			},
			Setter: func(ctx context.Context, tCtx interface{}, val interface{}) error {
				reflect.DeepEqual(tCtx, val)
				return nil
			},
		}, nil
	}
<<<<<<< HEAD
	if val.Fields[0].Name == "dur1" || val.Fields[0].Name == "dur2" {
		return &StandardGetSetter[interface{}]{
			Getter: func(ctx context.Context, tCtx interface{}) (interface{}, error) {
				m, ok := tCtx.(map[string]time.Duration)
=======
	if val.Fields[0].Name == "time1" || val.Fields[0].Name == "time2" {
		return &StandardGetSetter[interface{}]{
			Getter: func(ctx context.Context, tCtx interface{}) (interface{}, error) {
				m, ok := tCtx.(map[string]time.Time)
>>>>>>> 983815c6
				if !ok {
					return nil, fmt.Errorf("unable to convert transform context to map of strings to times")
				}
				return m[val.Fields[0].Name], nil
			},
			Setter: func(ctx context.Context, tCtx interface{}, val interface{}) error {
				reflect.DeepEqual(tCtx, val)
				return nil
			},
		}, nil
	}
	return nil, fmt.Errorf("bad path %v", val)
}

// Helper for test cases where the WHERE clause is all that matters.
// Parse string should start with `set(name, "test") where`...
func setNameTest(b *booleanExpression) *parsedStatement {
	return &parsedStatement{
		Editor: editor{
			Function: "set",
			Arguments: []value{
				{
					Literal: &mathExprLiteral{
						Path: &Path{
							Fields: []Field{
								{
									Name: "name",
								},
							},
						},
					},
				},
				{
					String: ottltest.Strp("test"),
				},
			},
		},
		WhereClause: b,
	}
}

func Test_parseWhere(t *testing.T) {
	tests := []struct {
		statement string
		expected  *parsedStatement
	}{
		{
			statement: `true`,
			expected: setNameTest(&booleanExpression{
				Left: &term{
					Left: &booleanValue{
						ConstExpr: &constExpr{
							Boolean: booleanp(true),
						},
					},
				},
			}),
		},
		{
			statement: `true and false`,
			expected: setNameTest(&booleanExpression{
				Left: &term{
					Left: &booleanValue{
						ConstExpr: &constExpr{
							Boolean: booleanp(true),
						},
					},
					Right: []*opAndBooleanValue{
						{
							Operator: "and",
							Value: &booleanValue{
								ConstExpr: &constExpr{
									Boolean: booleanp(false),
								},
							},
						},
					},
				},
			}),
		},
		{
			statement: `true and true and false`,
			expected: setNameTest(&booleanExpression{
				Left: &term{
					Left: &booleanValue{
						ConstExpr: &constExpr{
							Boolean: booleanp(true),
						},
					},
					Right: []*opAndBooleanValue{
						{
							Operator: "and",
							Value: &booleanValue{
								ConstExpr: &constExpr{
									Boolean: booleanp(true),
								},
							},
						},
						{
							Operator: "and",
							Value: &booleanValue{
								ConstExpr: &constExpr{
									Boolean: booleanp(false),
								},
							},
						},
					},
				},
			}),
		},
		{
			statement: `true or false`,
			expected: setNameTest(&booleanExpression{
				Left: &term{
					Left: &booleanValue{
						ConstExpr: &constExpr{
							Boolean: booleanp(true),
						},
					},
				},
				Right: []*opOrTerm{
					{
						Operator: "or",
						Term: &term{
							Left: &booleanValue{
								ConstExpr: &constExpr{
									Boolean: booleanp(false),
								},
							},
						},
					},
				},
			}),
		},
		{
			statement: `false and true or false`,
			expected: setNameTest(&booleanExpression{
				Left: &term{
					Left: &booleanValue{
						ConstExpr: &constExpr{
							Boolean: booleanp(false),
						},
					},
					Right: []*opAndBooleanValue{
						{
							Operator: "and",
							Value: &booleanValue{
								ConstExpr: &constExpr{
									Boolean: booleanp(true),
								},
							},
						},
					},
				},
				Right: []*opOrTerm{
					{
						Operator: "or",
						Term: &term{
							Left: &booleanValue{
								ConstExpr: &constExpr{
									Boolean: booleanp(false),
								},
							},
						},
					},
				},
			}),
		},
		{
			statement: `(false and true) or false`,
			expected: setNameTest(&booleanExpression{
				Left: &term{
					Left: &booleanValue{
						SubExpr: &booleanExpression{
							Left: &term{
								Left: &booleanValue{
									ConstExpr: &constExpr{
										Boolean: booleanp(false),
									},
								},
								Right: []*opAndBooleanValue{
									{
										Operator: "and",
										Value: &booleanValue{
											ConstExpr: &constExpr{
												Boolean: booleanp(true),
											},
										},
									},
								},
							},
						},
					},
				},
				Right: []*opOrTerm{
					{
						Operator: "or",
						Term: &term{
							Left: &booleanValue{
								ConstExpr: &constExpr{
									Boolean: booleanp(false),
								},
							},
						},
					},
				},
			}),
		},
		{
			statement: `false and (true or false)`,
			expected: setNameTest(&booleanExpression{
				Left: &term{
					Left: &booleanValue{
						ConstExpr: &constExpr{
							Boolean: booleanp(false),
						},
					},
					Right: []*opAndBooleanValue{
						{
							Operator: "and",
							Value: &booleanValue{
								SubExpr: &booleanExpression{
									Left: &term{
										Left: &booleanValue{
											ConstExpr: &constExpr{
												Boolean: booleanp(true),
											},
										},
									},
									Right: []*opOrTerm{
										{
											Operator: "or",
											Term: &term{
												Left: &booleanValue{
													ConstExpr: &constExpr{
														Boolean: booleanp(false),
													},
												},
											},
										},
									},
								},
							},
						},
					},
				},
			}),
		},
		{
			statement: `name != "foo" and name != "bar"`,
			expected: setNameTest(&booleanExpression{
				Left: &term{
					Left: &booleanValue{
						Comparison: &comparison{
							Left: value{
								Literal: &mathExprLiteral{
									Path: &Path{
										Fields: []Field{
											{
												Name: "name",
											},
										},
									},
								},
							},
							Op: NE,
							Right: value{
								String: ottltest.Strp("foo"),
							},
						},
					},
					Right: []*opAndBooleanValue{
						{
							Operator: "and",
							Value: &booleanValue{
								Comparison: &comparison{
									Left: value{
										Literal: &mathExprLiteral{
											Path: &Path{
												Fields: []Field{
													{
														Name: "name",
													},
												},
											},
										},
									},
									Op: NE,
									Right: value{
										String: ottltest.Strp("bar"),
									},
								},
							},
						},
					},
				},
			}),
		},
		{
			statement: `name == "foo" or name == "bar"`,
			expected: setNameTest(&booleanExpression{
				Left: &term{
					Left: &booleanValue{
						Comparison: &comparison{
							Left: value{
								Literal: &mathExprLiteral{
									Path: &Path{
										Fields: []Field{
											{
												Name: "name",
											},
										},
									},
								},
							},
							Op: EQ,
							Right: value{
								String: ottltest.Strp("foo"),
							},
						},
					},
				},
				Right: []*opOrTerm{
					{
						Operator: "or",
						Term: &term{
							Left: &booleanValue{
								Comparison: &comparison{
									Left: value{
										Literal: &mathExprLiteral{
											Path: &Path{
												Fields: []Field{
													{
														Name: "name",
													},
												},
											},
										},
									},
									Op: EQ,
									Right: value{
										String: ottltest.Strp("bar"),
									},
								},
							},
						},
					},
				},
			}),
		},
		{
			statement: `true and not false`,
			expected: setNameTest(&booleanExpression{
				Left: &term{
					Left: &booleanValue{
						ConstExpr: &constExpr{
							Boolean: booleanp(true),
						},
					},
					Right: []*opAndBooleanValue{
						{
							Operator: "and",
							Value: &booleanValue{
								Negation: ottltest.Strp("not"),
								ConstExpr: &constExpr{
									Boolean: booleanp(false),
								},
							},
						},
					},
				},
			}),
		},
		{
			statement: `not name == "bar"`,
			expected: setNameTest(&booleanExpression{
				Left: &term{
					Left: &booleanValue{
						Negation: ottltest.Strp("not"),
						Comparison: &comparison{
							Left: value{
								Literal: &mathExprLiteral{
									Path: &Path{
										Fields: []Field{
											{
												Name: "name",
											},
										},
									},
								},
							},
							Op: EQ,
							Right: value{
								String: ottltest.Strp("bar"),
							},
						},
					},
				},
			}),
		},
		{
			statement: `not (true or false)`,
			expected: setNameTest(&booleanExpression{
				Left: &term{
					Left: &booleanValue{
						Negation: ottltest.Strp("not"),
						SubExpr: &booleanExpression{
							Left: &term{
								Left: &booleanValue{
									ConstExpr: &constExpr{
										Boolean: booleanp(true),
									},
								},
							},
							Right: []*opOrTerm{
								{
									Operator: "or",
									Term: &term{
										Left: &booleanValue{
											ConstExpr: &constExpr{
												Boolean: booleanp(false),
											},
										},
									},
								},
							},
						},
					},
				},
			}),
		},
		{
			statement: `True()`,
			expected: setNameTest(&booleanExpression{
				Left: &term{
					Left: &booleanValue{
						ConstExpr: &constExpr{
							Converter: &converter{
								Function: "True",
							},
						},
					},
				},
			}),
		},
		{
			statement: `True() and False()`,
			expected: setNameTest(&booleanExpression{
				Left: &term{
					Left: &booleanValue{
						ConstExpr: &constExpr{
							Converter: &converter{
								Function: "True",
							},
						},
					},
					Right: []*opAndBooleanValue{
						{
							Operator: "and",
							Value: &booleanValue{
								ConstExpr: &constExpr{
									Converter: &converter{
										Function: "False",
									},
								},
							},
						},
					},
				},
			}),
		},
	}

	// create a test name that doesn't confuse vscode so we can rerun tests with one click
	pat := regexp.MustCompile("[^a-zA-Z0-9]+")
	for _, tt := range tests {
		name := pat.ReplaceAllString(tt.statement, "_")
		t.Run(name, func(t *testing.T) {
			statement := `set(name, "test") where ` + tt.statement
			parsed, err := parseStatement(statement)
			assert.NoError(t, err)
			assert.Equal(t, tt.expected, parsed)
		})
	}
}

var testSymbolTable = map[EnumSymbol]Enum{
	"TEST_ENUM":     0,
	"TEST_ENUM_ONE": 1,
	"TEST_ENUM_TWO": 2,
}

func testParseEnum(val *EnumSymbol) (*Enum, error) {
	if val != nil {
		if enum, ok := testSymbolTable[*val]; ok {
			return &enum, nil
		}
		return nil, fmt.Errorf("enum symbol not found")
	}
	return nil, fmt.Errorf("enum symbol not provided")
}

func Test_ParseStatements_Error(t *testing.T) {
	statements := []string{
		`set(`,
		`set("foo)`,
		`set(name.)`,
	}

	p, _ := NewParser(
		CreateFactoryMap[any](),
		testParsePath,
		componenttest.NewNopTelemetrySettings(),
		WithEnumParser[any](testParseEnum),
	)

	_, err := p.ParseStatements(statements)

	assert.Error(t, err)

	multiErrs := multierr.Errors(err)

	assert.Len(t, multiErrs, len(statements), "ParseStatements didn't return an error per statement")

	for i, statementErr := range multiErrs {
		assert.ErrorContains(t, statementErr, fmt.Sprintf("unable to parse OTTL statement %q", statements[i]))
	}
}

// This test doesn't validate parser results, simply checks whether the parse succeeds or not.
// It's a fast way to check a large range of possible syntaxes.
func Test_parseStatement(t *testing.T) {
	tests := []struct {
		statement string
		wantErr   bool
	}{
		{`set(`, true},
		{`set("foo)`, true},
		{`set(name.)`, true},
		{`("foo")`, true},
		{`set("foo") where name =||= "fido"`, true},
		{`set(span_id, SpanIDWrapper{not a hex string})`, true},
		{`set(span_id, SpanIDWrapper{01})`, true},
		{`set(span_id, SpanIDWrapper{010203040506070809})`, true},
		{`set(trace_id, TraceIDWrapper{not a hex string})`, true},
		{`set(trace_id, TraceIDWrapper{0102030405060708090a0b0c0d0e0f})`, true},
		{`set(trace_id, TraceIDWrapper{0102030405060708090a0b0c0d0e0f1011})`, true},
		{`set("foo") where name = "fido"`, true},
		{`set("foo") where name or "fido"`, true},
		{`set("foo") where name and "fido"`, true},
		{`set("foo") where name and`, true},
		{`set("foo") where name or`, true},
		{`set("foo") where (`, true},
		{`set("foo") where )`, true},
		{`set("foo") where (name == "fido"))`, true},
		{`set("foo") where ((name == "fido")`, true},
		{`Set()`, true},
		{`set(int())`, true},
		{`set(1 + int())`, true},
		{`set(int() + 1)`, true},
		{`set(1 * int())`, true},
		{`set(1 * 1 + (2 * int()))`, true},
		{`set() where int() == 1`, true},
		{`set() where 1 == int()`, true},
		{`set() where true and 1 == int() `, true},
		{`set() where false or 1 == int() `, true},
		{`set(foo.attributes["bar"].cat, "dog")`, false},
		{`set(foo.attributes["animal"], "dog") where animal == "cat"`, false},
		{`test() where service == "pinger" or foo.attributes["endpoint"] == "/x/alive"`, false},
		{`test() where service == "pinger" or foo.attributes["verb"] == "GET" and foo.attributes["endpoint"] == "/x/alive"`, false},
		{`test() where animal > "cat"`, false},
		{`test() where animal >= "cat"`, false},
		{`test() where animal <= "cat"`, false},
		{`test() where animal < "cat"`, false},
		{`test() where animal =< "dog"`, true},
		{`test() where animal => "dog"`, true},
		{`test() where animal <> "dog"`, true},
		{`test() where animal = "dog"`, true},
		{`test() where animal`, true},
		{`test() where animal ==`, true},
		{`test() where ==`, true},
		{`test() where == animal`, true},
		{`test() where attributes["path"] == "/healthcheck"`, false},
		{`test() where one() == 1`, true},
		{`test(fail())`, true},
		{`Test()`, true},
	}
	pat := regexp.MustCompile("[^a-zA-Z0-9]+")
	for _, tt := range tests {
		name := pat.ReplaceAllString(tt.statement, "_")
		t.Run(name, func(t *testing.T) {
			_, err := parseStatement(tt.statement)
			if (err != nil) != tt.wantErr {
				t.Errorf("parseStatement(%s) error = %v, wantErr %v", tt.statement, err, tt.wantErr)
				return
			}
		})
	}
}

func Test_Execute(t *testing.T) {
	tests := []struct {
		name              string
		condition         boolExpressionEvaluator[interface{}]
		function          ExprFunc[interface{}]
		expectedCondition bool
		expectedResult    interface{}
	}{
		{
			name:      "Condition matched",
			condition: alwaysTrue[interface{}],
			function: func(ctx context.Context, tCtx interface{}) (interface{}, error) {
				return 1, nil
			},
			expectedCondition: true,
			expectedResult:    1,
		},
		{
			name:      "Condition not matched",
			condition: alwaysFalse[interface{}],
			function: func(ctx context.Context, tCtx interface{}) (interface{}, error) {
				return 1, nil
			},
			expectedCondition: false,
			expectedResult:    nil,
		},
		{
			name:      "No result",
			condition: alwaysTrue[interface{}],
			function: func(ctx context.Context, tCtx interface{}) (interface{}, error) {
				return nil, nil
			},
			expectedCondition: true,
			expectedResult:    nil,
		},
	}
	for _, tt := range tests {
		t.Run(tt.name, func(t *testing.T) {
			statement := Statement[interface{}]{
				condition: BoolExpr[any]{tt.condition},
				function:  Expr[any]{exprFunc: tt.function},
			}

			result, condition, err := statement.Execute(context.Background(), nil)
			assert.NoError(t, err)
			assert.Equal(t, tt.expectedCondition, condition)
			assert.Equal(t, tt.expectedResult, result)
		})
	}
}

func Test_Statements_Execute_Error(t *testing.T) {
	tests := []struct {
		name      string
		condition boolExpressionEvaluator[interface{}]
		function  ExprFunc[interface{}]
		errorMode ErrorMode
	}{
		{
			name: "IgnoreError error from condition",
			condition: func(context.Context, interface{}) (bool, error) {
				return true, fmt.Errorf("test")
			},
			function: func(ctx context.Context, tCtx interface{}) (interface{}, error) {
				return 1, nil
			},
			errorMode: IgnoreError,
		},
		{
			name: "PropagateError error from condition",
			condition: func(context.Context, interface{}) (bool, error) {
				return true, fmt.Errorf("test")
			},
			function: func(ctx context.Context, tCtx interface{}) (interface{}, error) {
				return 1, nil
			},
			errorMode: PropagateError,
		},
		{
			name: "IgnoreError error from function",
			condition: func(context.Context, interface{}) (bool, error) {
				return true, nil
			},
			function: func(ctx context.Context, tCtx interface{}) (interface{}, error) {
				return 1, fmt.Errorf("test")
			},
			errorMode: IgnoreError,
		},
		{
			name: "PropagateError error from function",
			condition: func(context.Context, interface{}) (bool, error) {
				return true, nil
			},
			function: func(ctx context.Context, tCtx interface{}) (interface{}, error) {
				return 1, fmt.Errorf("test")
			},
			errorMode: PropagateError,
		},
	}
	for _, tt := range tests {
		t.Run(tt.name, func(t *testing.T) {
			statements := Statements[interface{}]{
				statements: []*Statement[interface{}]{
					{
						condition: BoolExpr[any]{tt.condition},
						function:  Expr[any]{exprFunc: tt.function},
					},
				},
				errorMode:         tt.errorMode,
				telemetrySettings: componenttest.NewNopTelemetrySettings(),
			}

			err := statements.Execute(context.Background(), nil)
			if tt.errorMode == PropagateError {
				assert.Error(t, err)
			} else {
				assert.NoError(t, err)
			}
		})
	}
}

func Test_Statements_Eval(t *testing.T) {
	tests := []struct {
		name           string
		conditions     []boolExpressionEvaluator[interface{}]
		function       ExprFunc[interface{}]
		errorMode      ErrorMode
		expectedResult bool
	}{
		{
			name: "True",
			conditions: []boolExpressionEvaluator[interface{}]{
				alwaysTrue[interface{}],
			},
			errorMode:      IgnoreError,
			expectedResult: true,
		},
		{
			name: "At least one True",
			conditions: []boolExpressionEvaluator[interface{}]{
				alwaysFalse[interface{}],
				alwaysFalse[interface{}],
				alwaysTrue[interface{}],
			},
			errorMode:      IgnoreError,
			expectedResult: true,
		},
		{
			name: "False",
			conditions: []boolExpressionEvaluator[interface{}]{
				alwaysFalse[interface{}],
				alwaysFalse[interface{}],
			},
			errorMode:      IgnoreError,
			expectedResult: false,
		},
		{
			name: "Error is false when using Ignore",
			conditions: []boolExpressionEvaluator[interface{}]{
				alwaysFalse[interface{}],
				func(context.Context, interface{}) (bool, error) {
					return true, fmt.Errorf("test")
				},
				alwaysTrue[interface{}],
			},
			errorMode:      IgnoreError,
			expectedResult: true,
		},
	}
	for _, tt := range tests {
		t.Run(tt.name, func(t *testing.T) {
			var rawStatements []*Statement[interface{}]
			for _, condition := range tt.conditions {
				rawStatements = append(rawStatements, &Statement[interface{}]{
					condition: BoolExpr[any]{condition},
					function: Expr[any]{
						exprFunc: func(ctx context.Context, tCtx interface{}) (interface{}, error) {
							return nil, fmt.Errorf("function should not be called")
						},
					},
				})
			}

			statements := Statements[interface{}]{
				statements:        rawStatements,
				telemetrySettings: componenttest.NewNopTelemetrySettings(),
				errorMode:         tt.errorMode,
			}

			result, err := statements.Eval(context.Background(), nil)
			assert.NoError(t, err)
			assert.Equal(t, tt.expectedResult, result)
		})
	}
}

func Test_Statements_Eval_Error(t *testing.T) {
	tests := []struct {
		name       string
		conditions []boolExpressionEvaluator[interface{}]
		function   ExprFunc[interface{}]
		errorMode  ErrorMode
	}{
		{
			name: "Propagate Error from function",
			conditions: []boolExpressionEvaluator[interface{}]{
				func(context.Context, interface{}) (bool, error) {
					return true, fmt.Errorf("test")
				},
			},
			errorMode: PropagateError,
		},
	}
	for _, tt := range tests {
		t.Run(tt.name, func(t *testing.T) {
			var rawStatements []*Statement[interface{}]
			for _, condition := range tt.conditions {
				rawStatements = append(rawStatements, &Statement[interface{}]{
					condition: BoolExpr[any]{condition},
					function: Expr[any]{
						exprFunc: func(ctx context.Context, tCtx interface{}) (interface{}, error) {
							return nil, fmt.Errorf("function should not be called")
						},
					},
				})
			}

			statements := Statements[interface{}]{
				statements:        rawStatements,
				telemetrySettings: componenttest.NewNopTelemetrySettings(),
				errorMode:         tt.errorMode,
			}

			result, err := statements.Eval(context.Background(), nil)
			assert.Error(t, err)
			assert.False(t, result)
		})
	}
}<|MERGE_RESOLUTION|>--- conflicted
+++ resolved
@@ -876,17 +876,25 @@
 			},
 		}, nil
 	}
-<<<<<<< HEAD
 	if val.Fields[0].Name == "dur1" || val.Fields[0].Name == "dur2" {
 		return &StandardGetSetter[interface{}]{
 			Getter: func(ctx context.Context, tCtx interface{}) (interface{}, error) {
 				m, ok := tCtx.(map[string]time.Duration)
-=======
+          if !ok {
+					return nil, fmt.Errorf("unable to convert transform context to map of strings to times")
+				}
+				return m[val.Fields[0].Name], nil
+			},
+			Setter: func(ctx context.Context, tCtx interface{}, val interface{}) error {
+				reflect.DeepEqual(tCtx, val)
+				return nil
+			},
+		}, nil
+  }
 	if val.Fields[0].Name == "time1" || val.Fields[0].Name == "time2" {
 		return &StandardGetSetter[interface{}]{
 			Getter: func(ctx context.Context, tCtx interface{}) (interface{}, error) {
 				m, ok := tCtx.(map[string]time.Time)
->>>>>>> 983815c6
 				if !ok {
 					return nil, fmt.Errorf("unable to convert transform context to map of strings to times")
 				}
