--- conflicted
+++ resolved
@@ -37,12 +37,11 @@
 	newMap["k2"] = newMap2
 
 	tests := []struct {
-		name                    string
-		path                    ottl.Path[TransformContext]
-		orig                    any
-		newVal                  any
-		modified                func(is pcommon.InstrumentationScope, resource pcommon.Resource, cache pcommon.Map)
-		skipWithPathContextTest bool
+		name     string
+		path     ottl.Path[TransformContext]
+		orig     any
+		newVal   any
+		modified func(is pcommon.InstrumentationScope, resource pcommon.Resource, cache pcommon.Map)
 	}{
 		{
 			name: "cache",
@@ -385,40 +384,10 @@
 				is.SetVersion("next")
 			},
 		},
-<<<<<<< HEAD
-		{
-			name: "resource",
-			path: &internal.TestPath[TransformContext]{
-				N: "resource",
-			},
-			orig:   refResource,
-			newVal: pcommon.NewResource(),
-			modified: func(_ pcommon.InstrumentationScope, resource pcommon.Resource, _ pcommon.Map) {
-				pcommon.NewResource().CopyTo(resource)
-			},
-			skipWithPathContextTest: true,
-		},
-		{
-			name: "resource with context",
-			path: &internal.TestPath[TransformContext]{
-				C: "resource",
-			},
-			orig:   refResource,
-			newVal: pcommon.NewResource(),
-			modified: func(_ pcommon.InstrumentationScope, resource pcommon.Resource, _ pcommon.Map) {
-				pcommon.NewResource().CopyTo(resource)
-			},
-			skipWithPathContextTest: true,
-		},
-=======
->>>>>>> 2ab75f31
 	}
 	// Copy all tests cases and sets the path.Context value to the generated ones.
 	// It ensures all exiting field access also work when the path context is set.
 	for _, tt := range slices.Clone(tests) {
-		if tt.skipWithPathContextTest {
-			continue
-		}
 		testWithContext := tt
 		testWithContext.name = "with_path_context:" + tt.name
 		pathWithContext := *tt.path.(*internal.TestPath[TransformContext])
