--- conflicted
+++ resolved
@@ -150,11 +150,7 @@
 
 // StandardStringGetter is a basic implementation of StringGetter
 type StandardStringGetter[K any] struct {
-<<<<<<< HEAD
-	Getter func(ctx context.Context, tCtx K) (interface{}, error)
-=======
-	Getter func(ctx context.Context, tCtx K) (any, error)
->>>>>>> 592374af
+	Getter func(ctx context.Context, tCtx K) (any, error)
 }
 
 // Get retrieves a string value.
@@ -189,11 +185,7 @@
 
 // StandardIntGetter is a basic implementation of IntGetter
 type StandardIntGetter[K any] struct {
-<<<<<<< HEAD
-	Getter func(ctx context.Context, tCtx K) (interface{}, error)
-=======
-	Getter func(ctx context.Context, tCtx K) (any, error)
->>>>>>> 592374af
+	Getter func(ctx context.Context, tCtx K) (any, error)
 }
 
 // Get retrieves an int64 value.
@@ -228,11 +220,7 @@
 
 // StandardFloatGetter is a basic implementation of FloatGetter
 type StandardFloatGetter[K any] struct {
-<<<<<<< HEAD
-	Getter func(ctx context.Context, tCtx K) (interface{}, error)
-=======
-	Getter func(ctx context.Context, tCtx K) (any, error)
->>>>>>> 592374af
+	Getter func(ctx context.Context, tCtx K) (any, error)
 }
 
 // Get retrieves a float64 value.
@@ -259,8 +247,6 @@
 	}
 }
 
-<<<<<<< HEAD
-=======
 // BoolGetter is a Getter that must return a bool.
 type BoolGetter[K any] interface {
 	// Get retrieves a bool value.
@@ -296,7 +282,6 @@
 	}
 }
 
->>>>>>> 592374af
 // FunctionGetter uses a function factory to return an instantiated function as an Expr.
 type FunctionGetter[K any] interface {
 	Get(args Arguments) (Expr[K], error)
@@ -304,13 +289,8 @@
 
 // StandardFunctionGetter is a basic implementation of FunctionGetter.
 type StandardFunctionGetter[K any] struct {
-<<<<<<< HEAD
-	fCtx FunctionContext
-	fact Factory[K]
-=======
 	FCtx FunctionContext
 	Fact Factory[K]
->>>>>>> 592374af
 }
 
 // Get takes an Arguments struct containing arguments the caller wants passed to the
@@ -318,21 +298,12 @@
 // If there is a mismatch between the function's signature and the arguments the caller
 // wants to pass to the function, an error is returned.
 func (g StandardFunctionGetter[K]) Get(args Arguments) (Expr[K], error) {
-<<<<<<< HEAD
-	if g.fact == nil {
-		return Expr[K]{}, fmt.Errorf("undefined function")
-	}
-	fArgs := g.fact.CreateDefaultArguments()
-	if reflect.TypeOf(fArgs).Kind() != reflect.Pointer {
-		return Expr[K]{}, fmt.Errorf("factory for %q must return a pointer to an Arguments value in its CreateDefaultArguments method", g.fact.Name())
-=======
 	if g.Fact == nil {
 		return Expr[K]{}, fmt.Errorf("undefined function")
 	}
 	fArgs := g.Fact.CreateDefaultArguments()
 	if reflect.TypeOf(fArgs).Kind() != reflect.Pointer {
 		return Expr[K]{}, fmt.Errorf("factory for %q must return a pointer to an Arguments value in its CreateDefaultArguments method", g.Fact.Name())
->>>>>>> 592374af
 	}
 	if reflect.TypeOf(args).Kind() != reflect.Pointer {
 		return Expr[K]{}, fmt.Errorf("%q must be pointer to an Arguments value", reflect.TypeOf(args).Kind())
@@ -344,23 +315,9 @@
 	}
 	for i := 0; i < fArgsVal.NumField(); i++ {
 		field := argsVal.Field(i)
-<<<<<<< HEAD
-		argIndex, err := getArgumentIndex(i, argsVal)
-		if err != nil {
-			return Expr[K]{}, err
-		}
-		fArgIndex, err := getArgumentIndex(argIndex, fArgsVal)
-		if err != nil {
-			return Expr[K]{}, err
-		}
-		fArgsVal.Field(fArgIndex).Set(field)
-	}
-	fn, err := g.fact.CreateFunction(g.fCtx, fArgs)
-=======
 		fArgsVal.Field(i).Set(field)
 	}
 	fn, err := g.Fact.CreateFunction(g.FCtx, fArgs)
->>>>>>> 592374af
 	if err != nil {
 		return Expr[K]{}, fmt.Errorf("couldn't create function: %w", err)
 	}
@@ -375,11 +332,7 @@
 
 // StandardPMapGetter is a basic implementation of PMapGetter
 type StandardPMapGetter[K any] struct {
-<<<<<<< HEAD
-	Getter func(ctx context.Context, tCtx K) (interface{}, error)
-=======
-	Getter func(ctx context.Context, tCtx K) (any, error)
->>>>>>> 592374af
+	Getter func(ctx context.Context, tCtx K) (any, error)
 }
 
 // Get retrieves a pcommon.Map value.
@@ -456,8 +409,6 @@
 		result, err = jsoniter.MarshalToString(v)
 		if err != nil {
 			return nil, TypeError(fmt.Sprintf("unsupported type: %T", v))
-<<<<<<< HEAD
-=======
 		}
 	}
 	return &result, nil
@@ -642,138 +593,9 @@
 			result = v.Double() != 0.0
 		default:
 			return nil, TypeError(fmt.Sprintf("unsupported value type: %v", v.Type()))
->>>>>>> 592374af
 		}
 	default:
 		return nil, TypeError(fmt.Sprintf("unsupported type: %T", val))
-	}
-	return &result, nil
-}
-
-// FloatLikeGetter is a Getter that returns a float64 by converting the underlying value to a float64 if necessary.
-type FloatLikeGetter[K any] interface {
-	// Get retrieves a float64 value.
-	// Unlike `FloatGetter`, the expectation is that the underlying value is converted to a float64 if possible.
-	// If the value cannot be converted to a float64, nil and an error are returned.
-	// If the value is nil, nil is returned without an error.
-	Get(ctx context.Context, tCtx K) (*float64, error)
-}
-
-type StandardFloatLikeGetter[K any] struct {
-	Getter func(ctx context.Context, tCtx K) (interface{}, error)
-}
-
-func (g StandardFloatLikeGetter[K]) Get(ctx context.Context, tCtx K) (*float64, error) {
-	val, err := g.Getter(ctx, tCtx)
-	if err != nil {
-		return nil, fmt.Errorf("error getting value in %T: %w", g, err)
-	}
-	if val == nil {
-		return nil, nil
-	}
-	var result float64
-	switch v := val.(type) {
-	case float64:
-		result = v
-	case int64:
-		result = float64(v)
-	case string:
-		result, err = strconv.ParseFloat(v, 64)
-		if err != nil {
-			return nil, err
-		}
-	case bool:
-		if v {
-			result = float64(1)
-		} else {
-			result = float64(0)
-		}
-	case pcommon.Value:
-		switch v.Type() {
-		case pcommon.ValueTypeDouble:
-			result = v.Double()
-		case pcommon.ValueTypeInt:
-			result = float64(v.Int())
-		case pcommon.ValueTypeStr:
-			result, err = strconv.ParseFloat(v.Str(), 64)
-			if err != nil {
-				return nil, err
-			}
-		case pcommon.ValueTypeBool:
-			if v.Bool() {
-				result = float64(1)
-			} else {
-				result = float64(0)
-			}
-		default:
-			return nil, TypeError(fmt.Sprintf("unsupported value type: %v", v.Type()))
-		}
-	default:
-		return nil, TypeError(fmt.Sprintf("unsupported type: %T", v))
-	}
-	return &result, nil
-}
-
-// IntLikeGetter is a Getter that returns an int by converting the underlying value to an int if necessary
-type IntLikeGetter[K any] interface {
-	// Get retrieves an int value.
-	// Unlike `IntGetter`, the expectation is that the underlying value is converted to an int if possible.
-	// If the value cannot be converted to an int, nil and an error are returned.
-	// If the value is nil, nil is returned without an error.
-	Get(ctx context.Context, tCtx K) (*int64, error)
-}
-
-type StandardIntLikeGetter[K any] struct {
-	Getter func(ctx context.Context, tCtx K) (interface{}, error)
-}
-
-func (g StandardIntLikeGetter[K]) Get(ctx context.Context, tCtx K) (*int64, error) {
-	val, err := g.Getter(ctx, tCtx)
-	if err != nil {
-		return nil, fmt.Errorf("error getting value in %T: %w", g, err)
-	}
-	if val == nil {
-		return nil, nil
-	}
-	var result int64
-	switch v := val.(type) {
-	case int64:
-		result = v
-	case string:
-		result, err = strconv.ParseInt(v, 10, 64)
-		if err != nil {
-			return nil, nil
-		}
-	case float64:
-		result = int64(v)
-	case bool:
-		if v {
-			result = int64(1)
-		} else {
-			result = int64(0)
-		}
-	case pcommon.Value:
-		switch v.Type() {
-		case pcommon.ValueTypeInt:
-			result = v.Int()
-		case pcommon.ValueTypeDouble:
-			result = int64(v.Double())
-		case pcommon.ValueTypeStr:
-			result, err = strconv.ParseInt(v.Str(), 10, 64)
-			if err != nil {
-				return nil, nil
-			}
-		case pcommon.ValueTypeBool:
-			if v.Bool() {
-				result = int64(1)
-			} else {
-				result = int64(0)
-			}
-		default:
-			return nil, TypeError(fmt.Sprintf("unsupported value type: %v", v.Type()))
-		}
-	default:
-		return nil, TypeError(fmt.Sprintf("unsupported type: %T", v))
 	}
 	return &result, nil
 }
@@ -854,11 +676,7 @@
 
 // StandardTimeGetter is a basic implementation of TimeGetter
 type StandardTimeGetter[K any] struct {
-<<<<<<< HEAD
-	Getter func(ctx context.Context, tCtx K) (interface{}, error)
-=======
-	Getter func(ctx context.Context, tCtx K) (any, error)
->>>>>>> 592374af
+	Getter func(ctx context.Context, tCtx K) (any, error)
 }
 
 // Get retrieves a time.Time value.
@@ -888,11 +706,7 @@
 
 // StandardDurationGetter is a basic implementation of DurationGetter
 type StandardDurationGetter[K any] struct {
-<<<<<<< HEAD
-	Getter func(ctx context.Context, tCtx K) (interface{}, error)
-=======
-	Getter func(ctx context.Context, tCtx K) (any, error)
->>>>>>> 592374af
+	Getter func(ctx context.Context, tCtx K) (any, error)
 }
 
 // Get retrieves an time.Duration value.
