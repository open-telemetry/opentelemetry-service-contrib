// Copyright The OpenTelemetry Authors
// SPDX-License-Identifier: Apache-2.0

package ottlfuncs // import "github.com/open-telemetry/opentelemetry-collector-contrib/pkg/ottl/ottlfuncs"

import (
	"context"
	"fmt"

	"github.com/gobwas/glob"
	"go.opentelemetry.io/collector/pdata/pcommon"

	"github.com/open-telemetry/opentelemetry-collector-contrib/pkg/ottl"
)

type ReplaceAllMatchesArguments[K any] struct {
<<<<<<< HEAD
	Target      ottl.PMapGetter[K]   `ottlarg:"0"`
	Pattern     string               `ottlarg:"1"`
	Replacement ottl.StringGetter[K] `ottlarg:"2"`
=======
	Target      ottl.PMapGetter[K]
	Pattern     string
	Replacement ottl.StringGetter[K]
	Function    ottl.Optional[ottl.FunctionGetter[K]]
}

type replaceAllMatchesFuncArgs[K any] struct {
	Input ottl.StringGetter[K]
>>>>>>> 592374af
}

func NewReplaceAllMatchesFactory[K any]() ottl.Factory[K] {
	return ottl.NewFactory("replace_all_matches", &ReplaceAllMatchesArguments[K]{}, createReplaceAllMatchesFunction[K])
}

func createReplaceAllMatchesFunction[K any](_ ottl.FunctionContext, oArgs ottl.Arguments) (ottl.ExprFunc[K], error) {
	args, ok := oArgs.(*ReplaceAllMatchesArguments[K])

	if !ok {
		return nil, fmt.Errorf("ReplaceAllMatchesFactory args must be of type *ReplaceAllMatchesArguments[K]")
	}

	return replaceAllMatches(args.Target, args.Pattern, args.Replacement, args.Function)
}

<<<<<<< HEAD
func replaceAllMatches[K any](target ottl.PMapGetter[K], pattern string, replacement ottl.StringGetter[K]) (ottl.ExprFunc[K], error) {
=======
func replaceAllMatches[K any](target ottl.PMapGetter[K], pattern string, replacement ottl.StringGetter[K], fn ottl.Optional[ottl.FunctionGetter[K]]) (ottl.ExprFunc[K], error) {
>>>>>>> 592374af
	glob, err := glob.Compile(pattern)
	if err != nil {
		return nil, fmt.Errorf("the pattern supplied to replace_match is not a valid pattern: %w", err)
	}
	return func(ctx context.Context, tCtx K) (any, error) {
		val, err := target.Get(ctx, tCtx)
		var replacementVal string
		if err != nil {
			return nil, err
		}
<<<<<<< HEAD
		replacementVal, err := replacement.Get(ctx, tCtx)
		if err != nil {
			return nil, err
=======
		if fn.IsEmpty() {
			replacementVal, err = replacement.Get(ctx, tCtx)
			if err != nil {
				return nil, err
			}
		} else {
			fnVal := fn.Get()
			replacementExpr, errNew := fnVal.Get(&replaceAllMatchesFuncArgs[K]{Input: replacement})
			if errNew != nil {
				return nil, errNew
			}
			replacementValRaw, errNew := replacementExpr.Eval(ctx, tCtx)
			if errNew != nil {
				return nil, errNew
			}
			replacementValStr, ok := replacementValRaw.(string)
			if !ok {
				return nil, fmt.Errorf("replacement value is not a string")
			}
			replacementVal = replacementValStr
>>>>>>> 592374af
		}
		val.Range(func(key string, value pcommon.Value) bool {
			if glob.Match(value.Str()) {
				value.SetStr(replacementVal)
			}
			return true
		})
		return nil, nil
	}, nil
}<|MERGE_RESOLUTION|>--- conflicted
+++ resolved
@@ -14,11 +14,6 @@
 )
 
 type ReplaceAllMatchesArguments[K any] struct {
-<<<<<<< HEAD
-	Target      ottl.PMapGetter[K]   `ottlarg:"0"`
-	Pattern     string               `ottlarg:"1"`
-	Replacement ottl.StringGetter[K] `ottlarg:"2"`
-=======
 	Target      ottl.PMapGetter[K]
 	Pattern     string
 	Replacement ottl.StringGetter[K]
@@ -27,7 +22,6 @@
 
 type replaceAllMatchesFuncArgs[K any] struct {
 	Input ottl.StringGetter[K]
->>>>>>> 592374af
 }
 
 func NewReplaceAllMatchesFactory[K any]() ottl.Factory[K] {
@@ -44,11 +38,7 @@
 	return replaceAllMatches(args.Target, args.Pattern, args.Replacement, args.Function)
 }
 
-<<<<<<< HEAD
-func replaceAllMatches[K any](target ottl.PMapGetter[K], pattern string, replacement ottl.StringGetter[K]) (ottl.ExprFunc[K], error) {
-=======
 func replaceAllMatches[K any](target ottl.PMapGetter[K], pattern string, replacement ottl.StringGetter[K], fn ottl.Optional[ottl.FunctionGetter[K]]) (ottl.ExprFunc[K], error) {
->>>>>>> 592374af
 	glob, err := glob.Compile(pattern)
 	if err != nil {
 		return nil, fmt.Errorf("the pattern supplied to replace_match is not a valid pattern: %w", err)
@@ -59,11 +49,6 @@
 		if err != nil {
 			return nil, err
 		}
-<<<<<<< HEAD
-		replacementVal, err := replacement.Get(ctx, tCtx)
-		if err != nil {
-			return nil, err
-=======
 		if fn.IsEmpty() {
 			replacementVal, err = replacement.Get(ctx, tCtx)
 			if err != nil {
@@ -84,7 +69,6 @@
 				return nil, fmt.Errorf("replacement value is not a string")
 			}
 			replacementVal = replacementValStr
->>>>>>> 592374af
 		}
 		val.Range(func(key string, value pcommon.Value) bool {
 			if glob.Match(value.Str()) {
