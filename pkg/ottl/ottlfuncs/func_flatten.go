--- conflicted
+++ resolved
@@ -66,7 +66,6 @@
 		prefix += "."
 	}
 	m.Range(func(k string, v pcommon.Value) bool {
-<<<<<<< HEAD
 		return flattenValue(k, v, currentDepth, maxDepth, result, prefix)
 	})
 }
@@ -81,7 +80,7 @@
 	switch {
 	case v.Type() == pcommon.ValueTypeMap && currentDepth < maxDepth:
 		flattenMap(v.Map(), result, prefix+k, currentDepth+1, maxDepth)
-	case v.Type() == pcommon.ValueTypeSlice:
+	case v.Type() == pcommon.ValueTypeSlice && currentDepth < maxDepth:
 		for i := 0; i < v.Slice().Len(); i++ {
 			switch {
 			case v.Slice().At(i).Type() == pcommon.ValueTypeMap:
@@ -89,13 +88,6 @@
 			case v.Slice().At(i).Type() == pcommon.ValueTypeSlice:
 				flattenSlice(v.Slice().At(i).Slice(), result, fmt.Sprintf("%v.%v", prefix+k, i), currentDepth+2, maxDepth)
 			default:
-=======
-		switch {
-		case v.Type() == pcommon.ValueTypeMap && currentDepth < maxDepth:
-			flattenHelper(v.Map(), result, prefix+k, currentDepth+1, maxDepth)
-		case v.Type() == pcommon.ValueTypeSlice && currentDepth < maxDepth:
-			for i := 0; i < v.Slice().Len(); i++ {
->>>>>>> 2a9e1035
 				v.Slice().At(i).CopyTo(result.PutEmpty(fmt.Sprintf("%v.%v", prefix+k, i)))
 			}
 		}
