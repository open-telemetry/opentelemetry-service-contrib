# OTTL Functions

The following functions are intended to be used in implementations of the OpenTelemetry Transformation Language that
interact with OTel data via the Collector's internal data model, [pdata](https://github.com/open-telemetry/opentelemetry-collector/tree/main/pdata).

This document contains documentation for both types of OTTL functions:

- [Editors](#editors) that transform telemetry.
- [Converters](#converters) that provide utilities for transforming telemetry.

## Design principles

For the standard OTTL functions described in this document, we specify design principles to ensure they are always
secure and safe for use:

- Built-in OTTL functions may not access the file system, network, or any other I/O devices.
- Built-in OTTL functions may share information only through their parameters and results.
- Built-in OTTL functions must be terminating; they must not loop forever.

OTTL functions are implemented in Go, and so are only limited by what can be implemented in a Go program.
User-defined OTTL functions may therefore not adhere the above principles.

## Working with functions

Functions generally expect specific types to be returned by `Paths`.
For these functions, if that type is not returned or if `nil` is returned, the function will error.
Some functions are able to handle different types and will generally convert those types to their desired type.
In these situations the function will error if it does not know how to do the conversion.
Use `ErrorMode` to determine how the `Statement` handles these errors.
See the component-specific guides for how each uses error mode:

- [filterprocessor](https://github.com/open-telemetry/opentelemetry-collector-contrib/tree/main/processor/filterprocessor#ottl)
- [routingprocessor](https://github.com/open-telemetry/opentelemetry-collector-contrib/tree/main/processor/routingprocessor#tech-preview-opentelemetry-transformation-language-statements-as-routing-conditions)
- [transformprocessor](https://github.com/open-telemetry/opentelemetry-collector-contrib/tree/main/processor/transformprocessor#config)

## Editors

Editors are what OTTL uses to transform telemetry.

Editors:

- Are allowed to transform telemetry. When a Function is invoked the expectation is that the underlying telemetry is modified in some way.
- May have side effects. Some Functions may generate telemetry and add it to the telemetry payload to be processed in this batch.
- May return values. Although not common and not required, Functions may return values.

Available Editors:

- [append](#append)
- [delete_key](#delete_key)
- [delete_matching_keys](#delete_matching_keys)
- [keep_matching_keys](#keep_matching_keys)
- [flatten](#flatten)
- [keep_keys](#keep_keys)
- [limit](#limit)
- [merge_maps](#merge_maps)
- [replace_all_matches](#replace_all_matches)
- [replace_all_patterns](#replace_all_patterns)
- [replace_match](#replace_match)
- [replace_pattern](#replace_pattern)
- [set](#set)
- [truncate_all](#truncate_all)

### append

`append(target, Optional[value], Optional[values])`

The `append` function appends single or multiple string values to `target`. 
`append` converts scalar values into an array if the field exists but is not an array, and creates an array containing the provided values if the field doesn’t exist.

Resulting field is always of type `pcommon.Slice` and will not convert the types of existing or new items in the slice. This means that it is possible to create a slice whose elements have different types.  Be careful when using `append` to set attribute values, as this will produce values that are not possible to create through OpenTelemetry APIs [according to](https://opentelemetry.io/docs/specs/otel/common/#attribute) the OpenTelemetry specification.

  - `append(attributes["tags"], "prod")`
  - `append(attributes["tags"], values = ["staging", "staging:east"])`
  - `append(attributes["tags_copy"], attributes["tags"])`

### delete_key

`delete_key(target, key)`

The `delete_key` function removes a key from a `pcommon.Map`

`target` is a path expression to a `pcommon.Map` type field. `key` is a string that is a key in the map.

The key will be deleted from the map.

Examples:


- `delete_key(attributes, "http.request.header.authorization")`

- `delete_key(resource.attributes, "http.request.header.authorization")`

### delete_matching_keys

`delete_matching_keys(target, pattern)`

The `delete_matching_keys` function removes all keys from a `pcommon.Map` that match a regex pattern.

`target` is a path expression to a `pcommon.Map` type field. `pattern` is a regex string.

All keys that match the pattern will be deleted from the map.

Examples:


- `delete_matching_keys(attributes, "(?i).*password.*")`

- `delete_matching_keys(resource.attributes, "(?i).*password.*")`

### keep_matching_keys

`keep_matching_keys(target, pattern)`

The `keep_matching_keys` function keeps all keys from a `pcommon.Map` that match a regex pattern.

`target` is a path expression to a `pcommon.Map` type field. `pattern` is a regex string.

All keys that match the pattern will remain in the map, while non matching keys will be removed.

Examples:


- `keep_matching_keys(attributes, "(?i).*version.*")`

- `keep_matching_keys(resource.attributes, "(?i).*version.*")`

### flatten

`flatten(target, Optional[prefix], Optional[depth])`

The `flatten` function flattens a `pcommon.Map` by moving items from nested maps to the root. 

`target` is a path expression to a `pcommon.Map` type field. `prefix` is an optional string. `depth` is an optional non-negative int.

For example, the following map

```json
{
  "name": "test",
  "address": {
    "street": "first",
    "house": 1234
  },
  "occupants": ["user 1", "user 2"]
}
```

is converted to 

```json
{
    "name": "test",
    "address.street": "first",
    "address.house": 1234,
    "occupants.0": "user 1",
    "occupants.1": "user 2"
}
```

If `prefix` is supplied, it will be appended to the start of the new keys. This can help you namespace the changes. For example, if in the above example a `prefix` of `app` was configured, the result would be

```json
{
    "app.name": "test",
    "app.address.street": "first",
    "app.address.house": 1234,
    "app.occupants.0": "user 1",
    "app.occupants.1": "user 2"
}
```

If `depth` is supplied, the function will only flatten nested maps up to that depth. For example, if a `depth` of `2` was configured, the following map

```json
{
  "0": {
    "1": {
      "2": {
        "3": {
          "4": "value"
        }
      }
    }
  }
}
```

the result would be

```json
{
  "0.1.2": {
    "3": {
      "4": "value"
    }
  }
}
```

A `depth` of `0` means that no flattening will occur.

Examples:

- `flatten(attributes)`


- `flatten(cache, "k8s", 4)`


- `flatten(body, depth=2)`


### keep_keys

`keep_keys(target, keys[])`

The `keep_keys` function removes all keys from the `pcommon.Map` that do not match one of the supplied keys.

`target` is a path expression to a `pcommon.Map` type field. `keys` is a slice of one or more strings.

The map will be changed to only contain the keys specified by the list of strings.

Examples:

- `keep_keys(attributes, ["http.method"])`


- `keep_keys(resource.attributes, ["http.method", "http.route", "http.url"])`

### limit

`limit(target, limit, priority_keys[])`

The `limit` function reduces the number of elements in a `pcommon.Map` to be no greater than the limit.

`target` is a path expression to a `pcommon.Map` type field. `limit` is a non-negative integer.
`priority_keys` is a list of strings of attribute keys that won't be dropped during limiting.

The number of priority keys must be less than the supplied `limit`.

The map will be mutated such that the number of items does not exceed the limit.
The map is not copied or reallocated.

Which items are dropped is random, provide keys in `priority_keys` to preserve required keys.

Examples:

- `limit(attributes, 100, [])`


- `limit(resource.attributes, 50, ["http.host", "http.method"])`

### merge_maps

`merge_maps(target, source, strategy)`

The `merge_maps` function merges the source map into the target map using the supplied strategy to handle conflicts.

`target` is a `pcommon.Map` type field. `source` is a `pcommon.Map` type field. `strategy` is a string that must be one of `insert`, `update`, or `upsert`.

If strategy is:

- `insert`: Insert the value from `source` into `target` where the key does not already exist.
- `update`: Update the entry in `target` with the value from `source` where the key does exist.
- `upsert`: Performs insert or update. Insert the value from `source` into `target` where the key does not already exist and update the entry in `target` with the value from `source` where the key does exist.

`merge_maps` is a special case of the [`set` function](#set). If you need to completely override `target`, use `set` instead.

Examples:

- `merge_maps(attributes, ParseJSON(body), "upsert")`


- `merge_maps(attributes, ParseJSON(attributes["kubernetes"]), "update")`


- `merge_maps(attributes, resource.attributes, "insert")`

### replace_all_matches

`replace_all_matches(target, pattern, replacement, Optional[function], Optional[replacementFormat])`

The `replace_all_matches` function replaces any matching string value with the replacement string.

`target` is a path expression to a `pcommon.Map` type field. `pattern` is a string following [filepath.Match syntax](https://pkg.go.dev/path/filepath#Match). `replacement` is either a path expression to a string telemetry field or a literal string. `function` is an optional argument that can take in any Converter that accepts a (`replacement`) string and returns a string. An example is a hash function that replaces any matching string with the hash value of `replacement`.
`replacementFormat` is an optional string argument that specifies the format of the replacement. It must contain exactly one `%s` format specifier as shown in the example below. No other format specifiers are supported.

Each string value in `target` that matches `pattern` will get replaced with `replacement`. Non-string values are ignored.

Examples:

- `replace_all_matches(attributes, "/user/*/list/*", "/user/{userId}/list/{listId}")`
- `replace_all_matches(attributes, "/user/*/list/*", "/user/{userId}/list/{listId}", SHA256, "/user/%s")`

### replace_all_patterns

`replace_all_patterns(target, mode, regex, replacement, Optional[function], Optional[replacementFormat])`

The `replace_all_patterns` function replaces any segments in a string value or key that match the regex pattern with the replacement string.

`target` is a path expression to a `pcommon.Map` type field. `regex` is a regex string indicating a segment to replace. `replacement` is either a path expression to a string telemetry field or a literal string.

`mode` determines whether the match and replace will occur on the map's value or key. Valid values are `key` and `value`.

If one or more sections of `target` match `regex` they will get replaced with `replacement`.

The `replacement` string can refer to matched groups using [regexp.Expand syntax](https://pkg.go.dev/regexp#Regexp.Expand). `replacementFormat` is an optional string argument that specifies the format of the replacement. It must contain exactly one `%s` format specifier as shown in the example below. No other format specifiers are supported.

The `function` is an optional argument that can take in any Converter that accepts a (`replacement`) string and returns a string. An example is a hash function that replaces any matching regex pattern with the hash value of `replacement`.

Examples:

- `replace_all_patterns(attributes, "value", "/account/\\d{4}", "/account/{accountId}")`
- `replace_all_patterns(attributes, "key", "/account/\\d{4}", "/account/{accountId}")`
- `replace_all_patterns(attributes, "key", "^kube_([0-9A-Za-z]+_)", "k8s.$$1.")`
- `replace_all_patterns(attributes, "key", "^kube_([0-9A-Za-z]+_)", "$$1.")`
- `replace_all_patterns(attributes, "key", "^kube_([0-9A-Za-z]+_)", "$$1.", SHA256, "k8s.%s")`

Note that when using OTTL within the collector's configuration file, `$` must be escaped to `$$` to bypass
environment variable substitution logic. To input a literal `$` from the configuration file, use `$$$`.
If using OTTL outside of collector configuration, `$` should not be escaped and a literal `$` can be entered using `$$`.

### replace_match

`replace_match(target, pattern, replacement, Optional[function], Optional[replacementFormat])`

The `replace_match` function allows replacing entire strings if they match a glob pattern.

`target` is a path expression to a telemetry field. `pattern` is a string following [filepath.Match syntax](https://pkg.go.dev/path/filepath#Match). `replacement` is either a path expression to a string telemetry field or a literal string.
`replacementFormat` is an optional string argument that specifies the format of the replacement. It must contain exactly one `%s` format specifier as shown in the example below. No other format specifiers are supported.

If `target` matches `pattern` it will get replaced with `replacement`.

The `function` is an optional argument that can take in any Converter that accepts a (`replacement`) string and returns a string. An example is a hash function that replaces any matching glob pattern with the hash value of `replacement`.

Examples:

- `replace_match(attributes["http.target"], "/user/*/list/*", "/user/{userId}/list/{listId}")`
- `replace_match(attributes["http.target"], "/user/*/list/*", "/user/{userId}/list/{listId}", SHA256, "/user/%s")`

### replace_pattern

`replace_pattern(target, regex, replacement, Optional[function], Optional[replacementFormat])`

The `replace_pattern` function allows replacing all string sections that match a regex pattern with a new value.

`target` is a path expression to a telemetry field. `regex` is a regex string indicating a segment to replace. `replacement` is either a path expression to a string telemetry field or a literal string.

If one or more sections of `target` match `regex` they will get replaced with `replacement`.

The `replacement` string can refer to matched groups using [regexp.Expand syntax](https://pkg.go.dev/regexp#Regexp.Expand). `replacementFormat` is an optional string argument that specifies the format of the replacement. It must contain exactly one `%s` format specifier as shown in the example below. No other format specifiers are supported

The `function` is an optional argument that can take in any Converter that accepts a (`replacement`) string and returns a string. An example is a hash function that replaces a matching regex pattern with the hash value of `replacement`.

Examples:

- `replace_pattern(resource.attributes["process.command_line"], "password\\=[^\\s]*(\\s?)", "password=***")`
- `replace_pattern(name, "^kube_([0-9A-Za-z]+_)", "k8s.$$1.")`
- `replace_pattern(name, "^kube_([0-9A-Za-z]+_)", "$$1.", SHA256, "k8s.%s")`

Note that when using OTTL within the collector's configuration file, `$` must be escaped to `$$` to bypass
environment variable substitution logic. To input a literal `$` from the configuration file, use `$$$`.
If using OTTL outside of collector configuration, `$` should not be escaped and a literal `$` can be entered using `$$`.

### set

`set(target, value)`

The `set` function allows users to set a telemetry field using a value.

`target` is a path expression to a telemetry field. `value` is any value type. If `value` resolves to `nil`, e.g. it references an unset map value, there will be no action.

How the underlying telemetry field is updated is decided by the path expression implementation provided by the user to the `ottl.ParseStatements`.

Examples:

- `set(attributes["http.path"], "/foo")`


- `set(name, attributes["http.route"])`


- `set(trace_state["svc"], "example")`


- `set(attributes["source"], trace_state["source"])`

### truncate_all

`truncate_all(target, limit)`

The `truncate_all` function truncates all string values in a `pcommon.Map` so that none are longer than the limit.

`target` is a path expression to a `pcommon.Map` type field. `limit` is a non-negative integer.

The map will be mutated such that the number of characters in all string values is less than or equal to the limit. Non-string values are ignored.

Examples:

- `truncate_all(attributes, 100)`


- `truncate_all(resource.attributes, 50)`

## Converters

Converters are pure functions that take OTTL values as input and output a single value for use within a statement.
Unlike functions, they do not modify any input telemetry and always return a value.

Available Converters:

- [Base64Decode](#base64decode)
- [Decode](#decode)
- [Concat](#concat)
- [ConvertCase](#convertcase)
- [ConvertAttributesToElementsXML](#convertattributestoelementsxml)
- [ConvertTextToElementsXML](#converttexttoelementsxml)
- [Day](#day)
- [Double](#double)
- [Duration](#duration)
- [ExtractPatterns](#extractpatterns)
- [ExtractGrokPatterns](#extractgrokpatterns)
- [FNV](#fnv)
- [Format](#format)
- [GetXML](#getxml)
- [Hex](#hex)
- [Hour](#hour)
- [Hours](#hours)
- [InsertXML](#insertxml)
- [Int](#int)
- [IsBool](#isbool)
- [IsDouble](#isdouble)
- [IsInt](#isint)
- [IsRootSpan](#isrootspan)
- [IsMap](#ismap)
- [IsMatch](#ismatch)
- [IsList](#islist)
- [IsString](#isstring)
- [Len](#len)
- [Log](#log)
- [MD5](#md5)
- [Microseconds](#microseconds)
- [Milliseconds](#milliseconds)
- [Minute](#minute)
- [Minutes](#minutes)
- [Month](#month)
- [Nanoseconds](#nanoseconds)
- [Now](#now)
- [ParseCSV](#parsecsv)
- [ParseJSON](#parsejson)
- [ParseKeyValue](#parsekeyvalue)
- [ParseXML](#parsexml)
<<<<<<< HEAD
- [ParseBytes](#parsebytes)
=======
- [RemoveXML](#removexml)
>>>>>>> ecd3046e
- [Seconds](#seconds)
- [SHA1](#sha1)
- [SHA256](#sha256)
- [SHA512](#sha512)
- [Sort](#sort)
- [SpanID](#spanid)
- [Split](#split)
- [String](#string)
- [Substring](#substring)
- [Time](#time)
- [ToKeyValueString](#tokeyvaluestring)
- [TraceID](#traceid)
- [TruncateTime](#truncatetime)
- [Unix](#unix)
- [UnixMicro](#unixmicro)
- [UnixMilli](#unixmilli)
- [UnixNano](#unixnano)
- [UnixSeconds](#unixseconds)
- [UserAgent](#useragent)
- [UUID](#UUID)
- [Year](#year)

### Base64Decode (Deprecated)

*This function has been deprecated. Please use the [Decode](#decode) function instead.*

`Base64Decode(value)`

The `Base64Decode` Converter takes a base64 encoded string and returns the decoded string.

`value` is a valid base64 encoded string.

Examples:

- `Base64Decode("aGVsbG8gd29ybGQ=")`


- `Base64Decode(attributes["encoded field"])`

### Decode

`Decode(value, encoding)`

The `Decode` Converter takes a string or byte array encoded with the specified encoding and returns the decoded string.

`value` is a valid encoded string or byte array.
`encoding` is a valid encoding name included in the [IANA encoding index](https://www.iana.org/assignments/character-sets/character-sets.xhtml).

Examples:

- `Decode("aGVsbG8gd29ybGQ=", "base64")`


- `Decode(attributes["encoded field"], "us-ascii")`

### Concat

`Concat(values[], delimiter)`

The `Concat` Converter takes a sequence of values and a delimiter and concatenates their string representation. Unsupported values, such as lists or maps that may substantially increase payload size, are not added to the resulting string.

`values` is a list of values. It supports paths, primitive values, and byte slices (such as trace IDs or span IDs).

`delimiter` is a string value that is placed between strings during concatenation. If no delimiter is desired, then simply pass an empty string.

Examples:

- `Concat([attributes["http.method"], attributes["http.path"]], ": ")`


- `Concat([name, 1], " ")`


- `Concat(["HTTP method is: ", attributes["http.method"]], "")`

### ConvertCase

`ConvertCase(target, toCase)`

The `ConvertCase` Converter converts the `target` string into the desired case `toCase`.

`target` is a string. `toCase` is a string.

If the `target` is not a string or does not exist, the `ConvertCase` Converter will return an error.

`toCase` can be:

- `lower`: Converts the `target` string to lowercase (e.g. `MY_METRIC` to `my_metric`)
- `upper`: Converts the `target` string to uppercase (e.g. `my_metric` to `MY_METRIC`)
- `snake`: Converts the `target` string to snakecase (e.g. `myMetric` to `my_metric`)
- `camel`: Converts the `target` string to camelcase (e.g. `my_metric` to `MyMetric`)

If `toCase` is any value other than the options above, the `ConvertCase` Converter will return an error during collector startup.

Examples:

- `ConvertCase(metric.name, "snake")`

### ConvertAttributesToElementsXML

`ConvertAttributesToElementsXML(target, Optional[xpath])`

The `ConvertAttributesToElementsXML` Converter returns an edited version of an XML string where attributes are converted into child elements.

`target` is a Getter that returns a string. This string should be in XML format.
If `target` is not a string, nil, or cannot be parsed as XML, `ConvertAttributesToElementsXML` will return an error.

`xpath` (optional) is a string that specifies an [XPath](https://www.w3.org/TR/1999/REC-xpath-19991116/) expression that
selects one or more elements. Attributes will only be converted within the result(s) of the xpath.

For example, `<a foo="bar"><b>baz</b></a>` will be converted to `<a><b>baz</b><foo>bar</foo></a>`.

Examples:

Convert all attributes in a document

- `ConvertAttributesToElementsXML(body)`

Convert only attributes within "Record" elements

- `ConvertAttributesToElementsXML(body, "/Log/Record")`

### ConvertTextToElementsXML

`ConvertTextToElementsXML(target, Optional[xpath], Optional[elementName])`

The `ConvertTextToElementsXML` Converter returns an edited version of an XML string where all text belongs to a dedicated element.

`target` is a Getter that returns a string. This string should be in XML format.
If `target` is not a string, nil, or cannot be parsed as XML, `ConvertTextToElementsXML` will return an error.

`xpath` (optional) is a string that specifies an [XPath](https://www.w3.org/TR/1999/REC-xpath-19991116/) expression that
selects one or more elements. Content will only be converted within the result(s) of the xpath. The default is `/`.

`elementName` (optional) is a string that is used for any element tags that are created to wrap content.
The default is `"value"`.

For example, `<a><b>foo</b>bar</a>` will be converted to `<a><b>foo</b><value>bar</value></a>`.

Examples:

Ensure all text content in a document is wrapped in a dedicated element

- `ConvertTextToElementsXML(body)`

Use a custom name for any new elements

- `ConvertTextToElementsXML(body, elementName = "custom")`

Convert only part of the document

- `ConvertTextToElementsXML(body, "/some/part/", "value")`

### Day

`Day(value)`

The `Day` Converter returns the day component from the specified time using the Go stdlib [`time.Day` function](https://pkg.go.dev/time#Time.Day).

`value` is a `time.Time`. If `value` is another type, an error is returned.

The returned type is `int64`.

Examples:

- `Day(Now())`

### Double

The `Double` Converter converts an inputted `value` into a double.

The returned type is float64.

The input `value` types:
* float64. returns the `value` without changes.
* string. Tries to parse a double from string. If it fails then nil will be returned.
* bool. If `value` is true, then the function will return 1 otherwise 0.
* int64. The function converts the integer to a double.

If `value` is another type or parsing failed nil is always returned.

The `value` is either a path expression to a telemetry field to retrieve or a literal.

Examples:

- `Double(attributes["http.status_code"])`


- `Double("2.0")`

### Duration

`Duration(duration)`

The `Duration` Converter takes a string representation of a duration and converts it to a [Golang `time.duration`](https://pkg.go.dev/time#ParseDuration).

`duration` is a string. Valid time units are "ns", "us" (or "µs"), "ms", "s", "m", "h".

If either `duration` is nil or is in a format that cannot be converted to Golang `time.duration`, an error is returned.

Examples:

- `Duration("3s")`
- `Duration("333ms")`
- `Duration("1000000h")`

### ExtractPatterns

`ExtractPatterns(target, pattern)`

The `ExtractPatterns` Converter returns a `pcommon.Map` struct that is a result of extracting named capture groups from the target string. If not matches are found then an empty `pcommon.Map` is returned.

`target` is a Getter that returns a string. `pattern` is a regex string.

If `target` is not a string or nil `ExtractPatterns` will return an error. If `pattern` does not contain at least 1 named capture group then `ExtractPatterns` will error on startup.

Examples:

- `ExtractPatterns(attributes["k8s.change_cause"], "GIT_SHA=(?P<git.sha>\w+)")`

- `ExtractPatterns(body, "^(?P<timestamp>\\w+ \\w+ [0-9]+:[0-9]+:[0-9]+) (?P<hostname>([A-Za-z0-9-_]+)) (?P<process>\\w+)(\\[(?P<pid>\\d+)\\])?: (?P<message>.*)$")`

### ExtractGrokPatterns

`ExtractGrokPatterns(target, pattern, Optional[namedCapturesOnly], Optional[patternDefinitions])`

The `ExtractGrokPatterns` Converter parses unstructured data into a format that is structured and queryable. 
It returns a `pcommon.Map` struct that is a result of extracting named capture groups from the target string. If no matches are found then an empty `pcommon.Map` is returned.

- `target` is a Getter that returns a string. 
- `pattern` is a grok pattern string. 
- `namedCapturesOnly` (optional) specifies if non-named captures should be returned. 
- `patternDefinitions` (optional) is a list of custom pattern definition strings used inside `pattern` in the form of `PATTERN_NAME=PATTERN`. 
This parameter lets you define your own custom patterns to improve readability when the extracted `pattern` is not part of the default set or when you need custom naming. 

If `target` is not a string or nil `ExtractGrokPatterns` returns an error. If `pattern` does not contain at least 1 named capture group and `namedCapturesOnly` is set to `true` then `ExtractPatterns` errors on startup.

Parsing is done using [Elastic Go-Grok](https://github.com/elastic/go-grok?tab=readme-ov-file) library.
Grok is a regular expression dialect that supports reusable aliased expressions. It sits on `re2` regex library so any valid `re2` expressions are valid in grok.
Grok uses this regular expression language to allow naming existing patterns and combining them into more complex patterns that match your fields

Pattern can be specified in either of these forms:
 - `%{SYNTAX}` - e.g {NUMBER}
 - `%{SYNTAX:ID}` - e.g {NUMBER:MY_AGE}
 - `%{SYNTAX:ID:TYPE}` - e.g {NUMBER:MY_AGE:INT}

Where `SYNTAX` is a pattern that will match your text, `ID` is identifier you give to the piece of text being matched and `TYPE` data type you want to cast your named field.
Supported types are `int`, `long`, `double`, `float` and boolean

The [Elastic Go-Grok](https://github.com/elastic/go-grok) ships with numerous predefined grok patterns that simplify working with grok.
In collector Complete set is included consisting of a default set and all additional sets adding product/tool specific capabilities (like [aws](https://github.com/elastic/go-grok/blob/main/patterns/aws.go) or [java](https://github.com/elastic/go-grok/blob/main/patterns/java.go) patterns).


Default set consists of:

| Name | Example |
|-----|-----|
| WORD |  "hello", "world123", "test_data" |
| NOTSPACE | "example", "text-with-dashes", "12345" |
| SPACE | " ", "\t", "  " |
| INT | "123", "-456", "+789" |
| NUMBER | "123", "456.789", "-0.123" |
| BOOL |"true", "false", "true" |
| BASE10NUM | "123", "-123.456", "0.789" |
| BASE16NUM | "1a2b", "0x1A2B", "-0x1a2b3c" |
| BASE16FLOAT |  "0x1.a2b3", "-0x1A2B3C.D" |
| POSINT | "123", "456", "789" |
| NONNEGINT | "0", "123", "456" |
| GREEDYDATA |"anything goes", "literally anything", "123 #@!" |
| QUOTEDSTRING | "\"This is a quote\"", "'single quoted'" |
| UUID |"123e4567-e89b-12d3-a456-426614174000" |
| URN | "urn:isbn:0451450523", "urn:ietf:rfc:2648" |

and many more. Complete list can be found [here](https://github.com/elastic/go-grok/blob/main/patterns/default.go).

Examples:

- _Uses regex pattern with named captures to extract_:

  `ExtractGrokPatterns(attributes["k8s.change_cause"], "GIT_SHA=(?P<git.sha>\w+)")`

- _Uses regex pattern with named captures to extract_:

  `ExtractGrokPatterns(body, "^(?P<timestamp>\\w+ \\w+ [0-9]+:[0-9]+:[0-9]+) (?P<hostname>([A-Za-z0-9-_]+)) (?P<process>\\w+)(\\[(?P<pid>\\d+)\\])?: (?P<message>.*)$")`

- _Uses `URI` from default set to extract URI and includes only named captures_:

  `ExtractGrokPatterns(body, "%{URI}", true)`

- _Uses more complex pattern consisting of elements from default set and includes only named captures_:
  
  `ExtractGrokPatterns(body, "%{DATESTAMP:timestamp} %{TZ:event.timezone} %{DATA:user.name} %{GREEDYDATA:postgresql.log.connection_id} %{POSINT:process.pid:int}", true)`

- _Uses `LOGLINE` pattern defined in `patternDefinitions` passed as last argument_:
  
  `ExtractGrokPatterns(body, "%{LOGLINE}", true, ["LOGLINE=%{DATESTAMP:timestamp} %{TZ:event.timezone} %{DATA:user.name} %{GREEDYDATA:postgresql.log.connection_id} %{POSINT:process.pid:int}"])`

- Add custom patterns to parse the password from `/etc/passwd` and making `pattern` readable:

  - `pattern`: `%{USERNAME:user.name}:%{PASSWORD:user.password}:%{USERINFO}`
  - `patternDefinitions`:
    - `PASSWORD=%{WORD}`
    - `USERINFO=%{GREEDYDATA}`

    Note that `USERNAME` is in the default pattern set and does not need to be redefined.

  - Target: `smith:pass123:1001:1000:J Smith,1234,(234)567-8910,(234)567-1098,email:/home/smith:/bin/sh` 

  - Return values: 
     - `user.name`: smith
     - `user.password`: pass123


### FNV

`FNV(value)`

The `FNV` Converter converts the `value` to an FNV hash/digest.

The returned type is int64.

`value` is either a path expression to a string telemetry field or a literal string. If `value` is another type an error is returned.

If an error occurs during hashing it will be returned.

Examples:

- `FNV(attributes["device.name"])`


- `FNV("name")`

### Format

```Format(formatString, []formatArguments)```

The `Format` Converter takes the given format string and formats it using `fmt.Sprintf` and the given arguments.

`formatString` is a string. `formatArguments` is an array of values.

If the `formatString` is not a string or does not exist, the `Format` Converter will return an error.
If any of the `formatArgs` are incorrect (e.g. missing, or an incorrect type for the corresponding format specifier), then a string will still be returned, but with Go's default error handling for `fmt.Sprintf`.

Format specifiers that can be used in `formatString` are documented in Go's [fmt package documentation](https://pkg.go.dev/fmt#hdr-Printing)

Examples:

- `Format("%02d", [attributes["priority"]])`
- `Format("%04d-%02d-%02d", [Year(Now()), Month(Now()), Day(Now())])`
- `Format("%s/%s/%04d-%02d-%02d.log", [attributes["hostname"], body["program"], Year(Now()), Month(Now()), Day(Now())])`


### GetXML

`GetXML(target, xpath)`

The `GetXML` Converter returns an XML string with selected elements.

`target` is a Getter that returns a string. This string should be in XML format.
If `target` is not a string, nil, or is not valid xml, `GetXML` will return an error.

`xpath` is a string that specifies an [XPath](https://www.w3.org/TR/1999/REC-xpath-19991116/) expression that
selects one or more elements. Currently, this converter only supports selecting elements.

Examples:

Get all elements at the root of the document with tag "a"

- `GetXML(body, "/a")`

Gel all elements anywhere in the document with tag "a"

- `GetXML(body, "//a")`

Get the first element at the root of the document with tag "a"

- `GetXML(body, "/a[1]")`

Get all elements in the document with tag "a" that have an attribute "b" with value "c"

- `GetXML(body, "//a[@b='c']")`

### Hex

`Hex(value)`

The `Hex` converter converts the `value` to its hexadecimal representation.

The returned type is string representation of the hexadecimal value.

The input `value` types:

- float64 (`1.1` will result to `0x3ff199999999999a`)
- string (`"1"` will result in `0x31`)
- bool (`true` will result in `0x01`; `false` to `0x00`)
- int64 (`12` will result in `0xC`)
- []byte (without any changes - `0x02` will result to `0x02`)

If `value` is another type or parsing failed nil is always returned.

The `value` is either a path expression to a telemetry field to retrieve or a literal.

Examples:

- `Hex(attributes["http.status_code"])`


- `Hex(2.0)`

### Hour

`Hour(value)`

The `Hour` Converter returns the hour from the specified time.  The Converter [uses the `time.Hour` function](https://pkg.go.dev/time#Time.Hour).

`value` is a `time.Time`. If `value` is another type an error is returned.

The returned type is `int64`.

Examples:

- `Hour(Now())`

### Hours

`Hours(value)`

The `Hours` Converter returns the duration as a floating point number of hours.

`value` is a `time.Duration`. If `value` is another type an error is returned.

The returned type is `float64`.

Examples:

- `Hours(Duration("1h"))`

### InsertXML

`InsertXML(target, xpath, value)`

The `InsertXML` Converter returns an edited version of an XML string with child elements added to selected elements.

`target` is a Getter that returns a string. This string should be in XML format and represents the document which will
be modified. If `target` is not a string, nil, or is not valid xml, `InsertXML` will return an error.

`xpath` is a string that specifies an [XPath](https://www.w3.org/TR/1999/REC-xpath-19991116/) expression that
selects one or more elements.

`value` is a Getter that returns a string. This string should be in XML format and represents the document which will
be inserted into `target`. If `value` is not a string, nil, or is not valid xml, `InsertXML` will return an error.

Examples:

Add an element "foo" to the root of the document

- `InsertXML(body, "/", "<foo/>")`

Add an element "bar" to any element called "foo"

- `InsertXML(body, "//foo", "<bar/>")`

Fetch and insert an xml document into another

- `InsertXML(body, "/subdoc", attributes["subdoc"])`

### Int

`Int(value)`

The `Int` Converter converts the `value` to int type.

The returned type is int64.

The input `value` types:

- float64. Fraction is discharged (truncation towards zero).
- string. Trying to parse an integer from string if it fails then nil will be returned.
- bool. If `value` is true, then the function will return 1 otherwise 0.
- int64. The function returns the `value` without changes.

If `value` is another type or parsing failed nil is always returned.

The `value` is either a path expression to a telemetry field to retrieve or a literal.

Examples:

- `Int(attributes["http.status_code"])`


- `Int("2.0")`

### IsBool

`IsBool(value)`

The `IsBool` Converter evaluates whether the given `value` is a boolean or not.

Specifically, it will return `true` if the provided `value` is one of the following:

1. A Go's native `bool` type.
2. A `pcommon.ValueTypeBool`.

Otherwise, it will return `false`.

Examples:

- `IsBool(false)`


- `IsBool(pcommon.NewValueBool(false))`


- `IsBool(42)`


- `IsBool(attributes["any key"])`

### IsDouble

`IsDouble(value)`

The `IsDouble` Converter returns true if the given value is a double.

The `value` is either a path expression to a telemetry field to retrieve, or a literal.

If `value` is a `float64` or a `pcommon.ValueTypeDouble` then returns `true`, otherwise returns `false`.

Examples:

- `IsDouble(body)`

- `IsDouble(attributes["maybe a double"])`

### IsInt

`IsInt(value)`

The `IsInt` Converter returns true if the given value is a int.

The `value` is either a path expression to a telemetry field to retrieve, or a literal.

If `value` is a `int64` or a `pcommon.ValueTypeInt` then returns `true`, otherwise returns `false`.

Examples:

- `IsInt(body)`

- `IsInt(attributes["maybe a int"])`

### IsRootSpan

`IsRootSpan()`

The `IsRootSpan` Converter returns `true` if the span in the corresponding context is root, which means
its `parent_span_id` is equal to hexadecimal representation of zero.

This function is supported with [OTTL span context](../contexts/ottlspan/README.md). In any other context it is not supported.

The function returns `false` in all other scenarios, including `parent_span_id == ""` or `parent_span_id == nil`.

Examples:

- `IsRootSpan()`

- `set(attributes["isRoot"], "true") where IsRootSpan()`

### IsMap

`IsMap(value)`

The `IsMap` Converter returns true if the given value is a map.

The `value` is either a path expression to a telemetry field to retrieve or a literal.

If `value` is a `map[string]any` or a `pcommon.ValueTypeMap` then returns `true`, otherwise returns `false`.

Examples:

- `IsMap(body)`


- `IsMap(attributes["maybe a map"])`

### IsMatch

`IsMatch(target, pattern)`

The `IsMatch` Converter returns true if the `target` matches the regex `pattern`.

`target` is either a path expression to a telemetry field to retrieve or a literal string. `pattern` is a regexp pattern.
The matching semantics are identical to `regexp.MatchString`.

The function matches the target against the pattern, returning true if the match is successful and false otherwise.
If target is not a string, it will be converted to one:

- booleans, ints and floats will be converted using `strconv`
- byte slices will be encoded using base64
- OTLP Maps and Slices will be JSON encoded
- other OTLP Values will use their canonical string representation via `AsString`

If target is nil, false is always returned.

Examples:

- `IsMatch(attributes["http.path"], "foo")`


- `IsMatch("string", ".*ring")`

### IsList

`IsList(value)`

The `IsList` Converter returns true if the given value is a list.

The `value` is either a path expression to a telemetry field to retrieve or a literal.

If `value` is a `list`, `pcommon.ValueTypeSlice`. `pcommon.Slice`, or any other list type, then returns `true`, otherwise returns `false`.

Examples:

- `IsList(body)`

- `IsList(attributes["maybe a slice"])`

### IsString

`IsString(value)`

The `IsString` Converter returns true if the given value is a string.

The `value` is either a path expression to a telemetry field to retrieve or a literal.

If `value` is a `string` or a `pcommon.ValueTypeStr` then returns `true`, otherwise returns `false`.

Examples:

- `IsString(body)`

- `IsString(attributes["maybe a string"])`

### Len

`Len(target)`

The `Len` Converter returns the int64 length of the target string or slice.

`target` is either a `string`, `slice`, `map`, `pcommon.Slice`, `pcommon.Map`, or `pcommon.Value` with type `pcommon.ValueTypeStr`, `pcommon.ValueTypeSlice`, or `pcommon.ValueTypeMap`.

If the `target` is not an acceptable type, the `Len` Converter will return an error.

Examples:

- `Len(body)`

### Log

`Log(value)`

The `Log` Converter returns a `float64` that is the logarithm of the `target`.

`target` is either a path expression to a telemetry field to retrieve or a literal.

The function take the logarithm of the target, returning an error if the target is less than or equal to zero.

If target is not a float64, it will be converted to one:

- int64s are converted to float64s
- strings are converted using `strconv`
- booleans are converted using `1` for `true` and `0` for `false`. This means passing `false` to the function will cause an error.
- int, float, string, and bool OTLP Values are converted following the above rules depending on their type. Other types cause an error.

If target is nil an error is returned.

Examples:

- `Log(attributes["duration_ms"])`


- `Int(Log(attributes["duration_ms"])`

### MD5

`MD5(value)`

The `MD5` Converter converts the `value` to a md5 hash/digest.

The returned type is string.

`value` is either a path expression to a string telemetry field or a literal string. If `value` is another type an error is returned.

If an error occurs during hashing it will be returned.

Examples:

- `MD5(attributes["device.name"])`

- `MD5("name")`

**Note:** According to the National Institute of Standards and Technology (NIST), MD5 is no longer a recommended hash function. It should be avoided except when required for compatibility. New uses should prefer a SHA-2 family function (e.g. SHA-256, SHA-512) whenever possible.

### Microseconds

`Microseconds(value)`

The `Microseconds` Converter returns the duration as an integer millisecond count.

`value` is a `time.Duration`. If `value` is another type an error is returned.

The returned type is `int64`.

Examples:

- `Microseconds(Duration("1h"))`

### Milliseconds

`Milliseconds(value)`

The `Milliseconds` Converter returns the duration as an integer millisecond count.

`value` is a `time.Duration`. If `value` is another type an error is returned.

The returned type is `int64`.

Examples:

- `Milliseconds(Duration("1h"))`

### Minute

`Minute(value)`

The `Minute` Converter returns the minute component from the specified time using the Go stdlib [`time.Minute` function](https://pkg.go.dev/time#Time.Minute).

`value` is a `time.Time`. If `value` is another type, an error is returned.

The returned type is `int64`.

Examples:

- `Minute(Now())`

### Minutes

`Minutes(value)`

The `Minutes` Converter returns the duration as a floating point number of minutes.

`value` is a `time.Duration`. If `value` is another type an error is returned.

The returned type is `float64`.

Examples:

- `Minutes(Duration("1h"))`

### Month

`Month(value)`

The `Month` Converter returns the month component from the specified time using the Go stdlib [`time.Month` function](https://pkg.go.dev/time#Time.Month).

`value` is a `time.Time`. If `value` is another type, an error is returned.

The returned type is `int64`.

Examples:

- `Month(Now())`

### Nanoseconds

`Nanoseconds(value)`

The `Nanoseconds` Converter returns the duration as an integer nanosecond count.

`value` is a `time.Duration`. If `value` is another type an error is returned.

The returned type is `int64`.

Examples:

- `Nanoseconds(Duration("1h"))`

### Now

`Now()`

The `Now` function returns the current time as represented by `time.Now()` in Go.

The returned type is `time.Time`.

Examples:

- `UnixSeconds(Now())`
- `set(start_time, Now())`

### ParseCSV

`ParseCSV(target, headers, Optional[delimiter], Optional[headerDelimiter], Optional[mode])`

The `ParseCSV` Converter returns a `pcommon.Map` struct that contains the result of parsing the `target` string as CSV. The resultant map is structured such that it is a mapping of field name -> field value.

`target` is a Getter that returns a string. This string should be a CSV row. if `target` is not a properly formatted CSV row, or if the number of fields in `target` does not match the number of fields in `headers`, `ParseCSV` will return an error. Leading and trailing newlines in `target` will be stripped. Newlines elswhere in `target` are not treated as row delimiters during parsing, and will be treated as though they are part of the field that are placed in.

`headers` is a Getter that returns a string. This string should be a CSV header, specifying the names of the CSV fields.

`delimiter` is an optional string parameter that specifies the delimiter used to split `target` into fields. By default, it is set to `,`.

`headerDelimiter` is an optional string parameter that specified the delimiter used to split `headers` into fields. By default, it is set to the value of `delimiter`.

`mode` is an optional string paramater that specifies the parsing mode. Valid values are `strict`, `lazyQuotes`, and `ignoreQuotes`. By default, it is set to `strict`.
- The `strict` mode provides typical CSV parsing.
- The `lazyQotes` mode provides a relaxed version of CSV parsing where a quote may appear in the middle of a unquoted field.
- The `ignoreQuotes` mode completely ignores any quoting rules for CSV and just splits the row on the delimiter.

Examples:

- `ParseCSV("999-999-9999,Joe Smith,joe.smith@example.com", "phone,name,email")`


- `ParseCSV(body, "phone|name|email", delimiter="|")`


- `ParseCSV(attributes["csv_line"], attributes["csv_headers"], delimiter="|", headerDelimiter=",", mode="lazyQuotes")`


- `ParseCSV("\"555-555-5556,Joe Smith\",joe.smith@example.com", "phone,name,email", mode="ignoreQuotes")`

### ParseJSON

`ParseJSON(target)`

The `ParseJSON` Converter returns a `pcommon.Map` or `pcommon.Slice` struct that is a result of parsing the target string as JSON

`target` is a Getter that returns a string. This string should be in json format.
If `target` is not a string, nil, or cannot be parsed as JSON, `ParseJSON` will return an error.

Unmarshalling is done using [jsoniter](https://github.com/json-iterator/go).
Each JSON type is converted into a `pdata.Value` using the following map:

```
JSON boolean -> bool
JSON number  -> float64
JSON string  -> string
JSON null    -> nil
JSON arrays  -> pdata.SliceValue
JSON objects -> map[string]any
```

Examples:

- `ParseJSON("{\"attr\":true}")`


- `ParseJSON("[\"attr1\",\"attr2\"]")`


- `ParseJSON(attributes["kubernetes"])`


- `ParseJSON(body)`

### ParseKeyValue

`ParseKeyValue(target, Optional[delimiter], Optional[pair_delimiter])`

The `ParseKeyValue` Converter returns a `pcommon.Map` that is a result of parsing the target string for key value pairs.

`target` is a Getter that returns a string. If the returned string is empty, an error will be returned. `delimiter` is an optional string that is used to split the key and value in a pair, the default is `=`. `pair_delimiter` is an optional string that is used to split key value pairs, the default is a single space (` `).

For example, the following target `"k1=v1 k2=v2 k3=v3"` will use default delimiters and be parsed into the following map:
```
{ "k1": "v1", "k2": "v2", "k3": "v3" }
```

Examples:

- `ParseKeyValue("k1=v1 k2=v2 k3=v3")`
- `ParseKeyValue("k1!v1_k2!v2_k3!v3", "!", "_")`
- `ParseKeyValue(attributes["pairs"])`


### ParseXML

`ParseXML(target)`

The `ParseXML` Converter returns a `pcommon.Map` struct that is the result of parsing the target string as an XML document.

`target` is a Getter that returns a string. This string should be in XML format.
If `target` is not a string, nil, or cannot be parsed as XML, `ParseXML` will return an error.

Unmarshalling XML is done using the following rules:
1. All character data for an XML element is trimmed, joined, and placed into the `content` field.
2. The tag for an XML element is trimmed, and placed into the `tag` field.
3. The attributes for an XML element is placed as a `pcommon.Map` into the `attribute` field.
4. Processing instructions, directives, and comments are ignored and not represented in the resultant map.
5. All child elements are parsed as above, and placed in a `pcommon.Slice`, which is then placed into the `children` field.

For example, the following XML document:
```xml
<?xml version="1.0" encoding="UTF-8" ?>
<Log>
  <User>
    <ID>00001</ID>
    <Name type="first">Joe</Name>
    <Email>joe.smith@example.com</Email>
  </User>
  <Text>User fired alert A</Text>
</Log>
```

will be parsed as:
```json
{
  "tag": "Log",
  "children": [
    {
      "tag": "User",
      "children": [
        {
          "tag": "ID",
          "content": "00001"
        },
        {
          "tag": "Name",
          "content": "Joe",
          "attributes": {
            "type": "first"
          }
        },
        {
          "tag": "Email",
          "content": "joe.smith@example.com"
        }
      ]
    },
    {
      "tag": "Text",
      "content": "User fired alert A"
    }
  ]
}
```

Examples:

- `ParseXML(body)`

- `ParseXML(attributes["xml"])`

- `ParseXML("<HostInfo hostname=\"example.com\" zone=\"east-1\" cloudprovider=\"aws\" />")`

<<<<<<< HEAD
### ParseBytes

`ParseBytes(value)`

The `ParseBytes` Converter converts `value` from a humanized, string representation of bytes, into the number of bytes it represents.

The returned type is int64.

If `value` is another type or parsing failed nil is always returned.

Examples:

- `ParseBytes(attributes["system.memory.total"])`

- `ParseBytes("1.24GB")`

- `ParseBytes("1,500 KiB")`
=======
### RemoveXML

`RemoveXML(target, xpath)`

The `RemoveXML` Converter returns an edited version of an XML string with selected elements removed.

`target` is a Getter that returns a string. This string should be in XML format.
If `target` is not a string, nil, or is not valid xml, `RemoveXML` will return an error.

`xpath` is a string that specifies an [XPath](https://www.w3.org/TR/1999/REC-xpath-19991116/) expression that
selects one or more elements to remove from the XML document.

For example, the XPath `/Log/Record[./Name/@type="archive"]` applied to the following XML document:

```xml
<?xml version="1.0" encoding="UTF-8" ?>
<Log>
  <Record>
    <ID>00001</ID>
    <Name type="archive"></Name>
    <Data>Some data</Data>
  </Record>
  <Record>
    <ID>00002</ID>
    <Name type="user"></Name>
    <Data>Some data</Data>
  </Record>
</Log>
```

will return:

```xml
<?xml version="1.0" encoding="UTF-8" ?>
<Log>
  <Record>
    <ID>00002</ID>
    <Name type="user"></Name>
    <Data>Some data</Data>
  </Record>
</Log>
```

Examples:

Delete the attribute "foo" from the elements with tag "a"

- `RemoveXML(body, "/a/@foo")`

Delete all elements with tag "b" that are children of elements with tag "a"

- `RemoveXML(body, "/a/b")`

Delete all elements with tag "b" that are children of elements with tag "a" and have the attribute "foo" with value "bar"

- `RemoveXML(body, "/a/b[@foo='bar']")`

Delete all comments

- `RemoveXML(body, "//comment()")`

Delete text from nodes that contain the word "sensitive"

- `RemoveXML(body, "//*[contains(text(), 'sensitive')]")`
>>>>>>> ecd3046e

### Seconds

`Seconds(value)`

The `Seconds` Converter returns the duration as a floating point number of seconds.

`value` is a `time.Duration`. If `value` is another type an error is returned.

The returned type is `float64`.

Examples:

- `Seconds(Duration("1h"))`

### SHA1

`SHA1(value)`

The `SHA1` Converter converts the `value` to a sha1 hash/digest.

The returned type is string.

`value` is either a path expression to a string telemetry field or a literal string. If `value` is another type an error is returned.

If an error occurs during hashing it will be returned.

Examples:

- `SHA1(attributes["device.name"])`


- `SHA1("name")`

**Note:** [According to the National Institute of Standards and Technology (NIST)](https://csrc.nist.gov/projects/hash-functions), SHA1 is no longer a recommended hash function. It should be avoided except when required for compatibility. New uses should prefer a SHA-2 family function (such as SHA-256 or SHA-512) whenever possible.

### SHA256

`SHA256(value)`

The `SHA256` Converter converts the `value` to a sha256 hash/digest.

The returned type is string.

`value` is either a path expression to a string telemetry field or a literal string. If `value` is another type an error is returned.

If an error occurs during hashing it will be returned.

Examples:

- `SHA256(attributes["device.name"])`

- `SHA256("name")`

### SHA512

`SHA512(input)`

The `SHA512` converter calculates sha512 hash value/digest of the `input`.

The returned type is string.

`input` is either a path expression to a string telemetry field or a literal string. If `input` is another type, converter raises an error.
If an error occurs during hashing, the error will be returned.

Examples:

- `SHA512(attributes["device.name"])`

- `SHA512("name")`

### Sort

`Sort(target, Optional[order])`

The `Sort` Converter sorts the `target` array in either ascending or descending order.

`target` is an array or `pcommon.Slice` typed field containing the elements to be sorted. 

`order` is a string specifying the sort order. Must be either `asc` or `desc`. The default value is `asc`.

The Sort Converter preserves the data type of the original elements while sorting. 
The behavior varies based on the types of elements in the target slice:

| Element Types | Sorting Behavior                    | Return Value |
|---------------|-------------------------------------|--------------|
| Integers | Sorts as integers                   | Sorted array of integers |
| Doubles | Sorts as doubles                    | Sorted array of doubles |
| Integers and doubles | Converts all to doubles, then sorts | Sorted array of integers and doubles |
| Strings | Sorts as strings                    | Sorted array of strings |
| Booleans | Converts all to strings, then sorts | Sorted array of booleans |
| Mix of integers, doubles, booleans, and strings | Converts all to strings, then sorts | Sorted array of mixed types |
| Any other types | N/A                                 | Returns an error |

Examples:

- `Sort(attributes["device.tags"])`
- `Sort(attributes["device.tags"], "desc")`

### SpanID

`SpanID(bytes)`

The `SpanID` Converter returns a `pdata.SpanID` struct from the given byte slice.

`bytes` is a byte slice of exactly 8 bytes.

Examples:

- `SpanID(0x0000000000000000)`

### Split

```Split(target, delimiter)```

The `Split` Converter separates a string by the delimiter, and returns an array of substrings.

`target` is a string. `delimiter` is a string.

If the `target` is not a string or does not exist, the `Split` Converter will return an error.

Examples:

- `Split("A|B|C", "|")`

### String

`String(value)`

The `String` Converter converts the `value` to string type.

The returned type is `string`.

- string. The function returns the `value` without changes.
- []byte. The function returns the `value` as a string encoded in hexadecimal.
- map. The function returns the `value` as a key-value-pair of type string.
- slice. The function returns the `value` as a list formatted string.
- pcommon.Value. The function returns the `value` as a string type.

If `value` is of another type it gets marshalled to string type.
If `value` is empty, or parsing failed, nil is always returned.

The `value` is either a path expression to a telemetry field to retrieve, or a literal.

Examples:

- `String("test")`
- `String(attributes["http.method"])`
- `String(span_id)`
- `String([1,2,3])`
- `String(false)`

### Substring

`Substring(target, start, length)`

The `Substring` Converter returns a substring from the given start index to the specified length.

`target` is a string. `start` and `length` are `int64`.

If `target` is not a string or is nil, an error is returned.
If the start/length exceed the length of the `target` string, an error is returned.

Examples:

- `Substring("123456789", 0, 3)`

### Time

`Time(target, format, Optional[location], Optional[locale])`

The `Time` Converter takes a string representation of a time and converts it to a Golang `time.Time`.

`target` is a string. `format` is a string, `location` is an optional string, `locale` is an optional string.

If either `target` or `format` are nil, an error is returned. The parser used is the parser at [internal/coreinternal/parser](https://github.com/open-telemetry/opentelemetry-collector-contrib/tree/main/internal/coreinternal/timeutils). If the `target` and `format` do not follow the parsing rules used by this parser, an error is returned.

`format` denotes a textual representation of the time value formatted according to ctime-like format string. It follows [standard Go Layout formatting](https://pkg.go.dev/time#pkg-constants) with few additional substitutes:
| substitution | description | examples |
|-----|-----|-----|
|`%Y` | Year as a zero-padded number | 0001, 0002, ..., 2019, 2020, ..., 9999 |
|`%y` | Year, last two digits as a zero-padded number | 01, ..., 99 |
|`%m` | Month as a zero-padded number | 01, 02, ..., 12 |
|`%o` | Month as a space-padded number | 1, 2, ..., 12 |
|`%q` | Month as an unpadded number | 1,2,...,12 |
|`%b`, `%h` | Abbreviated month name | Jan, Feb, ... |
|`%B` | Full month name | January, February, ... |
|`%d` | Day of the month as a zero-padded number | 01, 02, ..., 31 |
|`%e` | Day of the month as a space-padded number| 1, 2, ..., 31 |
|`%g` | Day of the month as a unpadded number | 1,2,...,31 |
|`%a` | Abbreviated weekday name | Sun, Mon, ... |
|`%A` | Full weekday name | Sunday, Monday, ... |
|`%H` | Hour (24-hour clock) as a zero-padded number | 00, ..., 24 |
|`%I` | Hour (12-hour clock) as a zero-padded number | 00, ..., 12 |
|`%l` | Hour 12-hour clock | 0, ..., 24 |
|`%p` | Locale’s equivalent of either AM or PM | AM, PM |
|`%P` | Locale’s equivalent of either am or pm | am, pm |
|`%M` | Minute as a zero-padded number | 00, 01, ..., 59 |
|`%S` | Second as a zero-padded number | 00, 01, ..., 59 |
|`%L` | Millisecond as a zero-padded number | 000, 001, ..., 999 |
|`%f` | Microsecond as a zero-padded number | 000000, ..., 999999 |
|`%s` | Nanosecond as a zero-padded number | 00000000, ..., 99999999 |
|`%z` | UTC offset in the form ±HHMM[SS[.ffffff]] or empty | +0000, -0400 |
|`%Z` | Timezone name or abbreviation or empty | UTC, EST, CST |
|`%i` | Timezone as +/-HH | -07 |
|`%j` | Timezone as +/-HH:MM | -07:00 |
|`%k` | Timezone as +/-HH:MM:SS | -07:00:00 |
|`%w` | Timezone as +/-HHMMSS | -070000 |
|`%D`, `%x` | Short MM/DD/YYYY date, equivalent to %m/%d/%y | 01/21/2031 |
|`%F` | Short YYYY-MM-DD date, equivalent to %Y-%m-%d | 2031-01-21 |
|`%T`,`%X` | ISO 8601 time format (HH:MM:SS), equivalent to %H:%M:%S | 02:55:02 |
|`%r` | 12-hour clock time | 02:55:02 pm |
|`%R` | 24-hour HH:MM time, equivalent to %H:%M | 13:55 |
|`%n` | New-line character ('\n') | |
|`%t` | Horizontal-tab character ('\t') | |
|`%%` | A % sign | |
|`%c` | Date and time representation | Mon Jan 02 15:04:05 2006 |

`location` specifies a default time zone canonical ID to be used for date parsing in case it is not part of `format`.

When loading `location`, this function will look for the IANA Time Zone database in the following locations in order:
- a directory or uncompressed zip file named by the ZONEINFO environment variable
- on a Unix system, the system standard installation location
- $GOROOT/lib/time/zoneinfo.zip
- the `time/tzdata` package, if it was imported. 

When building a Collector binary, importing `time/tzdata` in any Go source file will bundle the database into the binary, which guarantees the lookups will work regardless of the setup on the host setup. Note this will add roughly 500kB to binary size.

Examples:

- `Time("02/04/2023", "%m/%d/%Y")`
- `Time("Feb 15, 2023", "%b %d, %Y")`
- `Time("2023-05-26 12:34:56 HST", "%Y-%m-%d %H:%M:%S %Z")`
- `Time("1986-10-01T00:17:33 MST", "%Y-%m-%dT%H:%M:%S %Z")`
- `Time("2012-11-01T22:08:41+0000 EST", "%Y-%m-%dT%H:%M:%S%z %Z")`
- `Time("2023-05-26 12:34:56", "%Y-%m-%d %H:%M:%S", "America/New_York")`

`locale` specifies the input language of the `target` value. It is used to interpret timestamp values written in a specific language, 
ensuring that the function can correctly parse the localized month names, day names, and periods of the day based on the provided language.

The value must be a well-formed BCP 47 language tag, and a known [CLDR](https://cldr.unicode.org) v45 locale.
If not supplied, English (`en`) is used.

Examples:

- `Time("mercoledì set 4 2024", "%A %h %e %Y", "", "it")`
- `Time("Febrero 25 lunes, 2002, 02:03:04 p.m.", "%B %d %A, %Y, %r", "America/New_York", "es-ES")`

### ToKeyValueString

`ToKeyValueString(target, Optional[delimiter], Optional[pair_delimiter], Optional[sort_output])`

The `ToKeyValueString` Converter takes a `pcommon.Map` and converts it to a `string` of key value pairs.

- `target` is a Getter that returns a `pcommon.Map`. 
- `delimiter` is an optional string that is used to join keys and values, the default is `=`. 
- `pair_delimiter` is an optional string that is used to join key value pairs, the default is a single space (` `).
- `sort_output` is an optional bool that is used to deterministically sort the keys of the output string. It should only be used if the output is required to be in the same order each time, as it introduces some performance overhead. 

For example, the following map `{"k1":"v1","k2":"v2","k3":"v3"}` will use default delimiters and be converted into the following string:

```
`k1=v1 k2=v2 k3=v3`
```

**Note:** Any nested arrays or maps will be represented as a JSON string. It is recommended to [flatten](#flatten) `target` before using this function. 

For example, `{"k1":"v1","k2":{"k3":"v3","k4":["v4","v5"]}}` will be converted to:

```
`k1=v1 k2={\"k3\":\"v3\",\"k4\":[\"v4\",\"v5\"]}`
```

**Note:** If any keys or values contain either delimiter, they will be double quoted. If any double quotes are present in the quoted value, they will be escaped.

For example, `{"k1":"v1","k2":"v=2","k3"="\"v=3\""}` will be converted to:

```
`k1=v1 k2="v=2" k3="\"v=3\""`
```

Examples:

- `ToKeyValueString(body)`
- `ToKeyValueString(body, ":", ",", true)`

### TraceID

`TraceID(bytes)`

The `TraceID` Converter returns a `pdata.TraceID` struct from the given byte slice.

`bytes` is a byte slice of exactly 16 bytes.

Examples:

- `TraceID(0x00000000000000000000000000000000)`

### TruncateTime

`TruncateTime(time, duration)`

The `TruncateTime` Converter returns the given time rounded down to a multiple of the given duration. The Converter [uses the `time.Truncate` function](https://pkg.go.dev/time#Time.Truncate).

`time` is a `time.Time`. `duration` is a `time.Duration`. If `time` is not a `time.Time` or if `duration` is not a `time.Duration`, an error will be returned.

While some common paths can return a `time.Time` object, you will most like need to use the [Duration Converter](#duration) to create a `time.Duration`.

Examples:

- `TruncateTime(start_time, Duration("1s"))`

### Unix

`Unix(seconds, Optional[nanoseconds])`

The `Unix` Converter returns an epoch timestamp as a Unix time. Similar to [Golang's Unix function](https://pkg.go.dev/time#Unix).

`seconds` is `int64`. If `seconds` is another type an error is returned.
`nanoseconds` is `int64`. It is optional and its default value is 0. If `nanoseconds` is another type an error is returned.

The returned type is `time.Time`.

Examples:

- `Unix(1672527600)`

### UnixMicro

`UnixMicro(value)`

The `UnixMicro` Converter returns the time as a Unix time, the number of microseconds elapsed since January 1, 1970 UTC.

`value` is a `time.Time`. If `value` is another type an error is returned.

The returned type is `int64`.

Examples:

- `UnixMicro(Time("02/04/2023", "%m/%d/%Y"))`

### UnixMilli

`UnixMilli(value)`

The `UnixMilli` Converter returns the time as a Unix time, the number of milliseconds elapsed since January 1, 1970 UTC.

`value` is a `time.Time`. If `value` is another type an error is returned.

The returned type is `int64`.

Examples:

- `UnixMilli(Time("02/04/2023", "%m/%d/%Y"))`

### UnixNano

`UnixNano(value)`

The `UnixNano` Converter returns the time as a Unix time, the number of nanoseconds elapsed since January 1, 1970 UTC.

`value` is a `time.Time`. If `value` is another type an error is returned.

The returned type is `int64`.

Examples:

- `UnixNano(Time("02/04/2023", "%m/%d/%Y"))`

### UnixSeconds

`UnixSeconds(value)`

The `UnixSeconds` Converter returns the time as a Unix time, the number of seconds elapsed since January 1, 1970 UTC.

`value` is a `time.Time`. If `value` is another type an error is returned.

The returned type is `int64`.

Examples:

- `UnixSeconds(Time("02/04/2023", "%m/%d/%Y"))`

### UserAgent

`UserAgent(value)`

The `UserAgent` Converter parses the string argument trying to match it against well-known user-agent strings.

`value` is a string or a path to a string.  If `value` is not a string an error is returned.

The results of the parsing are returned as a map containing `user_agent.name`, `user_agent.version` and `user_agent.original`
as defined in semconv v1.25.0.

Parsing is done using the [uap-go package](https://github.com/ua-parser/uap-go). The specific formats it recognizes can be found [here](https://github.com/ua-parser/uap-core/blob/master/regexes.yaml).

Examples:

- `UserAgent("curl/7.81.0")`
  ```yaml
  "user_agent.name": "curl"
  "user_agent.version": "7.81.0"
  "user_agent.original": "curl/7.81.0"
  ```
- `Mozilla/5.0 (X11; Linux x86_64; rv:126.0) Gecko/20100101 Firefox/126.0`
  ```yaml
  "user_agent.name": "Firefox"
  "user_agent.version": "126.0"
  "user_agent.original": "Mozilla/5.0 (X11; Linux x86_64; rv:126.0) Gecko/20100101 Firefox/126.0"
  ```

### URL

`URL(url_string)`

Parses a Uniform Resource Locator (URL) string and extracts its components as an object.
This URL object includes properties for the URL’s domain, path, fragment, port, query, scheme, user info, username, and password.

`original`, `domain`, `scheme`, and `path` are always present. Other properties are present only if they have corresponding values.

`url_string` is a `string`.

- `URL("http://www.example.com")`

results in 
```
  "url.original": "http://www.example.com",
  "url.scheme":   "http",
  "url.domain":   "www.example.com",
  "url.path":     "",
```

- `URL("http://myusername:mypassword@www.example.com:80/foo.gif?key1=val1&key2=val2#fragment")`

results in 
```
  "url.path":      "/foo.gif",
  "url.fragment":  "fragment",
  "url.extension": "gif",
  "url.password":  "mypassword",
  "url.original":  "http://myusername:mypassword@www.example.com:80/foo.gif?key1=val1&key2=val2#fragment",
  "url.scheme":    "http",
  "url.port":      80,
  "url.user_info": "myusername:mypassword",
  "url.domain":    "www.example.com",
  "url.query":     "key1=val1&key2=val2",
  "url.username":  "myusername",
```

### UUID

`UUID()`

The `UUID` function generates a v4 uuid string.

### Year

`Year(value)`

The `Year` Converter returns the year component from the specified time using the Go stdlib [`time.Year` function](https://pkg.go.dev/time#Time.Year).

`value` is a `time.Time`. If `value` is another type, an error is returned.

The returned type is `int64`.

Examples:

- `Year(Now())`

## Function syntax

Functions should be named and formatted according to the following standards.

- Function names MUST start with a verb unless it is a Factory that creates a new type.
- Converters MUST be UpperCamelCase.
- Function names that contain multiple words MUST separate those words with `_`.
- Functions that interact with multiple items MUST have plurality in the name. Ex: `truncate_all`, `keep_keys`, `replace_all_matches`.
- Functions that interact with a single item MUST NOT have plurality in the name. If a function would interact with multiple items due to a condition, like `where`, it is still considered singular. Ex: `set`, `delete`, `replace_match`.
- Functions that change a specific target MUST set the target as the first parameter.

## Adding New Editors/Converters

Before raising a PR with a new Editor or Converter, raise an issue to verify its acceptance. While acceptance is strongly specific to a specific use case, consider these guidelines for early assessment.

Your proposal likely will be accepted if:
- The proposed functionality is missing,
- The proposed solution significantly improves user experience and readability for very common use cases,
- The proposed solution is more performant in cases where it is possible to achieve the same result with existing options.

It will be up for discussion if your proposal solves an issue that can be achieved in another way but does not improve user experience or performance.

Your proposal likely won't be accepted if:
- User experience is worse and assumes a highly technical user,
- The performance of your proposal very negatively affects the processing pipeline.

As with code, OTTL aims for readability first. This means:
- Using short, meaningful, and descriptive names,
- Ensuring naming consistency across Editors and Converters,
- Avoiding deep nesting to achieve desired transformations,
- Ensuring Editors and Converters have a single responsibility.<|MERGE_RESOLUTION|>--- conflicted
+++ resolved
@@ -450,11 +450,8 @@
 - [ParseJSON](#parsejson)
 - [ParseKeyValue](#parsekeyvalue)
 - [ParseXML](#parsexml)
-<<<<<<< HEAD
+- [RemoveXML](#removexml)
 - [ParseBytes](#parsebytes)
-=======
-- [RemoveXML](#removexml)
->>>>>>> ecd3046e
 - [Seconds](#seconds)
 - [SHA1](#sha1)
 - [SHA256](#sha256)
@@ -1410,25 +1407,6 @@
 
 - `ParseXML("<HostInfo hostname=\"example.com\" zone=\"east-1\" cloudprovider=\"aws\" />")`
 
-<<<<<<< HEAD
-### ParseBytes
-
-`ParseBytes(value)`
-
-The `ParseBytes` Converter converts `value` from a humanized, string representation of bytes, into the number of bytes it represents.
-
-The returned type is int64.
-
-If `value` is another type or parsing failed nil is always returned.
-
-Examples:
-
-- `ParseBytes(attributes["system.memory.total"])`
-
-- `ParseBytes("1.24GB")`
-
-- `ParseBytes("1,500 KiB")`
-=======
 ### RemoveXML
 
 `RemoveXML(target, xpath)`
@@ -1493,7 +1471,24 @@
 Delete text from nodes that contain the word "sensitive"
 
 - `RemoveXML(body, "//*[contains(text(), 'sensitive')]")`
->>>>>>> ecd3046e
+
+### ParseBytes
+
+`ParseBytes(value)`
+
+The `ParseBytes` Converter converts `value` from a humanized, string representation of bytes, into the number of bytes it represents.
+
+The returned type is int64.
+
+If `value` is another type or parsing failed nil is always returned.
+
+Examples:
+
+- `ParseBytes(attributes["system.memory.total"])`
+
+- `ParseBytes("1.24GB")`
+
+- `ParseBytes("1,500 KiB")`
 
 ### Seconds
 
