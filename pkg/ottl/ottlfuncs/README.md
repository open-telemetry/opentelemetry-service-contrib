--- conflicted
+++ resolved
@@ -446,11 +446,8 @@
 - [Seconds](#seconds)
 - [SHA1](#sha1)
 - [SHA256](#sha256)
-<<<<<<< HEAD
+- [SHA512](#sha512)
 - [Sort](#sort)
-=======
-- [SHA512](#sha512)
->>>>>>> 3d94d513
 - [SpanID](#spanid)
 - [Split](#split)
 - [String](#string)
@@ -1208,10 +1205,25 @@
 
 - `SHA256(attributes["device.name"])`
 
-
 - `SHA256("name")`
 
-<<<<<<< HEAD
+### SHA512
+
+`SHA512(input)`
+
+The `SHA512` converter calculates sha512 hash value/digest of the `input`.
+
+The returned type is string.
+
+`input` is either a path expression to a string telemetry field or a literal string. If `input` is another type, converter raises an error.
+If an error occurs during hashing, the error will be returned.
+
+Examples:
+
+- `SHA512(attributes["device.name"])`
+
+- `SHA512("name")`
+
 ### Sort
 
 `Sort(target, Optional[order])`
@@ -1235,29 +1247,10 @@
 | Mix of integers, doubles, booleans, and strings | Converts all to strings, then sorts | Sorted array of mixed types |
 | Any other types | N/A                                 | Returns an error |
 
-
 Examples:
 
 - `Sort(attributes["device.tags"])`
 - `Sort(attributes["device.tags"], "desc")`
-=======
-### SHA512
-
-`SHA512(input)`
-
-The `SHA512` converter calculates sha512 hash value/digest of the `input`.
-
-The returned type is string.
-
-`input` is either a path expression to a string telemetry field or a literal string. If `input` is another type, converter raises an error.
-If an error occurs during hashing, the error will be returned.
-
-Examples:
-
-- `SHA512(attributes["device.name"])`
-
-- `SHA512("name")`
->>>>>>> 3d94d513
 
 ### SpanID
 
