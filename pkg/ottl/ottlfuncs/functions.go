--- conflicted
+++ resolved
@@ -47,11 +47,8 @@
 		NewIntFactory[K](),
 		NewIsBoolFactory[K](),
 		NewIsDoubleFactory[K](),
-<<<<<<< HEAD
 		NewIsListFactory[K](),
-=======
 		NewIsIntFactory[K](),
->>>>>>> f0f90cbf
 		NewIsMapFactory[K](),
 		NewIsMatchFactory[K](),
 		NewIsStringFactory[K](),
