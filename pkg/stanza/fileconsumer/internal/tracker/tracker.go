--- conflicted
+++ resolved
@@ -31,7 +31,6 @@
 	EndPoll()
 	EndConsume() int
 	TotalReaders() int
-	EnableArchiving(persister operator.Persister)
 }
 
 // fileTracker tracks known offsets for files that are being consumed by the manager.
@@ -55,6 +54,7 @@
 type option struct {
 	maxBatchFiles  int
 	pollsToArchive int
+	persister      operator.Persister
 }
 
 type OptionFunc func(*option)
@@ -71,44 +71,17 @@
 	}
 }
 
-<<<<<<< HEAD
-=======
-type option struct {
-	maxBatchFiles int
-	noTracking    bool
-}
-
-type OptionFunc func(*option)
-
-func WithMaxBatchFiles(maxBatchFiles int) OptionFunc {
+func WithPersister(persister operator.Persister) OptionFunc {
 	return func(fto *option) {
-		fto.maxBatchFiles = maxBatchFiles
-	}
-}
-
-func WithNoTracking() OptionFunc {
-	return func(fto *option) {
-		fto.noTracking = true
-	}
-}
-
->>>>>>> 79ce0e3a
+		fto.persister = persister
+	}
+}
+
 func NewFileTracker(set component.TelemetrySettings, opts ...OptionFunc) Tracker {
 	option := &option{}
 	for _, opt := range opts {
 		opt(option)
 	}
-<<<<<<< HEAD
-=======
-	if option.noTracking {
-		return &noStateTracker{
-			set:              set,
-			maxBatchFiles:    option.maxBatchFiles,
-			currentPollFiles: fileset.New[*reader.Reader](option.maxBatchFiles),
-		}
-	}
-
->>>>>>> 79ce0e3a
 	knownFiles := make([]*fileset.Fileset[*reader.Metadata], 3)
 	for i := 0; i < len(knownFiles); i++ {
 		knownFiles[i] = fileset.New[*reader.Metadata](option.maxBatchFiles)
@@ -179,10 +152,6 @@
 		filesClosed++
 	}
 	return
-}
-
-func (t *fileTracker) EnableArchiving(persister operator.Persister) {
-	t.persister = persister
 }
 
 func (t *fileTracker) EndPoll() {
@@ -240,7 +209,6 @@
 	currentPollFiles *fileset.Fileset[*reader.Reader]
 }
 
-<<<<<<< HEAD
 func NewNoStateTracker(set component.TelemetrySettings, opts ...OptionFunc) Tracker {
 	option := &option{}
 	for _, opt := range opts {
@@ -254,8 +222,6 @@
 	}
 }
 
-=======
->>>>>>> 79ce0e3a
 func (t *noStateTracker) Add(reader *reader.Reader) {
 	// add a new reader for tracking
 	t.currentPollFiles.Add(reader)
@@ -291,6 +257,4 @@
 
 func (t *noStateTracker) EndPoll() {}
 
-func (t *noStateTracker) TotalReaders() int { return 0 }
-
-func (t *noStateTracker) EnableArchiving(operator.Persister) {}+func (t *noStateTracker) TotalReaders() int { return 0 }