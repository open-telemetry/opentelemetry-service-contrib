--- conflicted
+++ resolved
@@ -66,11 +66,7 @@
 			converterOpts = append(converterOpts, withWorkerCount(baseCfg.numWorkers))
 		}
 		converter := NewConverter(params.Logger, converterOpts...)
-<<<<<<< HEAD
-		obsrecv, err := obsreport.NewReceiver(obsreport.ReceiverSettings{
-=======
 		obsrecv, err := receiverhelper.NewObsReport(receiverhelper.ObsReportSettings{
->>>>>>> 592374af
 			ReceiverID:             params.ID,
 			ReceiverCreateSettings: params,
 		})
