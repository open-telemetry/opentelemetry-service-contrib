--- conflicted
+++ resolved
@@ -30,11 +30,7 @@
 }
 
 func TestCopyValueNil(t *testing.T) {
-<<<<<<< HEAD
-	var value interface{}
-=======
 	var value any
->>>>>>> 592374af
 	require.Equal(t, nil, copyValue(value))
 }
 
@@ -54,11 +50,7 @@
 }
 
 func TestCopyValueInterfaceArray(t *testing.T) {
-<<<<<<< HEAD
-	value := []interface{}{"test", true, 5}
-=======
 	value := []any{"test", true, 5}
->>>>>>> 592374af
 	require.Equal(t, value, copyValue(value))
 }
 
@@ -68,11 +60,7 @@
 }
 
 func TestCopyValueInterfaceMap(t *testing.T) {
-<<<<<<< HEAD
-	value := map[string]interface{}{"test": 5}
-=======
 	value := map[string]any{"test": 5}
->>>>>>> 592374af
 	require.Equal(t, value, copyValue(value))
 }
 
