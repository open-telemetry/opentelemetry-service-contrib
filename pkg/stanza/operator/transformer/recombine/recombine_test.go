// Copyright The OpenTelemetry Authors
// SPDX-License-Identifier: Apache-2.0

package recombine

import (
	"context"
	"fmt"
	"strings"
	"testing"
	"time"

	"github.com/stretchr/testify/require"

	"github.com/open-telemetry/opentelemetry-collector-contrib/pkg/stanza/entry"
	"github.com/open-telemetry/opentelemetry-collector-contrib/pkg/stanza/operator"
	"github.com/open-telemetry/opentelemetry-collector-contrib/pkg/stanza/operator/helper"
	"github.com/open-telemetry/opentelemetry-collector-contrib/pkg/stanza/testutil"
)

const (
	MatchAll string = "true"
)

func TestTransformer(t *testing.T) {
	now := time.Now()
	t1 := time.Date(2020, time.April, 11, 21, 34, 01, 0, time.UTC)
	t2 := time.Date(2020, time.April, 11, 21, 34, 02, 0, time.UTC)

	entryWithBody := func(ts time.Time, body any) *entry.Entry {
		e := entry.New()
		e.ObservedTimestamp = now
		e.Timestamp = ts
		e.Body = body
		return e
	}

	entryWithBodyAttr := func(ts time.Time, body any, Attr map[string]string) *entry.Entry {
		e := entryWithBody(ts, body)
		for k, v := range Attr {
			e.AddAttribute(k, v)
		}
		return e
	}

	cases := []struct {
		name           string
		config         *Config
		input          []*entry.Entry
		expectedOutput []*entry.Entry
	}{
		{
			"NoEntriesFirst",
			func() *Config {
				cfg := NewConfig()
				cfg.CombineField = entry.NewBodyField()
				cfg.IsFirstEntry = MatchAll
				cfg.OutputIDs = []string{"fake"}
				return cfg
			}(),
			nil,
			nil,
		},
		{
			"NoEntriesLast",
			func() *Config {
				cfg := NewConfig()
				cfg.CombineField = entry.NewBodyField()
				cfg.IsLastEntry = MatchAll
				cfg.OutputIDs = []string{"fake"}
				return cfg
			}(),
			nil,
			nil,
		},
		{
			"OneEntryFirst",
			func() *Config {
				cfg := NewConfig()
				cfg.CombineField = entry.NewBodyField()
				cfg.IsFirstEntry = MatchAll
				cfg.OutputIDs = []string{"fake"}
				return cfg
			}(),
			[]*entry.Entry{entry.New()},
			nil,
		},
		{
			"OneEntryLast",
			func() *Config {
				cfg := NewConfig()
				cfg.CombineField = entry.NewBodyField()
				cfg.IsLastEntry = MatchAll
				cfg.OutputIDs = []string{"fake"}
				return cfg
			}(),
			[]*entry.Entry{entryWithBody(t1, "test")},
			[]*entry.Entry{entryWithBody(t1, "test")},
		},
		{
			"TwoEntriesLast",
			func() *Config {
				cfg := NewConfig()
				cfg.CombineField = entry.NewBodyField()
				cfg.IsLastEntry = "body == 'test2'"
				cfg.OutputIDs = []string{"fake"}
				return cfg
			}(),
			[]*entry.Entry{
				entryWithBody(t1, "test1"),
				entryWithBody(t2, "test2"),
			},
			[]*entry.Entry{entryWithBody(t1, "test1\ntest2")},
		},
		{
			"ThreeEntriesFirstNewest",
			func() *Config {
				cfg := NewConfig()
				cfg.CombineField = entry.NewBodyField()
				cfg.IsFirstEntry = "body == 'test1'"
				cfg.OutputIDs = []string{"fake"}
				cfg.OverwriteWith = "newest"
				return cfg
			}(),
			[]*entry.Entry{
				entryWithBody(t1, "test1"),
				entryWithBody(t2, "test2"),
				entryWithBody(t2, "test1"),
			},
			[]*entry.Entry{
				entryWithBody(t1, "test1\ntest2"),
			},
		},
		{
			"ThreeEntriesFirstOldest",
			func() *Config {
				cfg := NewConfig()
				cfg.CombineField = entry.NewBodyField()
				cfg.IsFirstEntry = "body == 'test1'"
				cfg.OutputIDs = []string{"fake"}
				cfg.OverwriteWith = "oldest"
				return cfg
			}(),
			[]*entry.Entry{
				entryWithBody(t1, "test1"),
				entryWithBody(t2, "test2"),
				entryWithBody(t2, "test1"),
			},
			[]*entry.Entry{
				entryWithBody(t2, "test1\ntest2"),
			},
		},
		{
			"EntriesNonMatchingForFirstEntry",
			func() *Config {
				cfg := NewConfig()
				cfg.CombineField = entry.NewBodyField()
				cfg.IsFirstEntry = "$body == 'test1'"
				cfg.OutputIDs = []string{"fake"}
				cfg.OverwriteWith = "newest"
				cfg.ForceFlushTimeout = 10 * time.Millisecond
				return cfg
			}(),
			[]*entry.Entry{
				entryWithBody(t1, "test2"),
				entryWithBody(t2, "test3"),
				entryWithBody(t2, "test4"),
			},
			[]*entry.Entry{
				entryWithBody(t1, "test2\ntest3\ntest4"),
			},
		},
		{
			"EntriesMatchingForFirstEntryOneFileOnly",
			func() *Config {
				cfg := NewConfig()
				cfg.CombineField = entry.NewBodyField()
				cfg.IsFirstEntry = "body == 'start'"
				cfg.OutputIDs = []string{"fake"}
				cfg.OverwriteWith = "oldest"
				cfg.ForceFlushTimeout = 10 * time.Millisecond
				return cfg
			}(),
			[]*entry.Entry{
				entryWithBodyAttr(t1, "start", map[string]string{"file.path": "file1"}),
				entryWithBodyAttr(t1, "more1a", map[string]string{"file.path": "file1"}),
				entryWithBodyAttr(t1, "start", map[string]string{"file.path": "file1"}),
				entryWithBodyAttr(t2, "more1b", map[string]string{"file.path": "file1"}),
				entryWithBodyAttr(t2, "start", map[string]string{"file.path": "file1"}),
				entryWithBodyAttr(t2, "more2a", map[string]string{"file.path": "file2"}),
				entryWithBodyAttr(t2, "more2b", map[string]string{"file.path": "file2"}),
			},
			[]*entry.Entry{
				entryWithBodyAttr(t1, "start\nmore1a", map[string]string{"file.path": "file1"}),
				entryWithBodyAttr(t2, "start\nmore1b", map[string]string{"file.path": "file1"}),
				entryWithBodyAttr(t2, "start", map[string]string{"file.path": "file1"}),
				entryWithBodyAttr(t2, "more2a\nmore2b", map[string]string{"file.path": "file2"}),
			},
		},
		{
			"CombineWithEmptyString",
			func() *Config {
				cfg := NewConfig()
				cfg.CombineField = entry.NewBodyField()
				cfg.CombineWith = ""
				cfg.IsLastEntry = "body == 'test2'"
				cfg.OutputIDs = []string{"fake"}
				return cfg
			}(),
			[]*entry.Entry{
				entryWithBody(t1, "test1"),
				entryWithBody(t1, "test2"),
			},
			[]*entry.Entry{entryWithBody(t1, "test1test2")},
		},
		{
			"Stacktrace",
			func() *Config {
				cfg := NewConfig()
				cfg.CombineField = entry.NewBodyField()
				cfg.IsFirstEntry = `body matches "^[^\\s]"`
				cfg.OutputIDs = []string{"fake"}
				cfg.ForceFlushTimeout = 10 * time.Millisecond
				return cfg
			}(),
			[]*entry.Entry{
				entryWithBody(t1, "Log message 1"),
				entryWithBody(t1, "Error: java.lang.Exception: Stack trace"),
				entryWithBody(t1, "        at java.lang.Thread.dumpStack(Thread.java:1336)"),
				entryWithBody(t1, "        at Main.demo3(Main.java:15)"),
				entryWithBody(t1, "        at Main.demo2(Main.java:12)"),
				entryWithBody(t1, "        at Main.demo1(Main.java:9)"),
				entryWithBody(t1, "        at Main.demo(Main.java:6)"),
				entryWithBody(t1, "        at Main.main(Main.java:3)"),
				entryWithBody(t1, "Another log message"),
			},
			[]*entry.Entry{
				entryWithBody(t1, "Log message 1"),
				entryWithBody(t1, "Error: java.lang.Exception: Stack trace\n"+
					"        at java.lang.Thread.dumpStack(Thread.java:1336)\n"+
					"        at Main.demo3(Main.java:15)\n"+
					"        at Main.demo2(Main.java:12)\n"+
					"        at Main.demo1(Main.java:9)\n"+
					"        at Main.demo(Main.java:6)\n"+
					"        at Main.main(Main.java:3)"),
				entryWithBody(t1, "Another log message"),
			},
		},
		{
			"StacktraceSubfield",
			func() *Config {
				cfg := NewConfig()
				cfg.CombineField = entry.NewBodyField("message")
				cfg.IsFirstEntry = `body.message matches "^[^\\s]"`
				cfg.OutputIDs = []string{"fake"}
				cfg.ForceFlushTimeout = 10 * time.Millisecond
				return cfg
			}(),
			[]*entry.Entry{
				entryWithBody(t1, map[string]any{"message": "Log message 1"}),
				entryWithBody(t1, map[string]any{"message": "Error: java.lang.Exception: Stack trace"}),
				entryWithBody(t1, map[string]any{"message": "        at java.lang.Thread.dumpStack(Thread.java:1336)"}),
				entryWithBody(t1, map[string]any{"message": "        at Main.demo3(Main.java:15)"}),
				entryWithBody(t1, map[string]any{"message": "        at Main.demo2(Main.java:12)"}),
				entryWithBody(t1, map[string]any{"message": "        at Main.demo1(Main.java:9)"}),
				entryWithBody(t1, map[string]any{"message": "        at Main.demo(Main.java:6)"}),
				entryWithBody(t1, map[string]any{"message": "        at Main.main(Main.java:3)"}),
				entryWithBody(t1, map[string]any{"message": "Another log message"}),
			},
			[]*entry.Entry{
				entryWithBody(t1, map[string]any{"message": "Log message 1"}),
				entryWithBody(t1, map[string]any{"message": "Error: java.lang.Exception: Stack trace\n" +
					"        at java.lang.Thread.dumpStack(Thread.java:1336)\n" +
					"        at Main.demo3(Main.java:15)\n" +
					"        at Main.demo2(Main.java:12)\n" +
					"        at Main.demo1(Main.java:9)\n" +
					"        at Main.demo(Main.java:6)\n" +
					"        at Main.main(Main.java:3)"}),
				entryWithBody(t1, map[string]any{"message": "Another log message"}),
			},
		},
		{
			"CombineOtherThanCondition",
			func() *Config {
				cfg := NewConfig()
				cfg.CombineField = entry.NewBodyField("message")
				cfg.CombineWith = ""
				cfg.IsLastEntry = "body.logtag == 'F'"
				cfg.OverwriteWith = "oldest"
				cfg.OutputIDs = []string{"fake"}
				return cfg
			}(),
			[]*entry.Entry{
				entryWithBody(t1, map[string]any{
					"message":   "Single entry log 1",
					"logtag":    "F",
					"stream":    "stdout",
					"timestamp": "2016-10-06T00:17:09.669794202Z",
				}),
				entryWithBody(t1, map[string]any{
					"message":   "This is a very very long line th",
					"logtag":    "P",
					"stream":    "stdout",
					"timestamp": "2016-10-06T00:17:10.113242941Z",
				}),
				entryWithBody(t1, map[string]any{
					"message":   "at is really really long and spa",
					"logtag":    "P",
					"stream":    "stdout",
					"timestamp": "2016-10-06T00:17:10.113242941Z",
				}),
				entryWithBody(t1, map[string]any{
					"message":   "ns across multiple log entries",
					"logtag":    "F",
					"stream":    "stdout",
					"timestamp": "2016-10-06T00:17:10.113242941Z",
				}),
			},
			[]*entry.Entry{
				entryWithBody(t1, map[string]any{
					"message":   "Single entry log 1",
					"logtag":    "F",
					"stream":    "stdout",
					"timestamp": "2016-10-06T00:17:09.669794202Z",
				}),
				entryWithBody(t1, map[string]any{
					"message":   "This is a very very long line that is really really long and spans across multiple log entries",
					"logtag":    "F",
					"stream":    "stdout",
					"timestamp": "2016-10-06T00:17:10.113242941Z",
				}),
			},
		},
		{
			"TestDefaultSourceIdentifier",
			func() *Config {
				cfg := NewConfig()
				cfg.CombineField = entry.NewBodyField()
				cfg.IsLastEntry = "body == 'end'"
				cfg.OutputIDs = []string{"fake"}
				return cfg
			}(),
			[]*entry.Entry{
				entryWithBodyAttr(t1, "file1", map[string]string{"file.path": "file1"}),
				entryWithBodyAttr(t1, "file2", map[string]string{"file.path": "file2"}),
				entryWithBodyAttr(t2, "end", map[string]string{"file.path": "file1"}),
				entryWithBodyAttr(t2, "end", map[string]string{"file.path": "file2"}),
			},
			[]*entry.Entry{
				entryWithBodyAttr(t1, "file1\nend", map[string]string{"file.path": "file1"}),
				entryWithBodyAttr(t1, "file2\nend", map[string]string{"file.path": "file2"}),
			},
		},
		{
			"TestCustomSourceIdentifier",
			func() *Config {
				cfg := NewConfig()
				cfg.CombineField = entry.NewBodyField()
				cfg.IsLastEntry = "body == 'end'"
				cfg.OutputIDs = []string{"fake"}
				cfg.SourceIdentifier = entry.NewAttributeField("custom_source")
				return cfg
			}(),
			[]*entry.Entry{
				entryWithBodyAttr(t1, "file1", map[string]string{"custom_source": "file1"}),
				entryWithBodyAttr(t1, "file2", map[string]string{"custom_source": "file2"}),
				entryWithBodyAttr(t2, "end", map[string]string{"custom_source": "file1"}),
				entryWithBodyAttr(t2, "end", map[string]string{"custom_source": "file2"}),
			},
			[]*entry.Entry{
				entryWithBodyAttr(t1, "file1\nend", map[string]string{"custom_source": "file1"}),
				entryWithBodyAttr(t1, "file2\nend", map[string]string{"custom_source": "file2"}),
			},
		},
		{
			"TestMaxSources",
			func() *Config {
				cfg := NewConfig()
				cfg.CombineField = entry.NewBodyField()
				cfg.IsLastEntry = "body == 'end'"
				cfg.OutputIDs = []string{"fake"}
				cfg.MaxSources = 1
				cfg.OverwriteWith = "oldest"
				cfg.ForceFlushTimeout = 10 * time.Millisecond
				return cfg
			}(),
			[]*entry.Entry{
				entryWithBodyAttr(t1, "start1", map[string]string{"file.path": "file1"}),
				entryWithBodyAttr(t1.Add(10*time.Millisecond), "middle1", map[string]string{"file.path": "file1"}),
				entryWithBodyAttr(t2, "start2", map[string]string{"file.path": "file2"}),
				entryWithBodyAttr(t2.Add(10*time.Millisecond), "middle2", map[string]string{"file.path": "file2"}),
				entryWithBodyAttr(t2.Add(20*time.Millisecond), "end2", map[string]string{"file.path": "file2"}),
			},
			[]*entry.Entry{
				// First entry is booted before end comes in, but partial recombination should occur
				entryWithBodyAttr(t1.Add(10*time.Millisecond), "start1\nmiddle1", map[string]string{"file.path": "file1"}),
				// Second entry is flushed automatically when end comes in
				entryWithBodyAttr(t2.Add(20*time.Millisecond), "start2\nmiddle2\nend2", map[string]string{"file.path": "file2"}),
			},
		},
		{
			"TestMaxBatchSize",
			func() *Config {
				cfg := NewConfig()
				cfg.CombineField = entry.NewBodyField()
				cfg.IsLastEntry = "body == 'end'"
				cfg.OutputIDs = []string{"fake"}
				cfg.MaxBatchSize = 2
				return cfg
			}(),
			[]*entry.Entry{
				entryWithBodyAttr(t1, "file1_event1", map[string]string{"file.path": "file1"}),
				entryWithBodyAttr(t1, "file2_event1", map[string]string{"file.path": "file2"}),
				entryWithBodyAttr(t2, "end", map[string]string{"file.path": "file1"}),
				entryWithBodyAttr(t2, "file2_event2", map[string]string{"file.path": "file2"}),
				entryWithBodyAttr(t2, "end", map[string]string{"file.path": "file2"}),
			},
			[]*entry.Entry{
				entryWithBodyAttr(t1, "file1_event1\nend", map[string]string{"file.path": "file1"}),
				entryWithBodyAttr(t1, "file2_event1\nfile2_event2", map[string]string{"file.path": "file2"}),
				entryWithBodyAttr(t2, "end", map[string]string{"file.path": "file2"}),
			},
		},
		{
			"TestMaxLogSizeForLastEntry",
			func() *Config {
				cfg := NewConfig()
				cfg.CombineField = entry.NewBodyField()
				cfg.IsLastEntry = "body == 'end'"
				cfg.OutputIDs = []string{"fake"}
				cfg.MaxLogSize = helper.ByteSize(5)
				return cfg
			}(),
			[]*entry.Entry{
				entryWithBodyAttr(t1, "file1", map[string]string{"file.path": "file1"}),
				entryWithBodyAttr(t1, "file1", map[string]string{"file.path": "file1"}),
				entryWithBodyAttr(t1, "file2", map[string]string{"file.path": "file1"}),
				entryWithBodyAttr(t1, "end", map[string]string{"file.path": "file1"}),
			},
			[]*entry.Entry{
				entryWithBodyAttr(t1, "file1\nfile1", map[string]string{"file.path": "file1"}),
				entryWithBodyAttr(t1, "file2\nend", map[string]string{"file.path": "file1"}),
			},
		},
		{
			"TestMaxLogSizeForFirstEntry",
			func() *Config {
				cfg := NewConfig()
				cfg.CombineField = entry.NewBodyField()
				cfg.IsFirstEntry = "body == 'start'"
				cfg.OutputIDs = []string{"fake"}
				cfg.MaxLogSize = helper.ByteSize(12)
				return cfg
			}(),
			[]*entry.Entry{
				entryWithBodyAttr(t1, "start", map[string]string{"file.path": "file1"}),
				entryWithBodyAttr(t1, "content1", map[string]string{"file.path": "file1"}),
				entryWithBodyAttr(t1, "content2", map[string]string{"file.path": "file1"}),
				entryWithBodyAttr(t1, "content3", map[string]string{"file.path": "file1"}),
				entryWithBodyAttr(t1, "content4", map[string]string{"file.path": "file1"}),
				entryWithBodyAttr(t1, "content5", map[string]string{"file.path": "file1"}),
				entryWithBodyAttr(t1, "start", map[string]string{"file.path": "file1"}),
				entryWithBodyAttr(t1, "start", map[string]string{"file.path": "file1"}),
			},
			[]*entry.Entry{
				entryWithBodyAttr(t1, "start\ncontent1", map[string]string{"file.path": "file1"}),
				entryWithBodyAttr(t1, "content2\ncontent3", map[string]string{"file.path": "file1"}),
				entryWithBodyAttr(t1, "content4\ncontent5", map[string]string{"file.path": "file1"}),
				entryWithBodyAttr(t1, "start", map[string]string{"file.path": "file1"}),
			},
		},
		{
			"TestBatchSplitWhenTriggerTheBatchSizeLimit",
			func() *Config {
				cfg := NewConfig()
				cfg.CombineField = entry.NewBodyField()
				cfg.IsFirstEntry = "body == 'start'"
				cfg.OutputIDs = []string{"fake"}
				cfg.MaxBatchSize = 5
				return cfg
			}(),
			[]*entry.Entry{
				entryWithBodyAttr(t1, "start", map[string]string{"file.path": "file1"}),
				entryWithBodyAttr(t1, "content1", map[string]string{"file.path": "file1"}),
				entryWithBodyAttr(t1, "content2", map[string]string{"file.path": "file1"}),
				entryWithBodyAttr(t1, "content3", map[string]string{"file.path": "file1"}),
				entryWithBodyAttr(t1, "content4", map[string]string{"file.path": "file1"}),
				entryWithBodyAttr(t1, "content5", map[string]string{"file.path": "file1"}),
				entryWithBodyAttr(t1, "content6", map[string]string{"file.path": "file1"}),
				entryWithBodyAttr(t1, "content7", map[string]string{"file.path": "file1"}),
				entryWithBodyAttr(t1, "content8", map[string]string{"file.path": "file1"}),
				entryWithBodyAttr(t1, "content9", map[string]string{"file.path": "file1"}),
			},
			[]*entry.Entry{
				entryWithBodyAttr(t1, "start\ncontent1\ncontent2\ncontent3\ncontent4", map[string]string{"file.path": "file1"}),
				entryWithBodyAttr(t1, "content5\ncontent6\ncontent7\ncontent8\ncontent9", map[string]string{"file.path": "file1"}),
			},
		},
	}

	for _, tc := range cases {
		t.Run(tc.name, func(t *testing.T) {
			ctx := context.Background()
			op, err := tc.config.Build(testutil.Logger(t))
			require.NoError(t, err)
			require.NoError(t, op.Start(testutil.NewUnscopedMockPersister()))
<<<<<<< HEAD
			r := op.(*Transformer)
=======
			defer func() { require.NoError(t, op.Stop()) }()
			recombine := op.(*Transformer)
>>>>>>> 3ad413f5

			fake := testutil.NewFakeOutput(t)
			err = r.SetOutputs([]operator.Operator{fake})
			require.NoError(t, err)

			for _, e := range tc.input {
				require.NoError(t, r.Process(ctx, e))
			}

			fake.ExpectEntries(t, tc.expectedOutput)

			select {
			case e := <-fake.Received:
				require.FailNow(t, "Received unexpected entry: ", e)
			default:
			}
		})
	}

	t.Run("FlushesOnShutdown", func(t *testing.T) {
		cfg := NewConfig()
		cfg.CombineField = entry.NewBodyField()
		cfg.IsFirstEntry = MatchAll
		cfg.OutputIDs = []string{"fake"}
		op, err := cfg.Build(testutil.Logger(t))
		require.NoError(t, err)
		recombine := op.(*Transformer)

		fake := testutil.NewFakeOutput(t)
		err = recombine.SetOutputs([]operator.Operator{fake})
		require.NoError(t, err)

		// Send an entry that isn't the last in a multiline
		require.NoError(t, recombine.Process(context.Background(), entry.New()))

		// Ensure that the entry isn't immediately sent
		select {
		case <-fake.Received:
			require.FailNow(t, "Received unexpected entry")
		case <-time.After(10 * time.Millisecond):
		}

		// Stop the operator
		require.NoError(t, recombine.Stop())

		// Ensure that the entries in the buffer are flushed
		select {
		case <-fake.Received:
		default:
			require.FailNow(t, "Entry was not flushed on shutdown")
		}
	})
}

func BenchmarkRecombine(b *testing.B) {
	cfg := NewConfig()
	cfg.CombineField = entry.NewBodyField()
	cfg.IsFirstEntry = "body startsWith 'log-0'"
	cfg.OutputIDs = []string{"fake"}
	cfg.SourceIdentifier = entry.NewAttributeField("file.path")
	op, err := cfg.Build(testutil.Logger(b))
	require.NoError(b, err)
	recombine := op.(*Transformer)

	fake := testutil.NewFakeOutput(b)
	require.NoError(b, recombine.SetOutputs([]operator.Operator{fake}))

	go func() {
		for {
			<-fake.Received
		}
	}()

	sourcesNum := 10
	logsNum := 10
	entries := []*entry.Entry{}
	for i := 0; i < logsNum; i++ {
		for j := 0; j < sourcesNum; j++ {
			start := entry.New()
			start.Timestamp = time.Now()
			start.Body = strings.Repeat(fmt.Sprintf("log-%d", i), 50)
			start.Attributes = map[string]any{"file.path": fmt.Sprintf("file-%d", j)}
			entries = append(entries, start)
		}
	}

	ctx := context.Background()
	b.ResetTimer()
	b.ReportAllocs()
	for i := 0; i < b.N; i++ {
		for _, e := range entries {
			require.NoError(b, recombine.Process(ctx, e))
		}
		recombine.flushAllSources(ctx)
	}
}

func BenchmarkRecombineLimitTrigger(b *testing.B) {
	cfg := NewConfig()
	cfg.CombineField = entry.NewBodyField()
	cfg.IsFirstEntry = "body == 'start'"
	cfg.MaxLogSize = 6
	cfg.OutputIDs = []string{"fake"}
	op, err := cfg.Build(testutil.Logger(b))
	require.NoError(b, err)
	recombine := op.(*Transformer)

	fake := testutil.NewFakeOutput(b)
	require.NoError(b, recombine.SetOutputs([]operator.Operator{fake}))
	require.NoError(b, recombine.Start(nil))

	go func() {
		for {
			<-fake.Received
		}
	}()

	start := entry.New()
	start.Timestamp = time.Now()
	start.Body = "start"

	next := entry.New()
	next.Timestamp = time.Now()
	next.Body = "next"

	ctx := context.Background()
	b.ResetTimer()
	for i := 0; i < b.N; i++ {
		require.NoError(b, recombine.Process(ctx, start))
		require.NoError(b, recombine.Process(ctx, next))
		require.NoError(b, recombine.Process(ctx, start))
		require.NoError(b, recombine.Process(ctx, next))
		recombine.flushAllSources(ctx)
	}

}

func TestTimeout(t *testing.T) {
	t.Parallel()

	cfg := NewConfig()
	cfg.CombineField = entry.NewBodyField()
	cfg.IsFirstEntry = MatchAll
	cfg.OutputIDs = []string{"fake"}
	cfg.ForceFlushTimeout = 100 * time.Millisecond
	op, err := cfg.Build(testutil.Logger(t))
	require.NoError(t, err)
	recombine := op.(*Transformer)

	fake := testutil.NewFakeOutput(t)
	require.NoError(t, recombine.SetOutputs([]operator.Operator{fake}))

	e := entry.New()
	e.Timestamp = time.Now()
	e.Body = "body"

	ctx := context.Background()

	require.NoError(t, recombine.Start(nil))
	require.NoError(t, recombine.Process(ctx, e))
	select {
	case <-fake.Received:
		t.Logf("We shouldn't receive an entry before timeout")
		t.FailNow()
	case <-time.After(50 * time.Millisecond):
	}

	select {
	case <-fake.Received:
	case <-time.After(5 * time.Second):
		t.Logf("The entry should be flushed by now")
		t.FailNow()
	}

	require.NoError(t, recombine.Stop())
}

// This test is to make sure the timeout would take effect when there
// are constantly logs that meet the aggregation criteria
func TestTimeoutWhenAggregationKeepHappen(t *testing.T) {
	t.Parallel()

	cfg := NewConfig()
	cfg.CombineField = entry.NewBodyField()
	cfg.IsFirstEntry = "body == 'start'"
	cfg.CombineWith = ""
	cfg.OutputIDs = []string{"fake"}
	cfg.ForceFlushTimeout = 100 * time.Millisecond
	op, err := cfg.Build(testutil.Logger(t))
	require.NoError(t, err)
	recombine := op.(*Transformer)

	fake := testutil.NewFakeOutput(t)
	require.NoError(t, recombine.SetOutputs([]operator.Operator{fake}))

	e := entry.New()
	e.Timestamp = time.Now()
	e.Body = "start"

	ctx := context.Background()

	require.NoError(t, recombine.Start(nil))
	require.NoError(t, recombine.Process(ctx, e))

	done := make(chan struct{})
	ticker := time.NewTicker(cfg.ForceFlushTimeout / 2)
	go func() {
		next := entry.New()
		next.Timestamp = time.Now()
		next.Body = "next"
		for {
			select {
			case <-done:
				ticker.Stop()
				return
			case <-ticker.C:
				require.NoError(t, recombine.Process(ctx, next))

			}
		}
	}()

	select {
	case <-fake.Received:
	case <-time.After(5 * time.Second):
		t.Logf("The entry should be flushed by now")
		t.FailNow()
	}
	require.NoError(t, recombine.Stop())
	close(done)
}

func TestSourceBatchDelete(t *testing.T) {
	t.Parallel()

	cfg := NewConfig()
	cfg.CombineField = entry.NewBodyField()
	cfg.IsFirstEntry = "body == 'start'"
	cfg.OutputIDs = []string{"fake"}
	cfg.ForceFlushTimeout = 100 * time.Millisecond
	cfg.MaxLogSize = 6
	op, err := cfg.Build(testutil.Logger(t))
	require.NoError(t, err)
	recombine := op.(*Transformer)

	fake := testutil.NewFakeOutput(t)
	require.NoError(t, recombine.SetOutputs([]operator.Operator{fake}))

	start := entry.New()
	start.Timestamp = time.Now()
	start.Body = "start"
	start.AddAttribute("file.path", "file1")

	next := entry.New()
	next.Timestamp = time.Now()
	next.Body = "next"
	next.AddAttribute("file.path", "file1")

	expect := entry.New()
	expect.ObservedTimestamp = start.ObservedTimestamp
	expect.Timestamp = start.Timestamp
	expect.AddAttribute("file.path", "file1")
	expect.Body = "start\nnext"

	ctx := context.Background()

	require.NoError(t, recombine.Process(ctx, start))
	require.Equal(t, 1, len(recombine.batchMap))
	require.NoError(t, recombine.Process(ctx, next))
	require.Equal(t, 0, len(recombine.batchMap))
	fake.ExpectEntry(t, expect)
	require.NoError(t, recombine.Stop())
}<|MERGE_RESOLUTION|>--- conflicted
+++ resolved
@@ -504,12 +504,8 @@
 			op, err := tc.config.Build(testutil.Logger(t))
 			require.NoError(t, err)
 			require.NoError(t, op.Start(testutil.NewUnscopedMockPersister()))
-<<<<<<< HEAD
+			defer func() { require.NoError(t, op.Stop()) }()
 			r := op.(*Transformer)
-=======
-			defer func() { require.NoError(t, op.Stop()) }()
-			recombine := op.(*Transformer)
->>>>>>> 3ad413f5
 
 			fake := testutil.NewFakeOutput(t)
 			err = r.SetOutputs([]operator.Operator{fake})
