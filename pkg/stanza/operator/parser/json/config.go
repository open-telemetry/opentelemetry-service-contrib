// Copyright The OpenTelemetry Authors
// SPDX-License-Identifier: Apache-2.0

package json // import "github.com/open-telemetry/opentelemetry-collector-contrib/pkg/stanza/operator/parser/json"

import (
	"go.opentelemetry.io/collector/component"

	"github.com/open-telemetry/opentelemetry-collector-contrib/pkg/stanza/operator"
	"github.com/open-telemetry/opentelemetry-collector-contrib/pkg/stanza/operator/helper"
)

const operatorType = "json_parser"

func init() {
	operator.Register(operatorType, func() operator.Builder { return NewConfig() })
}

// NewConfig creates a new JSON parser config with default values
func NewConfig() *Config {
	return NewConfigWithID(operatorType)
}

// NewConfigWithID creates a new JSON parser config with default values
func NewConfigWithID(operatorID string) *Config {
	return &Config{
		ParserConfig: helper.NewParserConfig(operatorID, operatorType),
	}
}

// Config is the configuration of a JSON parser operator.
type Config struct {
	helper.ParserConfig `mapstructure:",squash"`

	UseNumber bool `mapstructure:"use_number"`
}

// Build will build a JSON parser operator.
func (c Config) Build(set component.TelemetrySettings) (operator.Operator, error) {
	parserOperator, err := c.ParserConfig.Build(set)
	if err != nil {
		return nil, err
	}

	// jsonConfig defaults to jsoniter.ConfigFastest for backward compatibility
	var jsonConfig = jsoniter.Config{
		EscapeHTML:                    false,
		MarshalFloatWith6Digits:       true,
		ObjectFieldMustBeSimpleString: true,
	}

	// override the default values with the values from the config
	// when UseNumber is disabled, `int` and `float` will be parsed as `float64`.
	// when it is enabled, they will be parsed as `json.Number`, later the parser
	// will convert them to `int` or `float64` according to the field type.
	jsonConfig.UseNumber = c.UseNumber

	return &Parser{
		ParserOperator: parserOperator,
<<<<<<< HEAD
		json:           jsonConfig.Froze(),
		useNumber:      c.UseNumber,
=======
>>>>>>> cbc04f33
	}, nil
}<|MERGE_RESOLUTION|>--- conflicted
+++ resolved
@@ -57,10 +57,7 @@
 
 	return &Parser{
 		ParserOperator: parserOperator,
-<<<<<<< HEAD
 		json:           jsonConfig.Froze(),
 		useNumber:      c.UseNumber,
-=======
->>>>>>> cbc04f33
 	}, nil
 }