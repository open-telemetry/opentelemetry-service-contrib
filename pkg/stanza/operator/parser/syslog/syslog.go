// Copyright The OpenTelemetry Authors
// SPDX-License-Identifier: Apache-2.0

package syslog // import "github.com/open-telemetry/opentelemetry-collector-contrib/pkg/stanza/operator/parser/syslog"

import (
	"bytes"
	"context"
	"errors"
	"fmt"
	"strings"
	"time"

	sl "github.com/haimrubinstein/go-syslog/v3"
	"github.com/haimrubinstein/go-syslog/v3/nontransparent"
	"github.com/haimrubinstein/go-syslog/v3/octetcounting"
	"github.com/haimrubinstein/go-syslog/v3/rfc3164"
	"github.com/haimrubinstein/go-syslog/v3/rfc5424"
	"go.uber.org/zap"

	"github.com/open-telemetry/opentelemetry-collector-contrib/pkg/stanza/entry"
	"github.com/open-telemetry/opentelemetry-collector-contrib/pkg/stanza/operator"
	"github.com/open-telemetry/opentelemetry-collector-contrib/pkg/stanza/operator/helper"
)

const (
	operatorType = "syslog_parser"

	RFC3164 = "rfc3164"
	RFC5424 = "rfc5424"

	NULTrailer = "NUL"
	LFTrailer  = "LF"
)

func init() {
	operator.Register(operatorType, func() operator.Builder { return NewConfig() })
}

// NewConfig creates a new syslog parser config with default values
func NewConfig() *Config {
	return NewConfigWithID(operatorType)
}

// NewConfigWithID creates a new syslog parser config with default values
func NewConfigWithID(operatorID string) *Config {
	return &Config{
		ParserConfig: helper.NewParserConfig(operatorID, operatorType),
	}
}

// Config is the configuration of a syslog parser operator.
type Config struct {
	helper.ParserConfig `mapstructure:",squash"`
	BaseConfig          `mapstructure:",squash"`
}

// BaseConfig is the detailed configuration of a syslog parser.
type BaseConfig struct {
	Protocol                     string  `mapstructure:"protocol,omitempty"`
	Location                     string  `mapstructure:"location,omitempty"`
	EnableOctetCounting          bool    `mapstructure:"enable_octet_counting,omitempty"`
	AllowSkipPriHeader           bool    `mapstructure:"allow_skip_pri_header,omitempty"`
	NonTransparentFramingTrailer *string `mapstructure:"non_transparent_framing_trailer,omitempty"`
}

// Build will build a JSON parser operator.
func (c Config) Build(logger *zap.SugaredLogger) (operator.Operator, error) {
	if c.ParserConfig.TimeParser == nil {
		parseFromField := entry.NewAttributeField("timestamp")
		c.ParserConfig.TimeParser = &helper.TimeParser{
			ParseFrom:  &parseFromField,
			LayoutType: helper.NativeKey,
		}
	}

	parserOperator, err := c.ParserConfig.Build(logger)
	if err != nil {
		return nil, err
	}

	proto := strings.ToLower(c.Protocol)

	switch {
	case proto == "":
		return nil, fmt.Errorf("missing field 'protocol'")
	case proto != RFC5424 && (c.NonTransparentFramingTrailer != nil || c.EnableOctetCounting):
		return nil, errors.New("octet_counting and non_transparent_framing are only compatible with protocol rfc5424")
	case proto == RFC5424 && (c.NonTransparentFramingTrailer != nil && c.EnableOctetCounting):
		return nil, errors.New("only one of octet_counting or non_transparent_framing can be enabled")
	case proto == RFC5424 && c.NonTransparentFramingTrailer != nil:
		if *c.NonTransparentFramingTrailer != NULTrailer && *c.NonTransparentFramingTrailer != LFTrailer {
			return nil, fmt.Errorf("invalid non_transparent_framing_trailer '%s'. Must be either 'LF' or 'NUL'", *c.NonTransparentFramingTrailer)
		}
	case proto != RFC5424 && proto != RFC3164:
		return nil, fmt.Errorf("unsupported protocol version: %s", proto)
	}

	if c.Location == "" {
		c.Location = "UTC"
	}

	location, err := time.LoadLocation(c.Location)
	if err != nil {
		return nil, fmt.Errorf("failed to load location %s: %w", c.Location, err)
	}

	return &Parser{
		ParserOperator:               parserOperator,
		protocol:                     proto,
		location:                     location,
		enableOctetCounting:          c.EnableOctetCounting,
		allowSkipPriHeader:           c.AllowSkipPriHeader,
		nonTransparentFramingTrailer: c.NonTransparentFramingTrailer,
	}, nil
}

// parseFunc a parseFunc determines how the raw input is to be parsed into a syslog message
type parseFunc func(input []byte) (sl.Message, error)

func (s *Parser) buildParseFunc() (parseFunc, error) {
	switch s.protocol {
	case RFC3164:
		return func(input []byte) (sl.Message, error) {
			parserOptions := []sl.MachineOption{rfc3164.WithLocaleTimezone(s.location)}
			if s.allowSkipPriHeader {
				parserOptions = append(parserOptions, rfc3164.WithAllowSkipPri())
			}
			return rfc3164.NewMachine(parserOptions...).Parse(input)
		}, nil
	case RFC5424:
		switch {
		// Octet Counting Parsing RFC6587
		case s.enableOctetCounting:
			return newOctetCountingParseFunc(), nil
		// Non-Transparent-Framing Parsing RFC6587
		case s.nonTransparentFramingTrailer != nil && *s.nonTransparentFramingTrailer == LFTrailer:
			return newNonTransparentFramingParseFunc(nontransparent.LF), nil
		case s.nonTransparentFramingTrailer != nil && *s.nonTransparentFramingTrailer == NULTrailer:
			return newNonTransparentFramingParseFunc(nontransparent.NUL), nil
		// Raw RFC5424 parsing
		default:
			return func(input []byte) (sl.Message, error) {
				parserOptions := []sl.MachineOption{}
				if s.allowSkipPriHeader {
					parserOptions = append(parserOptions, rfc5424.WithAllowSkipPri())
				}
				return rfc5424.NewMachine(parserOptions...).Parse(input)
			}, nil
		}

	default:
		return nil, fmt.Errorf("invalid protocol %s", s.protocol)
	}
}

// Parser is an operator that parses syslog.
type Parser struct {
	helper.ParserOperator
	protocol                     string
	location                     *time.Location
	enableOctetCounting          bool
	allowSkipPriHeader           bool
	nonTransparentFramingTrailer *string
}

// Process will parse an entry field as syslog.
func (s *Parser) Process(ctx context.Context, entry *entry.Entry) error {

	// if pri header is missing and this is an expected behavior then facility and severity values should be skipped.
	if !s.enableOctetCounting && s.allowSkipPriHeader {

		bytes, err := toBytes(entry.Body)
		if err != nil {
			return err
		}

		if s.shouldSkipPriorityValues(bytes) {
			return s.ParserOperator.ProcessWithCallback(ctx, entry, s.parse, postprocessWithoutPriHeader)
		}
	}

	return s.ParserOperator.ProcessWithCallback(ctx, entry, s.parse, postprocess)
}

// parse will parse a value as syslog.
func (s *Parser) parse(value any) (any, error) {
	bytes, err := toBytes(value)
	if err != nil {
		return nil, err
	}

	pFunc, err := s.buildParseFunc()
	if err != nil {
		return nil, err
	}

	slog, err := pFunc(bytes)
	if err != nil {
		return nil, err
	}

	skipPriHeaderValues := s.shouldSkipPriorityValues(bytes)

	switch message := slog.(type) {
	case *rfc3164.SyslogMessage:
		return s.parseRFC3164(message, skipPriHeaderValues)
	case *rfc5424.SyslogMessage:
		return s.parseRFC5424(message, skipPriHeaderValues)
	default:
		return nil, fmt.Errorf("parsed value was not rfc3164 or rfc5424 compliant")
	}
}

func (s *Parser) shouldSkipPriorityValues(value []byte) bool {
	if !s.enableOctetCounting && s.allowSkipPriHeader {
		// check if entry starts with '<'.
		// if not it means that the pre header was missing from the body and hence we should skip it.
		if len(value) > 1 && value[0] != '<' {
			return true
		}
	}
	return false
}

// parseRFC3164 will parse an RFC3164 syslog message.
func (s *Parser) parseRFC3164(syslogMessage *rfc3164.SyslogMessage, skipPriHeaderValues bool) (map[string]any, error) {
	value := map[string]any{
<<<<<<< HEAD
		"timestamp":       syslogMessage.Timestamp,
		"syslog_priority": syslogMessage.Priority,
		"syslog_facility": syslogMessage.Facility,
		"syslog_severity": syslogMessage.Severity,
		"host":            syslogMessage.Hostname,
		"syslog_appname":  syslogMessage.Appname,
		"syslog_proc_id":  syslogMessage.ProcID,
		"syslog_msg_id":   syslogMessage.MsgID,
		"message":         syslogMessage.Message,
=======
		"timestamp": syslogMessage.Timestamp,
		"hostname":  syslogMessage.Hostname,
		"appname":   syslogMessage.Appname,
		"proc_id":   syslogMessage.ProcID,
		"msg_id":    syslogMessage.MsgID,
		"message":   syslogMessage.Message,
>>>>>>> be5986fd
	}

	if !skipPriHeaderValues {
		value["priority"] = syslogMessage.Priority
		value["severity"] = syslogMessage.Severity
		value["facility"] = syslogMessage.Facility
	}

	return s.toSafeMap(value)
}

// parseRFC5424 will parse an RFC5424 syslog message.
func (s *Parser) parseRFC5424(syslogMessage *rfc5424.SyslogMessage, skipPriHeaderValues bool) (map[string]any, error) {
	value := map[string]any{
<<<<<<< HEAD
		"timestamp":              syslogMessage.Timestamp,
		"syslog_priority":        syslogMessage.Priority,
		"syslog_facility":        syslogMessage.Facility,
		"syslog_severity":        syslogMessage.Severity,
		"host":                   syslogMessage.Hostname,
		"syslog_appname":         syslogMessage.Appname,
		"syslog_proc_id":         syslogMessage.ProcID,
		"syslog_msg_id":          syslogMessage.MsgID,
		"message":                syslogMessage.Message,
		"syslog_structured_data": syslogMessage.StructuredData,
		"syslog_version":         syslogMessage.Version,
=======
		"timestamp":       syslogMessage.Timestamp,
		"hostname":        syslogMessage.Hostname,
		"appname":         syslogMessage.Appname,
		"proc_id":         syslogMessage.ProcID,
		"msg_id":          syslogMessage.MsgID,
		"message":         syslogMessage.Message,
		"structured_data": syslogMessage.StructuredData,
		"version":         syslogMessage.Version,
>>>>>>> be5986fd
	}

	if !skipPriHeaderValues {
		value["priority"] = syslogMessage.Priority
		value["severity"] = syslogMessage.Severity
		value["facility"] = syslogMessage.Facility
	}

	return s.toSafeMap(value)
}

// toSafeMap will dereference any pointers on the supplied map.
func (s *Parser) toSafeMap(message map[string]any) (map[string]any, error) {
	for key, val := range message {
		switch v := val.(type) {
		case *string:
			if v == nil {
				delete(message, key)
				continue
			}
			message[key] = *v
		case *uint8:
			if v == nil {
				delete(message, key)
				continue
			}
			message[key] = int(*v)
		case uint16:
			message[key] = int(v)
		case *time.Time:
			if v == nil {
				delete(message, key)
				continue
			}
			message[key] = *v
		case *map[string]map[string]string:
			if v == nil {
				delete(message, key)
				continue
			}
			message[key] = convertMap(*v)
		default:
			return nil, fmt.Errorf("key %s has unknown field of type %T", key, v)
		}
	}

	return message, nil
}

// convertMap converts map[string]map[string]string to map[string]any
// which is expected by stanza converter
func convertMap(data map[string]map[string]string) map[string]any {
	ret := map[string]any{}
	for key, value := range data {
		ret[key] = map[string]any{}
		r := ret[key].(map[string]any)

		for k, v := range value {
			r[k] = v
		}
	}

	return ret
}

func toBytes(value any) ([]byte, error) {
	switch v := value.(type) {
	case string:
		return []byte(v), nil
	default:
		return nil, fmt.Errorf("unable to convert type '%T' to bytes", value)
	}
}

var severityMapping = [...]entry.Severity{
	0: entry.Fatal,
	1: entry.Error3,
	2: entry.Error2,
	3: entry.Error,
	4: entry.Warn,
	5: entry.Info2,
	6: entry.Info,
	7: entry.Debug,
}

var severityText = [...]string{
	0: "emerg",
	1: "alert",
	2: "crit",
	3: "err",
	4: "warning",
	5: "notice",
	6: "info",
	7: "debug",
}

var severityField = entry.NewAttributeField("syslog_severity")

func cleanupTimestamp(e *entry.Entry) error {
	_, ok := entry.NewAttributeField("timestamp").Delete(e)
	if !ok {
		return fmt.Errorf("failed to cleanup timestamp")
	}

	return nil
}

func postprocessWithoutPriHeader(e *entry.Entry) error {
	return cleanupTimestamp(e)
}

func postprocess(e *entry.Entry) error {
	sev, ok := severityField.Delete(e)
	if !ok {
		return fmt.Errorf("severity field does not exist")
	}

	sevInt, ok := sev.(int)
	if !ok {
		return fmt.Errorf("severity field is not an int")
	}

	if sevInt < 0 || sevInt > 7 {
		return fmt.Errorf("invalid severity '%d'", sevInt)
	}

	e.Severity = severityMapping[sevInt]
	e.SeverityText = severityText[sevInt]

	return cleanupTimestamp(e)
}

func newOctetCountingParseFunc() parseFunc {
	return func(input []byte) (message sl.Message, err error) {
		listener := func(res *sl.Result) {
			message = res.Message
			err = res.Error
		}
		parser := octetcounting.NewParser(sl.WithBestEffort(), sl.WithListener(listener))
		reader := bytes.NewReader(input)
		parser.Parse(reader)
		return
	}
}

func newNonTransparentFramingParseFunc(trailerType nontransparent.TrailerType) parseFunc {
	return func(input []byte) (message sl.Message, err error) {
		listener := func(res *sl.Result) {
			message = res.Message
			err = res.Error
		}

		parser := nontransparent.NewParser(sl.WithBestEffort(), nontransparent.WithTrailer(trailerType), sl.WithListener(listener))
		reader := bytes.NewReader(input)
		parser.Parse(reader)
		return
	}
}<|MERGE_RESOLUTION|>--- conflicted
+++ resolved
@@ -226,24 +226,12 @@
 // parseRFC3164 will parse an RFC3164 syslog message.
 func (s *Parser) parseRFC3164(syslogMessage *rfc3164.SyslogMessage, skipPriHeaderValues bool) (map[string]any, error) {
 	value := map[string]any{
-<<<<<<< HEAD
 		"timestamp":       syslogMessage.Timestamp,
-		"syslog_priority": syslogMessage.Priority,
-		"syslog_facility": syslogMessage.Facility,
-		"syslog_severity": syslogMessage.Severity,
 		"host":            syslogMessage.Hostname,
 		"syslog_appname":  syslogMessage.Appname,
 		"syslog_proc_id":  syslogMessage.ProcID,
 		"syslog_msg_id":   syslogMessage.MsgID,
 		"message":         syslogMessage.Message,
-=======
-		"timestamp": syslogMessage.Timestamp,
-		"hostname":  syslogMessage.Hostname,
-		"appname":   syslogMessage.Appname,
-		"proc_id":   syslogMessage.ProcID,
-		"msg_id":    syslogMessage.MsgID,
-		"message":   syslogMessage.Message,
->>>>>>> be5986fd
 	}
 
 	if !skipPriHeaderValues {
@@ -258,11 +246,7 @@
 // parseRFC5424 will parse an RFC5424 syslog message.
 func (s *Parser) parseRFC5424(syslogMessage *rfc5424.SyslogMessage, skipPriHeaderValues bool) (map[string]any, error) {
 	value := map[string]any{
-<<<<<<< HEAD
 		"timestamp":              syslogMessage.Timestamp,
-		"syslog_priority":        syslogMessage.Priority,
-		"syslog_facility":        syslogMessage.Facility,
-		"syslog_severity":        syslogMessage.Severity,
 		"host":                   syslogMessage.Hostname,
 		"syslog_appname":         syslogMessage.Appname,
 		"syslog_proc_id":         syslogMessage.ProcID,
@@ -270,16 +254,6 @@
 		"message":                syslogMessage.Message,
 		"syslog_structured_data": syslogMessage.StructuredData,
 		"syslog_version":         syslogMessage.Version,
-=======
-		"timestamp":       syslogMessage.Timestamp,
-		"hostname":        syslogMessage.Hostname,
-		"appname":         syslogMessage.Appname,
-		"proc_id":         syslogMessage.ProcID,
-		"msg_id":          syslogMessage.MsgID,
-		"message":         syslogMessage.Message,
-		"structured_data": syslogMessage.StructuredData,
-		"version":         syslogMessage.Version,
->>>>>>> be5986fd
 	}
 
 	if !skipPriHeaderValues {
