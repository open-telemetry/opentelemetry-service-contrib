// Copyright The OpenTelemetry Authors
// SPDX-License-Identifier: Apache-2.0

package tcp // import "github.com/open-telemetry/opentelemetry-collector-contrib/pkg/stanza/operator/input/tcp"

import (
	"bufio"
	"bytes"
	"context"
	"crypto/rand"
	"crypto/tls"
	"fmt"
	"io"
	"net"
	"strconv"
	"sync"
	"time"

	"github.com/jpillora/backoff"
	"go.opentelemetry.io/collector/config/configtls"
	"go.uber.org/zap"
	"golang.org/x/text/encoding"

	"github.com/open-telemetry/opentelemetry-collector-contrib/pkg/stanza/decode"
	"github.com/open-telemetry/opentelemetry-collector-contrib/pkg/stanza/operator"
	"github.com/open-telemetry/opentelemetry-collector-contrib/pkg/stanza/operator/helper"
<<<<<<< HEAD
	"github.com/open-telemetry/opentelemetry-collector-contrib/pkg/stanza/tokenize"
=======
	"github.com/open-telemetry/opentelemetry-collector-contrib/pkg/stanza/split"
>>>>>>> 592374af
	"github.com/open-telemetry/opentelemetry-collector-contrib/pkg/stanza/trim"
)

const (
	operatorType = "tcp_input"

	// minMaxLogSize is the minimal size which can be used for buffering
	// TCP input
	minMaxLogSize = 64 * 1024

	// DefaultMaxLogSize is the max buffer sized used
	// if MaxLogSize is not set
	DefaultMaxLogSize = 1024 * 1024
)

func init() {
	operator.Register(operatorType, func() operator.Builder { return NewConfig() })
}

// NewConfig creates a new TCP input config with default values
func NewConfig() *Config {
	return NewConfigWithID(operatorType)
}

// NewConfigWithID creates a new TCP input config with default values
func NewConfigWithID(operatorID string) *Config {
	return &Config{
		InputConfig: helper.NewInputConfig(operatorID, operatorType),
		BaseConfig: BaseConfig{
			OneLogPerPacket: false,
<<<<<<< HEAD
			Multiline:       tokenize.NewMultilineConfig(),
=======
>>>>>>> 592374af
			Encoding:        "utf-8",
		},
	}
}

// Config is the configuration of a tcp input operator.
type Config struct {
	helper.InputConfig `mapstructure:",squash"`
	BaseConfig         `mapstructure:",squash"`
}

// BaseConfig is the detailed configuration of a tcp input operator.
type BaseConfig struct {
<<<<<<< HEAD
	MaxLogSize      helper.ByteSize             `mapstructure:"max_log_size,omitempty"`
	ListenAddress   string                      `mapstructure:"listen_address,omitempty"`
	TLS             *configtls.TLSServerSetting `mapstructure:"tls,omitempty"`
	AddAttributes   bool                        `mapstructure:"add_attributes,omitempty"`
	OneLogPerPacket bool                        `mapstructure:"one_log_per_packet,omitempty"`
	Encoding        string                      `mapstructure:"encoding,omitempty"`
	Multiline       tokenize.MultilineConfig    `mapstructure:"multiline,omitempty"`
	TrimConfig      trim.Config                 `mapstructure:",squash"`
	// omitempty for temporary fix since MultilineBuilder breaks yaml encoding due to being func type.
	// multilinebuilder should never be used, but Opentelemetry unit test requires a name for any config.
	MultiLineBuilder MultiLineBuilderFunc `mapstructure:"multilinebuilder,omitempty"`
}

type MultiLineBuilderFunc func(enc encoding.Encoding) (bufio.SplitFunc, error)

func (c Config) defaultMultilineBuilder(enc encoding.Encoding) (bufio.SplitFunc, error) {
	trimFunc := c.TrimConfig.Func()
	splitFunc, err := c.Multiline.Build(enc, true, int(c.MaxLogSize), trimFunc)
	if err != nil {
		return nil, err
	}
	return splitFunc, nil
=======
	MaxLogSize       helper.ByteSize             `mapstructure:"max_log_size,omitempty"`
	ListenAddress    string                      `mapstructure:"listen_address,omitempty"`
	TLS              *configtls.TLSServerSetting `mapstructure:"tls,omitempty"`
	AddAttributes    bool                        `mapstructure:"add_attributes,omitempty"`
	OneLogPerPacket  bool                        `mapstructure:"one_log_per_packet,omitempty"`
	Encoding         string                      `mapstructure:"encoding,omitempty"`
	SplitConfig      split.Config                `mapstructure:"multiline,omitempty"`
	TrimConfig       trim.Config                 `mapstructure:",squash"`
	SplitFuncBuilder SplitFuncBuilder
}

type SplitFuncBuilder func(enc encoding.Encoding) (bufio.SplitFunc, error)

func (c Config) defaultSplitFuncBuilder(enc encoding.Encoding) (bufio.SplitFunc, error) {
	return c.SplitConfig.Func(enc, true, int(c.MaxLogSize))
>>>>>>> 592374af
}

// Build will build a tcp input operator.
func (c Config) Build(logger *zap.SugaredLogger) (operator.Operator, error) {
	inputOperator, err := c.InputConfig.Build(logger)
	if err != nil {
		return nil, err
	}

	// If MaxLogSize not set, set sane default
	if c.MaxLogSize == 0 {
		c.MaxLogSize = DefaultMaxLogSize
	}

	if c.MaxLogSize < minMaxLogSize {
		return nil, fmt.Errorf("invalid value for parameter 'max_log_size', must be equal to or greater than %d bytes", minMaxLogSize)
	}

	if c.ListenAddress == "" {
		return nil, fmt.Errorf("missing required parameter 'listen_address'")
	}

	// validate the input address
	if _, err = net.ResolveTCPAddr("tcp", c.ListenAddress); err != nil {
		return nil, fmt.Errorf("failed to resolve listen_address: %w", err)
	}

	enc, err := decode.LookupEncoding(c.Encoding)
	if err != nil {
		return nil, err
	}

<<<<<<< HEAD
	if c.MultiLineBuilder == nil {
		c.MultiLineBuilder = c.defaultMultilineBuilder
	}

	// Build multiline
	splitFunc, err := c.MultiLineBuilder(enc)
=======
	if c.SplitFuncBuilder == nil {
		c.SplitFuncBuilder = c.defaultSplitFuncBuilder
	}

	// Build split func
	splitFunc, err := c.SplitFuncBuilder(enc)
>>>>>>> 592374af
	if err != nil {
		return nil, err
	}
	splitFunc = trim.WithFunc(splitFunc, c.TrimConfig.Func())

	var resolver *helper.IPResolver
	if c.AddAttributes {
		resolver = helper.NewIPResolver()
	}

	tcpInput := &Input{
		InputOperator:   inputOperator,
		address:         c.ListenAddress,
		MaxLogSize:      int(c.MaxLogSize),
		addAttributes:   c.AddAttributes,
		OneLogPerPacket: c.OneLogPerPacket,
		encoding:        enc,
		splitFunc:       splitFunc,
		backoff: backoff.Backoff{
			Max: 3 * time.Second,
		},
		resolver: resolver,
	}

	if c.TLS != nil {
		tcpInput.tls, err = c.TLS.LoadTLSConfig()
		if err != nil {
			return nil, err
		}
	}

	return tcpInput, nil
}

// Input is an operator that listens for log entries over tcp.
type Input struct {
	helper.InputOperator
	address         string
	MaxLogSize      int
	addAttributes   bool
	OneLogPerPacket bool

	listener net.Listener
	cancel   context.CancelFunc
	wg       sync.WaitGroup
	tls      *tls.Config
	backoff  backoff.Backoff

	encoding  encoding.Encoding
	splitFunc bufio.SplitFunc
	resolver  *helper.IPResolver
}

// Start will start listening for log entries over tcp.
func (t *Input) Start(_ operator.Persister) error {
	if err := t.configureListener(); err != nil {
		return fmt.Errorf("failed to listen on interface: %w", err)
	}

	ctx, cancel := context.WithCancel(context.Background())
	t.cancel = cancel
	t.goListen(ctx)
	return nil
}

func (t *Input) configureListener() error {
	if t.tls == nil {
		listener, err := net.Listen("tcp", t.address)
		if err != nil {
			return fmt.Errorf("failed to configure tcp listener: %w", err)
		}
		t.listener = listener
		return nil
	}

	t.tls.Time = time.Now
	t.tls.Rand = rand.Reader

	listener, err := tls.Listen("tcp", t.address, t.tls)
	if err != nil {
		return fmt.Errorf("failed to configure tls listener: %w", err)
	}

	t.listener = listener
	return nil
}

// goListenn will listen for tcp connections.
func (t *Input) goListen(ctx context.Context) {
	t.wg.Add(1)

	go func() {
		defer t.wg.Done()

		for {
			conn, err := t.listener.Accept()
			if err != nil {
				select {
				case <-ctx.Done():
					return
				default:
					t.Debugw("Listener accept error", zap.Error(err))
					time.Sleep(t.backoff.Duration())
					continue
				}
			}
			t.backoff.Reset()

			t.Debugf("Received connection: %s", conn.RemoteAddr().String())
			subctx, cancel := context.WithCancel(ctx)
			t.goHandleClose(subctx, conn)
			t.goHandleMessages(subctx, conn, cancel)
		}
	}()
}

// goHandleClose will wait for the context to finish before closing a connection.
func (t *Input) goHandleClose(ctx context.Context, conn net.Conn) {
	t.wg.Add(1)

	go func() {
		defer t.wg.Done()
		<-ctx.Done()
		t.Debugf("Closing connection: %s", conn.RemoteAddr().String())
		if err := conn.Close(); err != nil {
			t.Errorf("Failed to close connection: %s", err)
		}
	}()
}

// goHandleMessages will handles messages from a tcp connection.
func (t *Input) goHandleMessages(ctx context.Context, conn net.Conn, cancel context.CancelFunc) {
	t.wg.Add(1)

	go func() {
		defer t.wg.Done()
		defer cancel()

		dec := decode.New(t.encoding)
		if t.OneLogPerPacket {
			var buf bytes.Buffer
			_, err := io.Copy(&buf, conn)
			if err != nil {
				t.Errorw("IO copy net connection buffer error", zap.Error(err))
			}
			log := truncateMaxLog(buf.Bytes(), t.MaxLogSize)
			t.handleMessage(ctx, conn, dec, log)
			return
		}

		buf := make([]byte, 0, t.MaxLogSize)

		scanner := bufio.NewScanner(conn)
		scanner.Buffer(buf, t.MaxLogSize)
		scanner.Split(t.splitFunc)

		for scanner.Scan() {
			t.handleMessage(ctx, conn, dec, scanner.Bytes())
		}

		if err := scanner.Err(); err != nil {
			t.Errorw("Scanner error", zap.Error(err))
		}
	}()
}

func (t *Input) handleMessage(ctx context.Context, conn net.Conn, dec *decode.Decoder, log []byte) {
	decoded, err := dec.Decode(log)
	if err != nil {
		t.Errorw("Failed to decode data", zap.Error(err))
		return
	}

	entry, err := t.NewEntry(string(decoded))
	if err != nil {
		t.Errorw("Failed to create entry", zap.Error(err))
		return
	}

	if t.addAttributes {
		entry.AddAttribute("net.transport", "IP.TCP")
		if addr, ok := conn.RemoteAddr().(*net.TCPAddr); ok {
			ip := addr.IP.String()
			entry.AddAttribute("net.peer.ip", ip)
			entry.AddAttribute("net.peer.port", strconv.FormatInt(int64(addr.Port), 10))
			entry.AddAttribute("net.peer.name", t.resolver.GetHostFromIP(ip))
		}

		if addr, ok := conn.LocalAddr().(*net.TCPAddr); ok {
			ip := addr.IP.String()
			entry.AddAttribute("net.host.ip", addr.IP.String())
			entry.AddAttribute("net.host.port", strconv.FormatInt(int64(addr.Port), 10))
			entry.AddAttribute("net.host.name", t.resolver.GetHostFromIP(ip))
		}
	}

	t.Write(ctx, entry)
}

func truncateMaxLog(data []byte, maxLogSize int) (token []byte) {
	if len(data) >= maxLogSize {
		return data[:maxLogSize]
	}

	if len(data) == 0 {
		return nil
	}

	return data
}

// Stop will stop listening for log entries over TCP.
func (t *Input) Stop() error {
	if t.cancel == nil {
		return nil
	}
	t.cancel()

	if t.listener != nil {
		if err := t.listener.Close(); err != nil {
			t.Errorf("failed to close TCP connection: %s", err)
		}
	}

	t.wg.Wait()
	if t.resolver != nil {
		t.resolver.Stop()
	}
	return nil
}<|MERGE_RESOLUTION|>--- conflicted
+++ resolved
@@ -24,11 +24,7 @@
 	"github.com/open-telemetry/opentelemetry-collector-contrib/pkg/stanza/decode"
 	"github.com/open-telemetry/opentelemetry-collector-contrib/pkg/stanza/operator"
 	"github.com/open-telemetry/opentelemetry-collector-contrib/pkg/stanza/operator/helper"
-<<<<<<< HEAD
-	"github.com/open-telemetry/opentelemetry-collector-contrib/pkg/stanza/tokenize"
-=======
 	"github.com/open-telemetry/opentelemetry-collector-contrib/pkg/stanza/split"
->>>>>>> 592374af
 	"github.com/open-telemetry/opentelemetry-collector-contrib/pkg/stanza/trim"
 )
 
@@ -59,10 +55,6 @@
 		InputConfig: helper.NewInputConfig(operatorID, operatorType),
 		BaseConfig: BaseConfig{
 			OneLogPerPacket: false,
-<<<<<<< HEAD
-			Multiline:       tokenize.NewMultilineConfig(),
-=======
->>>>>>> 592374af
 			Encoding:        "utf-8",
 		},
 	}
@@ -76,30 +68,6 @@
 
 // BaseConfig is the detailed configuration of a tcp input operator.
 type BaseConfig struct {
-<<<<<<< HEAD
-	MaxLogSize      helper.ByteSize             `mapstructure:"max_log_size,omitempty"`
-	ListenAddress   string                      `mapstructure:"listen_address,omitempty"`
-	TLS             *configtls.TLSServerSetting `mapstructure:"tls,omitempty"`
-	AddAttributes   bool                        `mapstructure:"add_attributes,omitempty"`
-	OneLogPerPacket bool                        `mapstructure:"one_log_per_packet,omitempty"`
-	Encoding        string                      `mapstructure:"encoding,omitempty"`
-	Multiline       tokenize.MultilineConfig    `mapstructure:"multiline,omitempty"`
-	TrimConfig      trim.Config                 `mapstructure:",squash"`
-	// omitempty for temporary fix since MultilineBuilder breaks yaml encoding due to being func type.
-	// multilinebuilder should never be used, but Opentelemetry unit test requires a name for any config.
-	MultiLineBuilder MultiLineBuilderFunc `mapstructure:"multilinebuilder,omitempty"`
-}
-
-type MultiLineBuilderFunc func(enc encoding.Encoding) (bufio.SplitFunc, error)
-
-func (c Config) defaultMultilineBuilder(enc encoding.Encoding) (bufio.SplitFunc, error) {
-	trimFunc := c.TrimConfig.Func()
-	splitFunc, err := c.Multiline.Build(enc, true, int(c.MaxLogSize), trimFunc)
-	if err != nil {
-		return nil, err
-	}
-	return splitFunc, nil
-=======
 	MaxLogSize       helper.ByteSize             `mapstructure:"max_log_size,omitempty"`
 	ListenAddress    string                      `mapstructure:"listen_address,omitempty"`
 	TLS              *configtls.TLSServerSetting `mapstructure:"tls,omitempty"`
@@ -108,14 +76,13 @@
 	Encoding         string                      `mapstructure:"encoding,omitempty"`
 	SplitConfig      split.Config                `mapstructure:"multiline,omitempty"`
 	TrimConfig       trim.Config                 `mapstructure:",squash"`
-	SplitFuncBuilder SplitFuncBuilder
+	SplitFuncBuilder SplitFuncBuilder            `mapstructure:"-"`
 }
 
 type SplitFuncBuilder func(enc encoding.Encoding) (bufio.SplitFunc, error)
 
 func (c Config) defaultSplitFuncBuilder(enc encoding.Encoding) (bufio.SplitFunc, error) {
 	return c.SplitConfig.Func(enc, true, int(c.MaxLogSize))
->>>>>>> 592374af
 }
 
 // Build will build a tcp input operator.
@@ -148,21 +115,12 @@
 		return nil, err
 	}
 
-<<<<<<< HEAD
-	if c.MultiLineBuilder == nil {
-		c.MultiLineBuilder = c.defaultMultilineBuilder
-	}
-
-	// Build multiline
-	splitFunc, err := c.MultiLineBuilder(enc)
-=======
 	if c.SplitFuncBuilder == nil {
 		c.SplitFuncBuilder = c.defaultSplitFuncBuilder
 	}
 
 	// Build split func
 	splitFunc, err := c.SplitFuncBuilder(enc)
->>>>>>> 592374af
 	if err != nil {
 		return nil, err
 	}
@@ -317,6 +275,7 @@
 
 		scanner := bufio.NewScanner(conn)
 		scanner.Buffer(buf, t.MaxLogSize)
+
 		scanner.Split(t.splitFunc)
 
 		for scanner.Scan() {
