--- conflicted
+++ resolved
@@ -285,7 +285,6 @@
 			getPromLabels(label11, value11, label12, value12, label31, value31, label32, value32),
 		},
 		{
-<<<<<<< HEAD
 			"sanitize_labels_starts_with_underscore",
 			getResource(map[string]pdata.AttributeValue{}),
 			lbs3,
@@ -302,14 +301,15 @@
 			false,
 			[]string{label31, value31, label32, value32},
 			getPromLabels(label11, value11, label12, value12, label51, value51, label41, value41, label31, value31, label32, value32),
-=======
+		},
+		{
 			"colliding attributes",
 			getResource(map[string]pdata.AttributeValue{}),
 			lbsColliding,
 			nil,
+			true,
 			[]string{label31, value31, label32, value32},
 			getPromLabels(collidingSanitized, value11+";"+value12, label31, value31, label32, value32),
->>>>>>> b7926ec4
 		},
 	}
 	// run tests
