// Copyright The OpenTelemetry Authors
//
// Licensed under the Apache License, Version 2.0 (the "License");
// you may not use this file except in compliance with the License.
// You may obtain a copy of the License at
//
//       http://www.apache.org/licenses/LICENSE-2.0
//
// Unless required by applicable law or agreed to in writing, software
// distributed under the License is distributed on an "AS IS" BASIS,
// WITHOUT WARRANTIES OR CONDITIONS OF ANY KIND, either express or implied.
// See the License for the specific language governing permissions and
// limitations under the License.

package jaeger // import "github.com/open-telemetry/opentelemetry-collector-contrib/pkg/translator/jaeger"

import (
	"encoding/base64"
	"fmt"
	"reflect"
	"strconv"
	"strings"

	"github.com/jaegertracing/jaeger/model"
	"go.opentelemetry.io/collector/model/pdata"
	conventions "go.opentelemetry.io/collector/model/semconv/v1.5.0"

	"github.com/open-telemetry/opentelemetry-collector-contrib/internal/coreinternal/idutils"
	"github.com/open-telemetry/opentelemetry-collector-contrib/internal/coreinternal/occonventions"
	"github.com/open-telemetry/opentelemetry-collector-contrib/internal/coreinternal/tracetranslator"
)

var blankJaegerProtoSpan = new(model.Span)

// ProtoBatchesToInternalTraces converts multiple Jaeger proto batches to internal traces
func ProtoBatchesToInternalTraces(batches []*model.Batch) pdata.Traces {
	traceData := pdata.NewTraces()
	if len(batches) == 0 {
		return traceData
	}

	rss := traceData.ResourceSpans()
	rss.EnsureCapacity(len(batches))

	for _, batch := range batches {
		if batch.GetProcess() == nil && len(batch.GetSpans()) == 0 {
			continue
		}

		protoBatchToResourceSpans(*batch, rss.AppendEmpty())
	}

	return traceData
}

// ProtoBatchToInternalTraces converts Jeager proto batch to internal traces
func ProtoBatchToInternalTraces(batch model.Batch) pdata.Traces {
	traceData := pdata.NewTraces()

	if batch.GetProcess() == nil && len(batch.GetSpans()) == 0 {
		return traceData
	}

	protoBatchToResourceSpans(batch, traceData.ResourceSpans().AppendEmpty())

	return traceData
}

func protoBatchToResourceSpans(batch model.Batch, dest pdata.ResourceSpans) {
	jSpans := batch.GetSpans()

	jProcessToInternalResource(batch.GetProcess(), dest.Resource())

	if len(jSpans) == 0 {
		return
	}

	groupByLibrary := jSpansToInternal(jSpans)
	ilss := dest.InstrumentationLibrarySpans()
	for library, spans := range groupByLibrary {
		ils := ilss.AppendEmpty()
		if library.name != "" {
			ils.InstrumentationLibrary().SetName(library.name)
			ils.InstrumentationLibrary().SetVersion(library.version)
		}
		spans.MoveAndAppendTo(ils.Spans())
	}
}

func jProcessToInternalResource(process *model.Process, dest pdata.Resource) {
	if process == nil || process.ServiceName == tracetranslator.ResourceNoServiceName {
		return
	}

	serviceName := process.ServiceName
	tags := process.Tags
	if serviceName == "" && tags == nil {
		return
	}

	attrs := dest.Attributes()
	attrs.Clear()
	if serviceName != "" {
		attrs.EnsureCapacity(len(tags) + 1)
		attrs.UpsertString(conventions.AttributeServiceName, serviceName)
	} else {
		attrs.EnsureCapacity(len(tags))
	}
	jTagsToInternalAttributes(tags, attrs)

	// Handle special keys translations.
	translateHostnameAttr(attrs)
	translateJaegerVersionAttr(attrs)
}

// translateHostnameAttr translates "hostname" atttribute
func translateHostnameAttr(attrs pdata.AttributeMap) {
	hostname, hostnameFound := attrs.Get("hostname")
	_, convHostNameFound := attrs.Get(conventions.AttributeHostName)
	if hostnameFound && !convHostNameFound {
		attrs.Insert(conventions.AttributeHostName, hostname)
		attrs.Delete("hostname")
	}
}

// translateHostnameAttr translates "jaeger.version" atttribute
func translateJaegerVersionAttr(attrs pdata.AttributeMap) {
	jaegerVersion, jaegerVersionFound := attrs.Get("jaeger.version")
	_, exporterVersionFound := attrs.Get(occonventions.AttributeExporterVersion)
	if jaegerVersionFound && !exporterVersionFound {
		attrs.InsertString(occonventions.AttributeExporterVersion, "Jaeger-"+jaegerVersion.StringVal())
		attrs.Delete("jaeger.version")
	}
}

func jSpansToInternal(spans []*model.Span) map[instrumentationLibrary]pdata.SpanSlice {
	spansByLibrary := make(map[instrumentationLibrary]pdata.SpanSlice)

	for _, span := range spans {
		if span == nil || reflect.DeepEqual(span, blankJaegerProtoSpan) {
			continue
		}
		jSpanToInternal(span, spansByLibrary)
	}
	return spansByLibrary
}

type instrumentationLibrary struct {
	name, version string
}

func jSpanToInternal(span *model.Span, spansByLibrary map[instrumentationLibrary]pdata.SpanSlice) {
	il := getInstrumentationLibrary(span)
	ss, found := spansByLibrary[il]
	if !found {
		ss = pdata.NewSpanSlice()
		spansByLibrary[il] = ss
	}

	dest := ss.AppendEmpty()
	dest.SetTraceID(idutils.UInt64ToTraceID(span.TraceID.High, span.TraceID.Low))
	dest.SetSpanID(idutils.UInt64ToSpanID(uint64(span.SpanID)))
	dest.SetName(span.OperationName)
	dest.SetStartTimestamp(pdata.NewTimestampFromTime(span.StartTime))
	dest.SetEndTimestamp(pdata.NewTimestampFromTime(span.StartTime.Add(span.Duration)))

	parentSpanID := span.ParentSpanID()
	if parentSpanID != model.SpanID(0) {
		dest.SetParentSpanID(idutils.UInt64ToSpanID(uint64(parentSpanID)))
	}

	attrs := dest.Attributes()
	attrs.EnsureCapacity(len(span.Tags))
	jTagsToInternalAttributes(span.Tags, attrs)
	setInternalSpanStatus(attrs, dest.Status())
	if spanKindAttr, ok := attrs.Get(tracetranslator.TagSpanKind); ok {
		dest.SetKind(jSpanKindToInternal(spanKindAttr.StringVal()))
		attrs.Delete(tracetranslator.TagSpanKind)
	}

	dest.SetTraceState(getTraceStateFromAttrs(attrs))

	// drop the attributes slice if all of them were replaced during translation
	if attrs.Len() == 0 {
		attrs.Clear()
	}

	jLogsToSpanEvents(span.Logs, dest.Events())
	jReferencesToSpanLinks(span.References, parentSpanID, dest.Links())
}

func jTagsToInternalAttributes(tags []model.KeyValue, dest pdata.AttributeMap) {
	for _, tag := range tags {
		switch tag.GetVType() {
		case model.ValueType_STRING:
			dest.UpsertString(tag.Key, tag.GetVStr())
		case model.ValueType_BOOL:
			dest.UpsertBool(tag.Key, tag.GetVBool())
		case model.ValueType_INT64:
			dest.UpsertInt(tag.Key, tag.GetVInt64())
		case model.ValueType_FLOAT64:
			dest.UpsertDouble(tag.Key, tag.GetVFloat64())
		case model.ValueType_BINARY:
			dest.UpsertString(tag.Key, base64.StdEncoding.EncodeToString(tag.GetVBinary()))
		default:
			dest.UpsertString(tag.Key, fmt.Sprintf("<Unknown Jaeger TagType %q>", tag.GetVType()))
		}
	}
}

func setInternalSpanStatus(attrs pdata.AttributeMap, dest pdata.SpanStatus) {
	statusCode := pdata.StatusCodeUnset
	statusMessage := ""
	statusExists := false

	if errorVal, ok := attrs.Get(tracetranslator.TagError); ok {
		if errorVal.BoolVal() {
			statusCode = pdata.StatusCodeError
			attrs.Delete(tracetranslator.TagError)
			statusExists = true

			if desc, ok := extractStatusDescFromAttr(attrs); ok {
				statusMessage = desc
			} else if descAttr, ok := attrs.Get(tracetranslator.TagHTTPStatusMsg); ok {
				statusMessage = descAttr.StringVal()
			}
		}
	}

	if codeAttr, ok := attrs.Get(conventions.OtelStatusCode); ok {
		if !statusExists {
			// The error tag is the ultimate truth for a Jaeger spans' error
			// status. Only parse the otel.status_code tag if the error tag is
			// not set to true.
			statusExists = true
			switch strings.ToUpper(codeAttr.StringVal()) {
			case statusOk:
				statusCode = pdata.StatusCodeOk
			case statusError:
				statusCode = pdata.StatusCodeError
			}

			if desc, ok := extractStatusDescFromAttr(attrs); ok {
				statusMessage = desc
			}
		}
		// Regardless of error tag value, remove the otel.status_code tag. The
		// otel.status_message tag will have already been removed if
		// statusExists is true.
		attrs.Delete(conventions.OtelStatusCode)
	} else if httpCodeAttr, ok := attrs.Get(conventions.AttributeHTTPStatusCode); !statusExists && ok {
		// Fallback to introspecting if this span represents a failed HTTP
		// request or response, but again, only do so if the `error` tag was
		// not set to true and no explicit status was sent.
		if code, err := getStatusCodeFromHTTPStatusAttr(httpCodeAttr); err == nil {
			if code != pdata.StatusCodeUnset {
				statusExists = true
				statusCode = code
			}

			if msgAttr, ok := attrs.Get(tracetranslator.TagHTTPStatusMsg); ok {
				statusMessage = msgAttr.StringVal()
			}
		}
	}

	if statusExists {
		dest.SetCode(statusCode)
		dest.SetMessage(statusMessage)
	}
}

<<<<<<< HEAD
// extractStatusDescFromAttr returns the OTel status description from attrs
// along with true if it is set. Otherwise, an empty string and false are
// returned. The OTel status description attribute is deleted from attrs in
// the process.
func extractStatusDescFromAttr(attrs pdata.AttributeMap) (string, bool) {
	if msgAttr, ok := attrs.Get(conventions.OtelStatusDescription); ok {
		msg := msgAttr.StringVal()
		attrs.Delete(conventions.OtelStatusDescription)
		return msg, true
	}
	return "", false
}

// codeFromAttr returns the integer code value from attrVal. An error is
// returned if the code is not represented by an integer or string value in
// the attrVal or the value is outside the bounds of an int representation.
func codeFromAttr(attrVal pdata.AttributeValue) (int, error) {
	var val int
=======
func getStatusCodeValFromAttr(attrVal pdata.AttributeValue) (int64, error) {
	var codeVal int64
>>>>>>> 7c50549d
	switch attrVal.Type() {
	case pdata.AttributeValueTypeInt:
		i := attrVal.IntVal()
		if i > math.MaxInt32 || i < math.MinInt32 {
			return 0, fmt.Errorf("%w: %d", errRange, val)
		}
		val = int(i)
	case pdata.AttributeValueTypeString:
		var err error
		val, err = strconv.Atoi(attrVal.StringVal())
		if err != nil {
			return 0, err
		}
	default:
<<<<<<< HEAD
		return 0, fmt.Errorf("%w: %s", errType, attrVal.Type().String())
	}
	return val, nil
=======
		return 0, fmt.Errorf("invalid status code attribute type: %s", attrVal.Type().String())
	}
	return codeVal, nil
>>>>>>> 7c50549d
}

func getStatusCodeFromHTTPStatusAttr(attrVal pdata.AttributeValue) (pdata.StatusCode, error) {
	statusCode, err := codeFromAttr(attrVal)
	if err != nil {
		return pdata.StatusCodeUnset, err
	}

	return tracetranslator.StatusCodeFromHTTP(statusCode), nil
}

func jSpanKindToInternal(spanKind string) pdata.SpanKind {
	switch spanKind {
	case "client":
		return pdata.SpanKindClient
	case "server":
		return pdata.SpanKindServer
	case "producer":
		return pdata.SpanKindProducer
	case "consumer":
		return pdata.SpanKindConsumer
	case "internal":
		return pdata.SpanKindInternal
	}
	return pdata.SpanKindUnspecified
}

func jLogsToSpanEvents(logs []model.Log, dest pdata.SpanEventSlice) {
	if len(logs) == 0 {
		return
	}

	dest.EnsureCapacity(len(logs))

	for i, log := range logs {
		var event pdata.SpanEvent
		if dest.Len() > i {
			event = dest.At(i)
		} else {
			event = dest.AppendEmpty()
		}

		event.SetTimestamp(pdata.NewTimestampFromTime(log.Timestamp))
		if len(log.Fields) == 0 {
			continue
		}

		attrs := event.Attributes()
		attrs.Clear()
		attrs.EnsureCapacity(len(log.Fields))
		jTagsToInternalAttributes(log.Fields, attrs)
		if name, ok := attrs.Get(tracetranslator.TagMessage); ok {
			event.SetName(name.StringVal())
			attrs.Delete(tracetranslator.TagMessage)
		}
	}
}

// jReferencesToSpanLinks sets internal span links based on jaeger span references skipping excludeParentID
func jReferencesToSpanLinks(refs []model.SpanRef, excludeParentID model.SpanID, dest pdata.SpanLinkSlice) {
	if len(refs) == 0 || len(refs) == 1 && refs[0].SpanID == excludeParentID && refs[0].RefType == model.ChildOf {
		return
	}

	dest.EnsureCapacity(len(refs))
	for _, ref := range refs {
		if ref.SpanID == excludeParentID && ref.RefType == model.ChildOf {
			continue
		}

		link := dest.AppendEmpty()
		link.SetTraceID(idutils.UInt64ToTraceID(ref.TraceID.High, ref.TraceID.Low))
		link.SetSpanID(idutils.UInt64ToSpanID(uint64(ref.SpanID)))
	}
}

func getTraceStateFromAttrs(attrs pdata.AttributeMap) pdata.TraceState {
	traceState := pdata.TraceStateEmpty
	// TODO Bring this inline with solution for jaegertracing/jaeger-client-java #702 once available
	if attr, ok := attrs.Get(tracetranslator.TagW3CTraceState); ok {
		traceState = pdata.TraceState(attr.StringVal())
		attrs.Delete(tracetranslator.TagW3CTraceState)
	}
	return traceState
}

func getInstrumentationLibrary(span *model.Span) instrumentationLibrary {
	il := instrumentationLibrary{}
	if libraryName, ok := getAndDeleteTag(span, conventions.InstrumentationLibraryName); ok {
		il.name = libraryName
		if libraryVersion, ok := getAndDeleteTag(span, conventions.InstrumentationLibraryVersion); ok {
			il.version = libraryVersion
		}
	}
	return il
}

func getAndDeleteTag(span *model.Span, key string) (string, bool) {
	for i := range span.Tags {
		if span.Tags[i].Key == key {
			value := span.Tags[i].GetVStr()
			span.Tags = append(span.Tags[:i], span.Tags[i+1:]...)
			return value, true
		}
	}
	return "", false
}<|MERGE_RESOLUTION|>--- conflicted
+++ resolved
@@ -270,7 +270,6 @@
 	}
 }
 
-<<<<<<< HEAD
 // extractStatusDescFromAttr returns the OTel status description from attrs
 // along with true if it is set. Otherwise, an empty string and false are
 // returned. The OTel status description attribute is deleted from attrs in
@@ -287,35 +286,21 @@
 // codeFromAttr returns the integer code value from attrVal. An error is
 // returned if the code is not represented by an integer or string value in
 // the attrVal or the value is outside the bounds of an int representation.
-func codeFromAttr(attrVal pdata.AttributeValue) (int, error) {
-	var val int
-=======
-func getStatusCodeValFromAttr(attrVal pdata.AttributeValue) (int64, error) {
-	var codeVal int64
->>>>>>> 7c50549d
+func codeFromAttr(attrVal pdata.AttributeValue) (int64, error) {
+	var val int64
 	switch attrVal.Type() {
 	case pdata.AttributeValueTypeInt:
-		i := attrVal.IntVal()
-		if i > math.MaxInt32 || i < math.MinInt32 {
-			return 0, fmt.Errorf("%w: %d", errRange, val)
-		}
-		val = int(i)
+		val = attrVal.IntVal()
 	case pdata.AttributeValueTypeString:
 		var err error
-		val, err = strconv.Atoi(attrVal.StringVal())
+		val, err = strconv.ParseInt(attrVal.StringVal(), 10, 0)
 		if err != nil {
 			return 0, err
 		}
 	default:
-<<<<<<< HEAD
 		return 0, fmt.Errorf("%w: %s", errType, attrVal.Type().String())
 	}
 	return val, nil
-=======
-		return 0, fmt.Errorf("invalid status code attribute type: %s", attrVal.Type().String())
-	}
-	return codeVal, nil
->>>>>>> 7c50549d
 }
 
 func getStatusCodeFromHTTPStatusAttr(attrVal pdata.AttributeValue) (pdata.StatusCode, error) {
