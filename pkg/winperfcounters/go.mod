--- conflicted
+++ resolved
@@ -4,11 +4,7 @@
 
 require (
 	github.com/stretchr/testify v1.8.4
-<<<<<<< HEAD
-	golang.org/x/sys v0.12.0
-=======
 	golang.org/x/sys v0.14.0
->>>>>>> 592374af
 )
 
 require (
