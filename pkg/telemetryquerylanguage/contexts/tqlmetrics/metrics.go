// Copyright  The OpenTelemetry Authors
//
// Licensed under the Apache License, Version 2.0 (the "License");
// you may not use this file except in compliance with the License.
// You may obtain a copy of the License at
//
//      http://www.apache.org/licenses/LICENSE-2.0
//
// Unless required by applicable law or agreed to in writing, software
// distributed under the License is distributed on an "AS IS" BASIS,
// WITHOUT WARRANTIES OR CONDITIONS OF ANY KIND, either express or implied.
// See the License for the specific language governing permissions and
// limitations under the License.

// nolint:gocritic
package tqlmetrics // import "github.com/open-telemetry/opentelemetry-collector-contrib/pkg/telemetryquerylanguage/contexts/tqlmetrics"
import (
	"fmt"
	"time"

	"go.opentelemetry.io/collector/pdata/pcommon"
	"go.opentelemetry.io/collector/pdata/pmetric"

	"github.com/open-telemetry/opentelemetry-collector-contrib/pkg/telemetryquerylanguage/contexts/internal/tqlcommon"
	"github.com/open-telemetry/opentelemetry-collector-contrib/pkg/telemetryquerylanguage/tql"
)

type TransformContext struct {
	dataPoint            interface{}
	metric               pmetric.Metric
	metrics              pmetric.MetricSlice
	instrumentationScope pcommon.InstrumentationScope
	resource             pcommon.Resource
}

func NewTransformContext(dataPoint interface{}, metric pmetric.Metric, metrics pmetric.MetricSlice, instrumentationScope pcommon.InstrumentationScope, resource pcommon.Resource) TransformContext {
	return TransformContext{
		dataPoint:            dataPoint,
		metric:               metric,
		metrics:              metrics,
		instrumentationScope: instrumentationScope,
		resource:             resource,
	}
}

func (ctx TransformContext) GetItem() interface{} {
	return ctx.dataPoint
}

func (ctx TransformContext) GetInstrumentationScope() pcommon.InstrumentationScope {
	return ctx.instrumentationScope
}

func (ctx TransformContext) GetResource() pcommon.Resource {
	return ctx.resource
}

func (ctx TransformContext) GetMetric() pmetric.Metric {
	return ctx.metric
}

func (ctx TransformContext) GetMetrics() pmetric.MetricSlice {
	return ctx.metrics
}

var symbolTable = map[tql.EnumSymbol]tql.Enum{
	"AGGREGATION_TEMPORALITY_UNSPECIFIED":    tql.Enum(pmetric.MetricAggregationTemporalityUnspecified),
	"AGGREGATION_TEMPORALITY_DELTA":          tql.Enum(pmetric.MetricAggregationTemporalityDelta),
	"AGGREGATION_TEMPORALITY_CUMULATIVE":     tql.Enum(pmetric.MetricAggregationTemporalityCumulative),
	"FLAG_NONE":                              0,
	"FLAG_NO_RECORDED_VALUE":                 1,
	"METRIC_DATA_TYPE_NONE":                  tql.Enum(pmetric.MetricDataTypeNone),
	"METRIC_DATA_TYPE_GAUGE":                 tql.Enum(pmetric.MetricDataTypeGauge),
	"METRIC_DATA_TYPE_SUM":                   tql.Enum(pmetric.MetricDataTypeSum),
	"METRIC_DATA_TYPE_HISTOGRAM":             tql.Enum(pmetric.MetricDataTypeHistogram),
	"METRIC_DATA_TYPE_EXPONENTIAL_HISTOGRAM": tql.Enum(pmetric.MetricDataTypeExponentialHistogram),
	"METRIC_DATA_TYPE_SUMMARY":               tql.Enum(pmetric.MetricDataTypeSummary),
}

func ParseEnum(val *tql.EnumSymbol) (*tql.Enum, error) {
	if val != nil {
		if enum, ok := symbolTable[*val]; ok {
			return &enum, nil
		}
		return nil, fmt.Errorf("enum symbol, %s, not found", *val)
	}
	return nil, fmt.Errorf("enum symbol not provided")
}

func ParsePath(val *tql.Path) (tql.GetSetter, error) {
	if val != nil && len(val.Fields) > 0 {
		return newPathGetSetter(val.Fields)
	}
	return nil, fmt.Errorf("bad path %v", val)
}

func newPathGetSetter(path []tql.Field) (tql.GetSetter, error) {
	switch path[0].Name {
	case "resource":
		return tqlcommon.ResourcePathGetSetter(path[1:])
	case "instrumentation_scope":
		return tqlcommon.ScopePathGetSetter(path[1:])
	case "metric":
		if len(path) == 1 {
			return accessMetric(), nil
		}
		switch path[1].Name {
		case "name":
			return accessMetricName(), nil
		case "description":
			return accessMetricDescription(), nil
		case "unit":
			return accessMetricUnit(), nil
		case "type":
			return accessMetricType(), nil
		case "aggregation_temporality":
			return accessMetricAggTemporality(), nil
		case "is_monotonic":
			return accessMetricIsMonotonic(), nil
		}
	case "attributes":
		mapKey := path[0].MapKey
		if mapKey == nil {
			return accessAttributes(), nil
		}
		return accessAttributesKey(mapKey), nil
	case "start_time_unix_nano":
		return accessStartTimeUnixNano(), nil
	case "time_unix_nano":
		return accessTimeUnixNano(), nil
	case "value_double":
		return accessDoubleValue(), nil
	case "value_int":
		return accessIntValue(), nil
	case "exemplars":
		return accessExemplars(), nil
	case "flags":
		return accessFlags(), nil
	case "count":
		return accessCount(), nil
	case "sum":
		return accessSum(), nil
	case "bucket_counts":
		return accessBucketCounts(), nil
	case "explicit_bounds":
		return accessExplicitBounds(), nil
	case "scale":
		return accessScale(), nil
	case "zero_count":
		return accessZeroCount(), nil
	case "positive":
		if len(path) == 1 {
			return accessPositive(), nil
		}
		switch path[1].Name {
		case "offset":
			return accessPositiveOffset(), nil
		case "bucket_counts":
			return accessPositiveBucketCounts(), nil
		}
	case "negative":
		if len(path) == 1 {
			return accessNegative(), nil
		}
		switch path[1].Name {
		case "offset":
			return accessNegativeOffset(), nil
		case "bucket_counts":
			return accessNegativeBucketCounts(), nil
		}
	case "quantile_values":
		return accessQuantileValues(), nil
	}
	return nil, fmt.Errorf("invalid path expression %v", path)
}

<<<<<<< HEAD
func accessResource() tql.StandardGetSetter {
	return tql.StandardGetSetter{
		Getter: func(ctx tql.TransformContext) interface{} {
			return ctx.GetResource()
		},
		Setter: func(ctx tql.TransformContext, val interface{}) {
			if newRes, ok := val.(pcommon.Resource); ok {
				newRes.MoveTo(ctx.GetResource())
			}
		},
	}
}

func accessResourceAttributes() tql.StandardGetSetter {
	return tql.StandardGetSetter{
		Getter: func(ctx tql.TransformContext) interface{} {
			return ctx.GetResource().Attributes()
		},
		Setter: func(ctx tql.TransformContext, val interface{}) {
			if attrs, ok := val.(pcommon.Map); ok {
				attrs.CopyTo(ctx.GetResource().Attributes())
			}
		},
	}
}

func accessResourceAttributesKey(mapKey *string) tql.StandardGetSetter {
	return tql.StandardGetSetter{
		Getter: func(ctx tql.TransformContext) interface{} {
			return getAttr(ctx.GetResource().Attributes(), *mapKey)
		},
		Setter: func(ctx tql.TransformContext, val interface{}) {
			setAttr(ctx.GetResource().Attributes(), *mapKey, val)
		},
	}
}

func accessInstrumentationScope() tql.StandardGetSetter {
	return tql.StandardGetSetter{
		Getter: func(ctx tql.TransformContext) interface{} {
			return ctx.GetInstrumentationScope()
		},
		Setter: func(ctx tql.TransformContext, val interface{}) {
			if newIl, ok := val.(pcommon.InstrumentationScope); ok {
				newIl.MoveTo(ctx.GetInstrumentationScope())
			}
		},
	}
}

func accessInstrumentationScopeName() tql.StandardGetSetter {
	return tql.StandardGetSetter{
		Getter: func(ctx tql.TransformContext) interface{} {
			return ctx.GetInstrumentationScope().Name()
		},
		Setter: func(ctx tql.TransformContext, val interface{}) {
			if str, ok := val.(string); ok {
				ctx.GetInstrumentationScope().SetName(str)
			}
		},
	}
}

func accessInstrumentationScopeVersion() tql.StandardGetSetter {
	return tql.StandardGetSetter{
		Getter: func(ctx tql.TransformContext) interface{} {
			return ctx.GetInstrumentationScope().Version()
		},
		Setter: func(ctx tql.TransformContext, val interface{}) {
			if str, ok := val.(string); ok {
				ctx.GetInstrumentationScope().SetVersion(str)
			}
		},
	}
}

=======
>>>>>>> 3a567ee3
func accessMetric() tql.StandardGetSetter {
	return tql.StandardGetSetter{
		Getter: func(ctx tql.TransformContext) interface{} {
			return ctx.(TransformContext).GetMetric()
		},
		Setter: func(ctx tql.TransformContext, val interface{}) {
			if newMetric, ok := val.(pmetric.Metric); ok {
				newMetric.CopyTo(ctx.(TransformContext).GetMetric())
			}
		},
	}
}

func accessMetricName() tql.StandardGetSetter {
	return tql.StandardGetSetter{
		Getter: func(ctx tql.TransformContext) interface{} {
			return ctx.(TransformContext).GetMetric().Name()
		},
		Setter: func(ctx tql.TransformContext, val interface{}) {
			if str, ok := val.(string); ok {
				ctx.(TransformContext).GetMetric().SetName(str)
			}
		},
	}
}

func accessMetricDescription() tql.StandardGetSetter {
	return tql.StandardGetSetter{
		Getter: func(ctx tql.TransformContext) interface{} {
			return ctx.(TransformContext).GetMetric().Description()
		},
		Setter: func(ctx tql.TransformContext, val interface{}) {
			if str, ok := val.(string); ok {
				ctx.(TransformContext).GetMetric().SetDescription(str)
			}
		},
	}
}

func accessMetricUnit() tql.StandardGetSetter {
	return tql.StandardGetSetter{
		Getter: func(ctx tql.TransformContext) interface{} {
			return ctx.(TransformContext).GetMetric().Unit()
		},
		Setter: func(ctx tql.TransformContext, val interface{}) {
			if str, ok := val.(string); ok {
				ctx.(TransformContext).GetMetric().SetUnit(str)
			}
		},
	}
}

func accessMetricType() tql.StandardGetSetter {
	return tql.StandardGetSetter{
		Getter: func(ctx tql.TransformContext) interface{} {
			return int64(ctx.(TransformContext).GetMetric().DataType())
		},
		Setter: func(ctx tql.TransformContext, val interface{}) {
			// TODO Implement methods so correctly convert data types.
			// https://github.com/open-telemetry/opentelemetry-collector-contrib/issues/10130
		},
	}
}

func accessMetricAggTemporality() tql.StandardGetSetter {
	return tql.StandardGetSetter{
		Getter: func(ctx tql.TransformContext) interface{} {
			metric := ctx.(TransformContext).GetMetric()
			switch metric.DataType() {
			case pmetric.MetricDataTypeSum:
				return int64(metric.Sum().AggregationTemporality())
			case pmetric.MetricDataTypeHistogram:
				return int64(metric.Histogram().AggregationTemporality())
			case pmetric.MetricDataTypeExponentialHistogram:
				return int64(metric.ExponentialHistogram().AggregationTemporality())
			}
			return nil
		},
		Setter: func(ctx tql.TransformContext, val interface{}) {
			if newAggTemporality, ok := val.(int64); ok {
				metric := ctx.(TransformContext).GetMetric()
				switch metric.DataType() {
				case pmetric.MetricDataTypeSum:
					metric.Sum().SetAggregationTemporality(pmetric.MetricAggregationTemporality(newAggTemporality))
				case pmetric.MetricDataTypeHistogram:
					metric.Histogram().SetAggregationTemporality(pmetric.MetricAggregationTemporality(newAggTemporality))
				case pmetric.MetricDataTypeExponentialHistogram:
					metric.ExponentialHistogram().SetAggregationTemporality(pmetric.MetricAggregationTemporality(newAggTemporality))
				}
			}
		},
	}
}

func accessMetricIsMonotonic() tql.StandardGetSetter {
	return tql.StandardGetSetter{
		Getter: func(ctx tql.TransformContext) interface{} {
			metric := ctx.(TransformContext).GetMetric()
			switch metric.DataType() {
			case pmetric.MetricDataTypeSum:
				return metric.Sum().IsMonotonic()
			}
			return nil
		},
		Setter: func(ctx tql.TransformContext, val interface{}) {
			if newIsMonotonic, ok := val.(bool); ok {
				metric := ctx.(TransformContext).GetMetric()
				switch metric.DataType() {
				case pmetric.MetricDataTypeSum:
					metric.Sum().SetIsMonotonic(newIsMonotonic)
				}
			}
		},
	}
}

func accessAttributes() tql.StandardGetSetter {
	return tql.StandardGetSetter{
		Getter: func(ctx tql.TransformContext) interface{} {
			switch ctx.GetItem().(type) {
			case pmetric.NumberDataPoint:
				return ctx.GetItem().(pmetric.NumberDataPoint).Attributes()
			case pmetric.HistogramDataPoint:
				return ctx.GetItem().(pmetric.HistogramDataPoint).Attributes()
			case pmetric.ExponentialHistogramDataPoint:
				return ctx.GetItem().(pmetric.ExponentialHistogramDataPoint).Attributes()
			case pmetric.SummaryDataPoint:
				return ctx.GetItem().(pmetric.SummaryDataPoint).Attributes()
			}
			return nil
		},
		Setter: func(ctx tql.TransformContext, val interface{}) {
			switch ctx.GetItem().(type) {
			case pmetric.NumberDataPoint:
				if attrs, ok := val.(pcommon.Map); ok {
					attrs.CopyTo(ctx.GetItem().(pmetric.NumberDataPoint).Attributes())
				}
			case pmetric.HistogramDataPoint:
				if attrs, ok := val.(pcommon.Map); ok {
					attrs.CopyTo(ctx.GetItem().(pmetric.HistogramDataPoint).Attributes())
				}
			case pmetric.ExponentialHistogramDataPoint:
				if attrs, ok := val.(pcommon.Map); ok {
					attrs.CopyTo(ctx.GetItem().(pmetric.ExponentialHistogramDataPoint).Attributes())
				}
			case pmetric.SummaryDataPoint:
				if attrs, ok := val.(pcommon.Map); ok {
					attrs.CopyTo(ctx.GetItem().(pmetric.SummaryDataPoint).Attributes())
				}
			}
		},
	}
}

func accessAttributesKey(mapKey *string) tql.StandardGetSetter {
	return tql.StandardGetSetter{
		Getter: func(ctx tql.TransformContext) interface{} {
			switch ctx.GetItem().(type) {
			case pmetric.NumberDataPoint:
				return tqlcommon.GetMapValue(ctx.GetItem().(pmetric.NumberDataPoint).Attributes(), *mapKey)
			case pmetric.HistogramDataPoint:
				return tqlcommon.GetMapValue(ctx.GetItem().(pmetric.HistogramDataPoint).Attributes(), *mapKey)
			case pmetric.ExponentialHistogramDataPoint:
				return tqlcommon.GetMapValue(ctx.GetItem().(pmetric.ExponentialHistogramDataPoint).Attributes(), *mapKey)
			case pmetric.SummaryDataPoint:
				return tqlcommon.GetMapValue(ctx.GetItem().(pmetric.SummaryDataPoint).Attributes(), *mapKey)
			}
			return nil
		},
		Setter: func(ctx tql.TransformContext, val interface{}) {
			switch ctx.GetItem().(type) {
			case pmetric.NumberDataPoint:
				tqlcommon.SetMapValue(ctx.GetItem().(pmetric.NumberDataPoint).Attributes(), *mapKey, val)
			case pmetric.HistogramDataPoint:
				tqlcommon.SetMapValue(ctx.GetItem().(pmetric.HistogramDataPoint).Attributes(), *mapKey, val)
			case pmetric.ExponentialHistogramDataPoint:
				tqlcommon.SetMapValue(ctx.GetItem().(pmetric.ExponentialHistogramDataPoint).Attributes(), *mapKey, val)
			case pmetric.SummaryDataPoint:
				tqlcommon.SetMapValue(ctx.GetItem().(pmetric.SummaryDataPoint).Attributes(), *mapKey, val)
			}
		},
	}
}

func accessStartTimeUnixNano() tql.StandardGetSetter {
	return tql.StandardGetSetter{
		Getter: func(ctx tql.TransformContext) interface{} {
			switch ctx.GetItem().(type) {
			case pmetric.NumberDataPoint:
				return ctx.GetItem().(pmetric.NumberDataPoint).StartTimestamp().AsTime().UnixNano()
			case pmetric.HistogramDataPoint:
				return ctx.GetItem().(pmetric.HistogramDataPoint).StartTimestamp().AsTime().UnixNano()
			case pmetric.ExponentialHistogramDataPoint:
				return ctx.GetItem().(pmetric.ExponentialHistogramDataPoint).StartTimestamp().AsTime().UnixNano()
			case pmetric.SummaryDataPoint:
				return ctx.GetItem().(pmetric.SummaryDataPoint).StartTimestamp().AsTime().UnixNano()
			}
			return nil
		},
		Setter: func(ctx tql.TransformContext, val interface{}) {
			if newTime, ok := val.(int64); ok {
				switch ctx.GetItem().(type) {
				case pmetric.NumberDataPoint:
					ctx.GetItem().(pmetric.NumberDataPoint).SetStartTimestamp(pcommon.NewTimestampFromTime(time.Unix(0, newTime)))
				case pmetric.HistogramDataPoint:
					ctx.GetItem().(pmetric.HistogramDataPoint).SetStartTimestamp(pcommon.NewTimestampFromTime(time.Unix(0, newTime)))
				case pmetric.ExponentialHistogramDataPoint:
					ctx.GetItem().(pmetric.ExponentialHistogramDataPoint).SetStartTimestamp(pcommon.NewTimestampFromTime(time.Unix(0, newTime)))
				case pmetric.SummaryDataPoint:
					ctx.GetItem().(pmetric.SummaryDataPoint).SetStartTimestamp(pcommon.NewTimestampFromTime(time.Unix(0, newTime)))
				}
			}
		},
	}
}

func accessTimeUnixNano() tql.StandardGetSetter {
	return tql.StandardGetSetter{
		Getter: func(ctx tql.TransformContext) interface{} {
			switch ctx.GetItem().(type) {
			case pmetric.NumberDataPoint:
				return ctx.GetItem().(pmetric.NumberDataPoint).Timestamp().AsTime().UnixNano()
			case pmetric.HistogramDataPoint:
				return ctx.GetItem().(pmetric.HistogramDataPoint).Timestamp().AsTime().UnixNano()
			case pmetric.ExponentialHistogramDataPoint:
				return ctx.GetItem().(pmetric.ExponentialHistogramDataPoint).Timestamp().AsTime().UnixNano()
			case pmetric.SummaryDataPoint:
				return ctx.GetItem().(pmetric.SummaryDataPoint).Timestamp().AsTime().UnixNano()
			}
			return nil
		},
		Setter: func(ctx tql.TransformContext, val interface{}) {
			if newTime, ok := val.(int64); ok {
				switch ctx.GetItem().(type) {
				case pmetric.NumberDataPoint:
					ctx.GetItem().(pmetric.NumberDataPoint).SetTimestamp(pcommon.NewTimestampFromTime(time.Unix(0, newTime)))
				case pmetric.HistogramDataPoint:
					ctx.GetItem().(pmetric.HistogramDataPoint).SetTimestamp(pcommon.NewTimestampFromTime(time.Unix(0, newTime)))
				case pmetric.ExponentialHistogramDataPoint:
					ctx.GetItem().(pmetric.ExponentialHistogramDataPoint).SetTimestamp(pcommon.NewTimestampFromTime(time.Unix(0, newTime)))
				case pmetric.SummaryDataPoint:
					ctx.GetItem().(pmetric.SummaryDataPoint).SetTimestamp(pcommon.NewTimestampFromTime(time.Unix(0, newTime)))
				}
			}
		},
	}
}

func accessDoubleValue() tql.StandardGetSetter {
	return tql.StandardGetSetter{
		Getter: func(ctx tql.TransformContext) interface{} {
			switch ctx.GetItem().(type) {
			case pmetric.NumberDataPoint:
				return ctx.GetItem().(pmetric.NumberDataPoint).DoubleVal()
			}
			return nil
		},
		Setter: func(ctx tql.TransformContext, val interface{}) {
			if newDouble, ok := val.(float64); ok {
				switch ctx.GetItem().(type) {
				case pmetric.NumberDataPoint:
					ctx.GetItem().(pmetric.NumberDataPoint).SetDoubleVal(newDouble)
				}
			}
		},
	}
}

func accessIntValue() tql.StandardGetSetter {
	return tql.StandardGetSetter{
		Getter: func(ctx tql.TransformContext) interface{} {
			switch ctx.GetItem().(type) {
			case pmetric.NumberDataPoint:
				return ctx.GetItem().(pmetric.NumberDataPoint).IntVal()
			}
			return nil
		},
		Setter: func(ctx tql.TransformContext, val interface{}) {
			if newInt, ok := val.(int64); ok {
				switch ctx.GetItem().(type) {
				case pmetric.NumberDataPoint:
					ctx.GetItem().(pmetric.NumberDataPoint).SetIntVal(newInt)
				}
			}
		},
	}
}

func accessExemplars() tql.StandardGetSetter {
	return tql.StandardGetSetter{
		Getter: func(ctx tql.TransformContext) interface{} {
			switch ctx.GetItem().(type) {
			case pmetric.NumberDataPoint:
				return ctx.GetItem().(pmetric.NumberDataPoint).Exemplars()
			case pmetric.HistogramDataPoint:
				return ctx.GetItem().(pmetric.HistogramDataPoint).Exemplars()
			case pmetric.ExponentialHistogramDataPoint:
				return ctx.GetItem().(pmetric.ExponentialHistogramDataPoint).Exemplars()
			}
			return nil
		},
		Setter: func(ctx tql.TransformContext, val interface{}) {
			if newExemplars, ok := val.(pmetric.ExemplarSlice); ok {
				switch ctx.GetItem().(type) {
				case pmetric.NumberDataPoint:
					newExemplars.CopyTo(ctx.GetItem().(pmetric.NumberDataPoint).Exemplars())
				case pmetric.HistogramDataPoint:
					newExemplars.CopyTo(ctx.GetItem().(pmetric.HistogramDataPoint).Exemplars())
				case pmetric.ExponentialHistogramDataPoint:
					newExemplars.CopyTo(ctx.GetItem().(pmetric.ExponentialHistogramDataPoint).Exemplars())
				}
			}
		},
	}
}

func accessFlags() tql.StandardGetSetter {
	return tql.StandardGetSetter{
		Getter: func(ctx tql.TransformContext) interface{} {
			switch ctx.GetItem().(type) {
			case pmetric.NumberDataPoint:
				return int64(ctx.GetItem().(pmetric.NumberDataPoint).Flags().AsRaw())
			case pmetric.HistogramDataPoint:
				return int64(ctx.GetItem().(pmetric.HistogramDataPoint).Flags().AsRaw())
			case pmetric.ExponentialHistogramDataPoint:
				return int64(ctx.GetItem().(pmetric.ExponentialHistogramDataPoint).Flags().AsRaw())
			case pmetric.SummaryDataPoint:
				return int64(ctx.GetItem().(pmetric.SummaryDataPoint).Flags().AsRaw())
			}
			return nil
		},
		Setter: func(ctx tql.TransformContext, val interface{}) {
			if newFlags, ok := val.(int64); ok {
				switch ctx.GetItem().(type) {
				case pmetric.NumberDataPoint:
					setFlagsValue(ctx.GetItem().(pmetric.NumberDataPoint).Flags(), newFlags)
				case pmetric.HistogramDataPoint:
					setFlagsValue(ctx.GetItem().(pmetric.HistogramDataPoint).Flags(), newFlags)
				case pmetric.ExponentialHistogramDataPoint:
					setFlagsValue(ctx.GetItem().(pmetric.ExponentialHistogramDataPoint).Flags(), newFlags)
				case pmetric.SummaryDataPoint:
					setFlagsValue(ctx.GetItem().(pmetric.SummaryDataPoint).Flags(), newFlags)
				}
			}
		},
	}
}

func setFlagsValue(flags pmetric.MetricDataPointFlags, value int64) {
	if value&1 != 0 {
		flags.SetNoRecordedValue(true)
	} else {
		flags.SetNoRecordedValue(false)
	}
}

func accessCount() tql.StandardGetSetter {
	return tql.StandardGetSetter{
		Getter: func(ctx tql.TransformContext) interface{} {
			switch ctx.GetItem().(type) {
			case pmetric.HistogramDataPoint:
				return int64(ctx.GetItem().(pmetric.HistogramDataPoint).Count())
			case pmetric.ExponentialHistogramDataPoint:
				return int64(ctx.GetItem().(pmetric.ExponentialHistogramDataPoint).Count())
			case pmetric.SummaryDataPoint:
				return int64(ctx.GetItem().(pmetric.SummaryDataPoint).Count())
			}
			return nil
		},
		Setter: func(ctx tql.TransformContext, val interface{}) {
			if newCount, ok := val.(int64); ok {
				switch ctx.GetItem().(type) {
				case pmetric.HistogramDataPoint:
					ctx.GetItem().(pmetric.HistogramDataPoint).SetCount(uint64(newCount))
				case pmetric.ExponentialHistogramDataPoint:
					ctx.GetItem().(pmetric.ExponentialHistogramDataPoint).SetCount(uint64(newCount))
				case pmetric.SummaryDataPoint:
					ctx.GetItem().(pmetric.SummaryDataPoint).SetCount(uint64(newCount))
				}
			}
		},
	}
}

func accessSum() tql.StandardGetSetter {
	return tql.StandardGetSetter{
		Getter: func(ctx tql.TransformContext) interface{} {
			switch ctx.GetItem().(type) {
			case pmetric.HistogramDataPoint:
				return ctx.GetItem().(pmetric.HistogramDataPoint).Sum()
			case pmetric.ExponentialHistogramDataPoint:
				return ctx.GetItem().(pmetric.ExponentialHistogramDataPoint).Sum()
			case pmetric.SummaryDataPoint:
				return ctx.GetItem().(pmetric.SummaryDataPoint).Sum()
			}
			return nil
		},
		Setter: func(ctx tql.TransformContext, val interface{}) {
			if newSum, ok := val.(float64); ok {
				switch ctx.GetItem().(type) {
				case pmetric.HistogramDataPoint:
					ctx.GetItem().(pmetric.HistogramDataPoint).SetSum(newSum)
				case pmetric.ExponentialHistogramDataPoint:
					ctx.GetItem().(pmetric.ExponentialHistogramDataPoint).SetSum(newSum)
				case pmetric.SummaryDataPoint:
					ctx.GetItem().(pmetric.SummaryDataPoint).SetSum(newSum)
				}
			}
		},
	}
}

func accessExplicitBounds() tql.StandardGetSetter {
	return tql.StandardGetSetter{
		Getter: func(ctx tql.TransformContext) interface{} {
			switch ctx.GetItem().(type) {
			case pmetric.HistogramDataPoint:
				return ctx.GetItem().(pmetric.HistogramDataPoint).ExplicitBounds().AsRaw()
			}
			return nil
		},
		Setter: func(ctx tql.TransformContext, val interface{}) {
			if newExplicitBounds, ok := val.([]float64); ok {
				switch ctx.GetItem().(type) {
				case pmetric.HistogramDataPoint:
					ctx.GetItem().(pmetric.HistogramDataPoint).SetExplicitBounds(pcommon.NewImmutableFloat64Slice(newExplicitBounds))
				}
			}
		},
	}
}

func accessBucketCounts() tql.StandardGetSetter {
	return tql.StandardGetSetter{
		Getter: func(ctx tql.TransformContext) interface{} {
			switch ctx.GetItem().(type) {
			case pmetric.HistogramDataPoint:
				return ctx.GetItem().(pmetric.HistogramDataPoint).BucketCounts().AsRaw()
			}
			return nil
		},
		Setter: func(ctx tql.TransformContext, val interface{}) {
			if newBucketCount, ok := val.([]uint64); ok {
				switch ctx.GetItem().(type) {
				case pmetric.HistogramDataPoint:
					ctx.GetItem().(pmetric.HistogramDataPoint).SetBucketCounts(pcommon.NewImmutableUInt64Slice(newBucketCount))
				}
			}
		},
	}
}

func accessScale() tql.StandardGetSetter {
	return tql.StandardGetSetter{
		Getter: func(ctx tql.TransformContext) interface{} {
			switch ctx.GetItem().(type) {
			case pmetric.ExponentialHistogramDataPoint:
				return int64(ctx.GetItem().(pmetric.ExponentialHistogramDataPoint).Scale())
			}
			return nil
		},
		Setter: func(ctx tql.TransformContext, val interface{}) {
			if newScale, ok := val.(int64); ok {
				switch ctx.GetItem().(type) {
				case pmetric.ExponentialHistogramDataPoint:
					ctx.GetItem().(pmetric.ExponentialHistogramDataPoint).SetScale(int32(newScale))
				}
			}
		},
	}
}

func accessZeroCount() tql.StandardGetSetter {
	return tql.StandardGetSetter{
		Getter: func(ctx tql.TransformContext) interface{} {
			switch ctx.GetItem().(type) {
			case pmetric.ExponentialHistogramDataPoint:
				return int64(ctx.GetItem().(pmetric.ExponentialHistogramDataPoint).ZeroCount())
			}
			return nil
		},
		Setter: func(ctx tql.TransformContext, val interface{}) {
			if newZeroCount, ok := val.(int64); ok {
				switch ctx.GetItem().(type) {
				case pmetric.ExponentialHistogramDataPoint:
					ctx.GetItem().(pmetric.ExponentialHistogramDataPoint).SetZeroCount(uint64(newZeroCount))
				}
			}
		},
	}
}

func accessPositive() tql.StandardGetSetter {
	return tql.StandardGetSetter{
		Getter: func(ctx tql.TransformContext) interface{} {
			switch ctx.GetItem().(type) {
			case pmetric.ExponentialHistogramDataPoint:
				return ctx.GetItem().(pmetric.ExponentialHistogramDataPoint).Positive()
			}
			return nil
		},
		Setter: func(ctx tql.TransformContext, val interface{}) {
			if newPositive, ok := val.(pmetric.Buckets); ok {
				switch ctx.GetItem().(type) {
				case pmetric.ExponentialHistogramDataPoint:
					newPositive.MoveTo(ctx.GetItem().(pmetric.ExponentialHistogramDataPoint).Positive())
				}
			}
		},
	}
}

func accessPositiveOffset() tql.StandardGetSetter {
	return tql.StandardGetSetter{
		Getter: func(ctx tql.TransformContext) interface{} {
			switch ctx.GetItem().(type) {
			case pmetric.ExponentialHistogramDataPoint:
				return int64(ctx.GetItem().(pmetric.ExponentialHistogramDataPoint).Positive().Offset())
			}
			return nil
		},
		Setter: func(ctx tql.TransformContext, val interface{}) {
			if newPositiveOffset, ok := val.(int64); ok {
				switch ctx.GetItem().(type) {
				case pmetric.ExponentialHistogramDataPoint:
					ctx.GetItem().(pmetric.ExponentialHistogramDataPoint).Positive().SetOffset(int32(newPositiveOffset))
				}
			}
		},
	}
}

func accessPositiveBucketCounts() tql.StandardGetSetter {
	return tql.StandardGetSetter{
		Getter: func(ctx tql.TransformContext) interface{} {
			switch ctx.GetItem().(type) {
			case pmetric.ExponentialHistogramDataPoint:
				return ctx.GetItem().(pmetric.ExponentialHistogramDataPoint).Positive().BucketCounts().AsRaw()
			}
			return nil
		},
		Setter: func(ctx tql.TransformContext, val interface{}) {
			if newPositiveBucketCounts, ok := val.([]uint64); ok {
				switch ctx.GetItem().(type) {
				case pmetric.ExponentialHistogramDataPoint:
					ctx.GetItem().(pmetric.ExponentialHistogramDataPoint).Positive().SetBucketCounts(pcommon.NewImmutableUInt64Slice(newPositiveBucketCounts))
				}
			}
		},
	}
}

func accessNegative() tql.StandardGetSetter {
	return tql.StandardGetSetter{
		Getter: func(ctx tql.TransformContext) interface{} {
			switch ctx.GetItem().(type) {
			case pmetric.ExponentialHistogramDataPoint:
				return ctx.GetItem().(pmetric.ExponentialHistogramDataPoint).Negative()
			}
			return nil
		},
		Setter: func(ctx tql.TransformContext, val interface{}) {
			if newNegative, ok := val.(pmetric.Buckets); ok {
				switch ctx.GetItem().(type) {
				case pmetric.ExponentialHistogramDataPoint:
					newNegative.MoveTo(ctx.GetItem().(pmetric.ExponentialHistogramDataPoint).Negative())
				}
			}
		},
	}
}

func accessNegativeOffset() tql.StandardGetSetter {
	return tql.StandardGetSetter{
		Getter: func(ctx tql.TransformContext) interface{} {
			switch ctx.GetItem().(type) {
			case pmetric.ExponentialHistogramDataPoint:
				return int64(ctx.GetItem().(pmetric.ExponentialHistogramDataPoint).Negative().Offset())
			}
			return nil
		},
		Setter: func(ctx tql.TransformContext, val interface{}) {
			if newNegativeOffset, ok := val.(int64); ok {
				switch ctx.GetItem().(type) {
				case pmetric.ExponentialHistogramDataPoint:
					ctx.GetItem().(pmetric.ExponentialHistogramDataPoint).Negative().SetOffset(int32(newNegativeOffset))
				}
			}
		},
	}
}

func accessNegativeBucketCounts() tql.StandardGetSetter {
	return tql.StandardGetSetter{
		Getter: func(ctx tql.TransformContext) interface{} {
			switch ctx.GetItem().(type) {
			case pmetric.ExponentialHistogramDataPoint:
				return ctx.GetItem().(pmetric.ExponentialHistogramDataPoint).Negative().BucketCounts().AsRaw()
			}
			return nil
		},
		Setter: func(ctx tql.TransformContext, val interface{}) {
			if newNegativeBucketCounts, ok := val.([]uint64); ok {
				switch ctx.GetItem().(type) {
				case pmetric.ExponentialHistogramDataPoint:
					ctx.GetItem().(pmetric.ExponentialHistogramDataPoint).Negative().SetBucketCounts(pcommon.NewImmutableUInt64Slice(newNegativeBucketCounts))
				}
			}
		},
	}
}

func accessQuantileValues() tql.StandardGetSetter {
	return tql.StandardGetSetter{
		Getter: func(ctx tql.TransformContext) interface{} {
			switch ctx.GetItem().(type) {
			case pmetric.SummaryDataPoint:
				return ctx.GetItem().(pmetric.SummaryDataPoint).QuantileValues()
			}
			return nil
		},
		Setter: func(ctx tql.TransformContext, val interface{}) {
			if newQuantileValues, ok := val.(pmetric.ValueAtQuantileSlice); ok {
				switch ctx.GetItem().(type) {
				case pmetric.SummaryDataPoint:
					newQuantileValues.CopyTo(ctx.GetItem().(pmetric.SummaryDataPoint).QuantileValues())
				}
			}
		},
	}
}<|MERGE_RESOLUTION|>--- conflicted
+++ resolved
@@ -174,85 +174,6 @@
 	return nil, fmt.Errorf("invalid path expression %v", path)
 }
 
-<<<<<<< HEAD
-func accessResource() tql.StandardGetSetter {
-	return tql.StandardGetSetter{
-		Getter: func(ctx tql.TransformContext) interface{} {
-			return ctx.GetResource()
-		},
-		Setter: func(ctx tql.TransformContext, val interface{}) {
-			if newRes, ok := val.(pcommon.Resource); ok {
-				newRes.MoveTo(ctx.GetResource())
-			}
-		},
-	}
-}
-
-func accessResourceAttributes() tql.StandardGetSetter {
-	return tql.StandardGetSetter{
-		Getter: func(ctx tql.TransformContext) interface{} {
-			return ctx.GetResource().Attributes()
-		},
-		Setter: func(ctx tql.TransformContext, val interface{}) {
-			if attrs, ok := val.(pcommon.Map); ok {
-				attrs.CopyTo(ctx.GetResource().Attributes())
-			}
-		},
-	}
-}
-
-func accessResourceAttributesKey(mapKey *string) tql.StandardGetSetter {
-	return tql.StandardGetSetter{
-		Getter: func(ctx tql.TransformContext) interface{} {
-			return getAttr(ctx.GetResource().Attributes(), *mapKey)
-		},
-		Setter: func(ctx tql.TransformContext, val interface{}) {
-			setAttr(ctx.GetResource().Attributes(), *mapKey, val)
-		},
-	}
-}
-
-func accessInstrumentationScope() tql.StandardGetSetter {
-	return tql.StandardGetSetter{
-		Getter: func(ctx tql.TransformContext) interface{} {
-			return ctx.GetInstrumentationScope()
-		},
-		Setter: func(ctx tql.TransformContext, val interface{}) {
-			if newIl, ok := val.(pcommon.InstrumentationScope); ok {
-				newIl.MoveTo(ctx.GetInstrumentationScope())
-			}
-		},
-	}
-}
-
-func accessInstrumentationScopeName() tql.StandardGetSetter {
-	return tql.StandardGetSetter{
-		Getter: func(ctx tql.TransformContext) interface{} {
-			return ctx.GetInstrumentationScope().Name()
-		},
-		Setter: func(ctx tql.TransformContext, val interface{}) {
-			if str, ok := val.(string); ok {
-				ctx.GetInstrumentationScope().SetName(str)
-			}
-		},
-	}
-}
-
-func accessInstrumentationScopeVersion() tql.StandardGetSetter {
-	return tql.StandardGetSetter{
-		Getter: func(ctx tql.TransformContext) interface{} {
-			return ctx.GetInstrumentationScope().Version()
-		},
-		Setter: func(ctx tql.TransformContext, val interface{}) {
-			if str, ok := val.(string); ok {
-				ctx.GetInstrumentationScope().SetVersion(str)
-			}
-		},
-	}
-}
-
-=======
->>>>>>> 3a567ee3
 func accessMetric() tql.StandardGetSetter {
 	return tql.StandardGetSetter{
 		Getter: func(ctx tql.TransformContext) interface{} {
