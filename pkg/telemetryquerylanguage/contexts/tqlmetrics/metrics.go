// Copyright  The OpenTelemetry Authors
//
// Licensed under the Apache License, Version 2.0 (the "License");
// you may not use this file except in compliance with the License.
// You may obtain a copy of the License at
//
//      http://www.apache.org/licenses/LICENSE-2.0
//
// Unless required by applicable law or agreed to in writing, software
// distributed under the License is distributed on an "AS IS" BASIS,
// WITHOUT WARRANTIES OR CONDITIONS OF ANY KIND, either express or implied.
// See the License for the specific language governing permissions and
// limitations under the License.

// nolint:gocritic
package tqlmetrics // import "github.com/open-telemetry/opentelemetry-collector-contrib/pkg/telemetryquerylanguage/contexts/tqlmetrics"
import (
	"fmt"
	"time"

	"go.opentelemetry.io/collector/pdata/pcommon"
	"go.opentelemetry.io/collector/pdata/pmetric"

	"github.com/open-telemetry/opentelemetry-collector-contrib/pkg/telemetryquerylanguage/tql"
)

type MetricTransformContext struct {
	DataPoint            interface{}
	Metric               pmetric.Metric
	Metrics              pmetric.MetricSlice
	InstrumentationScope pcommon.InstrumentationScope
	Resource             pcommon.Resource
}

func (ctx MetricTransformContext) GetItem() interface{} {
	return ctx.DataPoint
}

func (ctx MetricTransformContext) GetInstrumentationScope() pcommon.InstrumentationScope {
	return ctx.InstrumentationScope
}

func (ctx MetricTransformContext) GetResource() pcommon.Resource {
	return ctx.Resource
}

func (ctx MetricTransformContext) GetMetric() pmetric.Metric {
	return ctx.Metric
}

func (ctx MetricTransformContext) GetMetrics() pmetric.MetricSlice {
	return ctx.Metrics
}

var symbolTable = map[tql.EnumSymbol]tql.Enum{
	"AGGREGATION_TEMPORALITY_UNSPECIFIED":    tql.Enum(pmetric.MetricAggregationTemporalityUnspecified),
	"AGGREGATION_TEMPORALITY_DELTA":          tql.Enum(pmetric.MetricAggregationTemporalityDelta),
	"AGGREGATION_TEMPORALITY_CUMULATIVE":     tql.Enum(pmetric.MetricAggregationTemporalityCumulative),
	"FLAG_NONE":                              0,
	"FLAG_NO_RECORDED_VALUE":                 1,
	"METRIC_DATA_TYPE_NONE":                  tql.Enum(pmetric.MetricDataTypeNone),
	"METRIC_DATA_TYPE_GAUGE":                 tql.Enum(pmetric.MetricDataTypeGauge),
	"METRIC_DATA_TYPE_SUM":                   tql.Enum(pmetric.MetricDataTypeSum),
	"METRIC_DATA_TYPE_HISTOGRAM":             tql.Enum(pmetric.MetricDataTypeHistogram),
	"METRIC_DATA_TYPE_EXPONENTIAL_HISTOGRAM": tql.Enum(pmetric.MetricDataTypeExponentialHistogram),
	"METRIC_DATA_TYPE_SUMMARY":               tql.Enum(pmetric.MetricDataTypeSummary),
}

func ParseEnum(val *tql.EnumSymbol) (*tql.Enum, error) {
	if val != nil {
		if enum, ok := symbolTable[*val]; ok {
			return &enum, nil
		}
		return nil, fmt.Errorf("enum symbol, %s, not found", *val)
	}
	return nil, fmt.Errorf("enum symbol not provided")
}

func ParsePath(val *tql.Path) (tql.GetSetter, error) {
	if val != nil && len(val.Fields) > 0 {
		return newPathGetSetter(val.Fields)
	}
	return nil, fmt.Errorf("bad path %v", val)
}

func newPathGetSetter(path []tql.Field) (tql.GetSetter, error) {
	switch path[0].Name {
	case "resource":
		if len(path) == 1 {
			return accessResource(), nil
		}
		switch path[1].Name {
		case "attributes":
			mapKey := path[1].MapKey
			if mapKey == nil {
				return accessResourceAttributes(), nil
			}
			return accessResourceAttributesKey(mapKey), nil
		}
	case "instrumentation_scope":
		if len(path) == 1 {
			return accessInstrumentationScope(), nil
		}
		switch path[1].Name {
		case "name":
			return accessInstrumentationScopeName(), nil
		case "version":
			return accessInstrumentationScopeVersion(), nil
		}
	case "metric":
		if len(path) == 1 {
			return accessMetric(), nil
		}
		switch path[1].Name {
		case "name":
			return accessMetricName(), nil
		case "description":
			return accessMetricDescription(), nil
		case "unit":
			return accessMetricUnit(), nil
		case "type":
			return accessMetricType(), nil
		case "aggregation_temporality":
			return accessMetricAggTemporality(), nil
		case "is_monotonic":
			return accessMetricIsMonotonic(), nil
		}
	case "attributes":
		mapKey := path[0].MapKey
		if mapKey == nil {
			return accessAttributes(), nil
		}
		return accessAttributesKey(mapKey), nil
	case "start_time_unix_nano":
		return accessStartTimeUnixNano(), nil
	case "time_unix_nano":
		return accessTimeUnixNano(), nil
	case "value_double":
		return accessDoubleValue(), nil
	case "value_int":
		return accessIntValue(), nil
	case "exemplars":
		return accessExemplars(), nil
	case "flags":
		return accessFlags(), nil
	case "count":
		return accessCount(), nil
	case "sum":
		return accessSum(), nil
	case "bucket_counts":
		return accessBucketCounts(), nil
	case "explicit_bounds":
		return accessExplicitBounds(), nil
	case "scale":
		return accessScale(), nil
	case "zero_count":
		return accessZeroCount(), nil
	case "positive":
		if len(path) == 1 {
			return accessPositive(), nil
		}
		switch path[1].Name {
		case "offset":
			return accessPositiveOffset(), nil
		case "bucket_counts":
			return accessPositiveBucketCounts(), nil
		}
	case "negative":
		if len(path) == 1 {
			return accessNegative(), nil
		}
		switch path[1].Name {
		case "offset":
			return accessNegativeOffset(), nil
		case "bucket_counts":
			return accessNegativeBucketCounts(), nil
		}
	case "quantile_values":
		return accessQuantileValues(), nil
	}
	return nil, fmt.Errorf("invalid path expression %v", path)
}

func accessResource() tql.StandardGetSetter {
	return tql.StandardGetSetter{
		Getter: func(ctx tql.TransformContext) interface{} {
			return ctx.GetResource()
		},
		Setter: func(ctx tql.TransformContext, val interface{}) {
			if newRes, ok := val.(pcommon.Resource); ok {
				ctx.GetResource().Attributes().Clear()
				newRes.CopyTo(ctx.GetResource())
			}
		},
	}
}

func accessResourceAttributes() tql.StandardGetSetter {
	return tql.StandardGetSetter{
		Getter: func(ctx tql.TransformContext) interface{} {
			return ctx.GetResource().Attributes()
		},
		Setter: func(ctx tql.TransformContext, val interface{}) {
			if attrs, ok := val.(pcommon.Map); ok {
				ctx.GetResource().Attributes().Clear()
				attrs.CopyTo(ctx.GetResource().Attributes())
			}
		},
	}
}

func accessResourceAttributesKey(mapKey *string) tql.StandardGetSetter {
	return tql.StandardGetSetter{
		Getter: func(ctx tql.TransformContext) interface{} {
			return getAttr(ctx.GetResource().Attributes(), *mapKey)
		},
		Setter: func(ctx tql.TransformContext, val interface{}) {
			setAttr(ctx.GetResource().Attributes(), *mapKey, val)
		},
	}
}

func accessInstrumentationScope() tql.StandardGetSetter {
	return tql.StandardGetSetter{
		Getter: func(ctx tql.TransformContext) interface{} {
			return ctx.GetInstrumentationScope()
		},
		Setter: func(ctx tql.TransformContext, val interface{}) {
			if newIl, ok := val.(pcommon.InstrumentationScope); ok {
				newIl.CopyTo(ctx.GetInstrumentationScope())
			}
		},
	}
}

func accessInstrumentationScopeName() tql.StandardGetSetter {
	return tql.StandardGetSetter{
		Getter: func(ctx tql.TransformContext) interface{} {
			return ctx.GetInstrumentationScope().Name()
		},
		Setter: func(ctx tql.TransformContext, val interface{}) {
			if str, ok := val.(string); ok {
				ctx.GetInstrumentationScope().SetName(str)
			}
		},
	}
}

func accessInstrumentationScopeVersion() tql.StandardGetSetter {
	return tql.StandardGetSetter{
		Getter: func(ctx tql.TransformContext) interface{} {
			return ctx.GetInstrumentationScope().Version()
		},
		Setter: func(ctx tql.TransformContext, val interface{}) {
			if str, ok := val.(string); ok {
				ctx.GetInstrumentationScope().SetVersion(str)
			}
		},
	}
}

func accessMetric() tql.StandardGetSetter {
	return tql.StandardGetSetter{
		Getter: func(ctx tql.TransformContext) interface{} {
			return ctx.(MetricTransformContext).GetMetric()
		},
		Setter: func(ctx tql.TransformContext, val interface{}) {
			if newMetric, ok := val.(pmetric.Metric); ok {
				newMetric.CopyTo(ctx.(MetricTransformContext).GetMetric())
			}
		},
	}
}

func accessMetricName() tql.StandardGetSetter {
	return tql.StandardGetSetter{
		Getter: func(ctx tql.TransformContext) interface{} {
			return ctx.(MetricTransformContext).GetMetric().Name()
		},
		Setter: func(ctx tql.TransformContext, val interface{}) {
			if str, ok := val.(string); ok {
				ctx.(MetricTransformContext).GetMetric().SetName(str)
			}
		},
	}
}

func accessMetricDescription() tql.StandardGetSetter {
	return tql.StandardGetSetter{
		Getter: func(ctx tql.TransformContext) interface{} {
			return ctx.(MetricTransformContext).GetMetric().Description()
		},
		Setter: func(ctx tql.TransformContext, val interface{}) {
			if str, ok := val.(string); ok {
				ctx.(MetricTransformContext).GetMetric().SetDescription(str)
			}
		},
	}
}

func accessMetricUnit() tql.StandardGetSetter {
	return tql.StandardGetSetter{
		Getter: func(ctx tql.TransformContext) interface{} {
			return ctx.(MetricTransformContext).GetMetric().Unit()
		},
		Setter: func(ctx tql.TransformContext, val interface{}) {
			if str, ok := val.(string); ok {
				ctx.(MetricTransformContext).GetMetric().SetUnit(str)
			}
		},
	}
}

func accessMetricType() tql.StandardGetSetter {
	return tql.StandardGetSetter{
		Getter: func(ctx tql.TransformContext) interface{} {
			return int64(ctx.(MetricTransformContext).GetMetric().DataType())
		},
		Setter: func(ctx tql.TransformContext, val interface{}) {
			// TODO Implement methods so correctly convert data types.
			// https://github.com/open-telemetry/opentelemetry-collector-contrib/issues/10130
		},
	}
}

func accessMetricAggTemporality() tql.StandardGetSetter {
	return tql.StandardGetSetter{
		Getter: func(ctx tql.TransformContext) interface{} {
			metric := ctx.(MetricTransformContext).GetMetric()
			switch metric.DataType() {
			case pmetric.MetricDataTypeSum:
				return int64(metric.Sum().AggregationTemporality())
			case pmetric.MetricDataTypeHistogram:
				return int64(metric.Histogram().AggregationTemporality())
			case pmetric.MetricDataTypeExponentialHistogram:
				return int64(metric.ExponentialHistogram().AggregationTemporality())
			}
			return nil
		},
		Setter: func(ctx tql.TransformContext, val interface{}) {
			if newAggTemporality, ok := val.(int64); ok {
				metric := ctx.(MetricTransformContext).GetMetric()
				switch metric.DataType() {
				case pmetric.MetricDataTypeSum:
					metric.Sum().SetAggregationTemporality(pmetric.MetricAggregationTemporality(newAggTemporality))
				case pmetric.MetricDataTypeHistogram:
					metric.Histogram().SetAggregationTemporality(pmetric.MetricAggregationTemporality(newAggTemporality))
				case pmetric.MetricDataTypeExponentialHistogram:
					metric.ExponentialHistogram().SetAggregationTemporality(pmetric.MetricAggregationTemporality(newAggTemporality))
				}
			}
		},
	}
}

func accessMetricIsMonotonic() tql.StandardGetSetter {
	return tql.StandardGetSetter{
		Getter: func(ctx tql.TransformContext) interface{} {
			metric := ctx.(MetricTransformContext).GetMetric()
			switch metric.DataType() {
			case pmetric.MetricDataTypeSum:
				return metric.Sum().IsMonotonic()
			}
			return nil
		},
		Setter: func(ctx tql.TransformContext, val interface{}) {
			if newIsMonotonic, ok := val.(bool); ok {
				metric := ctx.(MetricTransformContext).GetMetric()
				switch metric.DataType() {
				case pmetric.MetricDataTypeSum:
					metric.Sum().SetIsMonotonic(newIsMonotonic)
				}
			}
		},
	}
}

func accessAttributes() tql.StandardGetSetter {
	return tql.StandardGetSetter{
		Getter: func(ctx tql.TransformContext) interface{} {
			switch ctx.GetItem().(type) {
			case pmetric.NumberDataPoint:
				return ctx.GetItem().(pmetric.NumberDataPoint).Attributes()
			case pmetric.HistogramDataPoint:
				return ctx.GetItem().(pmetric.HistogramDataPoint).Attributes()
			case pmetric.ExponentialHistogramDataPoint:
				return ctx.GetItem().(pmetric.ExponentialHistogramDataPoint).Attributes()
			case pmetric.SummaryDataPoint:
				return ctx.GetItem().(pmetric.SummaryDataPoint).Attributes()
			}
			return nil
		},
		Setter: func(ctx tql.TransformContext, val interface{}) {
			switch ctx.GetItem().(type) {
			case pmetric.NumberDataPoint:
				if attrs, ok := val.(pcommon.Map); ok {
					ctx.GetItem().(pmetric.NumberDataPoint).Attributes().Clear()
					attrs.CopyTo(ctx.GetItem().(pmetric.NumberDataPoint).Attributes())
				}
			case pmetric.HistogramDataPoint:
				if attrs, ok := val.(pcommon.Map); ok {
					ctx.GetItem().(pmetric.HistogramDataPoint).Attributes().Clear()
					attrs.CopyTo(ctx.GetItem().(pmetric.HistogramDataPoint).Attributes())
				}
			case pmetric.ExponentialHistogramDataPoint:
				if attrs, ok := val.(pcommon.Map); ok {
					ctx.GetItem().(pmetric.ExponentialHistogramDataPoint).Attributes().Clear()
					attrs.CopyTo(ctx.GetItem().(pmetric.ExponentialHistogramDataPoint).Attributes())
				}
			case pmetric.SummaryDataPoint:
				if attrs, ok := val.(pcommon.Map); ok {
					ctx.GetItem().(pmetric.SummaryDataPoint).Attributes().Clear()
					attrs.CopyTo(ctx.GetItem().(pmetric.SummaryDataPoint).Attributes())
				}
			}
		},
	}
}

func accessAttributesKey(mapKey *string) tql.StandardGetSetter {
	return tql.StandardGetSetter{
		Getter: func(ctx tql.TransformContext) interface{} {
			switch ctx.GetItem().(type) {
			case pmetric.NumberDataPoint:
				return getAttr(ctx.GetItem().(pmetric.NumberDataPoint).Attributes(), *mapKey)
			case pmetric.HistogramDataPoint:
				return getAttr(ctx.GetItem().(pmetric.HistogramDataPoint).Attributes(), *mapKey)
			case pmetric.ExponentialHistogramDataPoint:
				return getAttr(ctx.GetItem().(pmetric.ExponentialHistogramDataPoint).Attributes(), *mapKey)
			case pmetric.SummaryDataPoint:
				return getAttr(ctx.GetItem().(pmetric.SummaryDataPoint).Attributes(), *mapKey)
			}
			return nil
		},
		Setter: func(ctx tql.TransformContext, val interface{}) {
			switch ctx.GetItem().(type) {
			case pmetric.NumberDataPoint:
				setAttr(ctx.GetItem().(pmetric.NumberDataPoint).Attributes(), *mapKey, val)
			case pmetric.HistogramDataPoint:
				setAttr(ctx.GetItem().(pmetric.HistogramDataPoint).Attributes(), *mapKey, val)
			case pmetric.ExponentialHistogramDataPoint:
				setAttr(ctx.GetItem().(pmetric.ExponentialHistogramDataPoint).Attributes(), *mapKey, val)
			case pmetric.SummaryDataPoint:
				setAttr(ctx.GetItem().(pmetric.SummaryDataPoint).Attributes(), *mapKey, val)
			}
		},
	}
}

func accessStartTimeUnixNano() tql.StandardGetSetter {
	return tql.StandardGetSetter{
		Getter: func(ctx tql.TransformContext) interface{} {
			switch ctx.GetItem().(type) {
			case pmetric.NumberDataPoint:
				return ctx.GetItem().(pmetric.NumberDataPoint).StartTimestamp().AsTime().UnixNano()
			case pmetric.HistogramDataPoint:
				return ctx.GetItem().(pmetric.HistogramDataPoint).StartTimestamp().AsTime().UnixNano()
			case pmetric.ExponentialHistogramDataPoint:
				return ctx.GetItem().(pmetric.ExponentialHistogramDataPoint).StartTimestamp().AsTime().UnixNano()
			case pmetric.SummaryDataPoint:
				return ctx.GetItem().(pmetric.SummaryDataPoint).StartTimestamp().AsTime().UnixNano()
			}
			return nil
		},
		Setter: func(ctx tql.TransformContext, val interface{}) {
			if newTime, ok := val.(int64); ok {
				switch ctx.GetItem().(type) {
				case pmetric.NumberDataPoint:
					ctx.GetItem().(pmetric.NumberDataPoint).SetStartTimestamp(pcommon.NewTimestampFromTime(time.Unix(0, newTime)))
				case pmetric.HistogramDataPoint:
					ctx.GetItem().(pmetric.HistogramDataPoint).SetStartTimestamp(pcommon.NewTimestampFromTime(time.Unix(0, newTime)))
				case pmetric.ExponentialHistogramDataPoint:
					ctx.GetItem().(pmetric.ExponentialHistogramDataPoint).SetStartTimestamp(pcommon.NewTimestampFromTime(time.Unix(0, newTime)))
				case pmetric.SummaryDataPoint:
					ctx.GetItem().(pmetric.SummaryDataPoint).SetStartTimestamp(pcommon.NewTimestampFromTime(time.Unix(0, newTime)))
				}
			}
		},
	}
}

func accessTimeUnixNano() tql.StandardGetSetter {
	return tql.StandardGetSetter{
		Getter: func(ctx tql.TransformContext) interface{} {
			switch ctx.GetItem().(type) {
			case pmetric.NumberDataPoint:
				return ctx.GetItem().(pmetric.NumberDataPoint).Timestamp().AsTime().UnixNano()
			case pmetric.HistogramDataPoint:
				return ctx.GetItem().(pmetric.HistogramDataPoint).Timestamp().AsTime().UnixNano()
			case pmetric.ExponentialHistogramDataPoint:
				return ctx.GetItem().(pmetric.ExponentialHistogramDataPoint).Timestamp().AsTime().UnixNano()
			case pmetric.SummaryDataPoint:
				return ctx.GetItem().(pmetric.SummaryDataPoint).Timestamp().AsTime().UnixNano()
			}
			return nil
		},
		Setter: func(ctx tql.TransformContext, val interface{}) {
			if newTime, ok := val.(int64); ok {
				switch ctx.GetItem().(type) {
				case pmetric.NumberDataPoint:
					ctx.GetItem().(pmetric.NumberDataPoint).SetTimestamp(pcommon.NewTimestampFromTime(time.Unix(0, newTime)))
				case pmetric.HistogramDataPoint:
					ctx.GetItem().(pmetric.HistogramDataPoint).SetTimestamp(pcommon.NewTimestampFromTime(time.Unix(0, newTime)))
				case pmetric.ExponentialHistogramDataPoint:
					ctx.GetItem().(pmetric.ExponentialHistogramDataPoint).SetTimestamp(pcommon.NewTimestampFromTime(time.Unix(0, newTime)))
				case pmetric.SummaryDataPoint:
					ctx.GetItem().(pmetric.SummaryDataPoint).SetTimestamp(pcommon.NewTimestampFromTime(time.Unix(0, newTime)))
				}
			}
		},
	}
}

func accessDoubleValue() tql.StandardGetSetter {
	return tql.StandardGetSetter{
		Getter: func(ctx tql.TransformContext) interface{} {
			switch ctx.GetItem().(type) {
			case pmetric.NumberDataPoint:
				return ctx.GetItem().(pmetric.NumberDataPoint).DoubleVal()
			}
			return nil
		},
		Setter: func(ctx tql.TransformContext, val interface{}) {
			if newDouble, ok := val.(float64); ok {
				switch ctx.GetItem().(type) {
				case pmetric.NumberDataPoint:
					ctx.GetItem().(pmetric.NumberDataPoint).SetDoubleVal(newDouble)
				}
			}
		},
	}
}

func accessIntValue() tql.StandardGetSetter {
	return tql.StandardGetSetter{
		Getter: func(ctx tql.TransformContext) interface{} {
			switch ctx.GetItem().(type) {
			case pmetric.NumberDataPoint:
				return ctx.GetItem().(pmetric.NumberDataPoint).IntVal()
			}
			return nil
		},
		Setter: func(ctx tql.TransformContext, val interface{}) {
			if newInt, ok := val.(int64); ok {
				switch ctx.GetItem().(type) {
				case pmetric.NumberDataPoint:
					ctx.GetItem().(pmetric.NumberDataPoint).SetIntVal(newInt)
				}
			}
		},
	}
}

func accessExemplars() tql.StandardGetSetter {
	return tql.StandardGetSetter{
		Getter: func(ctx tql.TransformContext) interface{} {
			switch ctx.GetItem().(type) {
			case pmetric.NumberDataPoint:
				return ctx.GetItem().(pmetric.NumberDataPoint).Exemplars()
			case pmetric.HistogramDataPoint:
				return ctx.GetItem().(pmetric.HistogramDataPoint).Exemplars()
			case pmetric.ExponentialHistogramDataPoint:
				return ctx.GetItem().(pmetric.ExponentialHistogramDataPoint).Exemplars()
			}
			return nil
		},
		Setter: func(ctx tql.TransformContext, val interface{}) {
			if newExemplars, ok := val.(pmetric.ExemplarSlice); ok {
				switch ctx.GetItem().(type) {
				case pmetric.NumberDataPoint:
					newExemplars.CopyTo(ctx.GetItem().(pmetric.NumberDataPoint).Exemplars())
				case pmetric.HistogramDataPoint:
					newExemplars.CopyTo(ctx.GetItem().(pmetric.HistogramDataPoint).Exemplars())
				case pmetric.ExponentialHistogramDataPoint:
					newExemplars.CopyTo(ctx.GetItem().(pmetric.ExponentialHistogramDataPoint).Exemplars())
				}
			}
		},
	}
}

func accessFlags() tql.StandardGetSetter {
	return tql.StandardGetSetter{
		Getter: func(ctx tql.TransformContext) interface{} {
			switch ctx.GetItem().(type) {
			case pmetric.NumberDataPoint:
				return flagsValue(ctx.GetItem().(pmetric.NumberDataPoint).FlagsStruct())
			case pmetric.HistogramDataPoint:
				return flagsValue(ctx.GetItem().(pmetric.HistogramDataPoint).FlagsStruct())
			case pmetric.ExponentialHistogramDataPoint:
				return flagsValue(ctx.GetItem().(pmetric.ExponentialHistogramDataPoint).FlagsStruct())
			case pmetric.SummaryDataPoint:
				return flagsValue(ctx.GetItem().(pmetric.SummaryDataPoint).FlagsStruct())
			}
			return nil
		},
		Setter: func(ctx tql.TransformContext, val interface{}) {
			if newFlags, ok := val.(int64); ok {
				switch ctx.GetItem().(type) {
				case pmetric.NumberDataPoint:
					setFlagsValue(ctx.GetItem().(pmetric.NumberDataPoint).FlagsStruct(), newFlags)
				case pmetric.HistogramDataPoint:
					setFlagsValue(ctx.GetItem().(pmetric.HistogramDataPoint).FlagsStruct(), newFlags)
				case pmetric.ExponentialHistogramDataPoint:
					setFlagsValue(ctx.GetItem().(pmetric.ExponentialHistogramDataPoint).FlagsStruct(), newFlags)
				case pmetric.SummaryDataPoint:
					setFlagsValue(ctx.GetItem().(pmetric.SummaryDataPoint).FlagsStruct(), newFlags)
				}
			}
		},
	}
}

<<<<<<< HEAD
func accessCount() tql.StandardGetSetter {
	return tql.StandardGetSetter{
		Getter: func(ctx tql.TransformContext) interface{} {
=======
func flagsValue(flags pmetric.MetricDataPointFlagsStruct) int64 {
	if flags.NoRecordedValue() {
		return 1
	}
	return 0
}

func setFlagsValue(flags pmetric.MetricDataPointFlagsStruct, value int64) {
	if value&1 != 0 {
		flags.SetNoRecordedValue(true)
	} else {
		flags.SetNoRecordedValue(false)
	}
}

func accessCount() pathGetSetter {
	return pathGetSetter{
		getter: func(ctx tql.TransformContext) interface{} {
>>>>>>> 456d0c60
			switch ctx.GetItem().(type) {
			case pmetric.HistogramDataPoint:
				return int64(ctx.GetItem().(pmetric.HistogramDataPoint).Count())
			case pmetric.ExponentialHistogramDataPoint:
				return int64(ctx.GetItem().(pmetric.ExponentialHistogramDataPoint).Count())
			case pmetric.SummaryDataPoint:
				return int64(ctx.GetItem().(pmetric.SummaryDataPoint).Count())
			}
			return nil
		},
		Setter: func(ctx tql.TransformContext, val interface{}) {
			if newCount, ok := val.(int64); ok {
				switch ctx.GetItem().(type) {
				case pmetric.HistogramDataPoint:
					ctx.GetItem().(pmetric.HistogramDataPoint).SetCount(uint64(newCount))
				case pmetric.ExponentialHistogramDataPoint:
					ctx.GetItem().(pmetric.ExponentialHistogramDataPoint).SetCount(uint64(newCount))
				case pmetric.SummaryDataPoint:
					ctx.GetItem().(pmetric.SummaryDataPoint).SetCount(uint64(newCount))
				}
			}
		},
	}
}

func accessSum() tql.StandardGetSetter {
	return tql.StandardGetSetter{
		Getter: func(ctx tql.TransformContext) interface{} {
			switch ctx.GetItem().(type) {
			case pmetric.HistogramDataPoint:
				return ctx.GetItem().(pmetric.HistogramDataPoint).Sum()
			case pmetric.ExponentialHistogramDataPoint:
				return ctx.GetItem().(pmetric.ExponentialHistogramDataPoint).Sum()
			case pmetric.SummaryDataPoint:
				return ctx.GetItem().(pmetric.SummaryDataPoint).Sum()
			}
			return nil
		},
		Setter: func(ctx tql.TransformContext, val interface{}) {
			if newSum, ok := val.(float64); ok {
				switch ctx.GetItem().(type) {
				case pmetric.HistogramDataPoint:
					ctx.GetItem().(pmetric.HistogramDataPoint).SetSum(newSum)
				case pmetric.ExponentialHistogramDataPoint:
					ctx.GetItem().(pmetric.ExponentialHistogramDataPoint).SetSum(newSum)
				case pmetric.SummaryDataPoint:
					ctx.GetItem().(pmetric.SummaryDataPoint).SetSum(newSum)
				}
			}
		},
	}
}

func accessExplicitBounds() tql.StandardGetSetter {
	return tql.StandardGetSetter{
		Getter: func(ctx tql.TransformContext) interface{} {
			switch ctx.GetItem().(type) {
			case pmetric.HistogramDataPoint:
				return ctx.GetItem().(pmetric.HistogramDataPoint).ExplicitBounds().AsRaw()
			}
			return nil
		},
		Setter: func(ctx tql.TransformContext, val interface{}) {
			if newExplicitBounds, ok := val.([]float64); ok {
				switch ctx.GetItem().(type) {
				case pmetric.HistogramDataPoint:
					ctx.GetItem().(pmetric.HistogramDataPoint).SetExplicitBounds(pcommon.NewImmutableFloat64Slice(newExplicitBounds))
				}
			}
		},
	}
}

func accessBucketCounts() tql.StandardGetSetter {
	return tql.StandardGetSetter{
		Getter: func(ctx tql.TransformContext) interface{} {
			switch ctx.GetItem().(type) {
			case pmetric.HistogramDataPoint:
				return ctx.GetItem().(pmetric.HistogramDataPoint).BucketCounts().AsRaw()
			}
			return nil
		},
		Setter: func(ctx tql.TransformContext, val interface{}) {
			if newBucketCount, ok := val.([]uint64); ok {
				switch ctx.GetItem().(type) {
				case pmetric.HistogramDataPoint:
					ctx.GetItem().(pmetric.HistogramDataPoint).SetBucketCounts(pcommon.NewImmutableUInt64Slice(newBucketCount))
				}
			}
		},
	}
}

func accessScale() tql.StandardGetSetter {
	return tql.StandardGetSetter{
		Getter: func(ctx tql.TransformContext) interface{} {
			switch ctx.GetItem().(type) {
			case pmetric.ExponentialHistogramDataPoint:
				return int64(ctx.GetItem().(pmetric.ExponentialHistogramDataPoint).Scale())
			}
			return nil
		},
		Setter: func(ctx tql.TransformContext, val interface{}) {
			if newScale, ok := val.(int64); ok {
				switch ctx.GetItem().(type) {
				case pmetric.ExponentialHistogramDataPoint:
					ctx.GetItem().(pmetric.ExponentialHistogramDataPoint).SetScale(int32(newScale))
				}
			}
		},
	}
}

func accessZeroCount() tql.StandardGetSetter {
	return tql.StandardGetSetter{
		Getter: func(ctx tql.TransformContext) interface{} {
			switch ctx.GetItem().(type) {
			case pmetric.ExponentialHistogramDataPoint:
				return int64(ctx.GetItem().(pmetric.ExponentialHistogramDataPoint).ZeroCount())
			}
			return nil
		},
		Setter: func(ctx tql.TransformContext, val interface{}) {
			if newZeroCount, ok := val.(int64); ok {
				switch ctx.GetItem().(type) {
				case pmetric.ExponentialHistogramDataPoint:
					ctx.GetItem().(pmetric.ExponentialHistogramDataPoint).SetZeroCount(uint64(newZeroCount))
				}
			}
		},
	}
}

func accessPositive() tql.StandardGetSetter {
	return tql.StandardGetSetter{
		Getter: func(ctx tql.TransformContext) interface{} {
			switch ctx.GetItem().(type) {
			case pmetric.ExponentialHistogramDataPoint:
				return ctx.GetItem().(pmetric.ExponentialHistogramDataPoint).Positive()
			}
			return nil
		},
		Setter: func(ctx tql.TransformContext, val interface{}) {
			if newPositive, ok := val.(pmetric.Buckets); ok {
				switch ctx.GetItem().(type) {
				case pmetric.ExponentialHistogramDataPoint:
					newPositive.CopyTo(ctx.GetItem().(pmetric.ExponentialHistogramDataPoint).Positive())
				}
			}
		},
	}
}

func accessPositiveOffset() tql.StandardGetSetter {
	return tql.StandardGetSetter{
		Getter: func(ctx tql.TransformContext) interface{} {
			switch ctx.GetItem().(type) {
			case pmetric.ExponentialHistogramDataPoint:
				return int64(ctx.GetItem().(pmetric.ExponentialHistogramDataPoint).Positive().Offset())
			}
			return nil
		},
		Setter: func(ctx tql.TransformContext, val interface{}) {
			if newPositiveOffset, ok := val.(int64); ok {
				switch ctx.GetItem().(type) {
				case pmetric.ExponentialHistogramDataPoint:
					ctx.GetItem().(pmetric.ExponentialHistogramDataPoint).Positive().SetOffset(int32(newPositiveOffset))
				}
			}
		},
	}
}

func accessPositiveBucketCounts() tql.StandardGetSetter {
	return tql.StandardGetSetter{
		Getter: func(ctx tql.TransformContext) interface{} {
			switch ctx.GetItem().(type) {
			case pmetric.ExponentialHistogramDataPoint:
				return ctx.GetItem().(pmetric.ExponentialHistogramDataPoint).Positive().BucketCounts().AsRaw()
			}
			return nil
		},
		Setter: func(ctx tql.TransformContext, val interface{}) {
			if newPositiveBucketCounts, ok := val.([]uint64); ok {
				switch ctx.GetItem().(type) {
				case pmetric.ExponentialHistogramDataPoint:
					ctx.GetItem().(pmetric.ExponentialHistogramDataPoint).Positive().SetBucketCounts(pcommon.NewImmutableUInt64Slice(newPositiveBucketCounts))
				}
			}
		},
	}
}

func accessNegative() tql.StandardGetSetter {
	return tql.StandardGetSetter{
		Getter: func(ctx tql.TransformContext) interface{} {
			switch ctx.GetItem().(type) {
			case pmetric.ExponentialHistogramDataPoint:
				return ctx.GetItem().(pmetric.ExponentialHistogramDataPoint).Negative()
			}
			return nil
		},
		Setter: func(ctx tql.TransformContext, val interface{}) {
			if newNegative, ok := val.(pmetric.Buckets); ok {
				switch ctx.GetItem().(type) {
				case pmetric.ExponentialHistogramDataPoint:
					newNegative.CopyTo(ctx.GetItem().(pmetric.ExponentialHistogramDataPoint).Negative())
				}
			}
		},
	}
}

func accessNegativeOffset() tql.StandardGetSetter {
	return tql.StandardGetSetter{
		Getter: func(ctx tql.TransformContext) interface{} {
			switch ctx.GetItem().(type) {
			case pmetric.ExponentialHistogramDataPoint:
				return int64(ctx.GetItem().(pmetric.ExponentialHistogramDataPoint).Negative().Offset())
			}
			return nil
		},
		Setter: func(ctx tql.TransformContext, val interface{}) {
			if newNegativeOffset, ok := val.(int64); ok {
				switch ctx.GetItem().(type) {
				case pmetric.ExponentialHistogramDataPoint:
					ctx.GetItem().(pmetric.ExponentialHistogramDataPoint).Negative().SetOffset(int32(newNegativeOffset))
				}
			}
		},
	}
}

func accessNegativeBucketCounts() tql.StandardGetSetter {
	return tql.StandardGetSetter{
		Getter: func(ctx tql.TransformContext) interface{} {
			switch ctx.GetItem().(type) {
			case pmetric.ExponentialHistogramDataPoint:
				return ctx.GetItem().(pmetric.ExponentialHistogramDataPoint).Negative().BucketCounts().AsRaw()
			}
			return nil
		},
		Setter: func(ctx tql.TransformContext, val interface{}) {
			if newNegativeBucketCounts, ok := val.([]uint64); ok {
				switch ctx.GetItem().(type) {
				case pmetric.ExponentialHistogramDataPoint:
					ctx.GetItem().(pmetric.ExponentialHistogramDataPoint).Negative().SetBucketCounts(pcommon.NewImmutableUInt64Slice(newNegativeBucketCounts))
				}
			}
		},
	}
}

func accessQuantileValues() tql.StandardGetSetter {
	return tql.StandardGetSetter{
		Getter: func(ctx tql.TransformContext) interface{} {
			switch ctx.GetItem().(type) {
			case pmetric.SummaryDataPoint:
				return ctx.GetItem().(pmetric.SummaryDataPoint).QuantileValues()
			}
			return nil
		},
		Setter: func(ctx tql.TransformContext, val interface{}) {
			if newQuantileValues, ok := val.(pmetric.ValueAtQuantileSlice); ok {
				switch ctx.GetItem().(type) {
				case pmetric.SummaryDataPoint:
					newQuantileValues.CopyTo(ctx.GetItem().(pmetric.SummaryDataPoint).QuantileValues())
				}
			}
		},
	}
}

func getAttr(attrs pcommon.Map, mapKey string) interface{} {
	val, ok := attrs.Get(mapKey)
	if !ok {
		return nil
	}
	return getValue(val)
}

func getValue(val pcommon.Value) interface{} {
	switch val.Type() {
	case pcommon.ValueTypeString:
		return val.StringVal()
	case pcommon.ValueTypeBool:
		return val.BoolVal()
	case pcommon.ValueTypeInt:
		return val.IntVal()
	case pcommon.ValueTypeDouble:
		return val.DoubleVal()
	case pcommon.ValueTypeMap:
		return val.MapVal()
	case pcommon.ValueTypeSlice:
		return val.SliceVal()
	case pcommon.ValueTypeBytes:
		return val.BytesVal().AsRaw()
	}
	return nil
}

func setAttr(attrs pcommon.Map, mapKey string, val interface{}) {
	switch v := val.(type) {
	case string:
		attrs.UpsertString(mapKey, v)
	case bool:
		attrs.UpsertBool(mapKey, v)
	case int64:
		attrs.UpsertInt(mapKey, v)
	case float64:
		attrs.UpsertDouble(mapKey, v)
	case []byte:
		attrs.UpsertBytes(mapKey, pcommon.NewImmutableByteSlice(v))
	case []string:
		arr := pcommon.NewValueSlice()
		for _, str := range v {
			arr.SliceVal().AppendEmpty().SetStringVal(str)
		}
		attrs.Upsert(mapKey, arr)
	case []bool:
		arr := pcommon.NewValueSlice()
		for _, b := range v {
			arr.SliceVal().AppendEmpty().SetBoolVal(b)
		}
		attrs.Upsert(mapKey, arr)
	case []int64:
		arr := pcommon.NewValueSlice()
		for _, i := range v {
			arr.SliceVal().AppendEmpty().SetIntVal(i)
		}
		attrs.Upsert(mapKey, arr)
	case []float64:
		arr := pcommon.NewValueSlice()
		for _, f := range v {
			arr.SliceVal().AppendEmpty().SetDoubleVal(f)
		}
		attrs.Upsert(mapKey, arr)
	case [][]byte:
		arr := pcommon.NewValueSlice()
		for _, b := range v {
			arr.SliceVal().AppendEmpty().SetBytesVal(pcommon.NewImmutableByteSlice(b))
		}
		attrs.Upsert(mapKey, arr)
	default:
		// TODO(anuraaga): Support set of map type.
	}
}<|MERGE_RESOLUTION|>--- conflicted
+++ resolved
@@ -611,11 +611,6 @@
 	}
 }
 
-<<<<<<< HEAD
-func accessCount() tql.StandardGetSetter {
-	return tql.StandardGetSetter{
-		Getter: func(ctx tql.TransformContext) interface{} {
-=======
 func flagsValue(flags pmetric.MetricDataPointFlagsStruct) int64 {
 	if flags.NoRecordedValue() {
 		return 1
@@ -631,10 +626,9 @@
 	}
 }
 
-func accessCount() pathGetSetter {
-	return pathGetSetter{
-		getter: func(ctx tql.TransformContext) interface{} {
->>>>>>> 456d0c60
+func accessCount() tql.StandardGetSetter {
+	return tql.StandardGetSetter{
+		Getter: func(ctx tql.TransformContext) interface{} {
 			switch ctx.GetItem().(type) {
 			case pmetric.HistogramDataPoint:
 				return int64(ctx.GetItem().(pmetric.HistogramDataPoint).Count())
