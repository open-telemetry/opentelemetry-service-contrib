--- conflicted
+++ resolved
@@ -404,6 +404,7 @@
 			newVal: pcommon.NewResource(),
 			modified: func(log plog.LogRecord, il pcommon.InstrumentationScope, resource pcommon.Resource) {
 				pcommon.NewResource().CopyTo(resource)
+				resource.Attributes().Clear()
 			},
 		},
 	}
@@ -414,18 +415,10 @@
 
 			log, il, resource := createTelemetry()
 
-<<<<<<< HEAD
 			exSpan, exIl, exRes := createTelemetry()
 			tt.modified(exSpan, exIl, exRes)
 
-			got := accessor.Get(LogTransformContext{
-				Log:                  log,
-				InstrumentationScope: il,
-				Resource:             resource,
-			})
-=======
 			got := accessor.Get(NewTransformContext(log, il, resource))
->>>>>>> 3a567ee3
 			assert.Equal(t, tt.orig, got)
 
 			accessor.Set(NewTransformContext(log, il, resource), tt.newVal)
