// Copyright  The OpenTelemetry Authors
//
// Licensed under the Apache License, Version 2.0 (the "License");
// you may not use this file except in compliance with the License.
// You may obtain a copy of the License at
//
//      http://www.apache.org/licenses/LICENSE-2.0
//
// Unless required by applicable law or agreed to in writing, software
// distributed under the License is distributed on an "AS IS" BASIS,
// WITHOUT WARRANTIES OR CONDITIONS OF ANY KIND, either express or implied.
// See the License for the specific language governing permissions and
// limitations under the License.

// nolint:gocritic
package tqlmetrics // import "github.com/open-telemetry/opentelemetry-collector-contrib/pkg/telemetryquerylanguage/contexts/metrics"
import (
	"fmt"
	"time"

	"go.opentelemetry.io/collector/pdata/pcommon"
	"go.opentelemetry.io/collector/pdata/pmetric"
	metricsproto "go.opentelemetry.io/proto/otlp/metrics/v1"

	"github.com/open-telemetry/opentelemetry-collector-contrib/pkg/telemetryquerylanguage/tql"
)

type MetricTransformContext struct {
	DataPoint            interface{}
	Metric               pmetric.Metric
	Metrics              pmetric.MetricSlice
	InstrumentationScope pcommon.InstrumentationScope
	Resource             pcommon.Resource
}

func (ctx MetricTransformContext) GetItem() interface{} {
	return ctx.DataPoint
}

func (ctx MetricTransformContext) GetInstrumentationScope() pcommon.InstrumentationScope {
	return ctx.InstrumentationScope
}

func (ctx MetricTransformContext) GetResource() pcommon.Resource {
	return ctx.Resource
}

func (ctx MetricTransformContext) GetMetric() pmetric.Metric {
	return ctx.Metric
}

func (ctx MetricTransformContext) GetMetrics() pmetric.MetricSlice {
	return ctx.Metrics
}

var symbolTable = map[tql.EnumSymbol]tql.Enum{
	"AGGREGATION_TEMPORALITY_UNSPECIFIED":    tql.Enum(metricsproto.AggregationTemporality_AGGREGATION_TEMPORALITY_UNSPECIFIED),
	"AGGREGATION_TEMPORALITY_DELTA":          tql.Enum(metricsproto.AggregationTemporality_AGGREGATION_TEMPORALITY_DELTA),
	"AGGREGATION_TEMPORALITY_CUMULATIVE":     tql.Enum(metricsproto.AggregationTemporality_AGGREGATION_TEMPORALITY_CUMULATIVE),
	"FLAG_NONE":                              0,
	"FLAG_NO_RECORDED_VALUE":                 1,
	"METRIC_DATA_TYPE_NONE":                  tql.Enum(pmetric.MetricDataTypeNone),
	"METRIC_DATA_TYPE_GAUGE":                 tql.Enum(pmetric.MetricDataTypeGauge),
	"METRIC_DATA_TYPE_SUM":                   tql.Enum(pmetric.MetricDataTypeSum),
	"METRIC_DATA_TYPE_HISTOGRAM":             tql.Enum(pmetric.MetricDataTypeHistogram),
	"METRIC_DATA_TYPE_EXPONENTIAL_HISTOGRAM": tql.Enum(pmetric.MetricDataTypeExponentialHistogram),
	"METRIC_DATA_TYPE_SUMMARY":               tql.Enum(pmetric.MetricDataTypeSummary),
}

func ParseEnum(val *tql.EnumSymbol) (*tql.Enum, error) {
	if val != nil {
		if enum, ok := symbolTable[*val]; ok {
			return &enum, nil
		}
		return nil, fmt.Errorf("enum symbol, %s, not found", *val)
	}
	return nil, fmt.Errorf("enum symbol not provided")
}

func ParsePath(val *tql.Path) (tql.GetSetter, error) {
	if val != nil && len(val.Fields) > 0 {
		return newPathGetSetter(val.Fields)
	}
	return nil, fmt.Errorf("bad path %v", val)
}

func newPathGetSetter(path []tql.Field) (tql.GetSetter, error) {
	switch path[0].Name {
	case "resource":
		if len(path) == 1 {
			return accessResource(), nil
		}
		switch path[1].Name {
		case "attributes":
			mapKey := path[1].MapKey
			if mapKey == nil {
				return accessResourceAttributes(), nil
			}
			return accessResourceAttributesKey(mapKey), nil
		}
	case "instrumentation_scope":
		if len(path) == 1 {
			return accessInstrumentationScope(), nil
		}
		switch path[1].Name {
		case "name":
			return accessInstrumentationScopeName(), nil
		case "version":
			return accessInstrumentationScopeVersion(), nil
		}
	case "metric":
		if len(path) == 1 {
			return accessMetric(), nil
		}
		switch path[1].Name {
		case "name":
			return accessMetricName(), nil
		case "description":
			return accessMetricDescription(), nil
		case "unit":
			return accessMetricUnit(), nil
		case "type":
			return accessMetricType(), nil
		case "aggregation_temporality":
			return accessMetricAggTemporality(), nil
		case "is_monotonic":
			return accessMetricIsMonotonic(), nil
		}
	case "attributes":
		mapKey := path[0].MapKey
		if mapKey == nil {
			return accessAttributes(), nil
		}
		return accessAttributesKey(mapKey), nil
	case "start_time_unix_nano":
		return accessStartTimeUnixNano(), nil
	case "time_unix_nano":
		return accessTimeUnixNano(), nil
	case "value_double":
		return accessDoubleValue(), nil
	case "value_int":
		return accessIntValue(), nil
	case "exemplars":
		return accessExemplars(), nil
	case "flags":
		return accessFlags(), nil
	case "count":
		return accessCount(), nil
	case "sum":
		return accessSum(), nil
	case "bucket_counts":
		return accessBucketCounts(), nil
	case "explicit_bounds":
		return accessExplicitBounds(), nil
	case "scale":
		return accessScale(), nil
	case "zero_count":
		return accessZeroCount(), nil
	case "positive":
		if len(path) == 1 {
			return accessPositive(), nil
		}
		switch path[1].Name {
		case "offset":
			return accessPositiveOffset(), nil
		case "bucket_counts":
			return accessPositiveBucketCounts(), nil
		}
	case "negative":
		if len(path) == 1 {
			return accessNegative(), nil
		}
		switch path[1].Name {
		case "offset":
			return accessNegativeOffset(), nil
		case "bucket_counts":
			return accessNegativeBucketCounts(), nil
		}
	case "quantile_values":
		return accessQuantileValues(), nil
	}
	return nil, fmt.Errorf("invalid path expression %v", path)
}

func accessResource() tql.StandardGetSetter {
	return tql.StandardGetSetter{
		Getter: func(ctx tql.TransformContext) interface{} {
			return ctx.GetResource()
		},
		Setter: func(ctx tql.TransformContext, val interface{}) {
			if newRes, ok := val.(pcommon.Resource); ok {
				ctx.GetResource().Attributes().Clear()
				newRes.CopyTo(ctx.GetResource())
			}
		},
	}
}

func accessResourceAttributes() tql.StandardGetSetter {
	return tql.StandardGetSetter{
		Getter: func(ctx tql.TransformContext) interface{} {
			return ctx.GetResource().Attributes()
		},
		Setter: func(ctx tql.TransformContext, val interface{}) {
			if attrs, ok := val.(pcommon.Map); ok {
				ctx.GetResource().Attributes().Clear()
				attrs.CopyTo(ctx.GetResource().Attributes())
			}
		},
	}
}

func accessResourceAttributesKey(mapKey *string) tql.StandardGetSetter {
	return tql.StandardGetSetter{
		Getter: func(ctx tql.TransformContext) interface{} {
			return getAttr(ctx.GetResource().Attributes(), *mapKey)
		},
		Setter: func(ctx tql.TransformContext, val interface{}) {
			setAttr(ctx.GetResource().Attributes(), *mapKey, val)
		},
	}
}

func accessInstrumentationScope() tql.StandardGetSetter {
	return tql.StandardGetSetter{
		Getter: func(ctx tql.TransformContext) interface{} {
			return ctx.GetInstrumentationScope()
		},
		Setter: func(ctx tql.TransformContext, val interface{}) {
			if newIl, ok := val.(pcommon.InstrumentationScope); ok {
				newIl.CopyTo(ctx.GetInstrumentationScope())
			}
		},
	}
}

func accessInstrumentationScopeName() tql.StandardGetSetter {
	return tql.StandardGetSetter{
		Getter: func(ctx tql.TransformContext) interface{} {
			return ctx.GetInstrumentationScope().Name()
		},
		Setter: func(ctx tql.TransformContext, val interface{}) {
			if str, ok := val.(string); ok {
				ctx.GetInstrumentationScope().SetName(str)
			}
		},
	}
}

func accessInstrumentationScopeVersion() tql.StandardGetSetter {
	return tql.StandardGetSetter{
		Getter: func(ctx tql.TransformContext) interface{} {
			return ctx.GetInstrumentationScope().Version()
		},
		Setter: func(ctx tql.TransformContext, val interface{}) {
			if str, ok := val.(string); ok {
				ctx.GetInstrumentationScope().SetVersion(str)
			}
		},
	}
}

<<<<<<< HEAD
func accessMetric() tql.StandardGetSetter {
	return tql.StandardGetSetter{
		Getter: func(ctx tql.TransformContext) interface{} {
			return ctx.(metricTransformContext).GetMetric()
=======
func accessMetric() pathGetSetter {
	return pathGetSetter{
		getter: func(ctx tql.TransformContext) interface{} {
			return ctx.(MetricTransformContext).GetMetric()
>>>>>>> 80a23375
		},
		Setter: func(ctx tql.TransformContext, val interface{}) {
			if newMetric, ok := val.(pmetric.Metric); ok {
				newMetric.CopyTo(ctx.(MetricTransformContext).GetMetric())
			}
		},
	}
}

<<<<<<< HEAD
func accessMetricName() tql.StandardGetSetter {
	return tql.StandardGetSetter{
		Getter: func(ctx tql.TransformContext) interface{} {
			return ctx.(metricTransformContext).GetMetric().Name()
=======
func accessMetricName() pathGetSetter {
	return pathGetSetter{
		getter: func(ctx tql.TransformContext) interface{} {
			return ctx.(MetricTransformContext).GetMetric().Name()
>>>>>>> 80a23375
		},
		Setter: func(ctx tql.TransformContext, val interface{}) {
			if str, ok := val.(string); ok {
				ctx.(MetricTransformContext).GetMetric().SetName(str)
			}
		},
	}
}

<<<<<<< HEAD
func accessMetricDescription() tql.StandardGetSetter {
	return tql.StandardGetSetter{
		Getter: func(ctx tql.TransformContext) interface{} {
			return ctx.(metricTransformContext).GetMetric().Description()
=======
func accessMetricDescription() pathGetSetter {
	return pathGetSetter{
		getter: func(ctx tql.TransformContext) interface{} {
			return ctx.(MetricTransformContext).GetMetric().Description()
>>>>>>> 80a23375
		},
		Setter: func(ctx tql.TransformContext, val interface{}) {
			if str, ok := val.(string); ok {
				ctx.(MetricTransformContext).GetMetric().SetDescription(str)
			}
		},
	}
}

<<<<<<< HEAD
func accessMetricUnit() tql.StandardGetSetter {
	return tql.StandardGetSetter{
		Getter: func(ctx tql.TransformContext) interface{} {
			return ctx.(metricTransformContext).GetMetric().Unit()
=======
func accessMetricUnit() pathGetSetter {
	return pathGetSetter{
		getter: func(ctx tql.TransformContext) interface{} {
			return ctx.(MetricTransformContext).GetMetric().Unit()
>>>>>>> 80a23375
		},
		Setter: func(ctx tql.TransformContext, val interface{}) {
			if str, ok := val.(string); ok {
				ctx.(MetricTransformContext).GetMetric().SetUnit(str)
			}
		},
	}
}

<<<<<<< HEAD
func accessMetricType() tql.StandardGetSetter {
	return tql.StandardGetSetter{
		Getter: func(ctx tql.TransformContext) interface{} {
			return int64(ctx.(metricTransformContext).GetMetric().DataType())
=======
func accessMetricType() pathGetSetter {
	return pathGetSetter{
		getter: func(ctx tql.TransformContext) interface{} {
			return int64(ctx.(MetricTransformContext).GetMetric().DataType())
>>>>>>> 80a23375
		},
		Setter: func(ctx tql.TransformContext, val interface{}) {
			// TODO Implement methods so correctly convert data types.
			// https://github.com/open-telemetry/opentelemetry-collector-contrib/issues/10130
		},
	}
}

<<<<<<< HEAD
func accessMetricAggTemporality() tql.StandardGetSetter {
	return tql.StandardGetSetter{
		Getter: func(ctx tql.TransformContext) interface{} {
			metric := ctx.(metricTransformContext).GetMetric()
=======
func accessMetricAggTemporality() pathGetSetter {
	return pathGetSetter{
		getter: func(ctx tql.TransformContext) interface{} {
			metric := ctx.(MetricTransformContext).GetMetric()
>>>>>>> 80a23375
			switch metric.DataType() {
			case pmetric.MetricDataTypeSum:
				return int64(metric.Sum().AggregationTemporality())
			case pmetric.MetricDataTypeHistogram:
				return int64(metric.Histogram().AggregationTemporality())
			case pmetric.MetricDataTypeExponentialHistogram:
				return int64(metric.ExponentialHistogram().AggregationTemporality())
			}
			return nil
		},
		Setter: func(ctx tql.TransformContext, val interface{}) {
			if newAggTemporality, ok := val.(int64); ok {
				metric := ctx.(MetricTransformContext).GetMetric()
				switch metric.DataType() {
				case pmetric.MetricDataTypeSum:
					metric.Sum().SetAggregationTemporality(pmetric.MetricAggregationTemporality(newAggTemporality))
				case pmetric.MetricDataTypeHistogram:
					metric.Histogram().SetAggregationTemporality(pmetric.MetricAggregationTemporality(newAggTemporality))
				case pmetric.MetricDataTypeExponentialHistogram:
					metric.ExponentialHistogram().SetAggregationTemporality(pmetric.MetricAggregationTemporality(newAggTemporality))
				}
			}
		},
	}
}

<<<<<<< HEAD
func accessMetricIsMonotonic() tql.StandardGetSetter {
	return tql.StandardGetSetter{
		Getter: func(ctx tql.TransformContext) interface{} {
			metric := ctx.(metricTransformContext).GetMetric()
=======
func accessMetricIsMonotonic() pathGetSetter {
	return pathGetSetter{
		getter: func(ctx tql.TransformContext) interface{} {
			metric := ctx.(MetricTransformContext).GetMetric()
>>>>>>> 80a23375
			switch metric.DataType() {
			case pmetric.MetricDataTypeSum:
				return metric.Sum().IsMonotonic()
			}
			return nil
		},
		Setter: func(ctx tql.TransformContext, val interface{}) {
			if newIsMonotonic, ok := val.(bool); ok {
				metric := ctx.(MetricTransformContext).GetMetric()
				switch metric.DataType() {
				case pmetric.MetricDataTypeSum:
					metric.Sum().SetIsMonotonic(newIsMonotonic)
				}
			}
		},
	}
}

func accessAttributes() tql.StandardGetSetter {
	return tql.StandardGetSetter{
		Getter: func(ctx tql.TransformContext) interface{} {
			switch ctx.GetItem().(type) {
			case pmetric.NumberDataPoint:
				return ctx.GetItem().(pmetric.NumberDataPoint).Attributes()
			case pmetric.HistogramDataPoint:
				return ctx.GetItem().(pmetric.HistogramDataPoint).Attributes()
			case pmetric.ExponentialHistogramDataPoint:
				return ctx.GetItem().(pmetric.ExponentialHistogramDataPoint).Attributes()
			case pmetric.SummaryDataPoint:
				return ctx.GetItem().(pmetric.SummaryDataPoint).Attributes()
			}
			return nil
		},
		Setter: func(ctx tql.TransformContext, val interface{}) {
			switch ctx.GetItem().(type) {
			case pmetric.NumberDataPoint:
				if attrs, ok := val.(pcommon.Map); ok {
					ctx.GetItem().(pmetric.NumberDataPoint).Attributes().Clear()
					attrs.CopyTo(ctx.GetItem().(pmetric.NumberDataPoint).Attributes())
				}
			case pmetric.HistogramDataPoint:
				if attrs, ok := val.(pcommon.Map); ok {
					ctx.GetItem().(pmetric.HistogramDataPoint).Attributes().Clear()
					attrs.CopyTo(ctx.GetItem().(pmetric.HistogramDataPoint).Attributes())
				}
			case pmetric.ExponentialHistogramDataPoint:
				if attrs, ok := val.(pcommon.Map); ok {
					ctx.GetItem().(pmetric.ExponentialHistogramDataPoint).Attributes().Clear()
					attrs.CopyTo(ctx.GetItem().(pmetric.ExponentialHistogramDataPoint).Attributes())
				}
			case pmetric.SummaryDataPoint:
				if attrs, ok := val.(pcommon.Map); ok {
					ctx.GetItem().(pmetric.SummaryDataPoint).Attributes().Clear()
					attrs.CopyTo(ctx.GetItem().(pmetric.SummaryDataPoint).Attributes())
				}
			}
		},
	}
}

func accessAttributesKey(mapKey *string) tql.StandardGetSetter {
	return tql.StandardGetSetter{
		Getter: func(ctx tql.TransformContext) interface{} {
			switch ctx.GetItem().(type) {
			case pmetric.NumberDataPoint:
				return getAttr(ctx.GetItem().(pmetric.NumberDataPoint).Attributes(), *mapKey)
			case pmetric.HistogramDataPoint:
				return getAttr(ctx.GetItem().(pmetric.HistogramDataPoint).Attributes(), *mapKey)
			case pmetric.ExponentialHistogramDataPoint:
				return getAttr(ctx.GetItem().(pmetric.ExponentialHistogramDataPoint).Attributes(), *mapKey)
			case pmetric.SummaryDataPoint:
				return getAttr(ctx.GetItem().(pmetric.SummaryDataPoint).Attributes(), *mapKey)
			}
			return nil
		},
		Setter: func(ctx tql.TransformContext, val interface{}) {
			switch ctx.GetItem().(type) {
			case pmetric.NumberDataPoint:
				setAttr(ctx.GetItem().(pmetric.NumberDataPoint).Attributes(), *mapKey, val)
			case pmetric.HistogramDataPoint:
				setAttr(ctx.GetItem().(pmetric.HistogramDataPoint).Attributes(), *mapKey, val)
			case pmetric.ExponentialHistogramDataPoint:
				setAttr(ctx.GetItem().(pmetric.ExponentialHistogramDataPoint).Attributes(), *mapKey, val)
			case pmetric.SummaryDataPoint:
				setAttr(ctx.GetItem().(pmetric.SummaryDataPoint).Attributes(), *mapKey, val)
			}
		},
	}
}

func accessStartTimeUnixNano() tql.StandardGetSetter {
	return tql.StandardGetSetter{
		Getter: func(ctx tql.TransformContext) interface{} {
			switch ctx.GetItem().(type) {
			case pmetric.NumberDataPoint:
				return ctx.GetItem().(pmetric.NumberDataPoint).StartTimestamp().AsTime().UnixNano()
			case pmetric.HistogramDataPoint:
				return ctx.GetItem().(pmetric.HistogramDataPoint).StartTimestamp().AsTime().UnixNano()
			case pmetric.ExponentialHistogramDataPoint:
				return ctx.GetItem().(pmetric.ExponentialHistogramDataPoint).StartTimestamp().AsTime().UnixNano()
			case pmetric.SummaryDataPoint:
				return ctx.GetItem().(pmetric.SummaryDataPoint).StartTimestamp().AsTime().UnixNano()
			}
			return nil
		},
		Setter: func(ctx tql.TransformContext, val interface{}) {
			if newTime, ok := val.(int64); ok {
				switch ctx.GetItem().(type) {
				case pmetric.NumberDataPoint:
					ctx.GetItem().(pmetric.NumberDataPoint).SetStartTimestamp(pcommon.NewTimestampFromTime(time.Unix(0, newTime)))
				case pmetric.HistogramDataPoint:
					ctx.GetItem().(pmetric.HistogramDataPoint).SetStartTimestamp(pcommon.NewTimestampFromTime(time.Unix(0, newTime)))
				case pmetric.ExponentialHistogramDataPoint:
					ctx.GetItem().(pmetric.ExponentialHistogramDataPoint).SetStartTimestamp(pcommon.NewTimestampFromTime(time.Unix(0, newTime)))
				case pmetric.SummaryDataPoint:
					ctx.GetItem().(pmetric.SummaryDataPoint).SetStartTimestamp(pcommon.NewTimestampFromTime(time.Unix(0, newTime)))
				}
			}
		},
	}
}

func accessTimeUnixNano() tql.StandardGetSetter {
	return tql.StandardGetSetter{
		Getter: func(ctx tql.TransformContext) interface{} {
			switch ctx.GetItem().(type) {
			case pmetric.NumberDataPoint:
				return ctx.GetItem().(pmetric.NumberDataPoint).Timestamp().AsTime().UnixNano()
			case pmetric.HistogramDataPoint:
				return ctx.GetItem().(pmetric.HistogramDataPoint).Timestamp().AsTime().UnixNano()
			case pmetric.ExponentialHistogramDataPoint:
				return ctx.GetItem().(pmetric.ExponentialHistogramDataPoint).Timestamp().AsTime().UnixNano()
			case pmetric.SummaryDataPoint:
				return ctx.GetItem().(pmetric.SummaryDataPoint).Timestamp().AsTime().UnixNano()
			}
			return nil
		},
		Setter: func(ctx tql.TransformContext, val interface{}) {
			if newTime, ok := val.(int64); ok {
				switch ctx.GetItem().(type) {
				case pmetric.NumberDataPoint:
					ctx.GetItem().(pmetric.NumberDataPoint).SetTimestamp(pcommon.NewTimestampFromTime(time.Unix(0, newTime)))
				case pmetric.HistogramDataPoint:
					ctx.GetItem().(pmetric.HistogramDataPoint).SetTimestamp(pcommon.NewTimestampFromTime(time.Unix(0, newTime)))
				case pmetric.ExponentialHistogramDataPoint:
					ctx.GetItem().(pmetric.ExponentialHistogramDataPoint).SetTimestamp(pcommon.NewTimestampFromTime(time.Unix(0, newTime)))
				case pmetric.SummaryDataPoint:
					ctx.GetItem().(pmetric.SummaryDataPoint).SetTimestamp(pcommon.NewTimestampFromTime(time.Unix(0, newTime)))
				}
			}
		},
	}
}

func accessDoubleValue() tql.StandardGetSetter {
	return tql.StandardGetSetter{
		Getter: func(ctx tql.TransformContext) interface{} {
			switch ctx.GetItem().(type) {
			case pmetric.NumberDataPoint:
				return ctx.GetItem().(pmetric.NumberDataPoint).DoubleVal()
			}
			return nil
		},
		Setter: func(ctx tql.TransformContext, val interface{}) {
			if newDouble, ok := val.(float64); ok {
				switch ctx.GetItem().(type) {
				case pmetric.NumberDataPoint:
					ctx.GetItem().(pmetric.NumberDataPoint).SetDoubleVal(newDouble)
				}
			}
		},
	}
}

func accessIntValue() tql.StandardGetSetter {
	return tql.StandardGetSetter{
		Getter: func(ctx tql.TransformContext) interface{} {
			switch ctx.GetItem().(type) {
			case pmetric.NumberDataPoint:
				return ctx.GetItem().(pmetric.NumberDataPoint).IntVal()
			}
			return nil
		},
		Setter: func(ctx tql.TransformContext, val interface{}) {
			if newInt, ok := val.(int64); ok {
				switch ctx.GetItem().(type) {
				case pmetric.NumberDataPoint:
					ctx.GetItem().(pmetric.NumberDataPoint).SetIntVal(newInt)
				}
			}
		},
	}
}

func accessExemplars() tql.StandardGetSetter {
	return tql.StandardGetSetter{
		Getter: func(ctx tql.TransformContext) interface{} {
			switch ctx.GetItem().(type) {
			case pmetric.NumberDataPoint:
				return ctx.GetItem().(pmetric.NumberDataPoint).Exemplars()
			case pmetric.HistogramDataPoint:
				return ctx.GetItem().(pmetric.HistogramDataPoint).Exemplars()
			case pmetric.ExponentialHistogramDataPoint:
				return ctx.GetItem().(pmetric.ExponentialHistogramDataPoint).Exemplars()
			}
			return nil
		},
		Setter: func(ctx tql.TransformContext, val interface{}) {
			if newExemplars, ok := val.(pmetric.ExemplarSlice); ok {
				switch ctx.GetItem().(type) {
				case pmetric.NumberDataPoint:
					newExemplars.CopyTo(ctx.GetItem().(pmetric.NumberDataPoint).Exemplars())
				case pmetric.HistogramDataPoint:
					newExemplars.CopyTo(ctx.GetItem().(pmetric.HistogramDataPoint).Exemplars())
				case pmetric.ExponentialHistogramDataPoint:
					newExemplars.CopyTo(ctx.GetItem().(pmetric.ExponentialHistogramDataPoint).Exemplars())
				}
			}
		},
	}
}

func accessFlags() tql.StandardGetSetter {
	return tql.StandardGetSetter{
		Getter: func(ctx tql.TransformContext) interface{} {
			switch ctx.GetItem().(type) {
			case pmetric.NumberDataPoint:
				return int64(ctx.GetItem().(pmetric.NumberDataPoint).Flags())
			case pmetric.HistogramDataPoint:
				return int64(ctx.GetItem().(pmetric.HistogramDataPoint).Flags())
			case pmetric.ExponentialHistogramDataPoint:
				return int64(ctx.GetItem().(pmetric.ExponentialHistogramDataPoint).Flags())
			case pmetric.SummaryDataPoint:
				return int64(ctx.GetItem().(pmetric.SummaryDataPoint).Flags())
			}
			return nil
		},
		Setter: func(ctx tql.TransformContext, val interface{}) {
			if newFlags, ok := val.(int64); ok {
				switch ctx.GetItem().(type) {
				case pmetric.NumberDataPoint:
					ctx.GetItem().(pmetric.NumberDataPoint).SetFlags(pmetric.MetricDataPointFlags(newFlags))
				case pmetric.HistogramDataPoint:
					ctx.GetItem().(pmetric.HistogramDataPoint).SetFlags(pmetric.MetricDataPointFlags(newFlags))
				case pmetric.ExponentialHistogramDataPoint:
					ctx.GetItem().(pmetric.ExponentialHistogramDataPoint).SetFlags(pmetric.MetricDataPointFlags(newFlags))
				case pmetric.SummaryDataPoint:
					ctx.GetItem().(pmetric.SummaryDataPoint).SetFlags(pmetric.MetricDataPointFlags(newFlags))
				}
			}
		},
	}
}

func accessCount() tql.StandardGetSetter {
	return tql.StandardGetSetter{
		Getter: func(ctx tql.TransformContext) interface{} {
			switch ctx.GetItem().(type) {
			case pmetric.HistogramDataPoint:
				return int64(ctx.GetItem().(pmetric.HistogramDataPoint).Count())
			case pmetric.ExponentialHistogramDataPoint:
				return int64(ctx.GetItem().(pmetric.ExponentialHistogramDataPoint).Count())
			case pmetric.SummaryDataPoint:
				return int64(ctx.GetItem().(pmetric.SummaryDataPoint).Count())
			}
			return nil
		},
		Setter: func(ctx tql.TransformContext, val interface{}) {
			if newCount, ok := val.(int64); ok {
				switch ctx.GetItem().(type) {
				case pmetric.HistogramDataPoint:
					ctx.GetItem().(pmetric.HistogramDataPoint).SetCount(uint64(newCount))
				case pmetric.ExponentialHistogramDataPoint:
					ctx.GetItem().(pmetric.ExponentialHistogramDataPoint).SetCount(uint64(newCount))
				case pmetric.SummaryDataPoint:
					ctx.GetItem().(pmetric.SummaryDataPoint).SetCount(uint64(newCount))
				}
			}
		},
	}
}

func accessSum() tql.StandardGetSetter {
	return tql.StandardGetSetter{
		Getter: func(ctx tql.TransformContext) interface{} {
			switch ctx.GetItem().(type) {
			case pmetric.HistogramDataPoint:
				return ctx.GetItem().(pmetric.HistogramDataPoint).Sum()
			case pmetric.ExponentialHistogramDataPoint:
				return ctx.GetItem().(pmetric.ExponentialHistogramDataPoint).Sum()
			case pmetric.SummaryDataPoint:
				return ctx.GetItem().(pmetric.SummaryDataPoint).Sum()
			}
			return nil
		},
		Setter: func(ctx tql.TransformContext, val interface{}) {
			if newSum, ok := val.(float64); ok {
				switch ctx.GetItem().(type) {
				case pmetric.HistogramDataPoint:
					ctx.GetItem().(pmetric.HistogramDataPoint).SetSum(newSum)
				case pmetric.ExponentialHistogramDataPoint:
					ctx.GetItem().(pmetric.ExponentialHistogramDataPoint).SetSum(newSum)
				case pmetric.SummaryDataPoint:
					ctx.GetItem().(pmetric.SummaryDataPoint).SetSum(newSum)
				}
			}
		},
	}
}

func accessExplicitBounds() tql.StandardGetSetter {
	return tql.StandardGetSetter{
		Getter: func(ctx tql.TransformContext) interface{} {
			switch ctx.GetItem().(type) {
			case pmetric.HistogramDataPoint:
				return ctx.GetItem().(pmetric.HistogramDataPoint).MExplicitBounds()
			}
			return nil
		},
		Setter: func(ctx tql.TransformContext, val interface{}) {
			if newExplicitBounds, ok := val.([]float64); ok {
				switch ctx.GetItem().(type) {
				case pmetric.HistogramDataPoint:
					ctx.GetItem().(pmetric.HistogramDataPoint).SetMExplicitBounds(newExplicitBounds)
				}
			}
		},
	}
}

func accessBucketCounts() tql.StandardGetSetter {
	return tql.StandardGetSetter{
		Getter: func(ctx tql.TransformContext) interface{} {
			switch ctx.GetItem().(type) {
			case pmetric.HistogramDataPoint:
				return ctx.GetItem().(pmetric.HistogramDataPoint).MBucketCounts()
			}
			return nil
		},
		Setter: func(ctx tql.TransformContext, val interface{}) {
			if newBucketCount, ok := val.([]uint64); ok {
				switch ctx.GetItem().(type) {
				case pmetric.HistogramDataPoint:
					ctx.GetItem().(pmetric.HistogramDataPoint).SetMBucketCounts(newBucketCount)
				}
			}
		},
	}
}

func accessScale() tql.StandardGetSetter {
	return tql.StandardGetSetter{
		Getter: func(ctx tql.TransformContext) interface{} {
			switch ctx.GetItem().(type) {
			case pmetric.ExponentialHistogramDataPoint:
				return int64(ctx.GetItem().(pmetric.ExponentialHistogramDataPoint).Scale())
			}
			return nil
		},
		Setter: func(ctx tql.TransformContext, val interface{}) {
			if newScale, ok := val.(int64); ok {
				switch ctx.GetItem().(type) {
				case pmetric.ExponentialHistogramDataPoint:
					ctx.GetItem().(pmetric.ExponentialHistogramDataPoint).SetScale(int32(newScale))
				}
			}
		},
	}
}

func accessZeroCount() tql.StandardGetSetter {
	return tql.StandardGetSetter{
		Getter: func(ctx tql.TransformContext) interface{} {
			switch ctx.GetItem().(type) {
			case pmetric.ExponentialHistogramDataPoint:
				return int64(ctx.GetItem().(pmetric.ExponentialHistogramDataPoint).ZeroCount())
			}
			return nil
		},
		Setter: func(ctx tql.TransformContext, val interface{}) {
			if newZeroCount, ok := val.(int64); ok {
				switch ctx.GetItem().(type) {
				case pmetric.ExponentialHistogramDataPoint:
					ctx.GetItem().(pmetric.ExponentialHistogramDataPoint).SetZeroCount(uint64(newZeroCount))
				}
			}
		},
	}
}

func accessPositive() tql.StandardGetSetter {
	return tql.StandardGetSetter{
		Getter: func(ctx tql.TransformContext) interface{} {
			switch ctx.GetItem().(type) {
			case pmetric.ExponentialHistogramDataPoint:
				return ctx.GetItem().(pmetric.ExponentialHistogramDataPoint).Positive()
			}
			return nil
		},
		Setter: func(ctx tql.TransformContext, val interface{}) {
			if newPositive, ok := val.(pmetric.Buckets); ok {
				switch ctx.GetItem().(type) {
				case pmetric.ExponentialHistogramDataPoint:
					newPositive.CopyTo(ctx.GetItem().(pmetric.ExponentialHistogramDataPoint).Positive())
				}
			}
		},
	}
}

func accessPositiveOffset() tql.StandardGetSetter {
	return tql.StandardGetSetter{
		Getter: func(ctx tql.TransformContext) interface{} {
			switch ctx.GetItem().(type) {
			case pmetric.ExponentialHistogramDataPoint:
				return int64(ctx.GetItem().(pmetric.ExponentialHistogramDataPoint).Positive().Offset())
			}
			return nil
		},
		Setter: func(ctx tql.TransformContext, val interface{}) {
			if newPositiveOffset, ok := val.(int64); ok {
				switch ctx.GetItem().(type) {
				case pmetric.ExponentialHistogramDataPoint:
					ctx.GetItem().(pmetric.ExponentialHistogramDataPoint).Positive().SetOffset(int32(newPositiveOffset))
				}
			}
		},
	}
}

func accessPositiveBucketCounts() tql.StandardGetSetter {
	return tql.StandardGetSetter{
		Getter: func(ctx tql.TransformContext) interface{} {
			switch ctx.GetItem().(type) {
			case pmetric.ExponentialHistogramDataPoint:
				return ctx.GetItem().(pmetric.ExponentialHistogramDataPoint).Positive().MBucketCounts()
			}
			return nil
		},
		Setter: func(ctx tql.TransformContext, val interface{}) {
			if newPositiveBucketCounts, ok := val.([]uint64); ok {
				switch ctx.GetItem().(type) {
				case pmetric.ExponentialHistogramDataPoint:
					ctx.GetItem().(pmetric.ExponentialHistogramDataPoint).Positive().SetMBucketCounts(newPositiveBucketCounts)
				}
			}
		},
	}
}

func accessNegative() tql.StandardGetSetter {
	return tql.StandardGetSetter{
		Getter: func(ctx tql.TransformContext) interface{} {
			switch ctx.GetItem().(type) {
			case pmetric.ExponentialHistogramDataPoint:
				return ctx.GetItem().(pmetric.ExponentialHistogramDataPoint).Negative()
			}
			return nil
		},
		Setter: func(ctx tql.TransformContext, val interface{}) {
			if newNegative, ok := val.(pmetric.Buckets); ok {
				switch ctx.GetItem().(type) {
				case pmetric.ExponentialHistogramDataPoint:
					newNegative.CopyTo(ctx.GetItem().(pmetric.ExponentialHistogramDataPoint).Negative())
				}
			}
		},
	}
}

func accessNegativeOffset() tql.StandardGetSetter {
	return tql.StandardGetSetter{
		Getter: func(ctx tql.TransformContext) interface{} {
			switch ctx.GetItem().(type) {
			case pmetric.ExponentialHistogramDataPoint:
				return int64(ctx.GetItem().(pmetric.ExponentialHistogramDataPoint).Negative().Offset())
			}
			return nil
		},
		Setter: func(ctx tql.TransformContext, val interface{}) {
			if newNegativeOffset, ok := val.(int64); ok {
				switch ctx.GetItem().(type) {
				case pmetric.ExponentialHistogramDataPoint:
					ctx.GetItem().(pmetric.ExponentialHistogramDataPoint).Negative().SetOffset(int32(newNegativeOffset))
				}
			}
		},
	}
}

func accessNegativeBucketCounts() tql.StandardGetSetter {
	return tql.StandardGetSetter{
		Getter: func(ctx tql.TransformContext) interface{} {
			switch ctx.GetItem().(type) {
			case pmetric.ExponentialHistogramDataPoint:
				return ctx.GetItem().(pmetric.ExponentialHistogramDataPoint).Negative().MBucketCounts()
			}
			return nil
		},
		Setter: func(ctx tql.TransformContext, val interface{}) {
			if newNegativeBucketCounts, ok := val.([]uint64); ok {
				switch ctx.GetItem().(type) {
				case pmetric.ExponentialHistogramDataPoint:
					ctx.GetItem().(pmetric.ExponentialHistogramDataPoint).Negative().SetMBucketCounts(newNegativeBucketCounts)
				}
			}
		},
	}
}

func accessQuantileValues() tql.StandardGetSetter {
	return tql.StandardGetSetter{
		Getter: func(ctx tql.TransformContext) interface{} {
			switch ctx.GetItem().(type) {
			case pmetric.SummaryDataPoint:
				return ctx.GetItem().(pmetric.SummaryDataPoint).QuantileValues()
			}
			return nil
		},
		Setter: func(ctx tql.TransformContext, val interface{}) {
			if newQuantileValues, ok := val.(pmetric.ValueAtQuantileSlice); ok {
				switch ctx.GetItem().(type) {
				case pmetric.SummaryDataPoint:
					newQuantileValues.CopyTo(ctx.GetItem().(pmetric.SummaryDataPoint).QuantileValues())
				}
			}
		},
	}
}

func getAttr(attrs pcommon.Map, mapKey string) interface{} {
	val, ok := attrs.Get(mapKey)
	if !ok {
		return nil
	}
	return getValue(val)
}

func getValue(val pcommon.Value) interface{} {
	switch val.Type() {
	case pcommon.ValueTypeString:
		return val.StringVal()
	case pcommon.ValueTypeBool:
		return val.BoolVal()
	case pcommon.ValueTypeInt:
		return val.IntVal()
	case pcommon.ValueTypeDouble:
		return val.DoubleVal()
	case pcommon.ValueTypeMap:
		return val.MapVal()
	case pcommon.ValueTypeSlice:
		return val.SliceVal()
	case pcommon.ValueTypeBytes:
		return val.MBytesVal()
	}
	return nil
}

func setAttr(attrs pcommon.Map, mapKey string, val interface{}) {
	switch v := val.(type) {
	case string:
		attrs.UpsertString(mapKey, v)
	case bool:
		attrs.UpsertBool(mapKey, v)
	case int64:
		attrs.UpsertInt(mapKey, v)
	case float64:
		attrs.UpsertDouble(mapKey, v)
	case []byte:
		attrs.UpsertBytes(mapKey, pcommon.NewImmutableByteSlice(v))
	case []string:
		arr := pcommon.NewValueSlice()
		for _, str := range v {
			arr.SliceVal().AppendEmpty().SetStringVal(str)
		}
		attrs.Upsert(mapKey, arr)
	case []bool:
		arr := pcommon.NewValueSlice()
		for _, b := range v {
			arr.SliceVal().AppendEmpty().SetBoolVal(b)
		}
		attrs.Upsert(mapKey, arr)
	case []int64:
		arr := pcommon.NewValueSlice()
		for _, i := range v {
			arr.SliceVal().AppendEmpty().SetIntVal(i)
		}
		attrs.Upsert(mapKey, arr)
	case []float64:
		arr := pcommon.NewValueSlice()
		for _, f := range v {
			arr.SliceVal().AppendEmpty().SetDoubleVal(f)
		}
		attrs.Upsert(mapKey, arr)
	case [][]byte:
		arr := pcommon.NewValueSlice()
		for _, b := range v {
			arr.SliceVal().AppendEmpty().SetBytesVal(pcommon.NewImmutableByteSlice(b))
		}
		attrs.Upsert(mapKey, arr)
	default:
		// TODO(anuraaga): Support set of map type.
	}
}<|MERGE_RESOLUTION|>--- conflicted
+++ resolved
@@ -260,17 +260,10 @@
 	}
 }
 
-<<<<<<< HEAD
 func accessMetric() tql.StandardGetSetter {
 	return tql.StandardGetSetter{
 		Getter: func(ctx tql.TransformContext) interface{} {
-			return ctx.(metricTransformContext).GetMetric()
-=======
-func accessMetric() pathGetSetter {
-	return pathGetSetter{
-		getter: func(ctx tql.TransformContext) interface{} {
 			return ctx.(MetricTransformContext).GetMetric()
->>>>>>> 80a23375
 		},
 		Setter: func(ctx tql.TransformContext, val interface{}) {
 			if newMetric, ok := val.(pmetric.Metric); ok {
@@ -280,17 +273,10 @@
 	}
 }
 
-<<<<<<< HEAD
 func accessMetricName() tql.StandardGetSetter {
 	return tql.StandardGetSetter{
 		Getter: func(ctx tql.TransformContext) interface{} {
-			return ctx.(metricTransformContext).GetMetric().Name()
-=======
-func accessMetricName() pathGetSetter {
-	return pathGetSetter{
-		getter: func(ctx tql.TransformContext) interface{} {
 			return ctx.(MetricTransformContext).GetMetric().Name()
->>>>>>> 80a23375
 		},
 		Setter: func(ctx tql.TransformContext, val interface{}) {
 			if str, ok := val.(string); ok {
@@ -300,17 +286,10 @@
 	}
 }
 
-<<<<<<< HEAD
 func accessMetricDescription() tql.StandardGetSetter {
 	return tql.StandardGetSetter{
 		Getter: func(ctx tql.TransformContext) interface{} {
-			return ctx.(metricTransformContext).GetMetric().Description()
-=======
-func accessMetricDescription() pathGetSetter {
-	return pathGetSetter{
-		getter: func(ctx tql.TransformContext) interface{} {
 			return ctx.(MetricTransformContext).GetMetric().Description()
->>>>>>> 80a23375
 		},
 		Setter: func(ctx tql.TransformContext, val interface{}) {
 			if str, ok := val.(string); ok {
@@ -320,17 +299,10 @@
 	}
 }
 
-<<<<<<< HEAD
 func accessMetricUnit() tql.StandardGetSetter {
 	return tql.StandardGetSetter{
 		Getter: func(ctx tql.TransformContext) interface{} {
-			return ctx.(metricTransformContext).GetMetric().Unit()
-=======
-func accessMetricUnit() pathGetSetter {
-	return pathGetSetter{
-		getter: func(ctx tql.TransformContext) interface{} {
 			return ctx.(MetricTransformContext).GetMetric().Unit()
->>>>>>> 80a23375
 		},
 		Setter: func(ctx tql.TransformContext, val interface{}) {
 			if str, ok := val.(string); ok {
@@ -340,17 +312,10 @@
 	}
 }
 
-<<<<<<< HEAD
 func accessMetricType() tql.StandardGetSetter {
 	return tql.StandardGetSetter{
 		Getter: func(ctx tql.TransformContext) interface{} {
-			return int64(ctx.(metricTransformContext).GetMetric().DataType())
-=======
-func accessMetricType() pathGetSetter {
-	return pathGetSetter{
-		getter: func(ctx tql.TransformContext) interface{} {
 			return int64(ctx.(MetricTransformContext).GetMetric().DataType())
->>>>>>> 80a23375
 		},
 		Setter: func(ctx tql.TransformContext, val interface{}) {
 			// TODO Implement methods so correctly convert data types.
@@ -359,17 +324,10 @@
 	}
 }
 
-<<<<<<< HEAD
 func accessMetricAggTemporality() tql.StandardGetSetter {
 	return tql.StandardGetSetter{
 		Getter: func(ctx tql.TransformContext) interface{} {
-			metric := ctx.(metricTransformContext).GetMetric()
-=======
-func accessMetricAggTemporality() pathGetSetter {
-	return pathGetSetter{
-		getter: func(ctx tql.TransformContext) interface{} {
 			metric := ctx.(MetricTransformContext).GetMetric()
->>>>>>> 80a23375
 			switch metric.DataType() {
 			case pmetric.MetricDataTypeSum:
 				return int64(metric.Sum().AggregationTemporality())
@@ -396,17 +354,10 @@
 	}
 }
 
-<<<<<<< HEAD
 func accessMetricIsMonotonic() tql.StandardGetSetter {
 	return tql.StandardGetSetter{
 		Getter: func(ctx tql.TransformContext) interface{} {
-			metric := ctx.(metricTransformContext).GetMetric()
-=======
-func accessMetricIsMonotonic() pathGetSetter {
-	return pathGetSetter{
-		getter: func(ctx tql.TransformContext) interface{} {
 			metric := ctx.(MetricTransformContext).GetMetric()
->>>>>>> 80a23375
 			switch metric.DataType() {
 			case pmetric.MetricDataTypeSum:
 				return metric.Sum().IsMonotonic()
