--- conflicted
+++ resolved
@@ -70,11 +70,7 @@
 	return g.expr(ctx)
 }
 
-<<<<<<< HEAD
-func newGetter(val Value, functions map[string]interface{}, pathParser PathExpressionParser, enumParser EnumParser) (Getter, error) {
-=======
-func (p *Parser) NewGetter(val Value) (Getter, error) {
->>>>>>> c0666b60
+func (p *Parser) newGetter(val Value) (Getter, error) {
 	if val.IsNil != nil && *val.IsNil {
 		return &literal{value: nil}, nil
 	}
@@ -111,11 +107,7 @@
 		// In practice, can't happen since the DSL grammar guarantees one is set
 		return nil, fmt.Errorf("no value field set. This is a bug in the Telemetry Query Language")
 	}
-<<<<<<< HEAD
-	call, err := newFunctionCall(*val.Invocation, functions, pathParser, enumParser)
-=======
-	call, err := p.NewFunctionCall(*val.Invocation)
->>>>>>> c0666b60
+	call, err := p.newFunctionCall(*val.Invocation)
 	if err != nil {
 		return nil, err
 	}
