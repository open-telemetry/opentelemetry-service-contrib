--- conflicted
+++ resolved
@@ -118,11 +118,7 @@
 
 	for _, tt := range tests {
 		t.Run(tt.name, func(t *testing.T) {
-<<<<<<< HEAD
-			reader, err := newGetter(tt.val, functions, testParsePath, testParseEnum)
-=======
-			reader, err := p.NewGetter(tt.val)
->>>>>>> c0666b60
+			reader, err := p.newGetter(tt.val)
 			assert.NoError(t, err)
 			val := reader.Get(tqltest.TestTransformContext{
 				Item: tt.want,
@@ -132,11 +128,7 @@
 	}
 
 	t.Run("empty value", func(t *testing.T) {
-<<<<<<< HEAD
-		_, err := newGetter(Value{}, functions, testParsePath, testParseEnum)
-=======
-		_, err := p.NewGetter(Value{})
->>>>>>> c0666b60
+		_, err := p.newGetter(Value{})
 		assert.Error(t, err)
 	})
 }
