# Use this changelog template to create an entry for release notes.

# One of 'breaking', 'deprecation', 'new_component', 'enhancement', 'bug_fix'
change_type: enhancement

# The name of the component, or a single word describing the area of concern, (e.g. filelogreceiver)
component: all

# A brief description of the change.  Surround your text with quotes ("") if it needs to start with a backtick (`).
note: "Add `component.UseLocalHostAsDefaultHost` feature gate that changes default endpoints from 0.0.0.0 to localhost"

# Mandatory: One or more tracking issues related to the change. You can use the PR number here if no issue exists.
issues: [30702]

# (Optional) One or more lines of additional information to render under the primary note.
# These lines will be padded with 2 spaces and then inserted directly into the document.
# Use pipe (|) for multiline entries.
subtext: | 
  This change affects the following components:
<<<<<<< HEAD
    - receiver/zipkin
=======
    - receiver/loki
>>>>>>> b60f30fe

# If your change doesn't affect end users or the exported elements of any package,
# you should instead start your pull request title with [chore] or use the "Skip Changelog" label.
# Optional: The change log or logs in which this entry should be included.
# e.g. '[user]' or '[user, api]'
# Include 'user' if the change is relevant to end users.
# Include 'api' if there is a change to a library API.
# Default: '[user]'
change_logs: []<|MERGE_RESOLUTION|>--- conflicted
+++ resolved
@@ -17,11 +17,8 @@
 # Use pipe (|) for multiline entries.
 subtext: | 
   This change affects the following components:
-<<<<<<< HEAD
+    - receiver/loki
     - receiver/zipkin
-=======
-    - receiver/loki
->>>>>>> b60f30fe
 
 # If your change doesn't affect end users or the exported elements of any package,
 # you should instead start your pull request title with [chore] or use the "Skip Changelog" label.
