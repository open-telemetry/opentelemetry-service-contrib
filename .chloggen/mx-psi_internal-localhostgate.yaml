--- conflicted
+++ resolved
@@ -23,11 +23,8 @@
     - receiver/awsfirehose
     - processor/remotetap
     - receiver/splunk_hec
-<<<<<<< HEAD
+    - receiver/awsxray
     - receiver/influxdb
-=======
-    - receiver/awsxray
->>>>>>> cfe22a0e
 
 # If your change doesn't affect end users or the exported elements of any package,
 # you should instead start your pull request title with [chore] or use the "Skip Changelog" label.
