module github.com/open-telemetry/opentelemetry-collector-contrib/connector/datadogconnector

go 1.21.9

require (
	github.com/DataDog/datadog-agent/pkg/proto v0.52.1
	github.com/DataDog/datadog-agent/pkg/trace v0.52.1
	github.com/DataDog/datadog-go/v5 v5.5.0
	github.com/DataDog/opentelemetry-mapping-go/pkg/otlp/attributes v0.14.0
	github.com/DataDog/opentelemetry-mapping-go/pkg/otlp/metrics v0.13.4
	github.com/open-telemetry/opentelemetry-collector-contrib/exporter/datadogexporter v0.98.0
	github.com/open-telemetry/opentelemetry-collector-contrib/internal/datadog v0.98.0
	github.com/open-telemetry/opentelemetry-collector-contrib/processor/tailsamplingprocessor v0.98.0
	github.com/patrickmn/go-cache v2.1.0+incompatible
	github.com/stretchr/testify v1.9.0
	go.opentelemetry.io/collector/component v0.98.1-0.20240416174005-d0f15e2463f8
	go.opentelemetry.io/collector/confmap v0.98.1-0.20240416174005-d0f15e2463f8
	go.opentelemetry.io/collector/connector v0.98.1-0.20240416174005-d0f15e2463f8
	go.opentelemetry.io/collector/consumer v0.98.1-0.20240416174005-d0f15e2463f8
	go.opentelemetry.io/collector/exporter v0.98.1-0.20240416174005-d0f15e2463f8
	go.opentelemetry.io/collector/exporter/debugexporter v0.98.1-0.20240416174005-d0f15e2463f8
	go.opentelemetry.io/collector/otelcol v0.98.1-0.20240416174005-d0f15e2463f8
	go.opentelemetry.io/collector/pdata v1.5.1-0.20240416174005-d0f15e2463f8
	go.opentelemetry.io/collector/processor v0.98.1-0.20240416174005-d0f15e2463f8
	go.opentelemetry.io/collector/processor/batchprocessor v0.98.1-0.20240416174005-d0f15e2463f8
	go.opentelemetry.io/collector/receiver v0.98.1-0.20240416174005-d0f15e2463f8
	go.opentelemetry.io/collector/receiver/otlpreceiver v0.98.1-0.20240416174005-d0f15e2463f8
	go.opentelemetry.io/collector/semconv v0.98.1-0.20240416174005-d0f15e2463f8
	go.opentelemetry.io/otel/metric v1.25.0
	go.opentelemetry.io/otel/trace v1.25.0
	go.uber.org/zap v1.27.0
	google.golang.org/protobuf v1.33.0
)

require (
	cloud.google.com/go/compute/metadata v0.3.0 // indirect
	github.com/DataDog/agent-payload/v5 v5.0.111 // indirect
	github.com/DataDog/datadog-agent/comp/core/config v0.54.0-devel.0.20240415161448-b255914f33f9 // indirect
	github.com/DataDog/datadog-agent/comp/core/hostname/hostnameinterface v0.54.0-devel.0.20240415161448-b255914f33f9 // indirect
	github.com/DataDog/datadog-agent/comp/core/log v0.52.1 // indirect
	github.com/DataDog/datadog-agent/comp/core/secrets v0.54.0-devel.0.20240415161448-b255914f33f9 // indirect
	github.com/DataDog/datadog-agent/comp/core/telemetry v0.54.0-devel.0.20240415161448-b255914f33f9 // indirect
	github.com/DataDog/datadog-agent/comp/logs/agent/config v0.54.0-devel.0.20240415161448-b255914f33f9 // indirect
	github.com/DataDog/datadog-agent/comp/otelcol/otlp/components/exporter/logsagentexporter v0.0.0-20240416205609-901776f80dc1 // indirect
	github.com/DataDog/datadog-agent/pkg/collector/check/defaults v0.54.0-devel.0.20240415161448-b255914f33f9 // indirect
	github.com/DataDog/datadog-agent/pkg/config/env v0.54.0-devel.0.20240415161448-b255914f33f9 // indirect
	github.com/DataDog/datadog-agent/pkg/config/model v0.54.0-devel.0.20240415161448-b255914f33f9 // indirect
	github.com/DataDog/datadog-agent/pkg/config/setup v0.54.0-devel.0.20240415161448-b255914f33f9 // indirect
	github.com/DataDog/datadog-agent/pkg/config/utils v0.54.0-devel.0.20240415161448-b255914f33f9 // indirect
	github.com/DataDog/datadog-agent/pkg/logs/auditor v0.54.0-devel.0.20240415161448-b255914f33f9 // indirect
	github.com/DataDog/datadog-agent/pkg/logs/client v0.54.0-devel.0.20240415161448-b255914f33f9 // indirect
	github.com/DataDog/datadog-agent/pkg/logs/diagnostic v0.54.0-devel.0.20240415161448-b255914f33f9 // indirect
	github.com/DataDog/datadog-agent/pkg/logs/message v0.54.0-devel.0.20240415161448-b255914f33f9 // indirect
	github.com/DataDog/datadog-agent/pkg/logs/metrics v0.54.0-devel.0.20240415161448-b255914f33f9 // indirect
	github.com/DataDog/datadog-agent/pkg/logs/pipeline v0.0.0-20240416205609-901776f80dc1 // indirect
	github.com/DataDog/datadog-agent/pkg/logs/processor v0.54.0-devel.0.20240415161448-b255914f33f9 // indirect
	github.com/DataDog/datadog-agent/pkg/logs/sds v0.0.0-20240416205609-901776f80dc1 // indirect
	github.com/DataDog/datadog-agent/pkg/logs/sender v0.54.0-devel.0.20240415161448-b255914f33f9 // indirect
	github.com/DataDog/datadog-agent/pkg/logs/sources v0.54.0-devel.0.20240415161448-b255914f33f9 // indirect
	github.com/DataDog/datadog-agent/pkg/logs/status/statusinterface v0.54.0-devel.0.20240415161448-b255914f33f9 // indirect
	github.com/DataDog/datadog-agent/pkg/logs/status/utils v0.54.0-devel.0.20240415161448-b255914f33f9 // indirect
	github.com/DataDog/datadog-agent/pkg/obfuscate v0.52.1 // indirect
	github.com/DataDog/datadog-agent/pkg/remoteconfig/state v0.52.1 // indirect
	github.com/DataDog/datadog-agent/pkg/status/health v0.54.0-devel.0.20240415161448-b255914f33f9 // indirect
	github.com/DataDog/datadog-agent/pkg/telemetry v0.54.0-devel.0.20240415161448-b255914f33f9 // indirect
	github.com/DataDog/datadog-agent/pkg/util/backoff v0.54.0-devel.0.20240415161448-b255914f33f9 // indirect
	github.com/DataDog/datadog-agent/pkg/util/cgroups v0.52.1 // indirect
	github.com/DataDog/datadog-agent/pkg/util/executable v0.54.0-devel.0.20240415161448-b255914f33f9 // indirect
	github.com/DataDog/datadog-agent/pkg/util/filesystem v0.54.0-devel.0.20240415161448-b255914f33f9 // indirect
	github.com/DataDog/datadog-agent/pkg/util/fxutil v0.54.0-devel.0.20240415161448-b255914f33f9 // indirect
	github.com/DataDog/datadog-agent/pkg/util/hostname/validate v0.54.0-devel.0.20240415161448-b255914f33f9 // indirect
	github.com/DataDog/datadog-agent/pkg/util/http v0.54.0-devel.0.20240415161448-b255914f33f9 // indirect
	github.com/DataDog/datadog-agent/pkg/util/log v0.54.0-devel.0.20240415161448-b255914f33f9 // indirect
	github.com/DataDog/datadog-agent/pkg/util/optional v0.54.0-devel.0.20240415161448-b255914f33f9 // indirect
	github.com/DataDog/datadog-agent/pkg/util/pointer v0.54.0-devel.0.20240415161448-b255914f33f9 // indirect
	github.com/DataDog/datadog-agent/pkg/util/scrubber v0.54.0-devel.0.20240415161448-b255914f33f9 // indirect
	github.com/DataDog/datadog-agent/pkg/util/startstop v0.54.0-devel.0.20240415161448-b255914f33f9 // indirect
	github.com/DataDog/datadog-agent/pkg/util/statstracker v0.54.0-devel.0.20240415161448-b255914f33f9 // indirect
	github.com/DataDog/datadog-agent/pkg/util/system v0.54.0-devel.0.20240415161448-b255914f33f9 // indirect
	github.com/DataDog/datadog-agent/pkg/util/system/socket v0.54.0-devel.0.20240415161448-b255914f33f9 // indirect
	github.com/DataDog/datadog-agent/pkg/util/winutil v0.54.0-devel.0.20240415161448-b255914f33f9 // indirect
	github.com/DataDog/datadog-agent/pkg/version v0.54.0-devel.0.20240415161448-b255914f33f9 // indirect
	github.com/DataDog/datadog-api-client-go/v2 v2.24.0 // indirect
	github.com/DataDog/dd-sensitive-data-scanner/sds-go/go v0.0.0-20240318112024-de26033b606a // indirect
	github.com/DataDog/go-sqllexer v0.0.9 // indirect
	github.com/DataDog/go-tuf v1.0.2-0.5.2 // indirect
	github.com/DataDog/gohai v0.0.0-20230524154621-4316413895ee // indirect
	github.com/DataDog/opentelemetry-mapping-go/pkg/inframetadata v0.13.4 // indirect
	github.com/DataDog/opentelemetry-mapping-go/pkg/otlp/logs v0.14.0 // indirect
	github.com/DataDog/opentelemetry-mapping-go/pkg/quantile v0.13.4 // indirect
	github.com/DataDog/sketches-go v1.4.4 // indirect
	github.com/DataDog/viper v1.13.0 // indirect
	github.com/DataDog/zstd v1.5.2 // indirect
	github.com/GoogleCloudPlatform/opentelemetry-operations-go/detectors/gcp v1.22.0 // indirect
	github.com/Microsoft/go-winio v0.6.1 // indirect
	github.com/alecthomas/participle/v2 v2.1.1 // indirect
<<<<<<< HEAD
	github.com/aws/aws-sdk-go v1.51.17 // indirect
	github.com/benbjohnson/clock v1.3.5 // indirect
=======
	github.com/aws/aws-sdk-go v1.51.22 // indirect
>>>>>>> c542a03f
	github.com/beorn7/perks v1.0.1 // indirect
	github.com/briandowns/spinner v1.23.0 // indirect
	github.com/cenkalti/backoff v2.2.1+incompatible // indirect
	github.com/cenkalti/backoff/v4 v4.3.0 // indirect
	github.com/cespare/xxhash/v2 v2.3.0 // indirect
	github.com/cihub/seelog v0.0.0-20170130134532-f561c5e57575 // indirect
	github.com/containerd/cgroups/v3 v3.0.3 // indirect
	github.com/coreos/go-systemd/v22 v22.5.0 // indirect
	github.com/davecgh/go-spew v1.1.2-0.20180830191138-d8f796af33cc // indirect
	github.com/docker/go-units v0.5.0 // indirect
	github.com/dustin/go-humanize v1.0.1 // indirect
	github.com/emicklei/go-restful/v3 v3.11.0 // indirect
	github.com/fatih/color v1.15.0 // indirect
	github.com/felixge/httpsnoop v1.0.4 // indirect
	github.com/fsnotify/fsnotify v1.7.0 // indirect
	github.com/go-logr/logr v1.4.1 // indirect
	github.com/go-logr/stdr v1.2.2 // indirect
	github.com/go-ole/go-ole v1.2.6 // indirect
	github.com/go-openapi/jsonpointer v0.20.2 // indirect
	github.com/go-openapi/jsonreference v0.20.4 // indirect
	github.com/go-openapi/swag v0.22.9 // indirect
	github.com/go-viper/mapstructure/v2 v2.0.0-alpha.1 // indirect
	github.com/gobwas/glob v0.2.3 // indirect
	github.com/goccy/go-json v0.10.2 // indirect
	github.com/godbus/dbus/v5 v5.0.6 // indirect
	github.com/gogo/protobuf v1.3.2 // indirect
	github.com/golang/groupcache v0.0.0-20210331224755-41bb18bfe9da // indirect
	github.com/golang/mock v1.6.0 // indirect
	github.com/golang/protobuf v1.5.4 // indirect
	github.com/golang/snappy v0.0.4 // indirect
	github.com/google/gnostic-models v0.6.8 // indirect
	github.com/google/gofuzz v1.2.0 // indirect
	github.com/google/pprof v0.0.0-20240227163752-401108e1b7e7 // indirect
	github.com/google/uuid v1.6.0 // indirect
	github.com/grpc-ecosystem/grpc-gateway/v2 v2.19.0 // indirect
	github.com/hashicorp/go-version v1.6.0 // indirect
	github.com/hashicorp/golang-lru/v2 v2.0.7 // indirect
	github.com/hashicorp/hcl v1.0.0 // indirect
	github.com/hectane/go-acl v0.0.0-20190604041725-da78bae5fc95 // indirect
	github.com/iancoleman/strcase v0.3.0 // indirect
	github.com/imdario/mergo v0.3.16 // indirect
	github.com/inconshreveable/mousetrap v1.1.0 // indirect
	github.com/jmespath/go-jmespath v0.4.0 // indirect
	github.com/josharian/intern v1.0.0 // indirect
	github.com/json-iterator/go v1.1.12 // indirect
	github.com/kardianos/osext v0.0.0-20190222173326-2bc1f35cddc0 // indirect
	github.com/karrick/godirwalk v1.17.0 // indirect
	github.com/klauspost/compress v1.17.8 // indirect
	github.com/knadh/koanf/maps v0.1.1 // indirect
	github.com/knadh/koanf/providers/confmap v0.1.0 // indirect
	github.com/knadh/koanf/v2 v2.1.1 // indirect
	github.com/lufia/plan9stats v0.0.0-20220913051719-115f729f3c8c // indirect
	github.com/magiconair/properties v1.8.7 // indirect
	github.com/mailru/easyjson v0.7.7 // indirect
	github.com/mattn/go-colorable v0.1.13 // indirect
	github.com/mattn/go-isatty v0.0.19 // indirect
	github.com/mitchellh/copystructure v1.2.0 // indirect
	github.com/mitchellh/mapstructure v1.5.1-0.20231216201459-8508981c8b6c // indirect
	github.com/mitchellh/reflectwalk v1.0.2 // indirect
	github.com/modern-go/concurrent v0.0.0-20180306012644-bacd9c7ef1dd // indirect
	github.com/modern-go/reflect2 v1.0.2 // indirect
	github.com/mostynb/go-grpc-compression v1.2.2 // indirect
	github.com/munnerz/goautoneg v0.0.0-20191010083416-a7dc8b61c822 // indirect
	github.com/open-telemetry/opentelemetry-collector-contrib/internal/aws/ecsutil v0.98.0 // indirect
	github.com/open-telemetry/opentelemetry-collector-contrib/internal/common v0.98.0 // indirect
	github.com/open-telemetry/opentelemetry-collector-contrib/internal/coreinternal v0.98.0 // indirect
	github.com/open-telemetry/opentelemetry-collector-contrib/internal/filter v0.98.0 // indirect
	github.com/open-telemetry/opentelemetry-collector-contrib/internal/k8sconfig v0.98.0 // indirect
	github.com/open-telemetry/opentelemetry-collector-contrib/internal/metadataproviders v0.98.0 // indirect
	github.com/open-telemetry/opentelemetry-collector-contrib/pkg/ottl v0.98.0 // indirect
	github.com/open-telemetry/opentelemetry-collector-contrib/pkg/resourcetotelemetry v0.98.0 // indirect
	github.com/opencontainers/runtime-spec v1.1.0-rc.3 // indirect
	github.com/openshift/api v3.9.0+incompatible // indirect
	github.com/openshift/client-go v0.0.0-20210521082421-73d9475a9142 // indirect
	github.com/outcaste-io/ristretto v0.2.1 // indirect
	github.com/pelletier/go-toml v1.2.0 // indirect
	github.com/philhofer/fwd v1.1.2 // indirect
	github.com/pkg/errors v0.9.1 // indirect
	github.com/pmezard/go-difflib v1.0.1-0.20181226105442-5d4384ee4fb2 // indirect
	github.com/power-devops/perfstat v0.0.0-20220216144756-c35f1ee13d7c // indirect
	github.com/prometheus/client_golang v1.19.0 // indirect
	github.com/prometheus/client_model v0.6.1 // indirect
	github.com/prometheus/common v0.52.3 // indirect
	github.com/prometheus/procfs v0.13.0 // indirect
	github.com/rs/cors v1.10.1 // indirect
	github.com/secure-systems-lab/go-securesystemslib v0.7.0 // indirect
	github.com/shirou/gopsutil/v3 v3.24.3 // indirect
	github.com/shoenig/go-m1cpu v0.1.6 // indirect
	github.com/spf13/afero v1.10.0 // indirect
	github.com/spf13/cast v1.5.1 // indirect
	github.com/spf13/cobra v1.8.0 // indirect
	github.com/spf13/jwalterweatherman v1.0.0 // indirect
	github.com/spf13/pflag v1.0.5 // indirect
	github.com/stormcat24/protodep v0.1.8 // indirect
	github.com/stretchr/objx v0.5.2 // indirect
	github.com/tinylib/msgp v1.1.9 // indirect
	github.com/tklauser/go-sysconf v0.3.12 // indirect
	github.com/tklauser/numcpus v0.6.1 // indirect
	github.com/yusufpapurcu/wmi v1.2.4 // indirect
	go.opencensus.io v0.24.0 // indirect
	go.opentelemetry.io/collector v0.98.1-0.20240416174005-d0f15e2463f8 // indirect
	go.opentelemetry.io/collector/config/configauth v0.98.1-0.20240416174005-d0f15e2463f8 // indirect
	go.opentelemetry.io/collector/config/configcompression v1.5.1-0.20240416174005-d0f15e2463f8 // indirect
	go.opentelemetry.io/collector/config/configgrpc v0.98.1-0.20240416174005-d0f15e2463f8 // indirect
	go.opentelemetry.io/collector/config/confighttp v0.98.1-0.20240416174005-d0f15e2463f8 // indirect
	go.opentelemetry.io/collector/config/confignet v0.98.1-0.20240416174005-d0f15e2463f8 // indirect
	go.opentelemetry.io/collector/config/configopaque v1.5.1-0.20240416174005-d0f15e2463f8 // indirect
	go.opentelemetry.io/collector/config/configretry v0.98.1-0.20240416174005-d0f15e2463f8 // indirect
	go.opentelemetry.io/collector/config/configtelemetry v0.98.1-0.20240416174005-d0f15e2463f8 // indirect
	go.opentelemetry.io/collector/config/configtls v0.98.1-0.20240416174005-d0f15e2463f8 // indirect
	go.opentelemetry.io/collector/config/internal v0.98.1-0.20240416174005-d0f15e2463f8 // indirect
	go.opentelemetry.io/collector/confmap/converter/expandconverter v0.98.1-0.20240416174005-d0f15e2463f8 // indirect
	go.opentelemetry.io/collector/confmap/provider/envprovider v0.98.1-0.20240416174005-d0f15e2463f8 // indirect
	go.opentelemetry.io/collector/confmap/provider/fileprovider v0.98.1-0.20240416174005-d0f15e2463f8 // indirect
	go.opentelemetry.io/collector/confmap/provider/httpprovider v0.98.1-0.20240416174005-d0f15e2463f8 // indirect
	go.opentelemetry.io/collector/confmap/provider/httpsprovider v0.98.1-0.20240416174005-d0f15e2463f8 // indirect
	go.opentelemetry.io/collector/confmap/provider/yamlprovider v0.98.1-0.20240416174005-d0f15e2463f8 // indirect
	go.opentelemetry.io/collector/extension v0.98.1-0.20240416174005-d0f15e2463f8 // indirect
	go.opentelemetry.io/collector/extension/auth v0.98.1-0.20240416174005-d0f15e2463f8 // indirect
	go.opentelemetry.io/collector/featuregate v1.5.1-0.20240416174005-d0f15e2463f8 // indirect
	go.opentelemetry.io/collector/pdata/testdata v0.98.1-0.20240416174005-d0f15e2463f8 // indirect
	go.opentelemetry.io/collector/service v0.98.1-0.20240416174005-d0f15e2463f8 // indirect
	go.opentelemetry.io/contrib/config v0.5.0 // indirect
	go.opentelemetry.io/contrib/instrumentation/google.golang.org/grpc/otelgrpc v0.50.0 // indirect
	go.opentelemetry.io/contrib/instrumentation/net/http/otelhttp v0.50.0 // indirect
	go.opentelemetry.io/contrib/propagators/b3 v1.25.0 // indirect
	go.opentelemetry.io/otel v1.25.0 // indirect
	go.opentelemetry.io/otel/bridge/opencensus v1.25.0 // indirect
	go.opentelemetry.io/otel/exporters/otlp/otlpmetric/otlpmetricgrpc v1.25.0 // indirect
	go.opentelemetry.io/otel/exporters/otlp/otlpmetric/otlpmetrichttp v1.25.0 // indirect
	go.opentelemetry.io/otel/exporters/otlp/otlptrace v1.25.0 // indirect
	go.opentelemetry.io/otel/exporters/otlp/otlptrace/otlptracegrpc v1.25.0 // indirect
	go.opentelemetry.io/otel/exporters/otlp/otlptrace/otlptracehttp v1.25.0 // indirect
	go.opentelemetry.io/otel/exporters/prometheus v0.47.0 // indirect
	go.opentelemetry.io/otel/exporters/stdout/stdoutmetric v1.25.0 // indirect
	go.opentelemetry.io/otel/exporters/stdout/stdouttrace v1.25.0 // indirect
	go.opentelemetry.io/otel/sdk v1.25.0 // indirect
	go.opentelemetry.io/otel/sdk/metric v1.25.0 // indirect
	go.opentelemetry.io/proto/otlp v1.1.0 // indirect
	go.uber.org/atomic v1.11.0 // indirect
	go.uber.org/dig v1.17.0 // indirect
	go.uber.org/fx v1.18.2 // indirect
	go.uber.org/multierr v1.11.0 // indirect
<<<<<<< HEAD
	golang.org/x/exp v0.0.0-20240222234643-814bf88cf225 // indirect
	golang.org/x/mod v0.17.0 // indirect
=======
	golang.org/x/exp v0.0.0-20240119083558-1b970713d09a // indirect
	golang.org/x/mod v0.16.0 // indirect
>>>>>>> c542a03f
	golang.org/x/net v0.24.0 // indirect
	golang.org/x/oauth2 v0.18.0 // indirect
	golang.org/x/sys v0.19.0 // indirect
	golang.org/x/term v0.19.0 // indirect
	golang.org/x/text v0.14.0 // indirect
	golang.org/x/time v0.5.0 // indirect
	golang.org/x/tools v0.19.0 // indirect
	gonum.org/v1/gonum v0.15.0 // indirect
	google.golang.org/appengine v1.6.8 // indirect
	google.golang.org/genproto/googleapis/api v0.0.0-20240318140521-94a12d6c2237 // indirect
	google.golang.org/genproto/googleapis/rpc v0.0.0-20240401170217-c3f982113cda // indirect
	google.golang.org/grpc v1.63.2 // indirect
	gopkg.in/inf.v0 v0.9.1 // indirect
	gopkg.in/yaml.v2 v2.4.0 // indirect
	gopkg.in/yaml.v3 v3.0.1 // indirect
	gopkg.in/zorkian/go-datadog-api.v2 v2.30.0 // indirect
	k8s.io/api v0.29.3 // indirect
	k8s.io/apimachinery v0.29.3 // indirect
	k8s.io/client-go v0.29.3 // indirect
	k8s.io/klog/v2 v2.120.1 // indirect
	k8s.io/kube-openapi v0.0.0-20231010175941-2dd684a91f00 // indirect
	k8s.io/utils v0.0.0-20230726121419-3b25d923346b // indirect
	sigs.k8s.io/json v0.0.0-20221116044647-bc3834ca7abd // indirect
	sigs.k8s.io/structured-merge-diff/v4 v4.4.1 // indirect
	sigs.k8s.io/yaml v1.3.0 // indirect
)

replace github.com/open-telemetry/opentelemetry-collector-contrib/internal/datadog => ../../internal/datadog

replace github.com/open-telemetry/opentelemetry-collector-contrib/processor/tailsamplingprocessor => ../../processor/tailsamplingprocessor

replace github.com/open-telemetry/opentelemetry-collector-contrib/internal/metadataproviders => ../../internal/metadataproviders

replace github.com/open-telemetry/opentelemetry-collector-contrib/internal/k8sconfig => ../../internal/k8sconfig

replace github.com/open-telemetry/opentelemetry-collector-contrib/internal/docker => ../../internal/docker

replace github.com/open-telemetry/opentelemetry-collector-contrib/internal/k8stest => ../../internal/k8stest

replace github.com/open-telemetry/opentelemetry-collector-contrib/pkg/resourcetotelemetry => ../../pkg/resourcetotelemetry

replace github.com/open-telemetry/opentelemetry-collector-contrib/internal/filter => ../../internal/filter

replace github.com/open-telemetry/opentelemetry-collector-contrib/receiver/prometheusreceiver => ../../receiver/prometheusreceiver

replace github.com/open-telemetry/opentelemetry-collector-contrib/receiver/hostmetricsreceiver => ../../receiver/hostmetricsreceiver

replace github.com/open-telemetry/opentelemetry-collector-contrib/exporter/prometheusremotewriteexporter => ../../exporter/prometheusremotewriteexporter

replace github.com/open-telemetry/opentelemetry-collector-contrib/receiver/filelogreceiver => ../../receiver/filelogreceiver

replace github.com/open-telemetry/opentelemetry-collector-contrib/receiver/dockerstatsreceiver => ../../receiver/dockerstatsreceiver

replace github.com/open-telemetry/opentelemetry-collector-contrib/pkg/pdatautil => ../../pkg/pdatautil

replace github.com/open-telemetry/opentelemetry-collector-contrib/pkg/pdatatest => ../../pkg/pdatatest

replace github.com/open-telemetry/opentelemetry-collector-contrib/pkg/golden => ../../pkg/golden

replace github.com/open-telemetry/opentelemetry-collector-contrib/pkg/stanza => ../../pkg/stanza

replace github.com/open-telemetry/opentelemetry-collector-contrib/processor/resourcedetectionprocessor => ../../processor/resourcedetectionprocessor

replace github.com/open-telemetry/opentelemetry-collector-contrib/pkg/ottl => ../../pkg/ottl

replace github.com/open-telemetry/opentelemetry-collector-contrib/internal/coreinternal => ../../internal/coreinternal

replace github.com/open-telemetry/opentelemetry-collector-contrib/exporter/datadogexporter => ../../exporter/datadogexporter

replace github.com/open-telemetry/opentelemetry-collector-contrib/pkg/translator/prometheus => ../../pkg/translator/prometheus

replace github.com/open-telemetry/opentelemetry-collector-contrib/pkg/translator/prometheusremotewrite => ../../pkg/translator/prometheusremotewrite

replace github.com/open-telemetry/opentelemetry-collector-contrib/processor/probabilisticsamplerprocessor => ../../processor/probabilisticsamplerprocessor

replace github.com/open-telemetry/opentelemetry-collector-contrib/internal/common => ../../internal/common

replace github.com/open-telemetry/opentelemetry-collector-contrib/internal/aws/ecsutil => ../../internal/aws/ecsutil

replace github.com/open-telemetry/opentelemetry-collector-contrib/processor/k8sattributesprocessor => ../../processor/k8sattributesprocessor

replace github.com/open-telemetry/opentelemetry-collector-contrib/extension/storage => ../../extension/storage

replace github.com/openshift/api v3.9.0+incompatible => github.com/openshift/api v0.0.0-20180801171038-322a19404e37

replace github.com/open-telemetry/opentelemetry-collector-contrib/processor/transformprocessor => ../../processor/transformprocessor<|MERGE_RESOLUTION|>--- conflicted
+++ resolved
@@ -94,12 +94,8 @@
 	github.com/GoogleCloudPlatform/opentelemetry-operations-go/detectors/gcp v1.22.0 // indirect
 	github.com/Microsoft/go-winio v0.6.1 // indirect
 	github.com/alecthomas/participle/v2 v2.1.1 // indirect
-<<<<<<< HEAD
-	github.com/aws/aws-sdk-go v1.51.17 // indirect
+	github.com/aws/aws-sdk-go v1.51.22 // indirect
 	github.com/benbjohnson/clock v1.3.5 // indirect
-=======
-	github.com/aws/aws-sdk-go v1.51.22 // indirect
->>>>>>> c542a03f
 	github.com/beorn7/perks v1.0.1 // indirect
 	github.com/briandowns/spinner v1.23.0 // indirect
 	github.com/cenkalti/backoff v2.2.1+incompatible // indirect
@@ -243,13 +239,8 @@
 	go.uber.org/dig v1.17.0 // indirect
 	go.uber.org/fx v1.18.2 // indirect
 	go.uber.org/multierr v1.11.0 // indirect
-<<<<<<< HEAD
-	golang.org/x/exp v0.0.0-20240222234643-814bf88cf225 // indirect
-	golang.org/x/mod v0.17.0 // indirect
-=======
 	golang.org/x/exp v0.0.0-20240119083558-1b970713d09a // indirect
 	golang.org/x/mod v0.16.0 // indirect
->>>>>>> c542a03f
 	golang.org/x/net v0.24.0 // indirect
 	golang.org/x/oauth2 v0.18.0 // indirect
 	golang.org/x/sys v0.19.0 // indirect
