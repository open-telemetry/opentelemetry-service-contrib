// Copyright The OpenTelemetry Authors
// SPDX-License-Identifier: Apache-2.0

package servicegraphconnector // import "github.com/open-telemetry/opentelemetry-collector-contrib/connector/servicegraphconnector"

import (
	"context"
	"errors"
	"fmt"
	"sort"
	"strconv"
	"strings"
	"sync"
	"time"

	"go.opentelemetry.io/collector/component"
	"go.opentelemetry.io/collector/consumer"
	"go.opentelemetry.io/collector/pdata/pcommon"
	"go.opentelemetry.io/collector/pdata/pmetric"
	"go.opentelemetry.io/collector/pdata/ptrace"
	"go.opentelemetry.io/collector/processor"
	semconv "go.opentelemetry.io/collector/semconv/v1.13.0"
	"go.uber.org/zap"

	"github.com/open-telemetry/opentelemetry-collector-contrib/connector/servicegraphconnector/internal/metadata"
	"github.com/open-telemetry/opentelemetry-collector-contrib/connector/servicegraphconnector/internal/store"
)

const (
	metricKeySeparator = string(byte(0))
	clientKind         = "client"
	serverKind         = "server"
	virtualNodeLabel   = "virtual_node"
)

var (
	legacyDefaultLatencyHistogramBuckets = []float64{
		2, 4, 6, 8, 10, 50, 100, 200, 400, 800, 1000, 1400, 2000, 5000, 10_000, 15_000,
	}
	defaultLatencyHistogramBuckets = []float64{
		0.002, 0.004, 0.006, 0.008, 0.01, 0.05, 0.1, 0.2, 0.4, 0.8, 1, 1.4, 2, 5, 10, 15,
	}

	defaultPeerAttributes = []string{
		semconv.AttributePeerService, semconv.AttributeDBName, semconv.AttributeDBSystem,
	}

	defaultDatabaseNameAttribute = semconv.AttributeDBName
)

type metricSeries struct {
	dimensions  pcommon.Map
	lastUpdated int64 // Used to remove stale series
}

var _ processor.Traces = (*serviceGraphConnector)(nil)

type serviceGraphConnector struct {
	config          *Config
	logger          *zap.Logger
	metricsConsumer consumer.Metrics

	store *store.Store

	startTime time.Time

	seriesMutex                                   sync.Mutex
	reqTotal                                      map[string]int64
	reqFailedTotal                                map[string]int64
	reqClientDurationSecondsCount                 map[string]uint64
	reqClientDurationSecondsSum                   map[string]float64
	reqClientDurationSecondsBucketCounts          map[string][]uint64
	reqServerDurationSecondsCount                 map[string]uint64
	reqServerDurationSecondsSum                   map[string]float64
	reqServerDurationSecondsBucketCounts          map[string][]uint64
	reqMessagingSystemDurationSecondsCount        map[string]uint64
	reqMessagingSystemDurationSecondsSum          map[string]float64
	reqMessagingSystemDurationSecondsBucketCounts map[string][]uint64
	reqDurationBounds                             []float64

	metricMutex sync.RWMutex
	keyToMetric map[string]metricSeries

	telemetryBuilder *metadata.TelemetryBuilder

	shutdownCh chan any
}

func newConnector(set component.TelemetrySettings, config component.Config, next consumer.Metrics) (*serviceGraphConnector, error) {
	pConfig := config.(*Config)

	if pConfig.MetricsExporter != "" {
		set.Logger.Warn("'metrics_exporter' is deprecated and will be removed in a future release. Please remove it from the configuration.")
	}

	bounds := defaultLatencyHistogramBuckets
	if legacyLatencyUnitMsFeatureGate.IsEnabled() {
		bounds = legacyDefaultLatencyHistogramBuckets
	}
	if pConfig.LatencyHistogramBuckets != nil {
		bounds = mapDurationsToFloat(pConfig.LatencyHistogramBuckets)
	}

	if pConfig.CacheLoop <= 0 {
		pConfig.CacheLoop = time.Minute
	}

	if pConfig.StoreExpirationLoop <= 0 {
		pConfig.StoreExpirationLoop = 2 * time.Second
	}

	if pConfig.VirtualNodePeerAttributes == nil {
		pConfig.VirtualNodePeerAttributes = defaultPeerAttributes
	}

	if pConfig.DatabaseNameAttribute == "" {
		pConfig.DatabaseNameAttribute = defaultDatabaseNameAttribute
	}

	telemetryBuilder, err := metadata.NewTelemetryBuilder(set)
	if err != nil {
		return nil, err
	}

	return &serviceGraphConnector{
		config:          pConfig,
		logger:          set.Logger,
		metricsConsumer: next,

		startTime:                                     time.Now(),
		reqTotal:                                      make(map[string]int64),
		reqFailedTotal:                                make(map[string]int64),
		reqClientDurationSecondsCount:                 make(map[string]uint64),
		reqClientDurationSecondsSum:                   make(map[string]float64),
		reqClientDurationSecondsBucketCounts:          make(map[string][]uint64),
		reqServerDurationSecondsCount:                 make(map[string]uint64),
		reqServerDurationSecondsSum:                   make(map[string]float64),
		reqServerDurationSecondsBucketCounts:          make(map[string][]uint64),
		reqMessagingSystemDurationSecondsCount:        make(map[string]uint64),
		reqMessagingSystemDurationSecondsSum:          make(map[string]float64),
		reqMessagingSystemDurationSecondsBucketCounts: make(map[string][]uint64),
		reqDurationBounds:                             bounds,
		keyToMetric:                                   make(map[string]metricSeries),
		shutdownCh:                                    make(chan any),
		telemetryBuilder:                              telemetryBuilder,
	}, nil
}

func (p *serviceGraphConnector) Start(_ context.Context, _ component.Host) error {
	p.store = store.NewStore(p.config.Store.TTL, p.config.Store.MaxItems, p.onComplete, p.onExpire)

	go p.metricFlushLoop(p.config.MetricsFlushInterval)

	go p.cacheLoop(p.config.CacheLoop)

	go p.storeExpirationLoop(p.config.StoreExpirationLoop)

	p.logger.Info("Started servicegraphconnector")
	return nil
}

func (p *serviceGraphConnector) metricFlushLoop(flushInterval time.Duration) {
	if flushInterval <= 0 {
		return
	}

	ticker := time.NewTicker(flushInterval)
	defer ticker.Stop()

	for {
		select {
		case <-ticker.C:
			if err := p.flushMetrics(context.Background()); err != nil {
				p.logger.Error("failed to flush metrics", zap.Error(err))
			}
		case <-p.shutdownCh:
			return
		}
	}
}

func (p *serviceGraphConnector) flushMetrics(ctx context.Context) error {
	md, err := p.buildMetrics()
	if err != nil {
		return fmt.Errorf("failed to build metrics: %w", err)
	}

	// Skip empty metrics.
	if md.MetricCount() == 0 {
		return nil
	}

	// Firstly, export md to avoid being impacted by downstream trace serviceGraphConnector errors/latency.
	return p.metricsConsumer.ConsumeMetrics(ctx, md)
}

func (p *serviceGraphConnector) Shutdown(_ context.Context) error {
	p.logger.Info("Shutting down servicegraphconnector")
	close(p.shutdownCh)
	return nil
}

func (p *serviceGraphConnector) Capabilities() consumer.Capabilities {
	return consumer.Capabilities{MutatesData: false}
}

func (p *serviceGraphConnector) ConsumeTraces(ctx context.Context, td ptrace.Traces) error {
	if err := p.aggregateMetrics(ctx, td); err != nil {
		return fmt.Errorf("failed to aggregate metrics: %w", err)
	}

	// If metricsFlushInterval is not set, flush metrics immediately.
	if p.config.MetricsFlushInterval <= 0 {
		if err := p.flushMetrics(ctx); err != nil {
			// Not return error here to avoid impacting traces.
			p.logger.Error("failed to flush metrics", zap.Error(err))
		}
	}

	return nil
}

func (p *serviceGraphConnector) aggregateMetrics(ctx context.Context, td ptrace.Traces) (err error) {
	var (
		isNew             bool
		totalDroppedSpans int
	)

	rss := td.ResourceSpans()
	for i := 0; i < rss.Len(); i++ {
		rSpans := rss.At(i)

		rAttributes := rSpans.Resource().Attributes()

		serviceName, ok := findServiceName(rAttributes)
		if !ok {
			// If service.name doesn't exist, skip processing this trace
			continue
		}

		scopeSpans := rSpans.ScopeSpans()
		for j := 0; j < scopeSpans.Len(); j++ {
			spans := scopeSpans.At(j).Spans()
			for k := 0; k < spans.Len(); k++ {
				span := spans.At(k)

				connectionType := store.Unknown

				switch span.Kind() {
				case ptrace.SpanKindProducer:
					// override connection type and continue processing as span kind client
					connectionType = store.MessagingSystem
					fallthrough
				case ptrace.SpanKindClient:
					traceID := span.TraceID()
					key := store.NewKey(traceID, span.SpanID())
					isNew, err = p.store.UpsertEdge(key, func(e *store.Edge) {
						e.TraceID = traceID
						e.ConnectionType = connectionType
						e.ClientService = serviceName
						e.ClientLatencySec = spanDuration(span)
						e.Failed = e.Failed || span.Status().Code() == ptrace.StatusCodeError
						p.upsertDimensions(clientKind, e.Dimensions, rAttributes, span.Attributes())

						if virtualNodeFeatureGate.IsEnabled() {
							p.upsertPeerAttributes(p.config.VirtualNodePeerAttributes, e.Peer, span.Attributes())
						}

						// A database request will only have one span, we don't wait for the server
						// span but just copy details from the client span
						if dbName, ok := findAttributeValue(p.config.DatabaseNameAttribute, rAttributes, span.Attributes()); ok {
							e.ConnectionType = store.Database
							e.ServerService = dbName
							e.ServerLatencySec = spanDuration(span)
						}
					})
				case ptrace.SpanKindConsumer:
					// override connection type and continue processing as span kind server
					connectionType = store.MessagingSystem
					fallthrough
				case ptrace.SpanKindServer:
					traceID := span.TraceID()
					key := store.NewKey(traceID, span.ParentSpanID())
					isNew, err = p.store.UpsertEdge(key, func(e *store.Edge) {
						e.TraceID = traceID
						e.ConnectionType = connectionType
						e.ServerService = serviceName
						e.ServerLatencySec = spanDuration(span)
						e.Failed = e.Failed || span.Status().Code() == ptrace.StatusCodeError
						p.upsertDimensions(serverKind, e.Dimensions, rAttributes, span.Attributes())
					})
				default:
					// this span is not part of an edge
					continue
				}

				if errors.Is(err, store.ErrTooManyItems) {
					totalDroppedSpans++
					p.telemetryBuilder.ConnectorServicegraphDroppedSpans.Add(ctx, 1)
					continue
				}

				// UpsertEdge will only return ErrTooManyItems
				if err != nil {
					return err
				}

				if isNew {
					p.telemetryBuilder.ConnectorServicegraphTotalEdges.Add(ctx, 1)
				}
			}
		}
	}
	return nil
}

func (p *serviceGraphConnector) upsertDimensions(kind string, m map[string]string, resourceAttr pcommon.Map, spanAttr pcommon.Map) {
	for _, dim := range p.config.Dimensions {
		if v, ok := findAttributeValue(dim, resourceAttr, spanAttr); ok {
			m[kind+"_"+dim] = v
		}
	}
}

func (p *serviceGraphConnector) upsertPeerAttributes(m []string, peers map[string]string, spanAttr pcommon.Map) {
	for _, s := range m {
		if v, ok := findAttributeValue(s, spanAttr); ok {
			peers[s] = v
			break
		}
	}
}

func (p *serviceGraphConnector) onComplete(e *store.Edge) {
	p.logger.Debug(
		"edge completed",
		zap.String("client_service", e.ClientService),
		zap.String("server_service", e.ServerService),
		zap.String("connection_type", string(e.ConnectionType)),
		zap.Stringer("trace_id", e.TraceID),
	)
	p.aggregateMetricsForEdge(e)
}

func (p *serviceGraphConnector) onExpire(e *store.Edge) {
	p.logger.Debug(
		"edge expired",
		zap.String("client_service", e.ClientService),
		zap.String("server_service", e.ServerService),
		zap.String("connection_type", string(e.ConnectionType)),
		zap.Stringer("trace_id", e.TraceID),
	)

	p.telemetryBuilder.ConnectorServicegraphExpiredEdges.Add(context.Background(), 1)

	if virtualNodeFeatureGate.IsEnabled() && len(p.config.VirtualNodePeerAttributes) > 0 {
		e.ConnectionType = store.VirtualNode
		if len(e.ClientService) == 0 && e.Key.SpanIDIsEmpty() {
			e.ClientService = "user"
			if p.config.VirtualNodeExtraLabel {
				e.VirtualNodeLabel = store.ClientVirtualNode
			}
			p.onComplete(e)
		}

		if len(e.ServerService) == 0 {
			e.ServerService = p.getPeerHost(p.config.VirtualNodePeerAttributes, e.Peer)
			if p.config.VirtualNodeExtraLabel {
				e.VirtualNodeLabel = store.ServerVirtualNode
			}
			p.onComplete(e)
		}
	}
}

func (p *serviceGraphConnector) aggregateMetricsForEdge(e *store.Edge) {
	metricKey := p.buildMetricKey(e.ClientService, e.ServerService, string(e.ConnectionType), strconv.FormatBool(e.Failed), e.Dimensions)
	dimensions := buildDimensions(e)

	if p.config.VirtualNodeExtraLabel {
		dimensions = addExtraLabel(dimensions, virtualNodeLabel, string(e.VirtualNodeLabel))
	}

	p.seriesMutex.Lock()
	defer p.seriesMutex.Unlock()
	p.updateSeries(metricKey, dimensions)
	p.updateCountMetrics(metricKey)
	if e.Failed {
		p.updateErrorMetrics(metricKey)
	}
	p.updateDurationMetrics(metricKey, e.ServerLatencySec, e.ClientLatencySec)

	if p.config.EnableMessagingSystemLatencyHistogram && e.ConnectionType == store.MessagingSystem {
		p.updateMessagingSystemDurationMetrics(metricKey, e.ServerLatencySec)
	}
}

func (p *serviceGraphConnector) updateSeries(key string, dimensions pcommon.Map) {
	p.metricMutex.Lock()
	defer p.metricMutex.Unlock()
	// Overwrite the series if it already exists
	p.keyToMetric[key] = metricSeries{
		dimensions:  dimensions,
		lastUpdated: time.Now().UnixMilli(),
	}
}

func (p *serviceGraphConnector) dimensionsForSeries(key string) (pcommon.Map, bool) {
	p.metricMutex.RLock()
	defer p.metricMutex.RUnlock()
	if series, ok := p.keyToMetric[key]; ok {
		return series.dimensions, true
	}

	return pcommon.Map{}, false
}

func (p *serviceGraphConnector) updateCountMetrics(key string) { p.reqTotal[key]++ }

func (p *serviceGraphConnector) updateErrorMetrics(key string) { p.reqFailedTotal[key]++ }

func (p *serviceGraphConnector) updateDurationMetrics(key string, serverDuration, clientDuration float64) {
	p.updateServerDurationMetrics(key, serverDuration)
	p.updateClientDurationMetrics(key, clientDuration)
}

func (p *serviceGraphConnector) updateServerDurationMetrics(key string, duration float64) {
	index := sort.SearchFloat64s(p.reqDurationBounds, duration) // Search bucket index
	if _, ok := p.reqServerDurationSecondsBucketCounts[key]; !ok {
		p.reqServerDurationSecondsBucketCounts[key] = make([]uint64, len(p.reqDurationBounds)+1)
	}
	p.reqServerDurationSecondsSum[key] += duration
	p.reqServerDurationSecondsCount[key]++
	p.reqServerDurationSecondsBucketCounts[key][index]++
}

func (p *serviceGraphConnector) updateClientDurationMetrics(key string, duration float64) {
	index := sort.SearchFloat64s(p.reqDurationBounds, duration) // Search bucket index
	if _, ok := p.reqClientDurationSecondsBucketCounts[key]; !ok {
		p.reqClientDurationSecondsBucketCounts[key] = make([]uint64, len(p.reqDurationBounds)+1)
	}
	p.reqClientDurationSecondsSum[key] += duration
	p.reqClientDurationSecondsCount[key]++
	p.reqClientDurationSecondsBucketCounts[key][index]++
}

func (p *serviceGraphConnector) updateMessagingSystemDurationMetrics(key string, duration float64) {
	index := sort.SearchFloat64s(p.reqDurationBounds, duration) // Search bucket index
	if _, ok := p.reqMessagingSystemDurationSecondsBucketCounts[key]; !ok {
		p.reqMessagingSystemDurationSecondsBucketCounts[key] = make([]uint64, len(p.reqDurationBounds)+1)
	}
	p.reqMessagingSystemDurationSecondsSum[key] += duration
	p.reqMessagingSystemDurationSecondsCount[key]++
	p.reqMessagingSystemDurationSecondsBucketCounts[key][index]++
}

func buildDimensions(e *store.Edge) pcommon.Map {
	dims := pcommon.NewMap()
	dims.PutStr("client", e.ClientService)
	dims.PutStr("server", e.ServerService)
	dims.PutStr("connection_type", string(e.ConnectionType))
	dims.PutBool("failed", e.Failed)
	for k, v := range e.Dimensions {
		dims.PutStr(k, v)
	}
	return dims
}

func addExtraLabel(dimensions pcommon.Map, label, value string) pcommon.Map {
	dimensions.PutStr(label, value)
	return dimensions
}

func (p *serviceGraphConnector) buildMetrics() (pmetric.Metrics, error) {
	m := pmetric.NewMetrics()
	ilm := m.ResourceMetrics().AppendEmpty().ScopeMetrics().AppendEmpty()
	ilm.Scope().SetName("traces_service_graph")

	// Obtain write lock to reset data
	p.seriesMutex.Lock()
	defer p.seriesMutex.Unlock()

	if err := p.collectCountMetrics(ilm); err != nil {
		return m, err
	}

	if err := p.collectLatencyMetrics(ilm); err != nil {
		return m, err
	}

	return m, nil
}

func (p *serviceGraphConnector) collectCountMetrics(ilm pmetric.ScopeMetrics) error {
	if len(p.reqTotal) > 0 {
		mCount := ilm.Metrics().AppendEmpty()
		mCount.SetName("traces_service_graph_request_total")
		mCount.SetEmptySum().SetIsMonotonic(true)
		// TODO: Support other aggregation temporalities
		mCount.Sum().SetAggregationTemporality(pmetric.AggregationTemporalityCumulative)

		for key, c := range p.reqTotal {
			dpCalls := mCount.Sum().DataPoints().AppendEmpty()
			dpCalls.SetStartTimestamp(pcommon.NewTimestampFromTime(p.startTime))
			dpCalls.SetTimestamp(pcommon.NewTimestampFromTime(time.Now()))
			dpCalls.SetIntValue(c)

			dimensions, ok := p.dimensionsForSeries(key)
			if !ok {
				return fmt.Errorf("failed to find dimensions for key %s", key)
			}

			dimensions.CopyTo(dpCalls.Attributes())
		}
	}

	if len(p.reqFailedTotal) > 0 {
		mCount := ilm.Metrics().AppendEmpty()
		mCount.SetName("traces_service_graph_request_failed_total")
		mCount.SetEmptySum().SetIsMonotonic(true)
		// TODO: Support other aggregation temporalities
		mCount.Sum().SetAggregationTemporality(pmetric.AggregationTemporalityCumulative)

		for key, c := range p.reqFailedTotal {
			dpCalls := mCount.Sum().DataPoints().AppendEmpty()
			dpCalls.SetStartTimestamp(pcommon.NewTimestampFromTime(p.startTime))
			dpCalls.SetTimestamp(pcommon.NewTimestampFromTime(time.Now()))
			dpCalls.SetIntValue(c)

			dimensions, ok := p.dimensionsForSeries(key)
			if !ok {
				return fmt.Errorf("failed to find dimensions for key %s", key)
			}

			dimensions.CopyTo(dpCalls.Attributes())
		}
	}

	return nil
}

func (p *serviceGraphConnector) collectLatencyMetrics(ilm pmetric.ScopeMetrics) error {
	// TODO: Remove this once legacy metric names are removed
	if legacyMetricNamesFeatureGate.IsEnabled() {
		return p.collectServerLatencyMetrics(ilm, "traces_service_graph_request_duration_seconds")
	}

	if err := p.collectServerLatencyMetrics(ilm, "traces_service_graph_request_server_seconds"); err != nil {
		return err
	}

	if p.config.EnableMessagingSystemLatencyHistogram {
		if err := p.collectMessagingSystemLatencyMetrics(ilm); err != nil {
			return err
		}
	}

	return p.collectClientLatencyMetrics(ilm)
}

func (p *serviceGraphConnector) collectClientLatencyMetrics(ilm pmetric.ScopeMetrics) error {
	if len(p.reqServerDurationSecondsCount) > 0 {
		mDuration := ilm.Metrics().AppendEmpty()
		mDuration.SetName("traces_service_graph_request_client_seconds")
		// TODO: Support other aggregation temporalities
		mDuration.SetEmptyHistogram().SetAggregationTemporality(pmetric.AggregationTemporalityCumulative)
		timestamp := pcommon.NewTimestampFromTime(time.Now())

		for key := range p.reqServerDurationSecondsCount {
			dpDuration := mDuration.Histogram().DataPoints().AppendEmpty()
			dpDuration.SetStartTimestamp(pcommon.NewTimestampFromTime(p.startTime))
			dpDuration.SetTimestamp(timestamp)
			dpDuration.ExplicitBounds().FromRaw(p.reqDurationBounds)
			dpDuration.BucketCounts().FromRaw(p.reqServerDurationSecondsBucketCounts[key])
			dpDuration.SetCount(p.reqServerDurationSecondsCount[key])
			dpDuration.SetSum(p.reqServerDurationSecondsSum[key])

			// TODO: Support exemplars
			dimensions, ok := p.dimensionsForSeries(key)
			if !ok {
				return fmt.Errorf("failed to find dimensions for key %s", key)
			}

			dimensions.CopyTo(dpDuration.Attributes())
		}
	}
	return nil
}

func (p *serviceGraphConnector) collectServerLatencyMetrics(ilm pmetric.ScopeMetrics, mName string) error {
	if len(p.reqServerDurationSecondsCount) > 0 {
		mDuration := ilm.Metrics().AppendEmpty()
		mDuration.SetName(mName)
		// TODO: Support other aggregation temporalities
		mDuration.SetEmptyHistogram().SetAggregationTemporality(pmetric.AggregationTemporalityCumulative)
		timestamp := pcommon.NewTimestampFromTime(time.Now())

		for key := range p.reqServerDurationSecondsCount {

			dpDuration := mDuration.Histogram().DataPoints().AppendEmpty()
			dpDuration.SetStartTimestamp(pcommon.NewTimestampFromTime(p.startTime))
			dpDuration.SetTimestamp(timestamp)
			dpDuration.ExplicitBounds().FromRaw(p.reqDurationBounds)
			dpDuration.BucketCounts().FromRaw(p.reqClientDurationSecondsBucketCounts[key])
			dpDuration.SetCount(p.reqClientDurationSecondsCount[key])
			dpDuration.SetSum(p.reqClientDurationSecondsSum[key])

			// TODO: Support exemplars
			dimensions, ok := p.dimensionsForSeries(key)
			if !ok {
				return fmt.Errorf("failed to find dimensions for key %s", key)
			}

			dimensions.CopyTo(dpDuration.Attributes())
		}
	}
	return nil
}

<<<<<<< HEAD
func (p *serviceGraphConnector) collectMessagingSystemLatencyMetrics(ilm pmetric.ScopeMetrics) error {
	for key := range p.reqServerDurationSecondsCount {
		mDuration := ilm.Metrics().AppendEmpty()
		mDuration.SetName("traces_service_graph_request_messaging_system_seconds")
		// TODO: Support other aggregation temporalities
		mDuration.SetEmptyHistogram().SetAggregationTemporality(pmetric.AggregationTemporalityCumulative)

		timestamp := pcommon.NewTimestampFromTime(time.Now())

		dpDuration := mDuration.Histogram().DataPoints().AppendEmpty()
		dpDuration.SetStartTimestamp(pcommon.NewTimestampFromTime(p.startTime))
		dpDuration.SetTimestamp(timestamp)
		dpDuration.ExplicitBounds().FromRaw(p.reqDurationBounds)
		dpDuration.BucketCounts().FromRaw(p.reqMessagingSystemDurationSecondsBucketCounts[key])
		dpDuration.SetCount(p.reqMessagingSystemDurationSecondsCount[key])
		dpDuration.SetSum(p.reqMessagingSystemDurationSecondsSum[key])

		// TODO: Support exemplars
		dimensions, ok := p.dimensionsForSeries(key)
		if !ok {
			return fmt.Errorf("failed to find dimensions for key %s", key)
		}

		dimensions.CopyTo(dpDuration.Attributes())
	}
	return nil
}

func (p *serviceGraphConnector) buildMetricKey(clientName, serverName, connectionType string, edgeDimensions map[string]string) string {
=======
func (p *serviceGraphConnector) buildMetricKey(clientName, serverName, connectionType, failed string, edgeDimensions map[string]string) string {
>>>>>>> d46a7c30
	var metricKey strings.Builder
	metricKey.WriteString(clientName + metricKeySeparator + serverName + metricKeySeparator + connectionType + metricKeySeparator + failed)

	for _, dimName := range p.config.Dimensions {
		dim, ok := edgeDimensions[dimName]
		if !ok {
			continue
		}
		metricKey.WriteString(metricKeySeparator + dim)
	}

	return metricKey.String()
}

// storeExpirationLoop periodically expires old entries from the store.
func (p *serviceGraphConnector) storeExpirationLoop(d time.Duration) {
	t := time.NewTicker(d)
	for {
		select {
		case <-t.C:
			p.store.Expire()
		case <-p.shutdownCh:
			return
		}
	}
}

func (p *serviceGraphConnector) getPeerHost(m []string, peers map[string]string) string {
	peerStr := "unknown"
	for _, s := range m {
		if peer, ok := peers[s]; ok {
			peerStr = peer
			break
		}
	}
	return peerStr
}

// cacheLoop periodically cleans the cache
func (p *serviceGraphConnector) cacheLoop(d time.Duration) {
	t := time.NewTicker(d)
	for {
		select {
		case <-t.C:
			p.cleanCache()
		case <-p.shutdownCh:
			return
		}
	}

}

// cleanCache removes series that have not been updated in 15 minutes
func (p *serviceGraphConnector) cleanCache() {
	var staleSeries []string
	p.metricMutex.RLock()
	for key, series := range p.keyToMetric {
		if series.lastUpdated+15*time.Minute.Milliseconds() < time.Now().UnixMilli() {
			staleSeries = append(staleSeries, key)
		}
	}
	p.metricMutex.RUnlock()

	p.seriesMutex.Lock()
	for _, key := range staleSeries {
		delete(p.reqTotal, key)
		delete(p.reqFailedTotal, key)
		delete(p.reqClientDurationSecondsCount, key)
		delete(p.reqClientDurationSecondsSum, key)
		delete(p.reqClientDurationSecondsBucketCounts, key)
		delete(p.reqServerDurationSecondsCount, key)
		delete(p.reqServerDurationSecondsSum, key)
		delete(p.reqServerDurationSecondsBucketCounts, key)
		if p.config.EnableMessagingSystemLatencyHistogram {
			delete(p.reqMessagingSystemDurationSecondsCount, key)
			delete(p.reqMessagingSystemDurationSecondsSum, key)
			delete(p.reqMessagingSystemDurationSecondsBucketCounts, key)
		}
	}
	p.seriesMutex.Unlock()

	p.metricMutex.Lock()
	for _, key := range staleSeries {
		delete(p.keyToMetric, key)
	}
	p.metricMutex.Unlock()
}

// spanDuration returns the duration of the given span in seconds (legacy ms).
func spanDuration(span ptrace.Span) float64 {
	if legacyLatencyUnitMsFeatureGate.IsEnabled() {
		return float64(span.EndTimestamp()-span.StartTimestamp()) / float64(time.Millisecond.Nanoseconds())
	}
	return float64(span.EndTimestamp()-span.StartTimestamp()) / float64(time.Second.Nanoseconds())
}

// durationToFloat converts the given duration to the number of seconds (legacy ms) it represents.
func durationToFloat(d time.Duration) float64 {
	if legacyLatencyUnitMsFeatureGate.IsEnabled() {
		return float64(d.Milliseconds())
	}
	return d.Seconds()
}

func mapDurationsToFloat(vs []time.Duration) []float64 {
	vsm := make([]float64, len(vs))
	for i, v := range vs {
		vsm[i] = durationToFloat(v)
	}
	return vsm
}<|MERGE_RESOLUTION|>--- conflicted
+++ resolved
@@ -617,7 +617,35 @@
 	return nil
 }
 
-<<<<<<< HEAD
+func (p *serviceGraphConnector) collectMessagingSystemLatencyMetrics(ilm pmetric.ScopeMetrics) error {
+	if len(p.reqServerDurationSecondsCount) > 0 {
+		mDuration := ilm.Metrics().AppendEmpty()
+		mDuration.SetName("traces_service_graph_request_messaging_system_seconds")
+		// TODO: Support other aggregation temporalities
+		mDuration.SetEmptyHistogram().SetAggregationTemporality(pmetric.AggregationTemporalityCumulative)
+		timestamp := pcommon.NewTimestampFromTime(time.Now())
+
+		for key := range p.reqServerDurationSecondsCount {
+			dpDuration := mDuration.Histogram().DataPoints().AppendEmpty()
+			dpDuration.SetStartTimestamp(pcommon.NewTimestampFromTime(p.startTime))
+			dpDuration.SetTimestamp(timestamp)
+			dpDuration.ExplicitBounds().FromRaw(p.reqDurationBounds)
+			dpDuration.BucketCounts().FromRaw(p.reqMessagingSystemDurationSecondsBucketCounts[key])
+			dpDuration.SetCount(p.reqMessagingSystemDurationSecondsCount[key])
+			dpDuration.SetSum(p.reqMessagingSystemDurationSecondsSum[key])
+
+				// TODO: Support exemplars
+				dimensions, ok := p.dimensionsForSeries(key)
+				if !ok {
+					return fmt.Errorf("failed to find dimensions for key %s", key)
+				}
+
+				dimensions.CopyTo(dpDuration.Attributes())
+			}
+	}
+	return nil
+}
+
 func (p *serviceGraphConnector) collectMessagingSystemLatencyMetrics(ilm pmetric.ScopeMetrics) error {
 	for key := range p.reqServerDurationSecondsCount {
 		mDuration := ilm.Metrics().AppendEmpty()
@@ -646,10 +674,7 @@
 	return nil
 }
 
-func (p *serviceGraphConnector) buildMetricKey(clientName, serverName, connectionType string, edgeDimensions map[string]string) string {
-=======
 func (p *serviceGraphConnector) buildMetricKey(clientName, serverName, connectionType, failed string, edgeDimensions map[string]string) string {
->>>>>>> d46a7c30
 	var metricKey strings.Builder
 	metricKey.WriteString(clientName + metricKeySeparator + serverName + metricKeySeparator + connectionType + metricKeySeparator + failed)
 
