--- conflicted
+++ resolved
@@ -219,73 +219,6 @@
 			error: "invalid context: invalid",
 		},
 		{
-<<<<<<< HEAD
-			name: "span context with match_once false",
-			config: &Config{
-				MatchOnce: false,
-				Table: []RoutingTableItem{
-					{
-						Context:   "span",
-						Statement: `route() where attributes["attr"] == "acme"`,
-						Pipelines: []pipeline.ID{
-							pipeline.NewIDWithName(pipeline.SignalTraces, "otlp"),
-						},
-					},
-				},
-			},
-			error: `"span" context is not supported with "match_once: false"`,
-		},
-		{
-			name: "metric context with match_once false",
-			config: &Config{
-				MatchOnce: false,
-				Table: []RoutingTableItem{
-					{
-						Context:   "metric",
-						Statement: `route() where attributes["attr"] == "acme"`,
-						Pipelines: []pipeline.ID{
-							pipeline.NewIDWithName(pipeline.SignalTraces, "otlp"),
-						},
-					},
-				},
-			},
-			error: `"metric" context is not supported with "match_once: false"`,
-		},
-		{
-			name: "datapoint context with match_once false",
-			config: &Config{
-				MatchOnce: false,
-				Table: []RoutingTableItem{
-					{
-						Context:   "datapoint",
-						Statement: `route() where attributes["attr"] == "acme"`,
-						Pipelines: []pipeline.ID{
-							pipeline.NewIDWithName(pipeline.SignalTraces, "otlp"),
-						},
-					},
-				},
-			},
-			error: `"datapoint" context is not supported with "match_once: false"`,
-		},
-		{
-			name: "log context with match_once false",
-			config: &Config{
-				MatchOnce: false,
-				Table: []RoutingTableItem{
-					{
-						Context:   "log",
-						Statement: `route() where attributes["attr"] == "acme"`,
-						Pipelines: []pipeline.ID{
-							pipeline.NewIDWithName(pipeline.SignalTraces, "otlp"),
-						},
-					},
-				},
-			},
-			error: `"log" context is not supported with "match_once: false"`,
-		},
-		{
-=======
->>>>>>> 03e370a1
 			name: "request context with statement",
 			config: &Config{
 				Table: []RoutingTableItem{
