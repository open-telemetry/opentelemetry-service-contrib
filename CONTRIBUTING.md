--- conflicted
+++ resolved
@@ -114,11 +114,6 @@
 
 The following GitHub users are the currently available sponsors, either by being an approver or a maintainer of the contrib repository. The list is ordered based on a random sort of the list of sponsors done live at the Collector SIG meeting on 27-Apr-2022 and serves as the seed for the round-robin selection of sponsors, as described in the section above.
 
-<<<<<<< HEAD
-* [@Aneurysm9](https://github.com/Aneurysm9)
-* [@mx-psi](https://github.com/mx-psi)
-=======
->>>>>>> ef6e2bb1
 * [@jpkrohling](https://github.com/jpkrohling)
 * [@dmitryax](https://github.com/dmitryax)
 * [@bogdandrutu](https://github.com/bogdandrutu)
