--- conflicted
+++ resolved
@@ -1,9 +1,5 @@
 # Filter Processor
 
-<<<<<<< HEAD
-- Supported pipeline types: logs, metrics, spans
-- The filter processor can be configured to include or exclude:
-=======
 | Status                   |                       |
 | ------------------------ | --------------------- |
 | Stability                | [alpha]               |
@@ -11,17 +7,12 @@
 | Distributions            | [core], [contrib]     |
 
 The filter processor can be configured to include or exclude:
->>>>>>> 95a84969
 
 - logs, based on resource attributes using the `strict` or `regexp` match types
 - metrics based on metric name in the case of the `strict` or `regexp` match types,
   or based on other metric attributes in the case of the `expr` match type.
   Please refer to [config.go](./config.go) for the config spec.
-<<<<<<< HEAD
-- Spans based on tags, resources, and names, all with full regex support
-=======
 - Spans based on span names, and resource attributes, all with full regex support
->>>>>>> 95a84969
 
 It takes a pipeline type, of which `logs` `metrics`, and `traces` are supported, followed
 by an action:
@@ -254,12 +245,8 @@
         resources:
           - Key: container.host
             Value: (localhost|127.0.0.1)
-<<<<<<< HEAD
-```
-=======
 ```
 
 [alpha]:https://github.com/open-telemetry/opentelemetry-collector#alpha
 [contrib]:https://github.com/open-telemetry/opentelemetry-collector-releases/tree/main/distributions/otelcol-contrib
-[core]:https://github.com/open-telemetry/opentelemetry-collector-releases/tree/main/distributions/otelcol
->>>>>>> 95a84969
+[core]:https://github.com/open-telemetry/opentelemetry-collector-releases/tree/main/distributions/otelcol