--- conflicted
+++ resolved
@@ -2,11 +2,7 @@
 
 | Status                   |                  |
 | ------------------------ | ---------------- |
-<<<<<<< HEAD
-| Stability                | [in development] |
-=======
 | Stability                | [beta] |
->>>>>>> cab4e7ad
 | Supported pipeline types | traces           |
 | Distributions            | [contrib]        |
 
