--- conflicted
+++ resolved
@@ -82,7 +82,7 @@
 
 func (a *metricAttributesProcessor) processMatching(ctx context.Context, atts pdata.AttributeMap, resource pdata.Resource, library pdata.InstrumentationLibrary) {
 	if !a.excluded(atts, resource, library) {
-		a.attrProc.Process(ctx, atts)
+		a.attrProc.Process(ctx, a.logger, atts)
 	}
 }
 
@@ -96,47 +96,27 @@
 	case pdata.MetricDataTypeGauge:
 		dps := m.Gauge().DataPoints()
 		for i := 0; i < dps.Len(); i++ {
-<<<<<<< HEAD
 			a.processMatching(ctx, dps.At(i).Attributes(), resource, library)
-=======
-			a.attrProc.Process(ctx, a.logger, dps.At(i).Attributes())
->>>>>>> 1766aa29
 		}
 	case pdata.MetricDataTypeSum:
 		dps := m.Sum().DataPoints()
 		for i := 0; i < dps.Len(); i++ {
-<<<<<<< HEAD
 			a.processMatching(ctx, dps.At(i).Attributes(), resource, library)
-=======
-			a.attrProc.Process(ctx, a.logger, dps.At(i).Attributes())
->>>>>>> 1766aa29
 		}
 	case pdata.MetricDataTypeHistogram:
 		dps := m.Histogram().DataPoints()
 		for i := 0; i < dps.Len(); i++ {
-<<<<<<< HEAD
 			a.processMatching(ctx, dps.At(i).Attributes(), resource, library)
-=======
-			a.attrProc.Process(ctx, a.logger, dps.At(i).Attributes())
->>>>>>> 1766aa29
 		}
 	case pdata.MetricDataTypeExponentialHistogram:
 		dps := m.ExponentialHistogram().DataPoints()
 		for i := 0; i < dps.Len(); i++ {
-<<<<<<< HEAD
 			a.processMatching(ctx, dps.At(i).Attributes(), resource, library)
-=======
-			a.attrProc.Process(ctx, a.logger, dps.At(i).Attributes())
->>>>>>> 1766aa29
 		}
 	case pdata.MetricDataTypeSummary:
 		dps := m.Summary().DataPoints()
 		for i := 0; i < dps.Len(); i++ {
-<<<<<<< HEAD
 			a.processMatching(ctx, dps.At(i).Attributes(), resource, library)
-=======
-			a.attrProc.Process(ctx, a.logger, dps.At(i).Attributes())
->>>>>>> 1766aa29
 		}
 	}
 }