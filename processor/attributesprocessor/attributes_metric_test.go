--- conflicted
+++ resolved
@@ -35,14 +35,7 @@
 	t.Run(mt.name, func(t *testing.T) {
 		md := generateMetricData(mt.name, mt.inputAttributes)
 		assert.NoError(t, mp.ConsumeMetrics(context.Background(), md))
-<<<<<<< HEAD
-		// Ensure that the modified `md` has the attributes sorted:
-		sortMetricAttributes(md)
-		expectedMetricData := generateMetricData(mt.name, mt.expectedAttributes)
-		require.Equal(t, expectedMetricData, md)
-=======
 		require.NoError(t, pmetrictest.CompareMetrics(generateMetricData(mt.name, mt.expectedAttributes), md))
->>>>>>> 087b8514
 	})
 }
 
@@ -52,57 +45,11 @@
 	res.Resource().Attributes().PutStr("name", resourceName)
 	sl := res.ScopeMetrics().AppendEmpty()
 	m := sl.Metrics().AppendEmpty()
-<<<<<<< HEAD
-
-	g := m.SetEmptyGauge()
-	dp := g.DataPoints().AppendEmpty()
-	dp.SetTimestamp(pcommon.NewTimestampFromTime(time.UnixMicro(12000)))
-	dp.SetIntValue(7)
-
-	switch m.Type() {
-	case pmetric.MetricTypeGauge:
-		dps := m.Gauge().DataPoints()
-		for i := 0; i < dps.Len(); i++ {
-			//nolint:errcheck
-			dps.At(i).Attributes().FromRaw(attrs)
-			dps.At(i).Attributes().Sort()
-		}
-	case pmetric.MetricTypeSum:
-		dps := m.Sum().DataPoints()
-		for i := 0; i < dps.Len(); i++ {
-			//nolint:errcheck
-			dps.At(i).Attributes().FromRaw(attrs)
-			dps.At(i).Attributes().Sort()
-		}
-	case pmetric.MetricTypeHistogram:
-		dps := m.Histogram().DataPoints()
-		for i := 0; i < dps.Len(); i++ {
-			//nolint:errcheck
-			dps.At(i).Attributes().FromRaw(attrs)
-			dps.At(i).Attributes().Sort()
-		}
-	case pmetric.MetricTypeExponentialHistogram:
-		dps := m.ExponentialHistogram().DataPoints()
-		for i := 0; i < dps.Len(); i++ {
-			//nolint:errcheck
-			dps.At(i).Attributes().FromRaw(attrs)
-			dps.At(i).Attributes().Sort()
-		}
-	case pmetric.MetricTypeSummary:
-		dps := m.Summary().DataPoints()
-		for i := 0; i < dps.Len(); i++ {
-			//nolint:errcheck
-			dps.At(i).Attributes().FromRaw(attrs)
-			dps.At(i).Attributes().Sort()
-		}
-	}
-
-=======
 	m.SetName("metric1")
 	dp := m.SetEmptyGauge().DataPoints().AppendEmpty()
 	dp.Attributes().FromRaw(attrs) //nolint:errcheck
+	dp.SetTimestamp(pcommon.NewTimestampFromTime(time.UnixMicro(12000)))
 	dp.SetIntValue(1)
->>>>>>> 087b8514
 	return md
 }
 
