// Deprecated: Use Datadog connector instead.
module github.com/open-telemetry/opentelemetry-collector-contrib/processor/datadogprocessor

go 1.20

require (
	github.com/DataDog/datadog-agent/pkg/proto v0.50.0-rc.7
	github.com/DataDog/opentelemetry-mapping-go/pkg/otlp/metrics v0.10.0
	github.com/DataDog/sketches-go v1.4.3
	github.com/open-telemetry/opentelemetry-collector-contrib/internal/coreinternal v0.91.0
	github.com/open-telemetry/opentelemetry-collector-contrib/internal/datadog v0.91.0
	github.com/stretchr/testify v1.8.4
	go.opentelemetry.io/collector/component v0.91.0
	go.opentelemetry.io/collector/confmap v0.91.0
	go.opentelemetry.io/collector/consumer v0.91.0
	go.opentelemetry.io/collector/exporter v0.91.0
	go.opentelemetry.io/collector/extension v0.91.0
	go.opentelemetry.io/collector/pdata v1.0.0
	go.opentelemetry.io/collector/processor v0.91.0
	go.opentelemetry.io/otel/metric v1.21.0
	go.opentelemetry.io/otel/trace v1.21.0
	go.uber.org/zap v1.26.0
	google.golang.org/protobuf v1.31.0
)

require (
	github.com/DataDog/datadog-agent/pkg/obfuscate v0.50.0-rc.7 // indirect
	github.com/DataDog/datadog-agent/pkg/remoteconfig/state v0.50.0-rc.7 // indirect
	github.com/DataDog/datadog-agent/pkg/trace v0.50.0-rc.7 // indirect
	github.com/DataDog/datadog-agent/pkg/util/cgroups v0.50.0-rc.7 // indirect
	github.com/DataDog/datadog-agent/pkg/util/log v0.50.0-rc.7 // indirect
	github.com/DataDog/datadog-agent/pkg/util/pointer v0.50.0-rc.7 // indirect
	github.com/DataDog/datadog-agent/pkg/util/scrubber v0.50.0-rc.7 // indirect
	github.com/DataDog/datadog-go/v5 v5.1.1 // indirect
	github.com/DataDog/go-sqllexer v0.0.8 // indirect
	github.com/DataDog/go-tuf v1.0.2-0.5.2 // indirect
	github.com/DataDog/opentelemetry-mapping-go/pkg/otlp/attributes v0.10.0 // indirect
	github.com/DataDog/opentelemetry-mapping-go/pkg/quantile v0.10.0 // indirect
	github.com/Microsoft/go-winio v0.6.1 // indirect
	github.com/cespare/xxhash/v2 v2.2.0 // indirect
	github.com/cihub/seelog v0.0.0-20170130134532-f561c5e57575 // indirect
	github.com/containerd/cgroups/v3 v3.0.2 // indirect
	github.com/coreos/go-systemd/v22 v22.5.0 // indirect
	github.com/davecgh/go-spew v1.1.2-0.20180830191138-d8f796af33cc // indirect
	github.com/docker/go-units v0.5.0 // indirect
	github.com/dustin/go-humanize v1.0.1 // indirect
	github.com/go-ole/go-ole v1.2.6 // indirect
	github.com/godbus/dbus/v5 v5.0.6 // indirect
	github.com/gogo/protobuf v1.3.2 // indirect
	github.com/golang/mock v1.6.0 // indirect
	github.com/golang/protobuf v1.5.3 // indirect
	github.com/google/uuid v1.4.0 // indirect
	github.com/hashicorp/go-version v1.6.0 // indirect
	github.com/json-iterator/go v1.1.12 // indirect
	github.com/karrick/godirwalk v1.17.0 // indirect
	github.com/knadh/koanf/maps v0.1.1 // indirect
	github.com/knadh/koanf/providers/confmap v0.1.0 // indirect
	github.com/knadh/koanf/v2 v2.0.1 // indirect
	github.com/lufia/plan9stats v0.0.0-20220913051719-115f729f3c8c // indirect
	github.com/mitchellh/copystructure v1.2.0 // indirect
	github.com/mitchellh/mapstructure v1.5.1-0.20220423185008-bf980b35cac4 // indirect
	github.com/mitchellh/reflectwalk v1.0.2 // indirect
	github.com/modern-go/concurrent v0.0.0-20180306012644-bacd9c7ef1dd // indirect
	github.com/modern-go/reflect2 v1.0.2 // indirect
	github.com/opencontainers/runtime-spec v1.1.0-rc.3 // indirect
	github.com/outcaste-io/ristretto v0.2.1 // indirect
	github.com/patrickmn/go-cache v2.1.0+incompatible // indirect
	github.com/philhofer/fwd v1.1.2 // indirect
	github.com/pkg/errors v0.9.1 // indirect
	github.com/pmezard/go-difflib v1.0.1-0.20181226105442-5d4384ee4fb2 // indirect
	github.com/power-devops/perfstat v0.0.0-20220216144756-c35f1ee13d7c // indirect
	github.com/secure-systems-lab/go-securesystemslib v0.7.0 // indirect
	github.com/shirou/gopsutil/v3 v3.23.11 // indirect
	github.com/shoenig/go-m1cpu v0.1.6 // indirect
	github.com/tinylib/msgp v1.1.9 // indirect
	github.com/tklauser/go-sysconf v0.3.12 // indirect
	github.com/tklauser/numcpus v0.6.1 // indirect
	github.com/yusufpapurcu/wmi v1.2.3 // indirect
	go.opentelemetry.io/collector v0.91.0 // indirect
	go.opentelemetry.io/collector/config/configtelemetry v0.91.0 // indirect
	go.opentelemetry.io/collector/featuregate v1.0.0 // indirect
	go.opentelemetry.io/collector/semconv v0.91.0 // indirect
	go.opentelemetry.io/otel v1.21.0 // indirect
<<<<<<< HEAD
	go.opentelemetry.io/otel/metric v1.21.0 // indirect
	go.opentelemetry.io/otel/trace v1.21.0 // indirect
	go.uber.org/atomic v1.11.0 // indirect; indirec
=======
	go.uber.org/atomic v1.11.0 // indirect
>>>>>>> 2008304e
	go.uber.org/multierr v1.11.0 // indirect
	golang.org/x/exp v0.0.0-20230711023510-fffb14384f22 // indirect
	golang.org/x/mod v0.14.0 // indirect
	golang.org/x/net v0.18.0 // indirect
	golang.org/x/sys v0.15.0 // indirect
	golang.org/x/text v0.14.0 // indirect
	golang.org/x/time v0.4.0 // indirect
	golang.org/x/tools v0.15.0 // indirect
	google.golang.org/genproto/googleapis/rpc v0.0.0-20231106174013-bbf56f31fb17 // indirect
	google.golang.org/grpc v1.59.0 // indirect
	gopkg.in/yaml.v2 v2.4.0 // indirect
	gopkg.in/yaml.v3 v3.0.1 // indirect
)

// It appears that the v0.2.0 tag was modified.  Replacing with v0.2.1
replace github.com/outcaste-io/ristretto v0.2.0 => github.com/outcaste-io/ristretto v0.2.1

replace github.com/open-telemetry/opentelemetry-collector-contrib/internal/datadog => ../../internal/datadog

retract (
	v0.76.2
	v0.76.1
)

replace github.com/open-telemetry/opentelemetry-collector-contrib/pkg/golden => ../../pkg/golden

replace github.com/open-telemetry/opentelemetry-collector-contrib/internal/coreinternal => ../../internal/coreinternal

replace github.com/open-telemetry/opentelemetry-collector-contrib/pkg/pdatautil => ../../pkg/pdatautil

replace github.com/open-telemetry/opentelemetry-collector-contrib/pkg/pdatatest => ../../pkg/pdatatest<|MERGE_RESOLUTION|>--- conflicted
+++ resolved
@@ -81,13 +81,7 @@
 	go.opentelemetry.io/collector/featuregate v1.0.0 // indirect
 	go.opentelemetry.io/collector/semconv v0.91.0 // indirect
 	go.opentelemetry.io/otel v1.21.0 // indirect
-<<<<<<< HEAD
-	go.opentelemetry.io/otel/metric v1.21.0 // indirect
-	go.opentelemetry.io/otel/trace v1.21.0 // indirect
 	go.uber.org/atomic v1.11.0 // indirect; indirec
-=======
-	go.uber.org/atomic v1.11.0 // indirect
->>>>>>> 2008304e
 	go.uber.org/multierr v1.11.0 // indirect
 	golang.org/x/exp v0.0.0-20230711023510-fffb14384f22 // indirect
 	golang.org/x/mod v0.14.0 // indirect
