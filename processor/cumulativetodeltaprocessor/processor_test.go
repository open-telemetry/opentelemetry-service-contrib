--- conflicted
+++ resolved
@@ -42,15 +42,10 @@
 type cumulativeToDeltaTest struct {
 	name       string
 	metrics    []string
-<<<<<<< HEAD
 	include    MatchMetrics
 	exclude    MatchMetrics
-	inMetrics  pdata.Metrics
-	outMetrics pdata.Metrics
-=======
 	inMetrics  pmetric.Metrics
 	outMetrics pmetric.Metrics
->>>>>>> 9c214be4
 }
 
 var (
