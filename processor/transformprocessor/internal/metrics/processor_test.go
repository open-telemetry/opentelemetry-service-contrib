// Copyright The OpenTelemetry Authors
// SPDX-License-Identifier: Apache-2.0

package metrics

import (
	"context"
	"fmt"
	"testing"
	"time"

	"github.com/stretchr/testify/assert"
	"github.com/stretchr/testify/require"
	"go.opentelemetry.io/collector/component/componenttest"
	"go.opentelemetry.io/collector/pdata/pcommon"
	"go.opentelemetry.io/collector/pdata/pmetric"

	"github.com/open-telemetry/opentelemetry-collector-contrib/pkg/ottl"
	"github.com/open-telemetry/opentelemetry-collector-contrib/processor/transformprocessor/internal/common"
)

var (
	StartTime      = time.Date(2020, 2, 11, 20, 26, 12, 321, time.UTC)
	StartTimestamp = pcommon.NewTimestampFromTime(StartTime)
	TestTime       = time.Date(2021, 3, 12, 21, 27, 13, 322, time.UTC)
	TestTimeStamp  = pcommon.NewTimestampFromTime(StartTime)
)

func Test_ProcessMetrics_ResourceContext(t *testing.T) {
	tests := []struct {
		statement string
		want      func(td pmetric.Metrics)
	}{
		{
			statement: `set(attributes["test"], "pass")`,
			want: func(td pmetric.Metrics) {
				td.ResourceMetrics().At(0).Resource().Attributes().PutStr("test", "pass")
			},
		},
		{
			statement: `set(attributes["test"], "pass") where attributes["host.name"] == "wrong"`,
			want: func(_ pmetric.Metrics) {
			},
		},
		{
			statement: `set(schema_url, "test_schema_url")`,
			want: func(td pmetric.Metrics) {
				td.ResourceMetrics().At(0).SetSchemaUrl("test_schema_url")
			},
		},
	}

	for _, tt := range tests {
		t.Run(tt.statement, func(t *testing.T) {
			td := constructMetrics()
			processor, err := NewProcessor([]common.ContextStatements{{Context: "resource", Statements: []string{tt.statement}}}, ottl.IgnoreError, componenttest.NewNopTelemetrySettings())
			assert.NoError(t, err)

			_, err = processor.ProcessMetrics(context.Background(), td)
			assert.NoError(t, err)

			exTd := constructMetrics()
			tt.want(exTd)

			assert.Equal(t, exTd, td)
		})
	}
}

func Test_ProcessMetrics_InferredResourceContext(t *testing.T) {
	tests := []struct {
		statement string
		want      func(td pmetric.Metrics)
	}{
		{
			statement: `set(resource.attributes["test"], "pass")`,
			want: func(td pmetric.Metrics) {
				td.ResourceMetrics().At(0).Resource().Attributes().PutStr("test", "pass")
			},
		},
		{
			statement: `set(resource.attributes["test"], "pass") where resource.attributes["host.name"] == "wrong"`,
			want: func(_ pmetric.Metrics) {
			},
		},
		{
			statement: `set(resource.schema_url, "test_schema_url")`,
			want: func(td pmetric.Metrics) {
				td.ResourceMetrics().At(0).SetSchemaUrl("test_schema_url")
			},
		},
	}

	for _, tt := range tests {
		t.Run(tt.statement, func(t *testing.T) {
			td := constructMetrics()
			processor, err := NewProcessor([]common.ContextStatements{{Context: "", Statements: []string{tt.statement}}}, ottl.IgnoreError, componenttest.NewNopTelemetrySettings())
			assert.NoError(t, err)

			_, err = processor.ProcessMetrics(context.Background(), td)
			assert.NoError(t, err)

			exTd := constructMetrics()
			tt.want(exTd)

			assert.Equal(t, exTd, td)
		})
	}
}

func Test_ProcessMetrics_ScopeContext(t *testing.T) {
	tests := []struct {
		statement string
		want      func(td pmetric.Metrics)
	}{
		{
			statement: `set(attributes["test"], "pass") where name == "scope"`,
			want: func(td pmetric.Metrics) {
				td.ResourceMetrics().At(0).ScopeMetrics().At(0).Scope().Attributes().PutStr("test", "pass")
			},
		},
		{
			statement: `set(attributes["test"], "pass") where version == 2`,
			want: func(_ pmetric.Metrics) {
			},
		},
		{
			statement: `set(schema_url, "test_schema_url")`,
			want: func(td pmetric.Metrics) {
				td.ResourceMetrics().At(0).ScopeMetrics().At(0).SetSchemaUrl("test_schema_url")
			},
		},
	}

	for _, tt := range tests {
		t.Run(tt.statement, func(t *testing.T) {
			td := constructMetrics()
			processor, err := NewProcessor([]common.ContextStatements{{Context: "scope", Statements: []string{tt.statement}}}, ottl.IgnoreError, componenttest.NewNopTelemetrySettings())
			assert.NoError(t, err)

			_, err = processor.ProcessMetrics(context.Background(), td)
			assert.NoError(t, err)

			exTd := constructMetrics()
			tt.want(exTd)

			assert.Equal(t, exTd, td)
		})
	}
}

func Test_ProcessMetrics_InferredScopeContext(t *testing.T) {
	tests := []struct {
		statement string
		want      func(td pmetric.Metrics)
	}{
		{
			statement: `set(scope.attributes["test"], "pass") where scope.name == "scope"`,
			want: func(td pmetric.Metrics) {
				td.ResourceMetrics().At(0).ScopeMetrics().At(0).Scope().Attributes().PutStr("test", "pass")
			},
		},
		{
			statement: `set(scope.attributes["test"], "pass") where scope.version == 2`,
			want: func(_ pmetric.Metrics) {
			},
		},
		{
			statement: `set(scope.schema_url, "test_schema_url")`,
			want: func(td pmetric.Metrics) {
				td.ResourceMetrics().At(0).ScopeMetrics().At(0).SetSchemaUrl("test_schema_url")
			},
		},
	}

	for _, tt := range tests {
		t.Run(tt.statement, func(t *testing.T) {
			td := constructMetrics()
			processor, err := NewProcessor([]common.ContextStatements{{Context: "", Statements: []string{tt.statement}}}, ottl.IgnoreError, componenttest.NewNopTelemetrySettings())
			assert.NoError(t, err)

			_, err = processor.ProcessMetrics(context.Background(), td)
			assert.NoError(t, err)

			exTd := constructMetrics()
			tt.want(exTd)

			assert.Equal(t, exTd, td)
		})
	}
}

func Test_ProcessMetrics_MetricContext(t *testing.T) {
	tests := []struct {
		statements []string
		want       func(pmetric.Metrics)
	}{
		{
			statements: []string{`extract_sum_metric(true) where name == "operationB"`},
			want: func(td pmetric.Metrics) {
				sumMetric := td.ResourceMetrics().At(0).ScopeMetrics().At(0).Metrics().AppendEmpty()
				sumDp := sumMetric.SetEmptySum().DataPoints().AppendEmpty()

				histogramMetric := pmetric.NewMetric()
				fillMetricTwo(histogramMetric)
				histogramDp := histogramMetric.Histogram().DataPoints().At(0)

				sumMetric.SetDescription(histogramMetric.Description())
				sumMetric.SetName(histogramMetric.Name() + "_sum")
				sumMetric.Sum().SetAggregationTemporality(pmetric.AggregationTemporalityDelta)
				sumMetric.Sum().SetIsMonotonic(true)
				sumMetric.SetUnit(histogramMetric.Unit())

				histogramDp.Attributes().CopyTo(sumDp.Attributes())
				sumDp.SetDoubleValue(histogramDp.Sum())
				sumDp.SetStartTimestamp(StartTimestamp)

				// we have two histogram datapoints, but only one of them has the Sum set
				// so we should only have one Sum datapoint
			},
		},
		{ // this checks if subsequent statements apply to the newly created metric
			statements: []string{
				`extract_sum_metric(true) where name == "operationB"`,
				`set(name, "new_name") where name == "operationB_sum"`,
			},
			want: func(td pmetric.Metrics) {
				sumMetric := td.ResourceMetrics().At(0).ScopeMetrics().At(0).Metrics().AppendEmpty()
				sumDp := sumMetric.SetEmptySum().DataPoints().AppendEmpty()

				histogramMetric := pmetric.NewMetric()
				fillMetricTwo(histogramMetric)
				histogramDp := histogramMetric.Histogram().DataPoints().At(0)

				sumMetric.SetDescription(histogramMetric.Description())
				sumMetric.SetName("new_name")
				sumMetric.Sum().SetAggregationTemporality(pmetric.AggregationTemporalityDelta)
				sumMetric.Sum().SetIsMonotonic(true)
				sumMetric.SetUnit(histogramMetric.Unit())

				histogramDp.Attributes().CopyTo(sumDp.Attributes())
				sumDp.SetDoubleValue(histogramDp.Sum())
				sumDp.SetStartTimestamp(StartTimestamp)

				// we have two histogram datapoints, but only one of them has the Sum set
				// so we should only have one Sum datapoint
			},
		},
		{
			statements: []string{`extract_count_metric(true) where name == "operationB"`},
			want: func(td pmetric.Metrics) {
				countMetric := td.ResourceMetrics().At(0).ScopeMetrics().At(0).Metrics().AppendEmpty()
				countMetric.SetEmptySum()

				histogramMetric := pmetric.NewMetric()
				fillMetricTwo(histogramMetric)

				countMetric.SetDescription(histogramMetric.Description())
				countMetric.SetName(histogramMetric.Name() + "_count")
				countMetric.Sum().SetAggregationTemporality(pmetric.AggregationTemporalityDelta)
				countMetric.Sum().SetIsMonotonic(true)
				countMetric.SetUnit("1")

				histogramDp0 := histogramMetric.Histogram().DataPoints().At(0)
				countDp0 := countMetric.Sum().DataPoints().AppendEmpty()
				histogramDp0.Attributes().CopyTo(countDp0.Attributes())
				countDp0.SetIntValue(int64(histogramDp0.Count()))
				countDp0.SetStartTimestamp(StartTimestamp)

				// we have two histogram datapoints
				histogramDp1 := histogramMetric.Histogram().DataPoints().At(1)
				countDp1 := countMetric.Sum().DataPoints().AppendEmpty()
				histogramDp1.Attributes().CopyTo(countDp1.Attributes())
				countDp1.SetIntValue(int64(histogramDp1.Count()))
				countDp1.SetStartTimestamp(StartTimestamp)
			},
		},
		{
			statements: []string{`copy_metric(name="http.request.status_code", unit="s") where name == "operationA"`},
			want: func(td pmetric.Metrics) {
				newMetric := td.ResourceMetrics().At(0).ScopeMetrics().At(0).Metrics().AppendEmpty()
				td.ResourceMetrics().At(0).ScopeMetrics().At(0).Metrics().At(0).CopyTo(newMetric)
				newMetric.SetName("http.request.status_code")
				newMetric.SetUnit("s")
			},
		},
		{
			statements: []string{`scale_metric(10.0,"s") where name == "operationA"`},
			want: func(td pmetric.Metrics) {
				td.ResourceMetrics().At(0).ScopeMetrics().At(0).Metrics().At(0).Sum().DataPoints().At(0).SetDoubleValue(10.0)
				td.ResourceMetrics().At(0).ScopeMetrics().At(0).Metrics().At(0).Sum().DataPoints().At(1).SetDoubleValue(37.0)
				td.ResourceMetrics().At(0).ScopeMetrics().At(0).Metrics().At(0).SetUnit("s")
			},
		},
		{
			statements: []string{`scale_metric(10.0) where name == "operationA"`},
			want: func(td pmetric.Metrics) {
				td.ResourceMetrics().At(0).ScopeMetrics().At(0).Metrics().At(0).Sum().DataPoints().At(0).SetDoubleValue(10.0)
				td.ResourceMetrics().At(0).ScopeMetrics().At(0).Metrics().At(0).Sum().DataPoints().At(1).SetDoubleValue(37.0)
			},
		},
		{
			statements: []string{`aggregate_on_attributes("sum", ["attr1", "attr2"]) where name == "operationA"`},
			want: func(td pmetric.Metrics) {
				m := td.ResourceMetrics().At(0).ScopeMetrics().At(0).Metrics().At(0)

				dataPoints := pmetric.NewNumberDataPointSlice()
				dataPoint1 := dataPoints.AppendEmpty()
				dataPoint1.SetStartTimestamp(StartTimestamp)
				dataPoint1.SetDoubleValue(4.7)
				dataPoint1.Attributes().PutStr("attr1", "test1")
				dataPoint1.Attributes().PutStr("attr2", "test2")

				dataPoints.CopyTo(m.Sum().DataPoints())
			},
		},
		{
			statements: []string{`aggregate_on_attributes("min") where name == "operationA"`},
			want: func(td pmetric.Metrics) {
				m := td.ResourceMetrics().At(0).ScopeMetrics().At(0).Metrics().At(0)

				dataPoints := pmetric.NewNumberDataPointSlice()
				dataPoint1 := dataPoints.AppendEmpty()
				dataPoint1.SetStartTimestamp(StartTimestamp)
				dataPoint1.SetDoubleValue(1.0)
				dataPoint1.Attributes().PutStr("attr1", "test1")
				dataPoint1.Attributes().PutStr("attr2", "test2")
				dataPoint1.Attributes().PutStr("attr3", "test3")
				dataPoint1.Attributes().PutStr("flags", "A|B|C")
				dataPoint1.Attributes().PutStr("total.string", "123456789")

				dataPoints.CopyTo(m.Sum().DataPoints())
			},
		},
		{
			statements: []string{`aggregate_on_attribute_value("sum", "attr1", ["test1", "test2"], "test") where name == "operationE"`},
			want: func(td pmetric.Metrics) {
				m := td.ResourceMetrics().At(0).ScopeMetrics().At(0).Metrics().At(4)

				dataPoints := pmetric.NewNumberDataPointSlice()
				dataPoint1 := dataPoints.AppendEmpty()
				dataPoint1.SetStartTimestamp(StartTimestamp)
				dataPoint1.SetDoubleValue(4.7)
				dataPoint1.Attributes().PutStr("attr1", "test")

				dataPoints.CopyTo(m.Sum().DataPoints())
			},
		},
	}

	for _, tt := range tests {
		t.Run(tt.statements[0], func(t *testing.T) {
			td := constructMetrics()
			processor, err := NewProcessor([]common.ContextStatements{{Context: "metric", Statements: tt.statements}}, ottl.IgnoreError, componenttest.NewNopTelemetrySettings())
			assert.NoError(t, err)

			_, err = processor.ProcessMetrics(context.Background(), td)
			assert.NoError(t, err)

			exTd := constructMetrics()
			tt.want(exTd)

			assert.Equal(t, exTd, td)
		})
	}
}

func Test_ProcessMetrics_InferredMetricContext(t *testing.T) {
	tests := []struct {
		statements []string
		want       func(pmetric.Metrics)
	}{
		{
			statements: []string{`extract_sum_metric(true) where metric.name == "operationB"`},
			want: func(td pmetric.Metrics) {
				sumMetric := td.ResourceMetrics().At(0).ScopeMetrics().At(0).Metrics().AppendEmpty()
				sumDp := sumMetric.SetEmptySum().DataPoints().AppendEmpty()

				histogramMetric := pmetric.NewMetric()
				fillMetricTwo(histogramMetric)
				histogramDp := histogramMetric.Histogram().DataPoints().At(0)

				sumMetric.SetDescription(histogramMetric.Description())
				sumMetric.SetName(histogramMetric.Name() + "_sum")
				sumMetric.Sum().SetAggregationTemporality(pmetric.AggregationTemporalityDelta)
				sumMetric.Sum().SetIsMonotonic(true)
				sumMetric.SetUnit(histogramMetric.Unit())

				histogramDp.Attributes().CopyTo(sumDp.Attributes())
				sumDp.SetDoubleValue(histogramDp.Sum())
				sumDp.SetStartTimestamp(StartTimestamp)

				// we have two histogram datapoints, but only one of them has the Sum set
				// so we should only have one Sum datapoint
			},
		},
		{ // this checks if subsequent statements apply to the newly created metric
			statements: []string{
				`extract_sum_metric(true) where metric.name == "operationB"`,
				`set(metric.name, "new_name") where metric.name == "operationB_sum"`,
			},
			want: func(td pmetric.Metrics) {
				sumMetric := td.ResourceMetrics().At(0).ScopeMetrics().At(0).Metrics().AppendEmpty()
				sumDp := sumMetric.SetEmptySum().DataPoints().AppendEmpty()

				histogramMetric := pmetric.NewMetric()
				fillMetricTwo(histogramMetric)
				histogramDp := histogramMetric.Histogram().DataPoints().At(0)

				sumMetric.SetDescription(histogramMetric.Description())
				sumMetric.SetName("new_name")
				sumMetric.Sum().SetAggregationTemporality(pmetric.AggregationTemporalityDelta)
				sumMetric.Sum().SetIsMonotonic(true)
				sumMetric.SetUnit(histogramMetric.Unit())

				histogramDp.Attributes().CopyTo(sumDp.Attributes())
				sumDp.SetDoubleValue(histogramDp.Sum())
				sumDp.SetStartTimestamp(StartTimestamp)

				// we have two histogram datapoints, but only one of them has the Sum set
				// so we should only have one Sum datapoint
			},
		},
		{
			statements: []string{`extract_count_metric(true) where metric.name == "operationB"`},
			want: func(td pmetric.Metrics) {
				countMetric := td.ResourceMetrics().At(0).ScopeMetrics().At(0).Metrics().AppendEmpty()
				countMetric.SetEmptySum()

				histogramMetric := pmetric.NewMetric()
				fillMetricTwo(histogramMetric)

				countMetric.SetDescription(histogramMetric.Description())
				countMetric.SetName(histogramMetric.Name() + "_count")
				countMetric.Sum().SetAggregationTemporality(pmetric.AggregationTemporalityDelta)
				countMetric.Sum().SetIsMonotonic(true)
				countMetric.SetUnit("1")

				histogramDp0 := histogramMetric.Histogram().DataPoints().At(0)
				countDp0 := countMetric.Sum().DataPoints().AppendEmpty()
				histogramDp0.Attributes().CopyTo(countDp0.Attributes())
				countDp0.SetIntValue(int64(histogramDp0.Count()))
				countDp0.SetStartTimestamp(StartTimestamp)

				// we have two histogram datapoints
				histogramDp1 := histogramMetric.Histogram().DataPoints().At(1)
				countDp1 := countMetric.Sum().DataPoints().AppendEmpty()
				histogramDp1.Attributes().CopyTo(countDp1.Attributes())
				countDp1.SetIntValue(int64(histogramDp1.Count()))
				countDp1.SetStartTimestamp(StartTimestamp)
			},
		},
		{
			statements: []string{`copy_metric(name="http.request.status_code", unit="s") where metric.name == "operationA"`},
			want: func(td pmetric.Metrics) {
				newMetric := td.ResourceMetrics().At(0).ScopeMetrics().At(0).Metrics().AppendEmpty()
				td.ResourceMetrics().At(0).ScopeMetrics().At(0).Metrics().At(0).CopyTo(newMetric)
				newMetric.SetName("http.request.status_code")
				newMetric.SetUnit("s")
			},
		},
		{
			statements: []string{`scale_metric(10.0,"s") where metric.name == "operationA"`},
			want: func(td pmetric.Metrics) {
				td.ResourceMetrics().At(0).ScopeMetrics().At(0).Metrics().At(0).Sum().DataPoints().At(0).SetDoubleValue(10.0)
				td.ResourceMetrics().At(0).ScopeMetrics().At(0).Metrics().At(0).Sum().DataPoints().At(1).SetDoubleValue(37.0)
				td.ResourceMetrics().At(0).ScopeMetrics().At(0).Metrics().At(0).SetUnit("s")
			},
		},
		{
			statements: []string{`scale_metric(10.0) where metric.name == "operationA"`},
			want: func(td pmetric.Metrics) {
				td.ResourceMetrics().At(0).ScopeMetrics().At(0).Metrics().At(0).Sum().DataPoints().At(0).SetDoubleValue(10.0)
				td.ResourceMetrics().At(0).ScopeMetrics().At(0).Metrics().At(0).Sum().DataPoints().At(1).SetDoubleValue(37.0)
			},
		},
		{
			statements: []string{`aggregate_on_attributes("sum", ["attr1", "attr2"]) where metric.name == "operationA"`},
			want: func(td pmetric.Metrics) {
				m := td.ResourceMetrics().At(0).ScopeMetrics().At(0).Metrics().At(0)

				dataPoints := pmetric.NewNumberDataPointSlice()
				dataPoint1 := dataPoints.AppendEmpty()
				dataPoint1.SetStartTimestamp(StartTimestamp)
				dataPoint1.SetDoubleValue(4.7)
				dataPoint1.Attributes().PutStr("attr1", "test1")
				dataPoint1.Attributes().PutStr("attr2", "test2")

				dataPoints.CopyTo(m.Sum().DataPoints())
			},
		},
		{
			statements: []string{`aggregate_on_attributes("min") where metric.name == "operationA"`},
			want: func(td pmetric.Metrics) {
				m := td.ResourceMetrics().At(0).ScopeMetrics().At(0).Metrics().At(0)

				dataPoints := pmetric.NewNumberDataPointSlice()
				dataPoint1 := dataPoints.AppendEmpty()
				dataPoint1.SetStartTimestamp(StartTimestamp)
				dataPoint1.SetDoubleValue(1.0)
				dataPoint1.Attributes().PutStr("attr1", "test1")
				dataPoint1.Attributes().PutStr("attr2", "test2")
				dataPoint1.Attributes().PutStr("attr3", "test3")
				dataPoint1.Attributes().PutStr("flags", "A|B|C")
				dataPoint1.Attributes().PutStr("total.string", "123456789")

				dataPoints.CopyTo(m.Sum().DataPoints())
			},
		},
		{
			statements: []string{`aggregate_on_attribute_value("sum", "attr1", ["test1", "test2"], "test") where metric.name == "operationE"`},
			want: func(td pmetric.Metrics) {
				m := td.ResourceMetrics().At(0).ScopeMetrics().At(0).Metrics().At(4)

				dataPoints := pmetric.NewNumberDataPointSlice()
				dataPoint1 := dataPoints.AppendEmpty()
				dataPoint1.SetStartTimestamp(StartTimestamp)
				dataPoint1.SetDoubleValue(4.7)
				dataPoint1.Attributes().PutStr("attr1", "test")

				dataPoints.CopyTo(m.Sum().DataPoints())
			},
		},
	}

	for _, tt := range tests {
		t.Run(tt.statements[0], func(t *testing.T) {
			var contextStatements []common.ContextStatements
			for _, statement := range tt.statements {
				contextStatements = append(contextStatements, common.ContextStatements{Context: "", Statements: []string{statement}})
			}

			td := constructMetrics()
			processor, err := NewProcessor(contextStatements, ottl.IgnoreError, componenttest.NewNopTelemetrySettings())
			assert.NoError(t, err)

			_, err = processor.ProcessMetrics(context.Background(), td)
			assert.NoError(t, err)

			exTd := constructMetrics()
			tt.want(exTd)

			assert.Equal(t, exTd, td)
		})
	}
}

func Test_ProcessMetrics_DataPointContext(t *testing.T) {
	tests := []struct {
		statements []string
		want       func(pmetric.Metrics)
	}{
		{
			statements: []string{`set(attributes["test"], "pass") where metric.name == "operationA"`},
			want: func(td pmetric.Metrics) {
				td.ResourceMetrics().At(0).ScopeMetrics().At(0).Metrics().At(0).Sum().DataPoints().At(0).Attributes().PutStr("test", "pass")
				td.ResourceMetrics().At(0).ScopeMetrics().At(0).Metrics().At(0).Sum().DataPoints().At(1).Attributes().PutStr("test", "pass")
			},
		},
		{
			statements: []string{`set(attributes["test"], "pass") where resource.attributes["host.name"] == "myhost"`},
			want: func(td pmetric.Metrics) {
				td.ResourceMetrics().At(0).ScopeMetrics().At(0).Metrics().At(0).Sum().DataPoints().At(0).Attributes().PutStr("test", "pass")
				td.ResourceMetrics().At(0).ScopeMetrics().At(0).Metrics().At(0).Sum().DataPoints().At(1).Attributes().PutStr("test", "pass")
				td.ResourceMetrics().At(0).ScopeMetrics().At(0).Metrics().At(1).Histogram().DataPoints().At(0).Attributes().PutStr("test", "pass")
				td.ResourceMetrics().At(0).ScopeMetrics().At(0).Metrics().At(1).Histogram().DataPoints().At(1).Attributes().PutStr("test", "pass")
				td.ResourceMetrics().At(0).ScopeMetrics().At(0).Metrics().At(2).ExponentialHistogram().DataPoints().At(0).Attributes().PutStr("test", "pass")
				td.ResourceMetrics().At(0).ScopeMetrics().At(0).Metrics().At(2).ExponentialHistogram().DataPoints().At(1).Attributes().PutStr("test", "pass")
				td.ResourceMetrics().At(0).ScopeMetrics().At(0).Metrics().At(2).ExponentialHistogram().DataPoints().At(1).Attributes().PutStr("test", "pass")
				td.ResourceMetrics().At(0).ScopeMetrics().At(0).Metrics().At(3).Summary().DataPoints().At(0).Attributes().PutStr("test", "pass")
				td.ResourceMetrics().At(0).ScopeMetrics().At(0).Metrics().At(4).Sum().DataPoints().At(0).Attributes().PutStr("test", "pass")
				td.ResourceMetrics().At(0).ScopeMetrics().At(0).Metrics().At(4).Sum().DataPoints().At(1).Attributes().PutStr("test", "pass")
			},
		},
		{
			statements: []string{`set(attributes["int_value"], Int("2")) where metric.name == "operationA"`},
			want: func(td pmetric.Metrics) {
				td.ResourceMetrics().At(0).ScopeMetrics().At(0).Metrics().At(0).Sum().DataPoints().At(0).Attributes().PutInt("int_value", 2)
				td.ResourceMetrics().At(0).ScopeMetrics().At(0).Metrics().At(0).Sum().DataPoints().At(1).Attributes().PutInt("int_value", 2)
			},
		},
		{
			statements: []string{`set(attributes["int_value"], Int(value_double)) where metric.name == "operationA"`},
			want: func(td pmetric.Metrics) {
				td.ResourceMetrics().At(0).ScopeMetrics().At(0).Metrics().At(0).Sum().DataPoints().At(0).Attributes().PutInt("int_value", 1)
				td.ResourceMetrics().At(0).ScopeMetrics().At(0).Metrics().At(0).Sum().DataPoints().At(1).Attributes().PutInt("int_value", 3)
			},
		},
		{
			statements: []string{`keep_keys(attributes, ["attr2"]) where metric.name == "operationA"`},
			want: func(td pmetric.Metrics) {
				td.ResourceMetrics().At(0).ScopeMetrics().At(0).Metrics().At(0).Sum().DataPoints().At(0).Attributes().Clear()
				td.ResourceMetrics().At(0).ScopeMetrics().At(0).Metrics().At(0).Sum().DataPoints().At(0).Attributes().PutStr("attr2", "test2")
				td.ResourceMetrics().At(0).ScopeMetrics().At(0).Metrics().At(0).Sum().DataPoints().At(1).Attributes().Clear()
				td.ResourceMetrics().At(0).ScopeMetrics().At(0).Metrics().At(0).Sum().DataPoints().At(1).Attributes().PutStr("attr2", "test2")
			},
		},
		{
			statements: []string{`set(metric.description, "test") where attributes["attr1"] == "test1"`},
			want: func(td pmetric.Metrics) {
				td.ResourceMetrics().At(0).ScopeMetrics().At(0).Metrics().At(0).SetDescription("test")
				td.ResourceMetrics().At(0).ScopeMetrics().At(0).Metrics().At(1).SetDescription("test")
				td.ResourceMetrics().At(0).ScopeMetrics().At(0).Metrics().At(2).SetDescription("test")
				td.ResourceMetrics().At(0).ScopeMetrics().At(0).Metrics().At(3).SetDescription("test")
				td.ResourceMetrics().At(0).ScopeMetrics().At(0).Metrics().At(4).SetDescription("test")
			},
		},
		{
			statements: []string{`set(metric.unit, "new unit")`},
			want: func(td pmetric.Metrics) {
				td.ResourceMetrics().At(0).ScopeMetrics().At(0).Metrics().At(0).SetUnit("new unit")
				td.ResourceMetrics().At(0).ScopeMetrics().At(0).Metrics().At(1).SetUnit("new unit")
				td.ResourceMetrics().At(0).ScopeMetrics().At(0).Metrics().At(2).SetUnit("new unit")
				td.ResourceMetrics().At(0).ScopeMetrics().At(0).Metrics().At(3).SetUnit("new unit")
				td.ResourceMetrics().At(0).ScopeMetrics().At(0).Metrics().At(4).SetUnit("new unit")
			},
		},
		{
			statements: []string{`set(metric.description, "Sum") where metric.type == METRIC_DATA_TYPE_SUM`},
			want: func(td pmetric.Metrics) {
				td.ResourceMetrics().At(0).ScopeMetrics().At(0).Metrics().At(0).SetDescription("Sum")
				td.ResourceMetrics().At(0).ScopeMetrics().At(0).Metrics().At(4).SetDescription("Sum")
			},
		},
		{
			statements: []string{`set(metric.aggregation_temporality, AGGREGATION_TEMPORALITY_DELTA) where metric.aggregation_temporality == 0`},
			want: func(td pmetric.Metrics) {
				td.ResourceMetrics().At(0).ScopeMetrics().At(0).Metrics().At(0).Sum().SetAggregationTemporality(pmetric.AggregationTemporalityDelta)
				td.ResourceMetrics().At(0).ScopeMetrics().At(0).Metrics().At(1).Histogram().SetAggregationTemporality(pmetric.AggregationTemporalityDelta)
				td.ResourceMetrics().At(0).ScopeMetrics().At(0).Metrics().At(2).ExponentialHistogram().SetAggregationTemporality(pmetric.AggregationTemporalityDelta)
				td.ResourceMetrics().At(0).ScopeMetrics().At(0).Metrics().At(4).Sum().SetAggregationTemporality(pmetric.AggregationTemporalityDelta)
			},
		},
		{
			statements: []string{`set(metric.is_monotonic, true) where metric.is_monotonic == false`},
			want: func(td pmetric.Metrics) {
				td.ResourceMetrics().At(0).ScopeMetrics().At(0).Metrics().At(0).Sum().SetIsMonotonic(true)
				td.ResourceMetrics().At(0).ScopeMetrics().At(0).Metrics().At(4).Sum().SetIsMonotonic(true)
			},
		},
		{
			statements: []string{`set(attributes["test"], "pass") where count == 1`},
			want: func(td pmetric.Metrics) {
				td.ResourceMetrics().At(0).ScopeMetrics().At(0).Metrics().At(1).Histogram().DataPoints().At(0).Attributes().PutStr("test", "pass")
				td.ResourceMetrics().At(0).ScopeMetrics().At(0).Metrics().At(2).ExponentialHistogram().DataPoints().At(0).Attributes().PutStr("test", "pass")
			},
		},
		{
			statements: []string{`set(attributes["test"], "pass") where scale == 1`},
			want: func(td pmetric.Metrics) {
				td.ResourceMetrics().At(0).ScopeMetrics().At(0).Metrics().At(2).ExponentialHistogram().DataPoints().At(0).Attributes().PutStr("test", "pass")
			},
		},
		{
			statements: []string{`set(attributes["test"], "pass") where zero_count == 1`},
			want: func(td pmetric.Metrics) {
				td.ResourceMetrics().At(0).ScopeMetrics().At(0).Metrics().At(2).ExponentialHistogram().DataPoints().At(0).Attributes().PutStr("test", "pass")
			},
		},
		{
			statements: []string{`set(attributes["test"], "pass") where positive.offset == 1`},
			want: func(td pmetric.Metrics) {
				td.ResourceMetrics().At(0).ScopeMetrics().At(0).Metrics().At(2).ExponentialHistogram().DataPoints().At(0).Attributes().PutStr("test", "pass")
			},
		},
		{
			statements: []string{`set(attributes["test"], "pass") where negative.offset == 1`},
			want: func(td pmetric.Metrics) {
				td.ResourceMetrics().At(0).ScopeMetrics().At(0).Metrics().At(2).ExponentialHistogram().DataPoints().At(0).Attributes().PutStr("test", "pass")
			},
		},
		{
			statements: []string{`replace_pattern(attributes["attr1"], "test1", "pass")`},
			want: func(td pmetric.Metrics) {
				td.ResourceMetrics().At(0).ScopeMetrics().At(0).Metrics().At(0).Sum().DataPoints().At(0).Attributes().PutStr("attr1", "pass")
				td.ResourceMetrics().At(0).ScopeMetrics().At(0).Metrics().At(0).Sum().DataPoints().At(1).Attributes().PutStr("attr1", "pass")
				td.ResourceMetrics().At(0).ScopeMetrics().At(0).Metrics().At(1).Histogram().DataPoints().At(0).Attributes().PutStr("attr1", "pass")
				td.ResourceMetrics().At(0).ScopeMetrics().At(0).Metrics().At(1).Histogram().DataPoints().At(1).Attributes().PutStr("attr1", "pass")
				td.ResourceMetrics().At(0).ScopeMetrics().At(0).Metrics().At(2).ExponentialHistogram().DataPoints().At(0).Attributes().PutStr("attr1", "pass")
				td.ResourceMetrics().At(0).ScopeMetrics().At(0).Metrics().At(2).ExponentialHistogram().DataPoints().At(1).Attributes().PutStr("attr1", "pass")
				td.ResourceMetrics().At(0).ScopeMetrics().At(0).Metrics().At(3).Summary().DataPoints().At(0).Attributes().PutStr("attr1", "pass")
				td.ResourceMetrics().At(0).ScopeMetrics().At(0).Metrics().At(4).Sum().DataPoints().At(0).Attributes().PutStr("attr1", "pass")
			},
		},
		{
			statements: []string{`replace_all_patterns(attributes, "value", "test1", "pass")`},
			want: func(td pmetric.Metrics) {
				td.ResourceMetrics().At(0).ScopeMetrics().At(0).Metrics().At(0).Sum().DataPoints().At(0).Attributes().PutStr("attr1", "pass")
				td.ResourceMetrics().At(0).ScopeMetrics().At(0).Metrics().At(0).Sum().DataPoints().At(1).Attributes().PutStr("attr1", "pass")
				td.ResourceMetrics().At(0).ScopeMetrics().At(0).Metrics().At(1).Histogram().DataPoints().At(0).Attributes().PutStr("attr1", "pass")
				td.ResourceMetrics().At(0).ScopeMetrics().At(0).Metrics().At(1).Histogram().DataPoints().At(1).Attributes().PutStr("attr1", "pass")
				td.ResourceMetrics().At(0).ScopeMetrics().At(0).Metrics().At(2).ExponentialHistogram().DataPoints().At(0).Attributes().PutStr("attr1", "pass")
				td.ResourceMetrics().At(0).ScopeMetrics().At(0).Metrics().At(2).ExponentialHistogram().DataPoints().At(1).Attributes().PutStr("attr1", "pass")
				td.ResourceMetrics().At(0).ScopeMetrics().At(0).Metrics().At(3).Summary().DataPoints().At(0).Attributes().PutStr("attr1", "pass")
				td.ResourceMetrics().At(0).ScopeMetrics().At(0).Metrics().At(4).Sum().DataPoints().At(0).Attributes().PutStr("attr1", "pass")
			},
		},
		{
			statements: []string{`replace_all_patterns(attributes, "key", "attr3", "attr4")`},
			want: func(td pmetric.Metrics) {
				td.ResourceMetrics().At(0).ScopeMetrics().At(0).Metrics().At(0).Sum().DataPoints().At(0).Attributes().Clear()
				td.ResourceMetrics().At(0).ScopeMetrics().At(0).Metrics().At(0).Sum().DataPoints().At(0).Attributes().PutStr("attr1", "test1")
				td.ResourceMetrics().At(0).ScopeMetrics().At(0).Metrics().At(0).Sum().DataPoints().At(0).Attributes().PutStr("attr2", "test2")
				td.ResourceMetrics().At(0).ScopeMetrics().At(0).Metrics().At(0).Sum().DataPoints().At(0).Attributes().PutStr("attr4", "test3")
				td.ResourceMetrics().At(0).ScopeMetrics().At(0).Metrics().At(0).Sum().DataPoints().At(0).Attributes().PutStr("flags", "A|B|C")
				td.ResourceMetrics().At(0).ScopeMetrics().At(0).Metrics().At(0).Sum().DataPoints().At(0).Attributes().PutStr("total.string", "123456789")

				td.ResourceMetrics().At(0).ScopeMetrics().At(0).Metrics().At(0).Sum().DataPoints().At(1).Attributes().Clear()
				td.ResourceMetrics().At(0).ScopeMetrics().At(0).Metrics().At(0).Sum().DataPoints().At(1).Attributes().PutStr("attr1", "test1")
				td.ResourceMetrics().At(0).ScopeMetrics().At(0).Metrics().At(0).Sum().DataPoints().At(1).Attributes().PutStr("attr2", "test2")
				td.ResourceMetrics().At(0).ScopeMetrics().At(0).Metrics().At(0).Sum().DataPoints().At(1).Attributes().PutStr("attr4", "test3")
				td.ResourceMetrics().At(0).ScopeMetrics().At(0).Metrics().At(0).Sum().DataPoints().At(1).Attributes().PutStr("flags", "A|B|C")
				td.ResourceMetrics().At(0).ScopeMetrics().At(0).Metrics().At(0).Sum().DataPoints().At(1).Attributes().PutStr("total.string", "123456789")

				td.ResourceMetrics().At(0).ScopeMetrics().At(0).Metrics().At(1).Histogram().DataPoints().At(0).Attributes().Clear()
				td.ResourceMetrics().At(0).ScopeMetrics().At(0).Metrics().At(1).Histogram().DataPoints().At(0).Attributes().PutStr("attr1", "test1")
				td.ResourceMetrics().At(0).ScopeMetrics().At(0).Metrics().At(1).Histogram().DataPoints().At(0).Attributes().PutStr("attr2", "test2")
				td.ResourceMetrics().At(0).ScopeMetrics().At(0).Metrics().At(1).Histogram().DataPoints().At(0).Attributes().PutStr("attr4", "test3")
				td.ResourceMetrics().At(0).ScopeMetrics().At(0).Metrics().At(1).Histogram().DataPoints().At(0).Attributes().PutStr("flags", "C|D")
				td.ResourceMetrics().At(0).ScopeMetrics().At(0).Metrics().At(1).Histogram().DataPoints().At(0).Attributes().PutStr("total.string", "345678")

				td.ResourceMetrics().At(0).ScopeMetrics().At(0).Metrics().At(1).Histogram().DataPoints().At(1).Attributes().Clear()
				td.ResourceMetrics().At(0).ScopeMetrics().At(0).Metrics().At(1).Histogram().DataPoints().At(1).Attributes().PutStr("attr1", "test1")
				td.ResourceMetrics().At(0).ScopeMetrics().At(0).Metrics().At(1).Histogram().DataPoints().At(1).Attributes().PutStr("attr2", "test2")
				td.ResourceMetrics().At(0).ScopeMetrics().At(0).Metrics().At(1).Histogram().DataPoints().At(1).Attributes().PutStr("attr4", "test3")
				td.ResourceMetrics().At(0).ScopeMetrics().At(0).Metrics().At(1).Histogram().DataPoints().At(1).Attributes().PutStr("flags", "C|D")
				td.ResourceMetrics().At(0).ScopeMetrics().At(0).Metrics().At(1).Histogram().DataPoints().At(1).Attributes().PutStr("total.string", "345678")

				td.ResourceMetrics().At(0).ScopeMetrics().At(0).Metrics().At(2).ExponentialHistogram().DataPoints().At(0).Attributes().Clear()
				td.ResourceMetrics().At(0).ScopeMetrics().At(0).Metrics().At(2).ExponentialHistogram().DataPoints().At(0).Attributes().PutStr("attr1", "test1")
				td.ResourceMetrics().At(0).ScopeMetrics().At(0).Metrics().At(2).ExponentialHistogram().DataPoints().At(0).Attributes().PutStr("attr2", "test2")
				td.ResourceMetrics().At(0).ScopeMetrics().At(0).Metrics().At(2).ExponentialHistogram().DataPoints().At(0).Attributes().PutStr("attr4", "test3")

				td.ResourceMetrics().At(0).ScopeMetrics().At(0).Metrics().At(2).ExponentialHistogram().DataPoints().At(1).Attributes().Clear()
				td.ResourceMetrics().At(0).ScopeMetrics().At(0).Metrics().At(2).ExponentialHistogram().DataPoints().At(1).Attributes().PutStr("attr1", "test1")
				td.ResourceMetrics().At(0).ScopeMetrics().At(0).Metrics().At(2).ExponentialHistogram().DataPoints().At(1).Attributes().PutStr("attr2", "test2")
				td.ResourceMetrics().At(0).ScopeMetrics().At(0).Metrics().At(2).ExponentialHistogram().DataPoints().At(1).Attributes().PutStr("attr4", "test3")

				td.ResourceMetrics().At(0).ScopeMetrics().At(0).Metrics().At(3).Summary().DataPoints().At(0).Attributes().Clear()
				td.ResourceMetrics().At(0).ScopeMetrics().At(0).Metrics().At(3).Summary().DataPoints().At(0).Attributes().PutStr("attr1", "test1")
				td.ResourceMetrics().At(0).ScopeMetrics().At(0).Metrics().At(3).Summary().DataPoints().At(0).Attributes().PutStr("attr2", "test2")
				td.ResourceMetrics().At(0).ScopeMetrics().At(0).Metrics().At(3).Summary().DataPoints().At(0).Attributes().PutStr("attr4", "test3")
			},
		},
		{
			statements: []string{`convert_summary_count_val_to_sum("delta", true) where metric.name == "operationD"`},
			want: func(td pmetric.Metrics) {
				sumMetric := td.ResourceMetrics().At(0).ScopeMetrics().At(0).Metrics().AppendEmpty()
				sumDp := sumMetric.SetEmptySum().DataPoints().AppendEmpty()

				summaryMetric := pmetric.NewMetric()
				fillMetricFour(summaryMetric)
				summaryDp := summaryMetric.Summary().DataPoints().At(0)

				sumMetric.SetDescription(summaryMetric.Description())
				sumMetric.SetName(summaryMetric.Name() + "_count")
				sumMetric.Sum().SetAggregationTemporality(pmetric.AggregationTemporalityDelta)
				sumMetric.Sum().SetIsMonotonic(true)
				sumMetric.SetUnit(summaryMetric.Unit())

				summaryDp.Attributes().CopyTo(sumDp.Attributes())
				sumDp.SetIntValue(int64(summaryDp.Count()))
				sumDp.SetStartTimestamp(StartTimestamp)
				sumDp.SetTimestamp(TestTimeStamp)
			},
		},
		{
			statements: []string{`convert_summary_sum_val_to_sum("delta", true) where metric.name == "operationD"`},
			want: func(td pmetric.Metrics) {
				sumMetric := td.ResourceMetrics().At(0).ScopeMetrics().At(0).Metrics().AppendEmpty()
				sumDp := sumMetric.SetEmptySum().DataPoints().AppendEmpty()

				summaryMetric := pmetric.NewMetric()
				fillMetricFour(summaryMetric)
				summaryDp := summaryMetric.Summary().DataPoints().At(0)

				sumMetric.SetDescription(summaryMetric.Description())
				sumMetric.SetName(summaryMetric.Name() + "_sum")
				sumMetric.Sum().SetAggregationTemporality(pmetric.AggregationTemporalityDelta)
				sumMetric.Sum().SetIsMonotonic(true)
				sumMetric.SetUnit(summaryMetric.Unit())

				summaryDp.Attributes().CopyTo(sumDp.Attributes())
				sumDp.SetDoubleValue(summaryDp.Sum())
				sumDp.SetStartTimestamp(StartTimestamp)
				sumDp.SetTimestamp(TestTimeStamp)
			},
		},
		{
			statements: []string{
				`convert_summary_sum_val_to_sum("delta", true) where metric.name == "operationD"`,
				`set(metric.unit, "new unit")`,
			},
			want: func(td pmetric.Metrics) {
				sumMetric := td.ResourceMetrics().At(0).ScopeMetrics().At(0).Metrics().AppendEmpty()
				sumDp := sumMetric.SetEmptySum().DataPoints().AppendEmpty()

				summaryMetric := pmetric.NewMetric()
				fillMetricFour(summaryMetric)
				summaryDp := summaryMetric.Summary().DataPoints().At(0)

				sumMetric.SetDescription(summaryMetric.Description())
				sumMetric.SetName(summaryMetric.Name() + "_sum")
				sumMetric.Sum().SetAggregationTemporality(pmetric.AggregationTemporalityDelta)
				sumMetric.Sum().SetIsMonotonic(true)
				sumMetric.SetUnit("new unit")

				summaryDp.Attributes().CopyTo(sumDp.Attributes())
				sumDp.SetDoubleValue(summaryDp.Sum())
				sumDp.SetStartTimestamp(StartTimestamp)
				sumDp.SetTimestamp(TestTimeStamp)

				td.ResourceMetrics().At(0).ScopeMetrics().At(0).Metrics().At(0).SetUnit("new unit")
				td.ResourceMetrics().At(0).ScopeMetrics().At(0).Metrics().At(1).SetUnit("new unit")
				td.ResourceMetrics().At(0).ScopeMetrics().At(0).Metrics().At(2).SetUnit("new unit")
				td.ResourceMetrics().At(0).ScopeMetrics().At(0).Metrics().At(3).SetUnit("new unit")
				td.ResourceMetrics().At(0).ScopeMetrics().At(0).Metrics().At(4).SetUnit("new unit")
			},
		},
		{
			statements: []string{`set(attributes["test"], "pass") where IsMatch(metric.name, "operation[AC]")`},
			want: func(td pmetric.Metrics) {
				td.ResourceMetrics().At(0).ScopeMetrics().At(0).Metrics().At(0).Sum().DataPoints().At(0).Attributes().PutStr("test", "pass")
				td.ResourceMetrics().At(0).ScopeMetrics().At(0).Metrics().At(0).Sum().DataPoints().At(1).Attributes().PutStr("test", "pass")
				td.ResourceMetrics().At(0).ScopeMetrics().At(0).Metrics().At(2).ExponentialHistogram().DataPoints().At(0).Attributes().PutStr("test", "pass")
				td.ResourceMetrics().At(0).ScopeMetrics().At(0).Metrics().At(2).ExponentialHistogram().DataPoints().At(1).Attributes().PutStr("test", "pass")
			},
		},
		{
			statements: []string{`delete_key(attributes, "attr3") where metric.name == "operationA"`},
			want: func(td pmetric.Metrics) {
				td.ResourceMetrics().At(0).ScopeMetrics().At(0).Metrics().At(0).Sum().DataPoints().At(0).Attributes().Clear()
				td.ResourceMetrics().At(0).ScopeMetrics().At(0).Metrics().At(0).Sum().DataPoints().At(0).Attributes().PutStr("attr1", "test1")
				td.ResourceMetrics().At(0).ScopeMetrics().At(0).Metrics().At(0).Sum().DataPoints().At(0).Attributes().PutStr("attr2", "test2")
				td.ResourceMetrics().At(0).ScopeMetrics().At(0).Metrics().At(0).Sum().DataPoints().At(0).Attributes().PutStr("total.string", "123456789")
				td.ResourceMetrics().At(0).ScopeMetrics().At(0).Metrics().At(0).Sum().DataPoints().At(0).Attributes().PutStr("flags", "A|B|C")
				td.ResourceMetrics().At(0).ScopeMetrics().At(0).Metrics().At(0).Sum().DataPoints().At(1).Attributes().Clear()
				td.ResourceMetrics().At(0).ScopeMetrics().At(0).Metrics().At(0).Sum().DataPoints().At(1).Attributes().PutStr("attr1", "test1")
				td.ResourceMetrics().At(0).ScopeMetrics().At(0).Metrics().At(0).Sum().DataPoints().At(1).Attributes().PutStr("attr2", "test2")
				td.ResourceMetrics().At(0).ScopeMetrics().At(0).Metrics().At(0).Sum().DataPoints().At(1).Attributes().PutStr("total.string", "123456789")
				td.ResourceMetrics().At(0).ScopeMetrics().At(0).Metrics().At(0).Sum().DataPoints().At(1).Attributes().PutStr("flags", "A|B|C")
			},
		},
		{
			statements: []string{`delete_matching_keys(attributes, "[23]") where metric.name == "operationA"`},
			want: func(td pmetric.Metrics) {
				td.ResourceMetrics().At(0).ScopeMetrics().At(0).Metrics().At(0).Sum().DataPoints().At(0).Attributes().Clear()
				td.ResourceMetrics().At(0).ScopeMetrics().At(0).Metrics().At(0).Sum().DataPoints().At(0).Attributes().PutStr("attr1", "test1")
				td.ResourceMetrics().At(0).ScopeMetrics().At(0).Metrics().At(0).Sum().DataPoints().At(0).Attributes().PutStr("flags", "A|B|C")
				td.ResourceMetrics().At(0).ScopeMetrics().At(0).Metrics().At(0).Sum().DataPoints().At(0).Attributes().PutStr("total.string", "123456789")
				td.ResourceMetrics().At(0).ScopeMetrics().At(0).Metrics().At(0).Sum().DataPoints().At(1).Attributes().Clear()
				td.ResourceMetrics().At(0).ScopeMetrics().At(0).Metrics().At(0).Sum().DataPoints().At(1).Attributes().PutStr("attr1", "test1")
				td.ResourceMetrics().At(0).ScopeMetrics().At(0).Metrics().At(0).Sum().DataPoints().At(1).Attributes().PutStr("flags", "A|B|C")
				td.ResourceMetrics().At(0).ScopeMetrics().At(0).Metrics().At(0).Sum().DataPoints().At(1).Attributes().PutStr("total.string", "123456789")
			},
		},
		{
			statements: []string{`set(attributes["test"], Concat([attributes["attr1"], attributes["attr2"]], "-")) where metric.name == Concat(["operation", "A"], "")`},
			want: func(td pmetric.Metrics) {
				td.ResourceMetrics().At(0).ScopeMetrics().At(0).Metrics().At(0).Sum().DataPoints().At(0).Attributes().PutStr("test", "test1-test2")
				td.ResourceMetrics().At(0).ScopeMetrics().At(0).Metrics().At(0).Sum().DataPoints().At(1).Attributes().PutStr("test", "test1-test2")
			},
		},
		{
			statements: []string{`set(attributes["test"], Split(attributes["flags"], "|"))`},
			want: func(td pmetric.Metrics) {
				v00 := td.ResourceMetrics().At(0).ScopeMetrics().At(0).Metrics().At(0).Sum().DataPoints().At(0).Attributes().PutEmptySlice("test")
				v00.AppendEmpty().SetStr("A")
				v00.AppendEmpty().SetStr("B")
				v00.AppendEmpty().SetStr("C")
				v01 := td.ResourceMetrics().At(0).ScopeMetrics().At(0).Metrics().At(0).Sum().DataPoints().At(1).Attributes().PutEmptySlice("test")
				v01.AppendEmpty().SetStr("A")
				v01.AppendEmpty().SetStr("B")
				v01.AppendEmpty().SetStr("C")
				v10 := td.ResourceMetrics().At(0).ScopeMetrics().At(0).Metrics().At(1).Histogram().DataPoints().At(0).Attributes().PutEmptySlice("test")
				v10.AppendEmpty().SetStr("C")
				v10.AppendEmpty().SetStr("D")
				v11 := td.ResourceMetrics().At(0).ScopeMetrics().At(0).Metrics().At(1).Histogram().DataPoints().At(1).Attributes().PutEmptySlice("test")
				v11.AppendEmpty().SetStr("C")
				v11.AppendEmpty().SetStr("D")
			},
		},
		{
			statements: []string{`set(attributes["test"], Split(attributes["flags"], "|")) where metric.name == "operationA"`},
			want: func(td pmetric.Metrics) {
				v00 := td.ResourceMetrics().At(0).ScopeMetrics().At(0).Metrics().At(0).Sum().DataPoints().At(0).Attributes().PutEmptySlice("test")
				v00.AppendEmpty().SetStr("A")
				v00.AppendEmpty().SetStr("B")
				v00.AppendEmpty().SetStr("C")
				v01 := td.ResourceMetrics().At(0).ScopeMetrics().At(0).Metrics().At(0).Sum().DataPoints().At(1).Attributes().PutEmptySlice("test")
				v01.AppendEmpty().SetStr("A")
				v01.AppendEmpty().SetStr("B")
				v01.AppendEmpty().SetStr("C")
			},
		},
		{
			statements: []string{`set(attributes["test"], Split(attributes["not_exist"], "|"))`},
			want:       func(_ pmetric.Metrics) {},
		},
		{
			statements: []string{`set(attributes["test"], Substring(attributes["total.string"], 3, 3))`},
			want: func(td pmetric.Metrics) {
				td.ResourceMetrics().At(0).ScopeMetrics().At(0).Metrics().At(0).Sum().DataPoints().At(0).Attributes().PutStr("test", "456")
				td.ResourceMetrics().At(0).ScopeMetrics().At(0).Metrics().At(0).Sum().DataPoints().At(1).Attributes().PutStr("test", "456")
				td.ResourceMetrics().At(0).ScopeMetrics().At(0).Metrics().At(1).Histogram().DataPoints().At(0).Attributes().PutStr("test", "678")
				td.ResourceMetrics().At(0).ScopeMetrics().At(0).Metrics().At(1).Histogram().DataPoints().At(1).Attributes().PutStr("test", "678")
			},
		},
		{
			statements: []string{`set(attributes["test"], Substring(attributes["total.string"], 3, 3)) where metric.name == "operationA"`},
			want: func(td pmetric.Metrics) {
				td.ResourceMetrics().At(0).ScopeMetrics().At(0).Metrics().At(0).Sum().DataPoints().At(0).Attributes().PutStr("test", "456")
				td.ResourceMetrics().At(0).ScopeMetrics().At(0).Metrics().At(0).Sum().DataPoints().At(1).Attributes().PutStr("test", "456")
			},
		},
		{
			statements: []string{`set(attributes["test"], Substring(attributes["not_exist"], 3, 3))`},
			want:       func(_ pmetric.Metrics) {},
		},
		{
			statements: []string{
				`set(attributes["test_lower"], ConvertCase(metric.name, "lower")) where metric.name == "operationA"`,
				`set(attributes["test_upper"], ConvertCase(metric.name, "upper")) where metric.name == "operationA"`,
				`set(attributes["test_snake"], ConvertCase(metric.name, "snake")) where metric.name == "operationA"`,
				`set(attributes["test_camel"], ConvertCase(metric.name, "camel")) where metric.name == "operationA"`,
			},
			want: func(td pmetric.Metrics) {
				td.ResourceMetrics().At(0).ScopeMetrics().At(0).Metrics().At(0).Sum().DataPoints().At(0).Attributes().PutStr("test_lower", "operationa")
				td.ResourceMetrics().At(0).ScopeMetrics().At(0).Metrics().At(0).Sum().DataPoints().At(1).Attributes().PutStr("test_lower", "operationa")
				td.ResourceMetrics().At(0).ScopeMetrics().At(0).Metrics().At(0).Sum().DataPoints().At(0).Attributes().PutStr("test_upper", "OPERATIONA")
				td.ResourceMetrics().At(0).ScopeMetrics().At(0).Metrics().At(0).Sum().DataPoints().At(1).Attributes().PutStr("test_upper", "OPERATIONA")
				td.ResourceMetrics().At(0).ScopeMetrics().At(0).Metrics().At(0).Sum().DataPoints().At(0).Attributes().PutStr("test_snake", "operation_a")
				td.ResourceMetrics().At(0).ScopeMetrics().At(0).Metrics().At(0).Sum().DataPoints().At(1).Attributes().PutStr("test_snake", "operation_a")
				td.ResourceMetrics().At(0).ScopeMetrics().At(0).Metrics().At(0).Sum().DataPoints().At(0).Attributes().PutStr("test_camel", "OperationA")
				td.ResourceMetrics().At(0).ScopeMetrics().At(0).Metrics().At(0).Sum().DataPoints().At(1).Attributes().PutStr("test_camel", "OperationA")
			},
		},
		{
			statements: []string{`set(attributes["test"], ["A", "B", "C"]) where metric.name == "operationA"`},
			want: func(td pmetric.Metrics) {
				v00 := td.ResourceMetrics().At(0).ScopeMetrics().At(0).Metrics().At(0).Sum().DataPoints().At(0).Attributes().PutEmptySlice("test")
				v00.AppendEmpty().SetStr("A")
				v00.AppendEmpty().SetStr("B")
				v00.AppendEmpty().SetStr("C")
				v01 := td.ResourceMetrics().At(0).ScopeMetrics().At(0).Metrics().At(0).Sum().DataPoints().At(1).Attributes().PutEmptySlice("test")
				v01.AppendEmpty().SetStr("A")
				v01.AppendEmpty().SetStr("B")
				v01.AppendEmpty().SetStr("C")
			},
		},
		{
			statements: []string{`merge_maps(attributes, ParseJSON("{\"json_test\":\"pass\"}"), "insert") where metric.name == "operationA"`},
			want: func(td pmetric.Metrics) {
				td.ResourceMetrics().At(0).ScopeMetrics().At(0).Metrics().At(0).Sum().DataPoints().At(0).Attributes().PutStr("json_test", "pass")
				td.ResourceMetrics().At(0).ScopeMetrics().At(0).Metrics().At(0).Sum().DataPoints().At(1).Attributes().PutStr("json_test", "pass")
			},
		},
		{
			statements: []string{`limit(attributes, 0, []) where metric.name == "operationA"`},
			want: func(td pmetric.Metrics) {
				td.ResourceMetrics().At(0).ScopeMetrics().At(0).Metrics().At(0).Sum().DataPoints().At(0).Attributes().RemoveIf(func(_ string, _ pcommon.Value) bool { return true })
				td.ResourceMetrics().At(0).ScopeMetrics().At(0).Metrics().At(0).Sum().DataPoints().At(1).Attributes().RemoveIf(func(_ string, _ pcommon.Value) bool { return true })
			},
		},
		{
			statements: []string{`set(attributes["test"], Log(1)) where metric.name == "operationA"`},
			want: func(td pmetric.Metrics) {
				td.ResourceMetrics().At(0).ScopeMetrics().At(0).Metrics().At(0).Sum().DataPoints().At(0).Attributes().PutDouble("test", 0.0)
				td.ResourceMetrics().At(0).ScopeMetrics().At(0).Metrics().At(0).Sum().DataPoints().At(1).Attributes().PutDouble("test", 0.0)
			},
		},
	}

	for _, tt := range tests {
		t.Run(tt.statements[0], func(t *testing.T) {
			td := constructMetrics()
			processor, err := NewProcessor([]common.ContextStatements{{Context: "datapoint", Statements: tt.statements}}, ottl.IgnoreError, componenttest.NewNopTelemetrySettings())
			assert.NoError(t, err)

			_, err = processor.ProcessMetrics(context.Background(), td)
			assert.NoError(t, err)

			exTd := constructMetrics()
			tt.want(exTd)

			assert.Equal(t, exTd, td)
		})
	}
}

func Test_ProcessMetrics_InferredDataPointContext(t *testing.T) {
	tests := []struct {
<<<<<<< HEAD
		statements []string
		want       func(pmetric.Metrics)
	}{
		{
			statements: []string{`set(datapoint.attributes["test"], "pass") where metric.name == "operationA"`},
			want: func(td pmetric.Metrics) {
				td.ResourceMetrics().At(0).ScopeMetrics().At(0).Metrics().At(0).Sum().DataPoints().At(0).Attributes().PutStr("test", "pass")
				td.ResourceMetrics().At(0).ScopeMetrics().At(0).Metrics().At(0).Sum().DataPoints().At(1).Attributes().PutStr("test", "pass")
			},
		},
		{
			statements: []string{`set(datapoint.attributes["test"], "pass") where resource.attributes["host.name"] == "myhost"`},
			want: func(td pmetric.Metrics) {
				td.ResourceMetrics().At(0).ScopeMetrics().At(0).Metrics().At(0).Sum().DataPoints().At(0).Attributes().PutStr("test", "pass")
				td.ResourceMetrics().At(0).ScopeMetrics().At(0).Metrics().At(0).Sum().DataPoints().At(1).Attributes().PutStr("test", "pass")
				td.ResourceMetrics().At(0).ScopeMetrics().At(0).Metrics().At(1).Histogram().DataPoints().At(0).Attributes().PutStr("test", "pass")
				td.ResourceMetrics().At(0).ScopeMetrics().At(0).Metrics().At(1).Histogram().DataPoints().At(1).Attributes().PutStr("test", "pass")
				td.ResourceMetrics().At(0).ScopeMetrics().At(0).Metrics().At(2).ExponentialHistogram().DataPoints().At(0).Attributes().PutStr("test", "pass")
				td.ResourceMetrics().At(0).ScopeMetrics().At(0).Metrics().At(2).ExponentialHistogram().DataPoints().At(1).Attributes().PutStr("test", "pass")
				td.ResourceMetrics().At(0).ScopeMetrics().At(0).Metrics().At(2).ExponentialHistogram().DataPoints().At(1).Attributes().PutStr("test", "pass")
				td.ResourceMetrics().At(0).ScopeMetrics().At(0).Metrics().At(3).Summary().DataPoints().At(0).Attributes().PutStr("test", "pass")
				td.ResourceMetrics().At(0).ScopeMetrics().At(0).Metrics().At(4).Sum().DataPoints().At(0).Attributes().PutStr("test", "pass")
				td.ResourceMetrics().At(0).ScopeMetrics().At(0).Metrics().At(4).Sum().DataPoints().At(1).Attributes().PutStr("test", "pass")
			},
		},
		{
			statements: []string{`set(datapoint.attributes["int_value"], Int("2")) where metric.name == "operationA"`},
			want: func(td pmetric.Metrics) {
				td.ResourceMetrics().At(0).ScopeMetrics().At(0).Metrics().At(0).Sum().DataPoints().At(0).Attributes().PutInt("int_value", 2)
				td.ResourceMetrics().At(0).ScopeMetrics().At(0).Metrics().At(0).Sum().DataPoints().At(1).Attributes().PutInt("int_value", 2)
			},
		},
		{
			statements: []string{`set(datapoint.attributes["int_value"], Int(datapoint.value_double)) where metric.name == "operationA"`},
			want: func(td pmetric.Metrics) {
				td.ResourceMetrics().At(0).ScopeMetrics().At(0).Metrics().At(0).Sum().DataPoints().At(0).Attributes().PutInt("int_value", 1)
				td.ResourceMetrics().At(0).ScopeMetrics().At(0).Metrics().At(0).Sum().DataPoints().At(1).Attributes().PutInt("int_value", 3)
			},
		},
		{
			statements: []string{`keep_keys(datapoint.attributes, ["attr2"]) where metric.name == "operationA"`},
			want: func(td pmetric.Metrics) {
				td.ResourceMetrics().At(0).ScopeMetrics().At(0).Metrics().At(0).Sum().DataPoints().At(0).Attributes().Clear()
				td.ResourceMetrics().At(0).ScopeMetrics().At(0).Metrics().At(0).Sum().DataPoints().At(0).Attributes().PutStr("attr2", "test2")
				td.ResourceMetrics().At(0).ScopeMetrics().At(0).Metrics().At(0).Sum().DataPoints().At(1).Attributes().Clear()
				td.ResourceMetrics().At(0).ScopeMetrics().At(0).Metrics().At(0).Sum().DataPoints().At(1).Attributes().PutStr("attr2", "test2")
			},
		},
		{
			statements: []string{`set(metric.description, "test") where datapoint.attributes["attr1"] == "test1"`},
			want: func(td pmetric.Metrics) {
				td.ResourceMetrics().At(0).ScopeMetrics().At(0).Metrics().At(0).SetDescription("test")
				td.ResourceMetrics().At(0).ScopeMetrics().At(0).Metrics().At(1).SetDescription("test")
				td.ResourceMetrics().At(0).ScopeMetrics().At(0).Metrics().At(2).SetDescription("test")
				td.ResourceMetrics().At(0).ScopeMetrics().At(0).Metrics().At(3).SetDescription("test")
				td.ResourceMetrics().At(0).ScopeMetrics().At(0).Metrics().At(4).SetDescription("test")
			},
		},
		{
			statements: []string{`set(metric.unit, "new unit")`},
			want: func(td pmetric.Metrics) {
				td.ResourceMetrics().At(0).ScopeMetrics().At(0).Metrics().At(0).SetUnit("new unit")
				td.ResourceMetrics().At(0).ScopeMetrics().At(0).Metrics().At(1).SetUnit("new unit")
				td.ResourceMetrics().At(0).ScopeMetrics().At(0).Metrics().At(2).SetUnit("new unit")
				td.ResourceMetrics().At(0).ScopeMetrics().At(0).Metrics().At(3).SetUnit("new unit")
				td.ResourceMetrics().At(0).ScopeMetrics().At(0).Metrics().At(4).SetUnit("new unit")
			},
		},
		{
			statements: []string{`set(metric.description, "Sum") where metric.type == METRIC_DATA_TYPE_SUM`},
			want: func(td pmetric.Metrics) {
				td.ResourceMetrics().At(0).ScopeMetrics().At(0).Metrics().At(0).SetDescription("Sum")
				td.ResourceMetrics().At(0).ScopeMetrics().At(0).Metrics().At(4).SetDescription("Sum")
			},
		},
		{
			statements: []string{`set(metric.aggregation_temporality, AGGREGATION_TEMPORALITY_DELTA) where metric.aggregation_temporality == 0`},
			want: func(td pmetric.Metrics) {
				td.ResourceMetrics().At(0).ScopeMetrics().At(0).Metrics().At(0).Sum().SetAggregationTemporality(pmetric.AggregationTemporalityDelta)
				td.ResourceMetrics().At(0).ScopeMetrics().At(0).Metrics().At(1).Histogram().SetAggregationTemporality(pmetric.AggregationTemporalityDelta)
				td.ResourceMetrics().At(0).ScopeMetrics().At(0).Metrics().At(2).ExponentialHistogram().SetAggregationTemporality(pmetric.AggregationTemporalityDelta)
				td.ResourceMetrics().At(0).ScopeMetrics().At(0).Metrics().At(4).Sum().SetAggregationTemporality(pmetric.AggregationTemporalityDelta)
			},
		},
		{
			statements: []string{`set(metric.is_monotonic, true) where metric.is_monotonic == false`},
			want: func(td pmetric.Metrics) {
				td.ResourceMetrics().At(0).ScopeMetrics().At(0).Metrics().At(0).Sum().SetIsMonotonic(true)
				td.ResourceMetrics().At(0).ScopeMetrics().At(0).Metrics().At(4).Sum().SetIsMonotonic(true)
			},
		},
		{
			statements: []string{`set(datapoint.attributes["test"], "pass") where datapoint.count == 1`},
			want: func(td pmetric.Metrics) {
				td.ResourceMetrics().At(0).ScopeMetrics().At(0).Metrics().At(1).Histogram().DataPoints().At(0).Attributes().PutStr("test", "pass")
				td.ResourceMetrics().At(0).ScopeMetrics().At(0).Metrics().At(2).ExponentialHistogram().DataPoints().At(0).Attributes().PutStr("test", "pass")
			},
		},
		{
			statements: []string{`set(datapoint.attributes["test"], "pass") where datapoint.scale == 1`},
			want: func(td pmetric.Metrics) {
				td.ResourceMetrics().At(0).ScopeMetrics().At(0).Metrics().At(2).ExponentialHistogram().DataPoints().At(0).Attributes().PutStr("test", "pass")
			},
		},
		{
			statements: []string{`set(datapoint.attributes["test"], "pass") where datapoint.zero_count == 1`},
			want: func(td pmetric.Metrics) {
				td.ResourceMetrics().At(0).ScopeMetrics().At(0).Metrics().At(2).ExponentialHistogram().DataPoints().At(0).Attributes().PutStr("test", "pass")
			},
		},
		{
			statements: []string{`set(datapoint.attributes["test"], "pass") where datapoint.positive.offset == 1`},
			want: func(td pmetric.Metrics) {
				td.ResourceMetrics().At(0).ScopeMetrics().At(0).Metrics().At(2).ExponentialHistogram().DataPoints().At(0).Attributes().PutStr("test", "pass")
			},
		},
		{
			statements: []string{`set(datapoint.attributes["test"], "pass") where datapoint.negative.offset == 1`},
			want: func(td pmetric.Metrics) {
				td.ResourceMetrics().At(0).ScopeMetrics().At(0).Metrics().At(2).ExponentialHistogram().DataPoints().At(0).Attributes().PutStr("test", "pass")
			},
		},
		{
			statements: []string{`replace_pattern(datapoint.attributes["attr1"], "test1", "pass")`},
			want: func(td pmetric.Metrics) {
				td.ResourceMetrics().At(0).ScopeMetrics().At(0).Metrics().At(0).Sum().DataPoints().At(0).Attributes().PutStr("attr1", "pass")
				td.ResourceMetrics().At(0).ScopeMetrics().At(0).Metrics().At(0).Sum().DataPoints().At(1).Attributes().PutStr("attr1", "pass")
				td.ResourceMetrics().At(0).ScopeMetrics().At(0).Metrics().At(1).Histogram().DataPoints().At(0).Attributes().PutStr("attr1", "pass")
				td.ResourceMetrics().At(0).ScopeMetrics().At(0).Metrics().At(1).Histogram().DataPoints().At(1).Attributes().PutStr("attr1", "pass")
				td.ResourceMetrics().At(0).ScopeMetrics().At(0).Metrics().At(2).ExponentialHistogram().DataPoints().At(0).Attributes().PutStr("attr1", "pass")
				td.ResourceMetrics().At(0).ScopeMetrics().At(0).Metrics().At(2).ExponentialHistogram().DataPoints().At(1).Attributes().PutStr("attr1", "pass")
				td.ResourceMetrics().At(0).ScopeMetrics().At(0).Metrics().At(3).Summary().DataPoints().At(0).Attributes().PutStr("attr1", "pass")
				td.ResourceMetrics().At(0).ScopeMetrics().At(0).Metrics().At(4).Sum().DataPoints().At(0).Attributes().PutStr("attr1", "pass")
			},
		},
		{
			statements: []string{`replace_all_patterns(datapoint.attributes, "value", "test1", "pass")`},
			want: func(td pmetric.Metrics) {
				td.ResourceMetrics().At(0).ScopeMetrics().At(0).Metrics().At(0).Sum().DataPoints().At(0).Attributes().PutStr("attr1", "pass")
				td.ResourceMetrics().At(0).ScopeMetrics().At(0).Metrics().At(0).Sum().DataPoints().At(1).Attributes().PutStr("attr1", "pass")
				td.ResourceMetrics().At(0).ScopeMetrics().At(0).Metrics().At(1).Histogram().DataPoints().At(0).Attributes().PutStr("attr1", "pass")
				td.ResourceMetrics().At(0).ScopeMetrics().At(0).Metrics().At(1).Histogram().DataPoints().At(1).Attributes().PutStr("attr1", "pass")
				td.ResourceMetrics().At(0).ScopeMetrics().At(0).Metrics().At(2).ExponentialHistogram().DataPoints().At(0).Attributes().PutStr("attr1", "pass")
				td.ResourceMetrics().At(0).ScopeMetrics().At(0).Metrics().At(2).ExponentialHistogram().DataPoints().At(1).Attributes().PutStr("attr1", "pass")
				td.ResourceMetrics().At(0).ScopeMetrics().At(0).Metrics().At(3).Summary().DataPoints().At(0).Attributes().PutStr("attr1", "pass")
				td.ResourceMetrics().At(0).ScopeMetrics().At(0).Metrics().At(4).Sum().DataPoints().At(0).Attributes().PutStr("attr1", "pass")
			},
		},
		{
			statements: []string{`replace_all_patterns(datapoint.attributes, "key", "attr3", "attr4")`},
			want: func(td pmetric.Metrics) {
				td.ResourceMetrics().At(0).ScopeMetrics().At(0).Metrics().At(0).Sum().DataPoints().At(0).Attributes().Clear()
				td.ResourceMetrics().At(0).ScopeMetrics().At(0).Metrics().At(0).Sum().DataPoints().At(0).Attributes().PutStr("attr1", "test1")
				td.ResourceMetrics().At(0).ScopeMetrics().At(0).Metrics().At(0).Sum().DataPoints().At(0).Attributes().PutStr("attr2", "test2")
				td.ResourceMetrics().At(0).ScopeMetrics().At(0).Metrics().At(0).Sum().DataPoints().At(0).Attributes().PutStr("attr4", "test3")
				td.ResourceMetrics().At(0).ScopeMetrics().At(0).Metrics().At(0).Sum().DataPoints().At(0).Attributes().PutStr("flags", "A|B|C")
				td.ResourceMetrics().At(0).ScopeMetrics().At(0).Metrics().At(0).Sum().DataPoints().At(0).Attributes().PutStr("total.string", "123456789")

				td.ResourceMetrics().At(0).ScopeMetrics().At(0).Metrics().At(0).Sum().DataPoints().At(1).Attributes().Clear()
				td.ResourceMetrics().At(0).ScopeMetrics().At(0).Metrics().At(0).Sum().DataPoints().At(1).Attributes().PutStr("attr1", "test1")
				td.ResourceMetrics().At(0).ScopeMetrics().At(0).Metrics().At(0).Sum().DataPoints().At(1).Attributes().PutStr("attr2", "test2")
				td.ResourceMetrics().At(0).ScopeMetrics().At(0).Metrics().At(0).Sum().DataPoints().At(1).Attributes().PutStr("attr4", "test3")
				td.ResourceMetrics().At(0).ScopeMetrics().At(0).Metrics().At(0).Sum().DataPoints().At(1).Attributes().PutStr("flags", "A|B|C")
				td.ResourceMetrics().At(0).ScopeMetrics().At(0).Metrics().At(0).Sum().DataPoints().At(1).Attributes().PutStr("total.string", "123456789")

				td.ResourceMetrics().At(0).ScopeMetrics().At(0).Metrics().At(1).Histogram().DataPoints().At(0).Attributes().Clear()
				td.ResourceMetrics().At(0).ScopeMetrics().At(0).Metrics().At(1).Histogram().DataPoints().At(0).Attributes().PutStr("attr1", "test1")
				td.ResourceMetrics().At(0).ScopeMetrics().At(0).Metrics().At(1).Histogram().DataPoints().At(0).Attributes().PutStr("attr2", "test2")
				td.ResourceMetrics().At(0).ScopeMetrics().At(0).Metrics().At(1).Histogram().DataPoints().At(0).Attributes().PutStr("attr4", "test3")
				td.ResourceMetrics().At(0).ScopeMetrics().At(0).Metrics().At(1).Histogram().DataPoints().At(0).Attributes().PutStr("flags", "C|D")
				td.ResourceMetrics().At(0).ScopeMetrics().At(0).Metrics().At(1).Histogram().DataPoints().At(0).Attributes().PutStr("total.string", "345678")

				td.ResourceMetrics().At(0).ScopeMetrics().At(0).Metrics().At(1).Histogram().DataPoints().At(1).Attributes().Clear()
				td.ResourceMetrics().At(0).ScopeMetrics().At(0).Metrics().At(1).Histogram().DataPoints().At(1).Attributes().PutStr("attr1", "test1")
				td.ResourceMetrics().At(0).ScopeMetrics().At(0).Metrics().At(1).Histogram().DataPoints().At(1).Attributes().PutStr("attr2", "test2")
				td.ResourceMetrics().At(0).ScopeMetrics().At(0).Metrics().At(1).Histogram().DataPoints().At(1).Attributes().PutStr("attr4", "test3")
				td.ResourceMetrics().At(0).ScopeMetrics().At(0).Metrics().At(1).Histogram().DataPoints().At(1).Attributes().PutStr("flags", "C|D")
				td.ResourceMetrics().At(0).ScopeMetrics().At(0).Metrics().At(1).Histogram().DataPoints().At(1).Attributes().PutStr("total.string", "345678")

				td.ResourceMetrics().At(0).ScopeMetrics().At(0).Metrics().At(2).ExponentialHistogram().DataPoints().At(0).Attributes().Clear()
				td.ResourceMetrics().At(0).ScopeMetrics().At(0).Metrics().At(2).ExponentialHistogram().DataPoints().At(0).Attributes().PutStr("attr1", "test1")
				td.ResourceMetrics().At(0).ScopeMetrics().At(0).Metrics().At(2).ExponentialHistogram().DataPoints().At(0).Attributes().PutStr("attr2", "test2")
				td.ResourceMetrics().At(0).ScopeMetrics().At(0).Metrics().At(2).ExponentialHistogram().DataPoints().At(0).Attributes().PutStr("attr4", "test3")

				td.ResourceMetrics().At(0).ScopeMetrics().At(0).Metrics().At(2).ExponentialHistogram().DataPoints().At(1).Attributes().Clear()
				td.ResourceMetrics().At(0).ScopeMetrics().At(0).Metrics().At(2).ExponentialHistogram().DataPoints().At(1).Attributes().PutStr("attr1", "test1")
				td.ResourceMetrics().At(0).ScopeMetrics().At(0).Metrics().At(2).ExponentialHistogram().DataPoints().At(1).Attributes().PutStr("attr2", "test2")
				td.ResourceMetrics().At(0).ScopeMetrics().At(0).Metrics().At(2).ExponentialHistogram().DataPoints().At(1).Attributes().PutStr("attr4", "test3")

				td.ResourceMetrics().At(0).ScopeMetrics().At(0).Metrics().At(3).Summary().DataPoints().At(0).Attributes().Clear()
				td.ResourceMetrics().At(0).ScopeMetrics().At(0).Metrics().At(3).Summary().DataPoints().At(0).Attributes().PutStr("attr1", "test1")
				td.ResourceMetrics().At(0).ScopeMetrics().At(0).Metrics().At(3).Summary().DataPoints().At(0).Attributes().PutStr("attr2", "test2")
				td.ResourceMetrics().At(0).ScopeMetrics().At(0).Metrics().At(3).Summary().DataPoints().At(0).Attributes().PutStr("attr4", "test3")
			},
		},
		{
			statements: []string{`convert_summary_count_val_to_sum("delta", true) where metric.name == "operationD"`},
			want: func(td pmetric.Metrics) {
				sumMetric := td.ResourceMetrics().At(0).ScopeMetrics().At(0).Metrics().AppendEmpty()
				sumDp := sumMetric.SetEmptySum().DataPoints().AppendEmpty()

				summaryMetric := pmetric.NewMetric()
				fillMetricFour(summaryMetric)
				summaryDp := summaryMetric.Summary().DataPoints().At(0)

				sumMetric.SetDescription(summaryMetric.Description())
				sumMetric.SetName(summaryMetric.Name() + "_count")
				sumMetric.Sum().SetAggregationTemporality(pmetric.AggregationTemporalityDelta)
				sumMetric.Sum().SetIsMonotonic(true)
				sumMetric.SetUnit(summaryMetric.Unit())

				summaryDp.Attributes().CopyTo(sumDp.Attributes())
				sumDp.SetIntValue(int64(summaryDp.Count()))
				sumDp.SetStartTimestamp(StartTimestamp)
				sumDp.SetTimestamp(TestTimeStamp)
			},
		},
		{
			statements: []string{`convert_summary_sum_val_to_sum("delta", true) where metric.name == "operationD"`},
			want: func(td pmetric.Metrics) {
				sumMetric := td.ResourceMetrics().At(0).ScopeMetrics().At(0).Metrics().AppendEmpty()
				sumDp := sumMetric.SetEmptySum().DataPoints().AppendEmpty()

				summaryMetric := pmetric.NewMetric()
				fillMetricFour(summaryMetric)
				summaryDp := summaryMetric.Summary().DataPoints().At(0)

				sumMetric.SetDescription(summaryMetric.Description())
				sumMetric.SetName(summaryMetric.Name() + "_sum")
				sumMetric.Sum().SetAggregationTemporality(pmetric.AggregationTemporalityDelta)
				sumMetric.Sum().SetIsMonotonic(true)
				sumMetric.SetUnit(summaryMetric.Unit())

				summaryDp.Attributes().CopyTo(sumDp.Attributes())
				sumDp.SetDoubleValue(summaryDp.Sum())
				sumDp.SetStartTimestamp(StartTimestamp)
				sumDp.SetTimestamp(TestTimeStamp)
			},
		},
		{
			statements: []string{
				`convert_summary_sum_val_to_sum("delta", true) where metric.name == "operationD"`,
				`set(metric.unit, "new unit")`,
			},
			want: func(td pmetric.Metrics) {
				sumMetric := td.ResourceMetrics().At(0).ScopeMetrics().At(0).Metrics().AppendEmpty()
				sumDp := sumMetric.SetEmptySum().DataPoints().AppendEmpty()

				summaryMetric := pmetric.NewMetric()
				fillMetricFour(summaryMetric)
				summaryDp := summaryMetric.Summary().DataPoints().At(0)

				sumMetric.SetDescription(summaryMetric.Description())
				sumMetric.SetName(summaryMetric.Name() + "_sum")
				sumMetric.Sum().SetAggregationTemporality(pmetric.AggregationTemporalityDelta)
				sumMetric.Sum().SetIsMonotonic(true)
				sumMetric.SetUnit("new unit")

				summaryDp.Attributes().CopyTo(sumDp.Attributes())
				sumDp.SetDoubleValue(summaryDp.Sum())
				sumDp.SetStartTimestamp(StartTimestamp)
				sumDp.SetTimestamp(TestTimeStamp)

				td.ResourceMetrics().At(0).ScopeMetrics().At(0).Metrics().At(0).SetUnit("new unit")
				td.ResourceMetrics().At(0).ScopeMetrics().At(0).Metrics().At(1).SetUnit("new unit")
				td.ResourceMetrics().At(0).ScopeMetrics().At(0).Metrics().At(2).SetUnit("new unit")
				td.ResourceMetrics().At(0).ScopeMetrics().At(0).Metrics().At(3).SetUnit("new unit")
				td.ResourceMetrics().At(0).ScopeMetrics().At(0).Metrics().At(4).SetUnit("new unit")
			},
		},
		{
			statements: []string{`set(datapoint.attributes["test"], "pass") where IsMatch(metric.name, "operation[AC]")`},
			want: func(td pmetric.Metrics) {
				td.ResourceMetrics().At(0).ScopeMetrics().At(0).Metrics().At(0).Sum().DataPoints().At(0).Attributes().PutStr("test", "pass")
				td.ResourceMetrics().At(0).ScopeMetrics().At(0).Metrics().At(0).Sum().DataPoints().At(1).Attributes().PutStr("test", "pass")
				td.ResourceMetrics().At(0).ScopeMetrics().At(0).Metrics().At(2).ExponentialHistogram().DataPoints().At(0).Attributes().PutStr("test", "pass")
				td.ResourceMetrics().At(0).ScopeMetrics().At(0).Metrics().At(2).ExponentialHistogram().DataPoints().At(1).Attributes().PutStr("test", "pass")
			},
		},
		{
			statements: []string{`delete_key(datapoint.attributes, "attr3") where metric.name == "operationA"`},
			want: func(td pmetric.Metrics) {
				td.ResourceMetrics().At(0).ScopeMetrics().At(0).Metrics().At(0).Sum().DataPoints().At(0).Attributes().Clear()
				td.ResourceMetrics().At(0).ScopeMetrics().At(0).Metrics().At(0).Sum().DataPoints().At(0).Attributes().PutStr("attr1", "test1")
				td.ResourceMetrics().At(0).ScopeMetrics().At(0).Metrics().At(0).Sum().DataPoints().At(0).Attributes().PutStr("attr2", "test2")
				td.ResourceMetrics().At(0).ScopeMetrics().At(0).Metrics().At(0).Sum().DataPoints().At(0).Attributes().PutStr("total.string", "123456789")
				td.ResourceMetrics().At(0).ScopeMetrics().At(0).Metrics().At(0).Sum().DataPoints().At(0).Attributes().PutStr("flags", "A|B|C")
				td.ResourceMetrics().At(0).ScopeMetrics().At(0).Metrics().At(0).Sum().DataPoints().At(1).Attributes().Clear()
				td.ResourceMetrics().At(0).ScopeMetrics().At(0).Metrics().At(0).Sum().DataPoints().At(1).Attributes().PutStr("attr1", "test1")
				td.ResourceMetrics().At(0).ScopeMetrics().At(0).Metrics().At(0).Sum().DataPoints().At(1).Attributes().PutStr("attr2", "test2")
				td.ResourceMetrics().At(0).ScopeMetrics().At(0).Metrics().At(0).Sum().DataPoints().At(1).Attributes().PutStr("total.string", "123456789")
				td.ResourceMetrics().At(0).ScopeMetrics().At(0).Metrics().At(0).Sum().DataPoints().At(1).Attributes().PutStr("flags", "A|B|C")
			},
		},
		{
			statements: []string{`delete_matching_keys(datapoint.attributes, "[23]") where metric.name == "operationA"`},
			want: func(td pmetric.Metrics) {
				td.ResourceMetrics().At(0).ScopeMetrics().At(0).Metrics().At(0).Sum().DataPoints().At(0).Attributes().Clear()
				td.ResourceMetrics().At(0).ScopeMetrics().At(0).Metrics().At(0).Sum().DataPoints().At(0).Attributes().PutStr("attr1", "test1")
				td.ResourceMetrics().At(0).ScopeMetrics().At(0).Metrics().At(0).Sum().DataPoints().At(0).Attributes().PutStr("flags", "A|B|C")
				td.ResourceMetrics().At(0).ScopeMetrics().At(0).Metrics().At(0).Sum().DataPoints().At(0).Attributes().PutStr("total.string", "123456789")
				td.ResourceMetrics().At(0).ScopeMetrics().At(0).Metrics().At(0).Sum().DataPoints().At(1).Attributes().Clear()
				td.ResourceMetrics().At(0).ScopeMetrics().At(0).Metrics().At(0).Sum().DataPoints().At(1).Attributes().PutStr("attr1", "test1")
				td.ResourceMetrics().At(0).ScopeMetrics().At(0).Metrics().At(0).Sum().DataPoints().At(1).Attributes().PutStr("flags", "A|B|C")
				td.ResourceMetrics().At(0).ScopeMetrics().At(0).Metrics().At(0).Sum().DataPoints().At(1).Attributes().PutStr("total.string", "123456789")
			},
		},
		{
			statements: []string{`set(datapoint.attributes["test"], Concat([datapoint.attributes["attr1"], datapoint.attributes["attr2"]], "-")) where metric.name == Concat(["operation", "A"], "")`},
			want: func(td pmetric.Metrics) {
				td.ResourceMetrics().At(0).ScopeMetrics().At(0).Metrics().At(0).Sum().DataPoints().At(0).Attributes().PutStr("test", "test1-test2")
				td.ResourceMetrics().At(0).ScopeMetrics().At(0).Metrics().At(0).Sum().DataPoints().At(1).Attributes().PutStr("test", "test1-test2")
			},
		},
		{
			statements: []string{`set(datapoint.attributes["test"], Split(datapoint.attributes["flags"], "|"))`},
			want: func(td pmetric.Metrics) {
				v00 := td.ResourceMetrics().At(0).ScopeMetrics().At(0).Metrics().At(0).Sum().DataPoints().At(0).Attributes().PutEmptySlice("test")
				v00.AppendEmpty().SetStr("A")
				v00.AppendEmpty().SetStr("B")
				v00.AppendEmpty().SetStr("C")
				v01 := td.ResourceMetrics().At(0).ScopeMetrics().At(0).Metrics().At(0).Sum().DataPoints().At(1).Attributes().PutEmptySlice("test")
				v01.AppendEmpty().SetStr("A")
				v01.AppendEmpty().SetStr("B")
				v01.AppendEmpty().SetStr("C")
				v10 := td.ResourceMetrics().At(0).ScopeMetrics().At(0).Metrics().At(1).Histogram().DataPoints().At(0).Attributes().PutEmptySlice("test")
				v10.AppendEmpty().SetStr("C")
				v10.AppendEmpty().SetStr("D")
				v11 := td.ResourceMetrics().At(0).ScopeMetrics().At(0).Metrics().At(1).Histogram().DataPoints().At(1).Attributes().PutEmptySlice("test")
				v11.AppendEmpty().SetStr("C")
				v11.AppendEmpty().SetStr("D")
			},
		},
		{
			statements: []string{`set(datapoint.attributes["test"], Split(datapoint.attributes["flags"], "|")) where metric.name == "operationA"`},
			want: func(td pmetric.Metrics) {
				v00 := td.ResourceMetrics().At(0).ScopeMetrics().At(0).Metrics().At(0).Sum().DataPoints().At(0).Attributes().PutEmptySlice("test")
				v00.AppendEmpty().SetStr("A")
				v00.AppendEmpty().SetStr("B")
				v00.AppendEmpty().SetStr("C")
				v01 := td.ResourceMetrics().At(0).ScopeMetrics().At(0).Metrics().At(0).Sum().DataPoints().At(1).Attributes().PutEmptySlice("test")
				v01.AppendEmpty().SetStr("A")
				v01.AppendEmpty().SetStr("B")
				v01.AppendEmpty().SetStr("C")
			},
		},
		{
			statements: []string{`set(datapoint.attributes["test"], Split(datapoint.attributes["not_exist"], "|"))`},
			want:       func(_ pmetric.Metrics) {},
		},
		{
			statements: []string{`set(datapoint.attributes["test"], Substring(datapoint.attributes["total.string"], 3, 3))`},
			want: func(td pmetric.Metrics) {
				td.ResourceMetrics().At(0).ScopeMetrics().At(0).Metrics().At(0).Sum().DataPoints().At(0).Attributes().PutStr("test", "456")
				td.ResourceMetrics().At(0).ScopeMetrics().At(0).Metrics().At(0).Sum().DataPoints().At(1).Attributes().PutStr("test", "456")
				td.ResourceMetrics().At(0).ScopeMetrics().At(0).Metrics().At(1).Histogram().DataPoints().At(0).Attributes().PutStr("test", "678")
				td.ResourceMetrics().At(0).ScopeMetrics().At(0).Metrics().At(1).Histogram().DataPoints().At(1).Attributes().PutStr("test", "678")
			},
		},
		{
			statements: []string{`set(datapoint.attributes["test"], Substring(datapoint.attributes["total.string"], 3, 3)) where metric.name == "operationA"`},
			want: func(td pmetric.Metrics) {
				td.ResourceMetrics().At(0).ScopeMetrics().At(0).Metrics().At(0).Sum().DataPoints().At(0).Attributes().PutStr("test", "456")
				td.ResourceMetrics().At(0).ScopeMetrics().At(0).Metrics().At(0).Sum().DataPoints().At(1).Attributes().PutStr("test", "456")
			},
		},
		{
			statements: []string{`set(datapoint.attributes["test"], Substring(datapoint.attributes["not_exist"], 3, 3))`},
			want:       func(_ pmetric.Metrics) {},
		},
		{
			statements: []string{
				`set(datapoint.attributes["test_lower"], ConvertCase(metric.name, "lower")) where metric.name == "operationA"`,
				`set(datapoint.attributes["test_upper"], ConvertCase(metric.name, "upper")) where metric.name == "operationA"`,
				`set(datapoint.attributes["test_snake"], ConvertCase(metric.name, "snake")) where metric.name == "operationA"`,
				`set(datapoint.attributes["test_camel"], ConvertCase(metric.name, "camel")) where metric.name == "operationA"`,
			},
			want: func(td pmetric.Metrics) {
				td.ResourceMetrics().At(0).ScopeMetrics().At(0).Metrics().At(0).Sum().DataPoints().At(0).Attributes().PutStr("test_lower", "operationa")
				td.ResourceMetrics().At(0).ScopeMetrics().At(0).Metrics().At(0).Sum().DataPoints().At(1).Attributes().PutStr("test_lower", "operationa")
				td.ResourceMetrics().At(0).ScopeMetrics().At(0).Metrics().At(0).Sum().DataPoints().At(0).Attributes().PutStr("test_upper", "OPERATIONA")
				td.ResourceMetrics().At(0).ScopeMetrics().At(0).Metrics().At(0).Sum().DataPoints().At(1).Attributes().PutStr("test_upper", "OPERATIONA")
				td.ResourceMetrics().At(0).ScopeMetrics().At(0).Metrics().At(0).Sum().DataPoints().At(0).Attributes().PutStr("test_snake", "operation_a")
				td.ResourceMetrics().At(0).ScopeMetrics().At(0).Metrics().At(0).Sum().DataPoints().At(1).Attributes().PutStr("test_snake", "operation_a")
				td.ResourceMetrics().At(0).ScopeMetrics().At(0).Metrics().At(0).Sum().DataPoints().At(0).Attributes().PutStr("test_camel", "OperationA")
				td.ResourceMetrics().At(0).ScopeMetrics().At(0).Metrics().At(0).Sum().DataPoints().At(1).Attributes().PutStr("test_camel", "OperationA")
			},
		},
		{
			statements: []string{`set(datapoint.attributes["test"], ["A", "B", "C"]) where metric.name == "operationA"`},
			want: func(td pmetric.Metrics) {
				v00 := td.ResourceMetrics().At(0).ScopeMetrics().At(0).Metrics().At(0).Sum().DataPoints().At(0).Attributes().PutEmptySlice("test")
				v00.AppendEmpty().SetStr("A")
				v00.AppendEmpty().SetStr("B")
				v00.AppendEmpty().SetStr("C")
				v01 := td.ResourceMetrics().At(0).ScopeMetrics().At(0).Metrics().At(0).Sum().DataPoints().At(1).Attributes().PutEmptySlice("test")
				v01.AppendEmpty().SetStr("A")
				v01.AppendEmpty().SetStr("B")
				v01.AppendEmpty().SetStr("C")
			},
		},
		{
			statements: []string{`merge_maps(datapoint.attributes, ParseJSON("{\"json_test\":\"pass\"}"), "insert") where metric.name == "operationA"`},
			want: func(td pmetric.Metrics) {
				td.ResourceMetrics().At(0).ScopeMetrics().At(0).Metrics().At(0).Sum().DataPoints().At(0).Attributes().PutStr("json_test", "pass")
				td.ResourceMetrics().At(0).ScopeMetrics().At(0).Metrics().At(0).Sum().DataPoints().At(1).Attributes().PutStr("json_test", "pass")
			},
		},
		{
			statements: []string{`limit(datapoint.attributes, 0, []) where metric.name == "operationA"`},
			want: func(td pmetric.Metrics) {
				td.ResourceMetrics().At(0).ScopeMetrics().At(0).Metrics().At(0).Sum().DataPoints().At(0).Attributes().RemoveIf(func(_ string, _ pcommon.Value) bool { return true })
				td.ResourceMetrics().At(0).ScopeMetrics().At(0).Metrics().At(0).Sum().DataPoints().At(1).Attributes().RemoveIf(func(_ string, _ pcommon.Value) bool { return true })
			},
		},
		{
			statements: []string{`set(datapoint.attributes["test"], Log(1)) where metric.name == "operationA"`},
			want: func(td pmetric.Metrics) {
				td.ResourceMetrics().At(0).ScopeMetrics().At(0).Metrics().At(0).Sum().DataPoints().At(0).Attributes().PutDouble("test", 0.0)
				td.ResourceMetrics().At(0).ScopeMetrics().At(0).Metrics().At(0).Sum().DataPoints().At(1).Attributes().PutDouble("test", 0.0)
			},
		},
	}

	for _, tt := range tests {
		t.Run(tt.statements[0], func(t *testing.T) {
			td := constructMetrics()
			var contextStatements []common.ContextStatements
			for _, statement := range tt.statements {
				contextStatements = append(contextStatements, common.ContextStatements{Context: "", Statements: []string{statement}})
			}

			processor, err := NewProcessor(contextStatements, ottl.IgnoreError, componenttest.NewNopTelemetrySettings())
			assert.NoError(t, err)

			_, err = processor.ProcessMetrics(context.Background(), td)
			assert.NoError(t, err)

			exTd := constructMetrics()
			tt.want(exTd)

			assert.Equal(t, exTd, td)
		})
	}
}

func Test_ProcessMetrics_MixContext(t *testing.T) {
	tests := []struct {
		name             string
		contextStatments []common.ContextStatements
		want             func(td pmetric.Metrics)
	}{
		{
			name: "set resource and then use",
			contextStatments: []common.ContextStatements{
=======
		name              string
		contextStatements []common.ContextStatements
		want              func(td pmetric.Metrics)
	}{
		{
			name: "set resource and then use",
			contextStatements: []common.ContextStatements{
>>>>>>> 778d8f75
				{
					Context: "resource",
					Statements: []string{
						`set(attributes["test"], "pass")`,
					},
				},
				{
					Context: "datapoint",
					Statements: []string{
						`set(attributes["test"], "pass") where resource.attributes["test"] == "pass"`,
					},
				},
			},
			want: func(td pmetric.Metrics) {
				td.ResourceMetrics().At(0).Resource().Attributes().PutStr("test", "pass")
				td.ResourceMetrics().At(0).ScopeMetrics().At(0).Metrics().At(0).Sum().DataPoints().At(0).Attributes().PutStr("test", "pass")
				td.ResourceMetrics().At(0).ScopeMetrics().At(0).Metrics().At(0).Sum().DataPoints().At(1).Attributes().PutStr("test", "pass")
				td.ResourceMetrics().At(0).ScopeMetrics().At(0).Metrics().At(1).Histogram().DataPoints().At(0).Attributes().PutStr("test", "pass")
				td.ResourceMetrics().At(0).ScopeMetrics().At(0).Metrics().At(1).Histogram().DataPoints().At(1).Attributes().PutStr("test", "pass")
				td.ResourceMetrics().At(0).ScopeMetrics().At(0).Metrics().At(2).ExponentialHistogram().DataPoints().At(0).Attributes().PutStr("test", "pass")
				td.ResourceMetrics().At(0).ScopeMetrics().At(0).Metrics().At(2).ExponentialHistogram().DataPoints().At(1).Attributes().PutStr("test", "pass")
				td.ResourceMetrics().At(0).ScopeMetrics().At(0).Metrics().At(3).Summary().DataPoints().At(0).Attributes().PutStr("test", "pass")
				td.ResourceMetrics().At(0).ScopeMetrics().At(0).Metrics().At(4).Sum().DataPoints().At(0).Attributes().PutStr("test", "pass")
				td.ResourceMetrics().At(0).ScopeMetrics().At(0).Metrics().At(4).Sum().DataPoints().At(1).Attributes().PutStr("test", "pass")
			},
		},
		{
			name: "set scope and then use",
			contextStatements: []common.ContextStatements{
				{
					Context: "scope",
					Statements: []string{
						`set(attributes["test"], "pass")`,
					},
				},
				{
					Context: "datapoint",
					Statements: []string{
						`set(attributes["test"], "pass") where instrumentation_scope.attributes["test"] == "pass"`,
					},
				},
			},
			want: func(td pmetric.Metrics) {
				td.ResourceMetrics().At(0).ScopeMetrics().At(0).Scope().Attributes().PutStr("test", "pass")
				td.ResourceMetrics().At(0).ScopeMetrics().At(0).Metrics().At(0).Sum().DataPoints().At(0).Attributes().PutStr("test", "pass")
				td.ResourceMetrics().At(0).ScopeMetrics().At(0).Metrics().At(0).Sum().DataPoints().At(1).Attributes().PutStr("test", "pass")
				td.ResourceMetrics().At(0).ScopeMetrics().At(0).Metrics().At(1).Histogram().DataPoints().At(0).Attributes().PutStr("test", "pass")
				td.ResourceMetrics().At(0).ScopeMetrics().At(0).Metrics().At(1).Histogram().DataPoints().At(1).Attributes().PutStr("test", "pass")
				td.ResourceMetrics().At(0).ScopeMetrics().At(0).Metrics().At(2).ExponentialHistogram().DataPoints().At(0).Attributes().PutStr("test", "pass")
				td.ResourceMetrics().At(0).ScopeMetrics().At(0).Metrics().At(2).ExponentialHistogram().DataPoints().At(1).Attributes().PutStr("test", "pass")
				td.ResourceMetrics().At(0).ScopeMetrics().At(0).Metrics().At(3).Summary().DataPoints().At(0).Attributes().PutStr("test", "pass")
				td.ResourceMetrics().At(0).ScopeMetrics().At(0).Metrics().At(4).Sum().DataPoints().At(0).Attributes().PutStr("test", "pass")
				td.ResourceMetrics().At(0).ScopeMetrics().At(0).Metrics().At(4).Sum().DataPoints().At(1).Attributes().PutStr("test", "pass")
			},
		},
		{
			name: "order matters",
			contextStatements: []common.ContextStatements{
				{
					Context: "datapoint",
					Statements: []string{
						`set(attributes["test"], "pass") where instrumentation_scope.attributes["test"] == "pass"`,
					},
				},
				{
					Context: "scope",
					Statements: []string{
						`set(attributes["test"], "pass")`,
					},
				},
			},
			want: func(td pmetric.Metrics) {
				td.ResourceMetrics().At(0).ScopeMetrics().At(0).Scope().Attributes().PutStr("test", "pass")
			},
		},
		{
			name: "reuse context ",
			contextStatements: []common.ContextStatements{
				{
					Context: "scope",
					Statements: []string{
						`set(attributes["test"], "pass")`,
					},
				},
				{
					Context: "datapoint",
					Statements: []string{
						`set(attributes["test"], "pass") where instrumentation_scope.attributes["test"] == "pass"`,
					},
				},
				{
					Context: "scope",
					Statements: []string{
						`set(attributes["test"], "fail")`,
					},
				},
			},
			want: func(td pmetric.Metrics) {
				td.ResourceMetrics().At(0).ScopeMetrics().At(0).Scope().Attributes().PutStr("test", "fail")
				td.ResourceMetrics().At(0).ScopeMetrics().At(0).Metrics().At(0).Sum().DataPoints().At(0).Attributes().PutStr("test", "pass")
				td.ResourceMetrics().At(0).ScopeMetrics().At(0).Metrics().At(0).Sum().DataPoints().At(1).Attributes().PutStr("test", "pass")
				td.ResourceMetrics().At(0).ScopeMetrics().At(0).Metrics().At(1).Histogram().DataPoints().At(0).Attributes().PutStr("test", "pass")
				td.ResourceMetrics().At(0).ScopeMetrics().At(0).Metrics().At(1).Histogram().DataPoints().At(1).Attributes().PutStr("test", "pass")
				td.ResourceMetrics().At(0).ScopeMetrics().At(0).Metrics().At(2).ExponentialHistogram().DataPoints().At(0).Attributes().PutStr("test", "pass")
				td.ResourceMetrics().At(0).ScopeMetrics().At(0).Metrics().At(2).ExponentialHistogram().DataPoints().At(1).Attributes().PutStr("test", "pass")
				td.ResourceMetrics().At(0).ScopeMetrics().At(0).Metrics().At(3).Summary().DataPoints().At(0).Attributes().PutStr("test", "pass")
				td.ResourceMetrics().At(0).ScopeMetrics().At(0).Metrics().At(4).Sum().DataPoints().At(0).Attributes().PutStr("test", "pass")
				td.ResourceMetrics().At(0).ScopeMetrics().At(0).Metrics().At(4).Sum().DataPoints().At(1).Attributes().PutStr("test", "pass")
			},
		},
	}

	for _, tt := range tests {
		t.Run(tt.name, func(t *testing.T) {
			td := constructMetrics()
			processor, err := NewProcessor(tt.contextStatements, ottl.IgnoreError, componenttest.NewNopTelemetrySettings())
			assert.NoError(t, err)

			_, err = processor.ProcessMetrics(context.Background(), td)
			assert.NoError(t, err)

			exTd := constructMetrics()
			tt.want(exTd)

			assert.Equal(t, exTd, td)
		})
	}
}

func Test_ProcessMetrics_ErrorMode(t *testing.T) {
	tests := []struct {
		statement string
		context   common.ContextID
	}{
		{
			statement: `set(attributes["test"], ParseJSON(1))`,
			context:   "resource",
		},
		{
			statement: `set(attributes["test"], ParseJSON(1))`,
			context:   "scope",
		},
		{
			statement: `set(name, ParseJSON(1))`,
			context:   "metric",
		},
		{
			statement: `set(attributes["test"], ParseJSON(1))`,
			context:   "datapoint",
		},
	}

	for _, tt := range tests {
		t.Run(tt.statement, func(t *testing.T) {
			td := constructMetrics()
			processor, err := NewProcessor([]common.ContextStatements{{Context: tt.context, Statements: []string{tt.statement}}}, ottl.PropagateError, componenttest.NewNopTelemetrySettings())
			assert.NoError(t, err)

			_, err = processor.ProcessMetrics(context.Background(), td)
			assert.Error(t, err)
		})
	}
}

func Test_ProcessMetrics_StatementsErrorMode(t *testing.T) {
	tests := []struct {
		name          string
		errorMode     ottl.ErrorMode
		statements    []common.ContextStatements
		want          func(td pmetric.Metrics)
		wantErrorWith string
	}{
		{
			name:      "metric: statements group with error mode",
			errorMode: ottl.PropagateError,
			statements: []common.ContextStatements{
				{Statements: []string{`set(metric.name, ParseJSON(1))`}, ErrorMode: ottl.IgnoreError},
				{Statements: []string{`set(metric.name, "pass") where metric.name == "operationA" `}},
			},
			want: func(td pmetric.Metrics) {
				td.ResourceMetrics().At(0).ScopeMetrics().At(0).Metrics().At(0).SetName("pass")
			},
		},
		{
			name:      "metric: statements group error mode does not affect default",
			errorMode: ottl.PropagateError,
			statements: []common.ContextStatements{
				{Statements: []string{`set(metric.name, ParseJSON(1))`}, ErrorMode: ottl.IgnoreError},
				{Statements: []string{`set(metric.name, ParseJSON(true))`}},
			},
			wantErrorWith: "expected string but got bool",
		},
		{
			name:      "datapoint: statements group with error mode",
			errorMode: ottl.PropagateError,
			statements: []common.ContextStatements{
				{Statements: []string{`set(datapoint.attributes["test"], ParseJSON(1))`}, ErrorMode: ottl.IgnoreError},
				{Statements: []string{`set(datapoint.attributes["test"], "pass") where metric.name == "operationA" `}},
			},
			want: func(td pmetric.Metrics) {
				td.ResourceMetrics().At(0).ScopeMetrics().At(0).Metrics().At(0).Sum().DataPoints().At(0).Attributes().PutStr("test", "pass")
				td.ResourceMetrics().At(0).ScopeMetrics().At(0).Metrics().At(0).Sum().DataPoints().At(1).Attributes().PutStr("test", "pass")
			},
		},
		{
			name:      "datapoint: statements group error mode does not affect default",
			errorMode: ottl.PropagateError,
			statements: []common.ContextStatements{
				{Statements: []string{`set(datapoint.attributes["test"], ParseJSON(1))`}, ErrorMode: ottl.IgnoreError},
				{Statements: []string{`set(datapoint.attributes["test"], ParseJSON(true))`}},
			},
			wantErrorWith: "expected string but got bool",
		},
		{
			name:      "resource: statements group with error mode",
			errorMode: ottl.PropagateError,
			statements: []common.ContextStatements{
				{Statements: []string{`set(resource.attributes["pass"], ParseJSON(1))`}, ErrorMode: ottl.IgnoreError},
				{Statements: []string{`set(resource.attributes["test"], "pass")`}},
			},
			want: func(td pmetric.Metrics) {
				td.ResourceMetrics().At(0).Resource().Attributes().PutStr("test", "pass")
			},
		},
		{
			name:      "resource: statements group error mode does not affect default",
			errorMode: ottl.PropagateError,
			statements: []common.ContextStatements{
				{Statements: []string{`set(resource.attributes["pass"], ParseJSON(1))`}, ErrorMode: ottl.IgnoreError},
				{Statements: []string{`set(resource.attributes["pass"], ParseJSON(true))`}},
			},
			wantErrorWith: "expected string but got bool",
		},
		{
			name:      "scope: statements group with error mode",
			errorMode: ottl.PropagateError,
			statements: []common.ContextStatements{
				{Statements: []string{`set(scope.attributes["pass"], ParseJSON(1))`}, ErrorMode: ottl.IgnoreError},
				{Statements: []string{`set(scope.attributes["test"], "pass")`}},
			},
			want: func(td pmetric.Metrics) {
				td.ResourceMetrics().At(0).ScopeMetrics().At(0).Scope().Attributes().PutStr("test", "pass")
			},
		},
		{
			name:      "scope: statements group error mode does not affect default",
			errorMode: ottl.PropagateError,
			statements: []common.ContextStatements{
				{Statements: []string{`set(scope.attributes["pass"], ParseJSON(1))`}, ErrorMode: ottl.IgnoreError},
				{Statements: []string{`set(scope.attributes["pass"], ParseJSON(true))`}},
			},
			wantErrorWith: "expected string but got bool",
		},
	}

	for _, tt := range tests {
		t.Run(tt.name, func(t *testing.T) {
			td := constructMetrics()
			processor, err := NewProcessor(tt.statements, tt.errorMode, componenttest.NewNopTelemetrySettings())
			assert.NoError(t, err)
			_, err = processor.ProcessMetrics(context.Background(), td)
			if tt.wantErrorWith != "" {
				if err == nil {
					t.Errorf("expected error containing '%s', got: <nil>", tt.wantErrorWith)
				}
				assert.Contains(t, err.Error(), tt.wantErrorWith)
				return
			}
			assert.NoError(t, err)
			exTd := constructMetrics()
			tt.want(exTd)
			assert.Equal(t, exTd, td)
		})
	}
}

func Test_ProcessMetrics_CacheAccess(t *testing.T) {
	tests := []struct {
		name       string
		statements []common.ContextStatements
		want       func(td pmetric.Metrics)
	}{
		{
			name: "resource:resource.cache",
			statements: []common.ContextStatements{
				{Statements: []string{`set(resource.cache["test"], "pass")`}, SharedCache: true},
				{Statements: []string{`set(resource.attributes["test"], resource.cache["test"])`}, SharedCache: true},
			},
			want: func(td pmetric.Metrics) {
				td.ResourceMetrics().At(0).Resource().Attributes().PutStr("test", "pass")
			},
		},
		{
			name: "resource:cache",
			statements: []common.ContextStatements{
				{
					Context: common.Resource,
					Statements: []string{
						`set(cache["test"], "pass")`,
						`set(attributes["test"], cache["test"])`,
					},
				},
			},
			want: func(td pmetric.Metrics) {
				td.ResourceMetrics().At(0).Resource().Attributes().PutStr("test", "pass")
			},
		},
		{
			name: "scope:scope.cache",
			statements: []common.ContextStatements{
				{Statements: []string{`set(scope.cache["test"], "pass")`}, SharedCache: true},
				{Statements: []string{`set(scope.attributes["test"], scope.cache["test"])`}, SharedCache: true},
			},
			want: func(td pmetric.Metrics) {
				td.ResourceMetrics().At(0).ScopeMetrics().At(0).Scope().Attributes().PutStr("test", "pass")
			},
		},
		{
			name: "scope:cache",
			statements: []common.ContextStatements{{
				Context: common.Scope,
				Statements: []string{
					`set(cache["test"], "pass")`,
					`set(attributes["test"], cache["test"])`,
				},
			}},
			want: func(td pmetric.Metrics) {
				td.ResourceMetrics().At(0).ScopeMetrics().At(0).Scope().Attributes().PutStr("test", "pass")
			},
		},
		{
			name: "metric:metric.cache",
			statements: []common.ContextStatements{
				{Statements: []string{`set(metric.cache["test"], "pass")`}, SharedCache: true},
				{Statements: []string{`set(metric.name, metric.cache["test"]) where metric.name == "operationB"`}, SharedCache: true},
			},
			want: func(td pmetric.Metrics) {
				td.ResourceMetrics().At(0).ScopeMetrics().At(0).Metrics().At(1).SetName("pass")
			},
		},
		{
			name: "metric:cache",
			statements: []common.ContextStatements{{
				Context: common.Metric,
				Statements: []string{
					`set(cache["test"], "pass")`,
					`set(name, cache["test"]) where name == "operationB"`,
				},
			}},
			want: func(td pmetric.Metrics) {
				td.ResourceMetrics().At(0).ScopeMetrics().At(0).Metrics().At(1).SetName("pass")
			},
		},
		{
			name: "datapoint:datapoint.cache",
			statements: []common.ContextStatements{
				{Statements: []string{`set(datapoint.cache["test"], "pass")`}, SharedCache: true},
				{Statements: []string{`set(datapoint.attributes["test"], datapoint.cache["test"]) where metric.name == "operationA"`}, SharedCache: true},
			},
			want: func(td pmetric.Metrics) {
				td.ResourceMetrics().At(0).ScopeMetrics().At(0).Metrics().At(0).Sum().DataPoints().At(0).Attributes().PutStr("test", "pass")
				td.ResourceMetrics().At(0).ScopeMetrics().At(0).Metrics().At(0).Sum().DataPoints().At(1).Attributes().PutStr("test", "pass")
			},
		},
		{
			name: "datapoint:cache",
			statements: []common.ContextStatements{{
				Context: common.DataPoint,
				Statements: []string{
					`set(cache["test"], "pass")`,
					`set(attributes["test"], cache["test"]) where metric.name == "operationA"`,
				},
			}},
			want: func(td pmetric.Metrics) {
				td.ResourceMetrics().At(0).ScopeMetrics().At(0).Metrics().At(0).Sum().DataPoints().At(0).Attributes().PutStr("test", "pass")
				td.ResourceMetrics().At(0).ScopeMetrics().At(0).Metrics().At(0).Sum().DataPoints().At(1).Attributes().PutStr("test", "pass")
			},
		},
		{
			name: "cache isolation",
			statements: []common.ContextStatements{
				{
					Statements:  []string{`set(datapoint.cache["shared"], "fail")`},
					SharedCache: true,
				},
				{
					Statements: []string{
						`set(datapoint.cache["test"], "pass")`,
						`set(datapoint.attributes["test"], datapoint.cache["test"])`,
						`set(datapoint.attributes["test"], datapoint.cache["shared"])`,
					},
					Conditions: []string{
						`metric.name == "operationA"`,
					},
				},
				{
					Context: common.DataPoint,
					Statements: []string{
						`set(cache["test"], "pass")`,
						`set(attributes["test"], cache["test"])`,
						`set(attributes["test"], cache["shared"])`,
						`set(attributes["test"], datapoint.cache["shared"])`,
					},
					Conditions: []string{
						`metric.name == "operationA"`,
					},
				},
				{
					Statements:  []string{`set(datapoint.attributes["test"], "pass") where datapoint.cache["shared"] == "fail"`},
					SharedCache: true,
					Conditions: []string{
						`metric.name == "operationA"`,
					},
				},
			},
			want: func(td pmetric.Metrics) {
				td.ResourceMetrics().At(0).ScopeMetrics().At(0).Metrics().At(0).Sum().DataPoints().At(0).Attributes().PutStr("test", "pass")
				td.ResourceMetrics().At(0).ScopeMetrics().At(0).Metrics().At(0).Sum().DataPoints().At(1).Attributes().PutStr("test", "pass")
			},
		},
	}

	for _, tt := range tests {
		t.Run(tt.name, func(t *testing.T) {
			td := constructMetrics()
			processor, err := NewProcessor(tt.statements, ottl.IgnoreError, componenttest.NewNopTelemetrySettings())
			assert.NoError(t, err)

			_, err = processor.ProcessMetrics(context.Background(), td)
			assert.NoError(t, err)

			exTd := constructMetrics()
			tt.want(exTd)

			assert.Equal(t, exTd, td)
		})
	}
}

func Test_NewProcessor_ConditionsParse(t *testing.T) {
	type testCase struct {
		name          string
		statements    []common.ContextStatements
		wantErrorWith string
	}

	contextsTests := map[string][]testCase{"metric": nil, "datapoint": nil, "resource": nil, "scope": nil}
	for ctx := range contextsTests {
		contextsTests[ctx] = []testCase{
			{
				name: "inferred: condition with context",
				statements: []common.ContextStatements{
					{
						Statements: []string{fmt.Sprintf(`set(%s.cache["test"], "pass")`, ctx)},
						Conditions: []string{fmt.Sprintf(`%s.cache["test"] == ""`, ctx)},
					},
				},
			},
			{
				name: "inferred: condition without context",
				statements: []common.ContextStatements{
					{
						Statements: []string{fmt.Sprintf(`set(%s.cache["test"], "pass")`, ctx)},
						Conditions: []string{`cache["test"] == ""`},
					},
				},
				wantErrorWith: `missing context name for path "cache[test]"`,
			},
			{
				name: "context defined: condition without context",
				statements: []common.ContextStatements{
					{
						Context:    common.ContextID(ctx),
						Statements: []string{`set(cache["test"], "pass")`},
						Conditions: []string{`cache["test"] == ""`},
					},
				},
			},
			{
				name: "context defined: condition with context",
				statements: []common.ContextStatements{
					{
						Context:    common.ContextID(ctx),
						Statements: []string{`set(cache["test"], "pass")`},
						Conditions: []string{fmt.Sprintf(`%s.cache["test"] == ""`, ctx)},
					},
				},
				wantErrorWith: fmt.Sprintf(`segment "%s" from path "%[1]s.cache[test]" is not a valid path`, ctx),
			},
		}
	}

	for ctx, tests := range contextsTests {
		t.Run(ctx, func(t *testing.T) {
			for _, tt := range tests {
				t.Run(tt.name, func(t *testing.T) {
					_, err := NewProcessor(tt.statements, ottl.PropagateError, componenttest.NewNopTelemetrySettings())
					if tt.wantErrorWith != "" {
						if err == nil {
							t.Errorf("expected error containing '%s', got: <nil>", tt.wantErrorWith)
						}
						assert.Contains(t, err.Error(), tt.wantErrorWith)
						return
					}
					require.NoError(t, err)
				})
			}
		})
	}
}

func constructMetrics() pmetric.Metrics {
	td := pmetric.NewMetrics()
	rm0 := td.ResourceMetrics().AppendEmpty()
	rm0.SetSchemaUrl("test_schema_url")
	rm0.Resource().Attributes().PutStr("host.name", "myhost")
	rm0ils0 := rm0.ScopeMetrics().AppendEmpty()
	rm0ils0.SetSchemaUrl("test_schema_url")
	rm0ils0.Scope().SetName("scope")
	fillMetricOne(rm0ils0.Metrics().AppendEmpty())
	fillMetricTwo(rm0ils0.Metrics().AppendEmpty())
	fillMetricThree(rm0ils0.Metrics().AppendEmpty())
	fillMetricFour(rm0ils0.Metrics().AppendEmpty())
	fillMetricFive(rm0ils0.Metrics().AppendEmpty())
	return td
}

func fillMetricOne(m pmetric.Metric) {
	m.SetName("operationA")
	m.SetDescription("operationA description")
	m.SetUnit("operationA unit")

	dataPoint0 := m.SetEmptySum().DataPoints().AppendEmpty()
	dataPoint0.SetStartTimestamp(StartTimestamp)
	dataPoint0.SetDoubleValue(1.0)
	dataPoint0.Attributes().PutStr("attr1", "test1")
	dataPoint0.Attributes().PutStr("attr2", "test2")
	dataPoint0.Attributes().PutStr("attr3", "test3")
	dataPoint0.Attributes().PutStr("flags", "A|B|C")
	dataPoint0.Attributes().PutStr("total.string", "123456789")

	dataPoint1 := m.Sum().DataPoints().AppendEmpty()
	dataPoint1.SetStartTimestamp(StartTimestamp)
	dataPoint1.SetDoubleValue(3.7)
	dataPoint1.Attributes().PutStr("attr1", "test1")
	dataPoint1.Attributes().PutStr("attr2", "test2")
	dataPoint1.Attributes().PutStr("attr3", "test3")
	dataPoint1.Attributes().PutStr("flags", "A|B|C")
	dataPoint1.Attributes().PutStr("total.string", "123456789")
}

func fillMetricTwo(m pmetric.Metric) {
	m.SetName("operationB")
	m.SetDescription("operationB description")
	m.SetUnit("operationB unit")
	m.SetEmptyHistogram()
	m.Histogram().SetAggregationTemporality(pmetric.AggregationTemporalityDelta)

	dataPoint0 := m.Histogram().DataPoints().AppendEmpty()
	dataPoint0.SetStartTimestamp(StartTimestamp)
	dataPoint0.Attributes().PutStr("attr1", "test1")
	dataPoint0.Attributes().PutStr("attr2", "test2")
	dataPoint0.Attributes().PutStr("attr3", "test3")
	dataPoint0.Attributes().PutStr("flags", "C|D")
	dataPoint0.Attributes().PutStr("total.string", "345678")
	dataPoint0.SetCount(1)
	dataPoint0.SetSum(5)

	dataPoint1 := m.Histogram().DataPoints().AppendEmpty()
	dataPoint1.SetStartTimestamp(StartTimestamp)
	dataPoint1.Attributes().PutStr("attr1", "test1")
	dataPoint1.Attributes().PutStr("attr2", "test2")
	dataPoint1.Attributes().PutStr("attr3", "test3")
	dataPoint1.Attributes().PutStr("flags", "C|D")
	dataPoint1.Attributes().PutStr("total.string", "345678")
	dataPoint1.SetCount(3)
}

func fillMetricThree(m pmetric.Metric) {
	m.SetName("operationC")
	m.SetDescription("operationC description")
	m.SetUnit("operationC unit")

	dataPoint0 := m.SetEmptyExponentialHistogram().DataPoints().AppendEmpty()
	dataPoint0.SetStartTimestamp(StartTimestamp)
	dataPoint0.Attributes().PutStr("attr1", "test1")
	dataPoint0.Attributes().PutStr("attr2", "test2")
	dataPoint0.Attributes().PutStr("attr3", "test3")
	dataPoint0.SetCount(1)
	dataPoint0.SetScale(1)
	dataPoint0.SetZeroCount(1)
	dataPoint0.Positive().SetOffset(1)
	dataPoint0.Negative().SetOffset(1)

	dataPoint1 := m.ExponentialHistogram().DataPoints().AppendEmpty()
	dataPoint1.SetStartTimestamp(StartTimestamp)
	dataPoint1.Attributes().PutStr("attr1", "test1")
	dataPoint1.Attributes().PutStr("attr2", "test2")
	dataPoint1.Attributes().PutStr("attr3", "test3")
}

func fillMetricFour(m pmetric.Metric) {
	m.SetName("operationD")
	m.SetDescription("operationD description")
	m.SetUnit("operationD unit")

	dataPoint0 := m.SetEmptySummary().DataPoints().AppendEmpty()
	dataPoint0.SetStartTimestamp(StartTimestamp)
	dataPoint0.SetTimestamp(TestTimeStamp)
	dataPoint0.Attributes().PutStr("attr1", "test1")
	dataPoint0.Attributes().PutStr("attr2", "test2")
	dataPoint0.Attributes().PutStr("attr3", "test3")
	dataPoint0.SetCount(1234)
	dataPoint0.SetSum(12.34)

	quantileDataPoint0 := dataPoint0.QuantileValues().AppendEmpty()
	quantileDataPoint0.SetQuantile(.99)
	quantileDataPoint0.SetValue(123)

	quantileDataPoint1 := dataPoint0.QuantileValues().AppendEmpty()
	quantileDataPoint1.SetQuantile(.95)
	quantileDataPoint1.SetValue(321)
}

func fillMetricFive(m pmetric.Metric) {
	m.SetName("operationE")
	m.SetDescription("operationE description")
	m.SetUnit("operationE unit")

	dataPoint0 := m.SetEmptySum().DataPoints().AppendEmpty()
	dataPoint0.SetStartTimestamp(StartTimestamp)
	dataPoint0.SetDoubleValue(1.0)
	dataPoint0.Attributes().PutStr("attr1", "test1")

	dataPoint1 := m.Sum().DataPoints().AppendEmpty()
	dataPoint1.SetStartTimestamp(StartTimestamp)
	dataPoint1.SetDoubleValue(3.7)
	dataPoint1.Attributes().PutStr("attr1", "test2")
}<|MERGE_RESOLUTION|>--- conflicted
+++ resolved
@@ -990,7 +990,6 @@
 
 func Test_ProcessMetrics_InferredDataPointContext(t *testing.T) {
 	tests := []struct {
-<<<<<<< HEAD
 		statements []string
 		want       func(pmetric.Metrics)
 	}{
@@ -1439,14 +1438,6 @@
 
 func Test_ProcessMetrics_MixContext(t *testing.T) {
 	tests := []struct {
-		name             string
-		contextStatments []common.ContextStatements
-		want             func(td pmetric.Metrics)
-	}{
-		{
-			name: "set resource and then use",
-			contextStatments: []common.ContextStatements{
-=======
 		name              string
 		contextStatements []common.ContextStatements
 		want              func(td pmetric.Metrics)
@@ -1454,7 +1445,6 @@
 		{
 			name: "set resource and then use",
 			contextStatements: []common.ContextStatements{
->>>>>>> 778d8f75
 				{
 					Context: "resource",
 					Statements: []string{
