// Copyright  The OpenTelemetry Authors
//
// Licensed under the Apache License, Version 2.0 (the "License");
// you may not use this file except in compliance with the License.
// You may obtain a copy of the License at
//
//      http://www.apache.org/licenses/LICENSE-2.0
//
// Unless required by applicable law or agreed to in writing, software
// distributed under the License is distributed on an "AS IS" BASIS,
// WITHOUT WARRANTIES OR CONDITIONS OF ANY KIND, either express or implied.
// See the License for the specific language governing permissions and
// limitations under the License.

package metrics

import (
	"context"
	"testing"
	"time"

	"github.com/stretchr/testify/assert"
	"go.opentelemetry.io/collector/component"
	"go.opentelemetry.io/collector/pdata/pcommon"
	"go.opentelemetry.io/collector/pdata/pmetric"
)

var (
	StartTime      = time.Date(2020, 2, 11, 20, 26, 12, 321, time.UTC)
	StartTimestamp = pcommon.NewTimestampFromTime(StartTime)
	TestTime       = time.Date(2021, 3, 12, 21, 27, 13, 322, time.UTC)
	TestTimeStamp  = pcommon.NewTimestampFromTime(StartTime)
)

func TestProcess(t *testing.T) {
	tests := []struct {
		query []string
		want  func(pmetric.Metrics)
	}{
		{
			query: []string{`set(attributes["test"], "pass") where metric.name == "operationA"`},
			want: func(td pmetric.Metrics) {
				td.ResourceMetrics().At(0).ScopeMetrics().At(0).Metrics().At(0).Sum().DataPoints().At(0).Attributes().InsertString("test", "pass")
				td.ResourceMetrics().At(0).ScopeMetrics().At(0).Metrics().At(0).Sum().DataPoints().At(1).Attributes().InsertString("test", "pass")
			},
		},
<<<<<<< HEAD
	/*	{
			query: `set(attributes["test"], "pass") where resource.attributes["host.name"] == "myhost"`,
=======
		{
			query: []string{`set(attributes["test"], "pass") where resource.attributes["host.name"] == "myhost"`},
>>>>>>> 31f77aa9
			want: func(td pmetric.Metrics) {
				td.ResourceMetrics().At(0).ScopeMetrics().At(0).Metrics().At(0).Sum().DataPoints().At(0).Attributes().InsertString("test", "pass")
				td.ResourceMetrics().At(0).ScopeMetrics().At(0).Metrics().At(0).Sum().DataPoints().At(1).Attributes().InsertString("test", "pass")
				td.ResourceMetrics().At(0).ScopeMetrics().At(0).Metrics().At(1).Histogram().DataPoints().At(0).Attributes().InsertString("test", "pass")
				td.ResourceMetrics().At(0).ScopeMetrics().At(0).Metrics().At(1).Histogram().DataPoints().At(1).Attributes().InsertString("test", "pass")
				td.ResourceMetrics().At(0).ScopeMetrics().At(0).Metrics().At(2).ExponentialHistogram().DataPoints().At(0).Attributes().InsertString("test", "pass")
				td.ResourceMetrics().At(0).ScopeMetrics().At(0).Metrics().At(2).ExponentialHistogram().DataPoints().At(1).Attributes().InsertString("test", "pass")
				td.ResourceMetrics().At(0).ScopeMetrics().At(0).Metrics().At(3).Summary().DataPoints().At(0).Attributes().InsertString("test", "pass")

			},
		},
<<<<<<< HEAD
*/		{
			query: `keep_keys(attributes, "attr2") where metric.name == "operationA"`,
=======
		{
			query: []string{`keep_keys(attributes, "attr2") where metric.name == "operationA"`},
>>>>>>> 31f77aa9
			want: func(td pmetric.Metrics) {
				td.ResourceMetrics().At(0).ScopeMetrics().At(0).Metrics().At(0).Sum().DataPoints().At(0).Attributes().Clear()
				td.ResourceMetrics().At(0).ScopeMetrics().At(0).Metrics().At(0).Sum().DataPoints().At(0).Attributes().InsertString("attr2", "test2")
				td.ResourceMetrics().At(0).ScopeMetrics().At(0).Metrics().At(0).Sum().DataPoints().At(1).Attributes().Clear()
				td.ResourceMetrics().At(0).ScopeMetrics().At(0).Metrics().At(0).Sum().DataPoints().At(1).Attributes().InsertString("attr2", "test2")
			},
		},
		{
			query: []string{`set(metric.description, "test") where attributes["attr1"] == "test1"`},
			want: func(td pmetric.Metrics) {
				td.ResourceMetrics().At(0).ScopeMetrics().At(0).Metrics().At(0).SetDescription("test")
				td.ResourceMetrics().At(0).ScopeMetrics().At(0).Metrics().At(1).SetDescription("test")
				td.ResourceMetrics().At(0).ScopeMetrics().At(0).Metrics().At(2).SetDescription("test")
				td.ResourceMetrics().At(0).ScopeMetrics().At(0).Metrics().At(3).SetDescription("test")
			},
		},
		{
			query: []string{`set(metric.unit, "new unit")`},
			want: func(td pmetric.Metrics) {
				td.ResourceMetrics().At(0).ScopeMetrics().At(0).Metrics().At(0).SetUnit("new unit")
				td.ResourceMetrics().At(0).ScopeMetrics().At(0).Metrics().At(1).SetUnit("new unit")
				td.ResourceMetrics().At(0).ScopeMetrics().At(0).Metrics().At(2).SetUnit("new unit")
				td.ResourceMetrics().At(0).ScopeMetrics().At(0).Metrics().At(3).SetUnit("new unit")
			},
		},
		{
			query: []string{`set(metric.description, "Sum") where metric.type == "Sum"`},
			want: func(td pmetric.Metrics) {
				td.ResourceMetrics().At(0).ScopeMetrics().At(0).Metrics().At(0).SetDescription("Sum")
			},
		},
		{
			query: []string{`set(metric.aggregation_temporality, 1) where metric.aggregation_temporality == 0`},
			want: func(td pmetric.Metrics) {
				td.ResourceMetrics().At(0).ScopeMetrics().At(0).Metrics().At(0).Sum().SetAggregationTemporality(pmetric.MetricAggregationTemporalityDelta)
				td.ResourceMetrics().At(0).ScopeMetrics().At(0).Metrics().At(1).Histogram().SetAggregationTemporality(pmetric.MetricAggregationTemporalityDelta)
				td.ResourceMetrics().At(0).ScopeMetrics().At(0).Metrics().At(2).ExponentialHistogram().SetAggregationTemporality(pmetric.MetricAggregationTemporalityDelta)
			},
		},
		{
			query: []string{`set(metric.is_monotonic, true) where metric.is_monotonic == false`},
			want: func(td pmetric.Metrics) {
				td.ResourceMetrics().At(0).ScopeMetrics().At(0).Metrics().At(0).Sum().SetIsMonotonic(true)
			},
		},
		{
			query: []string{`set(attributes["test"], "pass") where count == 1`},
			want: func(td pmetric.Metrics) {
				td.ResourceMetrics().At(0).ScopeMetrics().At(0).Metrics().At(1).Histogram().DataPoints().At(0).Attributes().InsertString("test", "pass")
				td.ResourceMetrics().At(0).ScopeMetrics().At(0).Metrics().At(2).ExponentialHistogram().DataPoints().At(0).Attributes().InsertString("test", "pass")
			},
		},
		{
			query: []string{`set(attributes["test"], "pass") where scale == 1`},
			want: func(td pmetric.Metrics) {
				td.ResourceMetrics().At(0).ScopeMetrics().At(0).Metrics().At(2).ExponentialHistogram().DataPoints().At(0).Attributes().InsertString("test", "pass")
			},
		},
		{
			query: []string{`set(attributes["test"], "pass") where zero_count == 1`},
			want: func(td pmetric.Metrics) {
				td.ResourceMetrics().At(0).ScopeMetrics().At(0).Metrics().At(2).ExponentialHistogram().DataPoints().At(0).Attributes().InsertString("test", "pass")
			},
		},
		{
			query: []string{`set(attributes["test"], "pass") where positive.offset == 1`},
			want: func(td pmetric.Metrics) {
				td.ResourceMetrics().At(0).ScopeMetrics().At(0).Metrics().At(2).ExponentialHistogram().DataPoints().At(0).Attributes().InsertString("test", "pass")
			},
		},
		{
			query: []string{`set(attributes["test"], "pass") where negative.offset == 1`},
			want: func(td pmetric.Metrics) {
				td.ResourceMetrics().At(0).ScopeMetrics().At(0).Metrics().At(2).ExponentialHistogram().DataPoints().At(0).Attributes().InsertString("test", "pass")
			},
		},
		{
<<<<<<< HEAD
			query: `replace_pattern(attributes["attr1"], "test1", "pass")`,
			want: func(td pmetric.Metrics) {
				td.ResourceMetrics().At(0).ScopeMetrics().At(0).Metrics().At(0).Sum().DataPoints().At(0).Attributes().UpdateString("attr1","pass")
				td.ResourceMetrics().At(0).ScopeMetrics().At(0).Metrics().At(0).Sum().DataPoints().At(1).Attributes().UpdateString("attr1","pass")
				td.ResourceMetrics().At(0).ScopeMetrics().At(0).Metrics().At(1).Histogram().DataPoints().At(0).Attributes().UpdateString("attr1","pass")
				td.ResourceMetrics().At(0).ScopeMetrics().At(0).Metrics().At(1).Histogram().DataPoints().At(1).Attributes().UpdateString("attr1","pass")
				td.ResourceMetrics().At(0).ScopeMetrics().At(0).Metrics().At(2).ExponentialHistogram().DataPoints().At(0).Attributes().UpdateString("attr1","pass")
				td.ResourceMetrics().At(0).ScopeMetrics().At(0).Metrics().At(2).ExponentialHistogram().DataPoints().At(1).Attributes().UpdateString("attr1","pass")
			},
		},
		{
			query: `replace_all_patterns(resource.attributes["mapattr1"], "testmap1", "passmap1")`,
			want: func(td pmetric.Metrics) {
				// This test should fail since we are not updating the resource metric.  Why is it passing?
=======
			query: []string{`convert_summary_count_val_to_sum("delta", true) where metric.name == "operationD"`},
			want: func(td pmetric.Metrics) {
				sumMetric := td.ResourceMetrics().At(0).ScopeMetrics().At(0).Metrics().AppendEmpty()
				sumMetric.SetDataType(pmetric.MetricDataTypeSum)
				sumDp := sumMetric.Sum().DataPoints().AppendEmpty()

				summaryMetric := pmetric.NewMetric()
				fillMetricFour(summaryMetric)
				summaryDp := summaryMetric.Summary().DataPoints().At(0)

				sumMetric.SetDescription(summaryMetric.Description())
				sumMetric.SetName(summaryMetric.Name() + "_count")
				sumMetric.Sum().SetAggregationTemporality(pmetric.MetricAggregationTemporalityDelta)
				sumMetric.Sum().SetIsMonotonic(true)
				sumMetric.SetUnit(summaryMetric.Unit())

				summaryDp.Attributes().CopyTo(sumDp.Attributes())
				sumDp.SetIntVal(int64(summaryDp.Count()))
				sumDp.SetStartTimestamp(StartTimestamp)
				sumDp.SetTimestamp(TestTimeStamp)
			},
		},
		{
			query: []string{`convert_summary_sum_val_to_sum("delta", true) where metric.name == "operationD"`},
			want: func(td pmetric.Metrics) {
				sumMetric := td.ResourceMetrics().At(0).ScopeMetrics().At(0).Metrics().AppendEmpty()
				sumMetric.SetDataType(pmetric.MetricDataTypeSum)
				sumDp := sumMetric.Sum().DataPoints().AppendEmpty()

				summaryMetric := pmetric.NewMetric()
				fillMetricFour(summaryMetric)
				summaryDp := summaryMetric.Summary().DataPoints().At(0)

				sumMetric.SetDescription(summaryMetric.Description())
				sumMetric.SetName(summaryMetric.Name() + "_sum")
				sumMetric.Sum().SetAggregationTemporality(pmetric.MetricAggregationTemporalityDelta)
				sumMetric.Sum().SetIsMonotonic(true)
				sumMetric.SetUnit(summaryMetric.Unit())

				summaryDp.Attributes().CopyTo(sumDp.Attributes())
				sumDp.SetDoubleVal(summaryDp.Sum())
				sumDp.SetStartTimestamp(StartTimestamp)
				sumDp.SetTimestamp(TestTimeStamp)
			},
		},
		{
			query: []string{
				`convert_summary_sum_val_to_sum("delta", true) where metric.name == "operationD"`,
				`set(metric.unit, "new unit")`,
			},
			want: func(td pmetric.Metrics) {
				sumMetric := td.ResourceMetrics().At(0).ScopeMetrics().At(0).Metrics().AppendEmpty()
				sumMetric.SetDataType(pmetric.MetricDataTypeSum)
				sumDp := sumMetric.Sum().DataPoints().AppendEmpty()

				summaryMetric := pmetric.NewMetric()
				fillMetricFour(summaryMetric)
				summaryDp := summaryMetric.Summary().DataPoints().At(0)

				sumMetric.SetDescription(summaryMetric.Description())
				sumMetric.SetName(summaryMetric.Name() + "_sum")
				sumMetric.Sum().SetAggregationTemporality(pmetric.MetricAggregationTemporalityDelta)
				sumMetric.Sum().SetIsMonotonic(true)
				sumMetric.SetUnit("new unit")

				summaryDp.Attributes().CopyTo(sumDp.Attributes())
				sumDp.SetDoubleVal(summaryDp.Sum())
				sumDp.SetStartTimestamp(StartTimestamp)
				sumDp.SetTimestamp(TestTimeStamp)

				td.ResourceMetrics().At(0).ScopeMetrics().At(0).Metrics().At(0).SetUnit("new unit")
				td.ResourceMetrics().At(0).ScopeMetrics().At(0).Metrics().At(1).SetUnit("new unit")
				td.ResourceMetrics().At(0).ScopeMetrics().At(0).Metrics().At(2).SetUnit("new unit")
				td.ResourceMetrics().At(0).ScopeMetrics().At(0).Metrics().At(3).SetUnit("new unit")
>>>>>>> 31f77aa9
			},
		},
	}

	for _, tt := range tests {
		t.Run(tt.query[0], func(t *testing.T) {
			td := constructMetrics()
			processor, err := NewProcessor(tt.query, DefaultFunctions(), component.ProcessorCreateSettings{})
			assert.NoError(t, err)

			_, err = processor.ProcessMetrics(context.Background(), td)
			assert.NoError(t, err)

			exTd := constructMetrics()
			tt.want(exTd)

			assert.Equal(t, exTd, td)
		})
	}
}

func constructMetrics() pmetric.Metrics {
	td := pmetric.NewMetrics()
	rm0 := td.ResourceMetrics().AppendEmpty()
	rm0.Resource().Attributes().InsertString("host.name", "myhost")
	rm0ils0 := rm0.ScopeMetrics().AppendEmpty()
	fillMetricOne(rm0ils0.Metrics().AppendEmpty())
	fillMetricTwo(rm0ils0.Metrics().AppendEmpty())
	fillMetricThree(rm0ils0.Metrics().AppendEmpty())
	fillMetricFour(rm0ils0.Metrics().AppendEmpty())
	return td
}

func fillMetricOne(m pmetric.Metric) {
	m.SetName("operationA")
	m.SetDescription("operationA description")
	m.SetUnit("operationA unit")
	m.SetDataType(pmetric.MetricDataTypeSum)

	dataPoint0 := m.Sum().DataPoints().AppendEmpty()
	dataPoint0.SetStartTimestamp(StartTimestamp)
	dataPoint0.Attributes().InsertString("attr1", "test1")
	dataPoint0.Attributes().InsertString("attr2", "test2")
	dataPoint0.Attributes().InsertString("attr3", "test3")

	dataPoint1 := m.Sum().DataPoints().AppendEmpty()
	dataPoint1.SetStartTimestamp(StartTimestamp)
	dataPoint1.Attributes().InsertString("attr1", "test1")
	dataPoint1.Attributes().InsertString("attr2", "test2")
	dataPoint1.Attributes().InsertString("attr3", "test3")
}

func fillMetricTwo(m pmetric.Metric) {
	m.SetName("operationB")
	m.SetDescription("operationB description")
	m.SetUnit("operationB unit")
	m.SetDataType(pmetric.MetricDataTypeHistogram)

	dataPoint0 := m.Histogram().DataPoints().AppendEmpty()
	dataPoint0.SetStartTimestamp(StartTimestamp)
	dataPoint0.Attributes().InsertString("attr1", "test1")
	dataPoint0.Attributes().InsertString("attr2", "test2")
	dataPoint0.Attributes().InsertString("attr3", "test3")
	dataPoint0.SetCount(1)

	dataPoint1 := m.Histogram().DataPoints().AppendEmpty()
	dataPoint1.SetStartTimestamp(StartTimestamp)
	dataPoint1.Attributes().InsertString("attr1", "test1")
	dataPoint1.Attributes().InsertString("attr2", "test2")
	dataPoint1.Attributes().InsertString("attr3", "test3")
}

func fillMetricThree(m pmetric.Metric) {
	m.SetName("operationC")
	m.SetDescription("operationC description")
	m.SetUnit("operationC unit")
	m.SetDataType(pmetric.MetricDataTypeExponentialHistogram)

	dataPoint0 := m.ExponentialHistogram().DataPoints().AppendEmpty()
	dataPoint0.SetStartTimestamp(StartTimestamp)
	dataPoint0.Attributes().InsertString("attr1", "test1")
	dataPoint0.Attributes().InsertString("attr2", "test2")
	dataPoint0.Attributes().InsertString("attr3", "test3")
	dataPoint0.SetCount(1)
	dataPoint0.SetScale(1)
	dataPoint0.SetZeroCount(1)
	dataPoint0.Positive().SetOffset(1)
	dataPoint0.Negative().SetOffset(1)

	dataPoint1 := m.ExponentialHistogram().DataPoints().AppendEmpty()
	dataPoint1.SetStartTimestamp(StartTimestamp)
	dataPoint1.Attributes().InsertString("attr1", "test1")
	dataPoint1.Attributes().InsertString("attr2", "test2")
	dataPoint1.Attributes().InsertString("attr3", "test3")
<<<<<<< HEAD

	dataPoint2 := m.ExponentialHistogram().DataPoints().AppendEmpty()
	mapVal := pcommon.NewMap()
	mapVal.InsertString("mapattr1", "testmap1")
	mapVal.InsertString("mapattr2", "testmap2")
	mapVal.InsertString("mapattr3", "testmap3")
	mapVal.CopyTo(dataPoint2.Attributes())
=======
}

func fillMetricFour(m pmetric.Metric) {
	m.SetName("operationD")
	m.SetDescription("operationD description")
	m.SetUnit("operationD unit")
	m.SetDataType(pmetric.MetricDataTypeSummary)

	dataPoint0 := m.Summary().DataPoints().AppendEmpty()
	dataPoint0.SetStartTimestamp(StartTimestamp)
	dataPoint0.SetTimestamp(TestTimeStamp)
	dataPoint0.Attributes().InsertString("attr1", "test1")
	dataPoint0.Attributes().InsertString("attr2", "test2")
	dataPoint0.Attributes().InsertString("attr3", "test3")
	dataPoint0.SetCount(1234)
	dataPoint0.SetSum(12.34)

	quantileDataPoint0 := dataPoint0.QuantileValues().AppendEmpty()
	quantileDataPoint0.SetQuantile(.99)
	quantileDataPoint0.SetValue(123)

	quantileDataPoint1 := dataPoint0.QuantileValues().AppendEmpty()
	quantileDataPoint1.SetQuantile(.95)
	quantileDataPoint1.SetValue(321)
>>>>>>> 31f77aa9
}<|MERGE_RESOLUTION|>--- conflicted
+++ resolved
@@ -44,13 +44,8 @@
 				td.ResourceMetrics().At(0).ScopeMetrics().At(0).Metrics().At(0).Sum().DataPoints().At(1).Attributes().InsertString("test", "pass")
 			},
 		},
-<<<<<<< HEAD
-	/*	{
-			query: `set(attributes["test"], "pass") where resource.attributes["host.name"] == "myhost"`,
-=======
 		{
 			query: []string{`set(attributes["test"], "pass") where resource.attributes["host.name"] == "myhost"`},
->>>>>>> 31f77aa9
 			want: func(td pmetric.Metrics) {
 				td.ResourceMetrics().At(0).ScopeMetrics().At(0).Metrics().At(0).Sum().DataPoints().At(0).Attributes().InsertString("test", "pass")
 				td.ResourceMetrics().At(0).ScopeMetrics().At(0).Metrics().At(0).Sum().DataPoints().At(1).Attributes().InsertString("test", "pass")
@@ -62,13 +57,8 @@
 
 			},
 		},
-<<<<<<< HEAD
-*/		{
-			query: `keep_keys(attributes, "attr2") where metric.name == "operationA"`,
-=======
 		{
 			query: []string{`keep_keys(attributes, "attr2") where metric.name == "operationA"`},
->>>>>>> 31f77aa9
 			want: func(td pmetric.Metrics) {
 				td.ResourceMetrics().At(0).ScopeMetrics().At(0).Metrics().At(0).Sum().DataPoints().At(0).Attributes().Clear()
 				td.ResourceMetrics().At(0).ScopeMetrics().At(0).Metrics().At(0).Sum().DataPoints().At(0).Attributes().InsertString("attr2", "test2")
@@ -146,8 +136,7 @@
 			},
 		},
 		{
-<<<<<<< HEAD
-			query: `replace_pattern(attributes["attr1"], "test1", "pass")`,
+      query: []string{`replace_pattern(attributes["attr1"], "test1", "pass")`},
 			want: func(td pmetric.Metrics) {
 				td.ResourceMetrics().At(0).ScopeMetrics().At(0).Metrics().At(0).Sum().DataPoints().At(0).Attributes().UpdateString("attr1","pass")
 				td.ResourceMetrics().At(0).ScopeMetrics().At(0).Metrics().At(0).Sum().DataPoints().At(1).Attributes().UpdateString("attr1","pass")
@@ -158,10 +147,12 @@
 			},
 		},
 		{
-			query: `replace_all_patterns(resource.attributes["mapattr1"], "testmap1", "passmap1")`,
+      query: []string{`replace_all_patterns(resource.attributes["mapattr1"], "testmap1", "passmap1")`},
 			want: func(td pmetric.Metrics) {
 				// This test should fail since we are not updating the resource metric.  Why is it passing?
-=======
+			},
+		},
+		{
 			query: []string{`convert_summary_count_val_to_sum("delta", true) where metric.name == "operationD"`},
 			want: func(td pmetric.Metrics) {
 				sumMetric := td.ResourceMetrics().At(0).ScopeMetrics().At(0).Metrics().AppendEmpty()
@@ -236,7 +227,6 @@
 				td.ResourceMetrics().At(0).ScopeMetrics().At(0).Metrics().At(1).SetUnit("new unit")
 				td.ResourceMetrics().At(0).ScopeMetrics().At(0).Metrics().At(2).SetUnit("new unit")
 				td.ResourceMetrics().At(0).ScopeMetrics().At(0).Metrics().At(3).SetUnit("new unit")
->>>>>>> 31f77aa9
 			},
 		},
 	}
@@ -331,7 +321,6 @@
 	dataPoint1.Attributes().InsertString("attr1", "test1")
 	dataPoint1.Attributes().InsertString("attr2", "test2")
 	dataPoint1.Attributes().InsertString("attr3", "test3")
-<<<<<<< HEAD
 
 	dataPoint2 := m.ExponentialHistogram().DataPoints().AppendEmpty()
 	mapVal := pcommon.NewMap()
@@ -339,7 +328,6 @@
 	mapVal.InsertString("mapattr2", "testmap2")
 	mapVal.InsertString("mapattr3", "testmap3")
 	mapVal.CopyTo(dataPoint2.Attributes())
-=======
 }
 
 func fillMetricFour(m pmetric.Metric) {
@@ -364,5 +352,4 @@
 	quantileDataPoint1 := dataPoint0.QuantileValues().AppendEmpty()
 	quantileDataPoint1.SetQuantile(.95)
 	quantileDataPoint1.SetValue(321)
->>>>>>> 31f77aa9
 }