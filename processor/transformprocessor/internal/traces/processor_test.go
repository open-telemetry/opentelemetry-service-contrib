--- conflicted
+++ resolved
@@ -66,17 +66,24 @@
 			},
 		},
 		{
-<<<<<<< HEAD
+			query: `set(attributes["test"], "pass") where trace_id == TraceID(0x01000000000000000000000000000000)`,
+			want: func(td ptrace.Traces) {
+				td.ResourceSpans().At(0).ScopeSpans().At(0).Spans().At(0).Attributes().InsertString("test", "pass")
+			},
+		},
+		{
+			query: `set(attributes["test"], "pass") where span_id == SpanID(0x0100000000000000)`,
+			want: func(td ptrace.Traces) {
+				td.ResourceSpans().At(0).ScopeSpans().At(0).Spans().At(0).Attributes().InsertString("test", "pass")
+			},
+		},
+		{
 			query: `set(attributes["test"], "pass") where dropped_attributes_count == 1`,
-=======
-			query: `set(attributes["test"], "pass") where trace_id == TraceID(0x01000000000000000000000000000000)`,
->>>>>>> 39dbc1ac
-			want: func(td ptrace.Traces) {
-				td.ResourceSpans().At(0).ScopeSpans().At(0).Spans().At(0).Attributes().InsertString("test", "pass")
-			},
-		},
-		{
-<<<<<<< HEAD
+			want: func(td ptrace.Traces) {
+				td.ResourceSpans().At(0).ScopeSpans().At(0).Spans().At(0).Attributes().InsertString("test", "pass")
+			},
+		},
+		{
 			query: `set(attributes["test"], "pass") where dropped_events_count == 1`,
 			want: func(td ptrace.Traces) {
 				td.ResourceSpans().At(0).ScopeSpans().At(0).Spans().At(0).Attributes().InsertString("test", "pass")
@@ -96,9 +103,6 @@
 		},
 		{
 			query: `set(attributes["test"], "pass") where trace_id == "0102030405060708090a0b0c0d0e0f10"`,
-=======
-			query: `set(attributes["test"], "pass") where span_id == SpanID(0x0100000000000000)`,
->>>>>>> 39dbc1ac
 			want: func(td ptrace.Traces) {
 				td.ResourceSpans().At(0).ScopeSpans().At(0).Spans().At(0).Attributes().InsertString("test", "pass")
 			},
@@ -234,13 +238,8 @@
 
 func fillSpanOne(span ptrace.Span) {
 	span.SetName("operationA")
-<<<<<<< HEAD
-	span.SetSpanID(pcommon.NewSpanID(spanID))
-	span.SetTraceID(pcommon.NewTraceID(traceID))
-=======
 	span.SetSpanID(pcommon.NewSpanID([8]byte{1, 0, 0, 0, 0, 0, 0, 0}))
 	span.SetTraceID(pcommon.NewTraceID([16]byte{1, 0, 0, 0, 0, 0, 0, 0, 0, 0, 0, 0, 0, 0, 0, 0}))
->>>>>>> 39dbc1ac
 	span.SetStartTimestamp(TestSpanStartTimestamp)
 	span.SetEndTimestamp(TestSpanEndTimestamp)
 	span.SetDroppedAttributesCount(1)
