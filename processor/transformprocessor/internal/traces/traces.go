--- conflicted
+++ resolved
@@ -26,7 +26,7 @@
 
 type spanTransformContext struct {
 	span     pdata.Span
-	il       pdata.InstrumentationLibrary
+	il       pdata.InstrumentationScope
 	resource pdata.Resource
 }
 
@@ -34,7 +34,7 @@
 	return ctx.span
 }
 
-func (ctx spanTransformContext) GetInstrumentationLibrary() pdata.InstrumentationLibrary {
+func (ctx spanTransformContext) GetInstrumentationScope() pdata.InstrumentationScope {
 	return ctx.il
 }
 
@@ -76,13 +76,13 @@
 		}
 	case "instrumentation_library":
 		if len(path) == 1 {
-			return accessInstrumentationLibrary(), nil
+			return accessInstrumentationScope(), nil
 		}
 		switch path[1].Name {
 		case "name":
-			return accessInstrumentationLibraryName(), nil
+			return accessInstrumentationScopeName(), nil
 		case "version":
-			return accessInstrumentationLibraryVersion(), nil
+			return accessInstrumentationScopeVersion(), nil
 		}
 	case "trace_id":
 		return accessTraceID(), nil
@@ -172,46 +172,40 @@
 	}
 }
 
-func accessInstrumentationLibrary() pathGetSetter {
-	return pathGetSetter{
-		getter: func(ctx common.TransformContext) interface{} {
-			return ctx.GetInstrumentationLibrary()
-		},
-<<<<<<< HEAD
-		setter: func(ctx common.TransformContext, val interface{}) {
-			if newIl, ok := val.(pdata.InstrumentationLibrary); ok {
-				newIl.CopyTo(ctx.GetInstrumentationLibrary())
-=======
-		setter: func(ctx spanTransformContext, val interface{}) {
+func accessInstrumentationScope() pathGetSetter {
+	return pathGetSetter{
+		getter: func(ctx common.TransformContext) interface{} {
+			return ctx.GetInstrumentationScope()
+		},
+		setter: func(ctx common.TransformContext, val interface{}) {
 			if newIl, ok := val.(pdata.InstrumentationScope); ok {
-				newIl.CopyTo(ctx.il)
->>>>>>> 556fb984
-			}
-		},
-	}
-}
-
-func accessInstrumentationLibraryName() pathGetSetter {
-	return pathGetSetter{
-		getter: func(ctx common.TransformContext) interface{} {
-			return ctx.GetInstrumentationLibrary().Name()
-		},
-		setter: func(ctx common.TransformContext, val interface{}) {
-			if str, ok := val.(string); ok {
-				ctx.GetInstrumentationLibrary().SetName(str)
-			}
-		},
-	}
-}
-
-func accessInstrumentationLibraryVersion() pathGetSetter {
-	return pathGetSetter{
-		getter: func(ctx common.TransformContext) interface{} {
-			return ctx.GetInstrumentationLibrary().Version()
-		},
-		setter: func(ctx common.TransformContext, val interface{}) {
-			if str, ok := val.(string); ok {
-				ctx.GetInstrumentationLibrary().SetVersion(str)
+				newIl.CopyTo(ctx.GetInstrumentationScope())
+			}
+		},
+	}
+}
+
+func accessInstrumentationScopeName() pathGetSetter {
+	return pathGetSetter{
+		getter: func(ctx common.TransformContext) interface{} {
+			return ctx.GetInstrumentationScope().Name()
+		},
+		setter: func(ctx common.TransformContext, val interface{}) {
+			if str, ok := val.(string); ok {
+				ctx.GetInstrumentationScope().SetName(str)
+			}
+		},
+	}
+}
+
+func accessInstrumentationScopeVersion() pathGetSetter {
+	return pathGetSetter{
+		getter: func(ctx common.TransformContext) interface{} {
+			return ctx.GetInstrumentationScope().Version()
+		},
+		setter: func(ctx common.TransformContext, val interface{}) {
+			if str, ok := val.(string); ok {
+				ctx.GetInstrumentationScope().SetVersion(str)
 			}
 		},
 	}
