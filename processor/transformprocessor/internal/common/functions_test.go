--- conflicted
+++ resolved
@@ -18,9 +18,8 @@
 	"errors"
 	"testing"
 
+	"github.com/open-telemetry/opentelemetry-collector-contrib/processor/transformprocessor/internal/common/testhelper"
 	"github.com/stretchr/testify/assert"
-
-	"github.com/open-telemetry/opentelemetry-collector-contrib/processor/transformprocessor/internal/common/testhelper"
 )
 
 // Test for valid functions are in internal/traces/functions_test.go as there are many different data model cases.
@@ -51,12 +50,6 @@
 					{
 						String: testhelper.Strp("not path"),
 					},
-<<<<<<< HEAD
-=======
-					{
-						String: testhelper.Strp("cat"),
-					},
->>>>>>> 6723a8ce
 				},
 			},
 		},
@@ -88,7 +81,7 @@
 						},
 					},
 					{
-						String: strp("test"),
+						String: testhelper.Strp("test"),
 					},
 				},
 			},
@@ -99,7 +92,7 @@
 				Function: "testing_string",
 				Arguments: []Value{
 					{
-						Int: intp(10),
+						Int: testhelper.Intp(10),
 					},
 				},
 			},
@@ -119,11 +112,7 @@
 						},
 					},
 					{
-<<<<<<< HEAD
-						Int: intp(-1),
-=======
-						Int: testhelper.Intp(10),
->>>>>>> 6723a8ce
+						Int: testhelper.Intp(-1),
 					},
 				},
 			},
@@ -143,11 +132,7 @@
 						},
 					},
 					{
-<<<<<<< HEAD
-						Int: intp(-1),
-=======
-						String: testhelper.Strp("not an int"),
->>>>>>> 6723a8ce
+						Int: testhelper.Intp(-1),
 					},
 				},
 			},
@@ -168,20 +153,16 @@
 							Fields: []Field{
 								{
 									Name:   "attributes",
-									MapKey: strp("test"),
-								},
-							},
-						},
-					},
-					{
-<<<<<<< HEAD
-						String: strp("\\*"),
-					},
-					{
-						String: strp("test"),
-=======
-						Int: testhelper.Intp(-1),
->>>>>>> 6723a8ce
+									MapKey: testhelper.Strp("test"),
+								},
+							},
+						},
+					},
+					{
+						String: testhelper.Strp("\\*"),
+					},
+					{
+						String: testhelper.Strp("test"),
 					},
 				},
 			},
@@ -201,14 +182,10 @@
 						},
 					},
 					{
-<<<<<<< HEAD
-						String: strp("\\*"),
-					},
-					{
-						String: strp("test"),
-=======
-						String: testhelper.Strp("not an int"),
->>>>>>> 6723a8ce
+						String: testhelper.Strp("\\*"),
+					},
+					{
+						String: testhelper.Strp("test"),
 					},
 				},
 			},
@@ -245,13 +222,13 @@
 				Function: "testing_string_slice",
 				Arguments: []Value{
 					{
-						String: strp("test"),
-					},
-					{
-						String: strp("test"),
-					},
-					{
-						String: strp("test"),
+						String: testhelper.Strp("test"),
+					},
+					{
+						String: testhelper.Strp("test"),
+					},
+					{
+						String: testhelper.Strp("test"),
 					},
 				},
 			},
@@ -262,13 +239,13 @@
 				Function: "testing_float_slice",
 				Arguments: []Value{
 					{
-						Float: floatp(1.1),
-					},
-					{
-						Float: floatp(1.2),
-					},
-					{
-						Float: floatp(1.3),
+						Float: testhelper.Floatp(1.1),
+					},
+					{
+						Float: testhelper.Floatp(1.2),
+					},
+					{
+						Float: testhelper.Floatp(1.3),
 					},
 				},
 			},
@@ -279,13 +256,13 @@
 				Function: "testing_int_slice",
 				Arguments: []Value{
 					{
-						Int: intp(1),
-					},
-					{
-						Int: intp(1),
-					},
-					{
-						Int: intp(1),
+						Int: testhelper.Intp(1),
+					},
+					{
+						Int: testhelper.Intp(1),
+					},
+					{
+						Int: testhelper.Intp(1),
 					},
 				},
 			},
@@ -304,12 +281,6 @@
 							},
 						},
 					},
-<<<<<<< HEAD
-=======
-					{
-						Int: testhelper.Intp(-1),
-					},
->>>>>>> 6723a8ce
 				},
 			},
 		},
@@ -353,7 +324,7 @@
 				Function: "testing_string",
 				Arguments: []Value{
 					{
-						String: strp("test"),
+						String: testhelper.Strp("test"),
 					},
 				},
 			},
@@ -364,7 +335,7 @@
 				Function: "testing_float",
 				Arguments: []Value{
 					{
-						Float: floatp(1.1),
+						Float: testhelper.Floatp(1.1),
 					},
 				},
 			},
@@ -375,7 +346,7 @@
 				Function: "testing_int",
 				Arguments: []Value{
 					{
-						Int: intp(1),
+						Int: testhelper.Intp(1),
 					},
 				},
 			},
@@ -395,19 +366,19 @@
 						},
 					},
 					{
-						String: strp("test"),
-					},
-					{
-						Float: floatp(1.1),
-					},
-					{
-						Int: intp(1),
-					},
-					{
-						String: strp("test"),
-					},
-					{
-						String: strp("test"),
+						String: testhelper.Strp("test"),
+					},
+					{
+						Float: testhelper.Floatp(1.1),
+					},
+					{
+						Int: testhelper.Intp(1),
+					},
+					{
+						String: testhelper.Strp("test"),
+					},
+					{
+						String: testhelper.Strp("test"),
 					},
 				},
 			},
