// Copyright  The OpenTelemetry Authors
//
// Licensed under the Apache License, Version 2.0 (the "License");
// you may not use this file except in compliance with the License.
// You may obtain a copy of the License at
//
//      http://www.apache.org/licenses/LICENSE-2.0
//
// Unless required by applicable law or agreed to in writing, software
// distributed under the License is distributed on an "AS IS" BASIS,
// WITHOUT WARRANTIES OR CONDITIONS OF ANY KIND, either express or implied.
// See the License for the specific language governing permissions and
// limitations under the License.

package common // import "github.com/open-telemetry/opentelemetry-collector-contrib/processor/transformprocessor/internal/common"

import (
	"fmt"
	"reflect"
)

var registry = map[string]interface{}{
<<<<<<< HEAD
	"TraceID":             traceID,
	"SpanID":              spanID,
	"IsMatch":             isMatch,
	"keep_keys":           keepKeys,
	"set":                 set,
	"truncate_all":        truncateAll,
	"limit":               limit,
	"replace_match":       replaceMatch,
	"replace_all_matches": replaceAllMatches,
=======
	"TraceID":              traceID,
	"SpanID":               spanID,
	"keep_keys":            keepKeys,
	"set":                  set,
	"truncate_all":         truncateAll,
	"limit":                limit,
	"replace_match":        replaceMatch,
	"replace_all_matches":  replaceAllMatches,
	"replace_pattern":      replacePattern,
	"replace_all_patterns": replaceAllPatterns,
>>>>>>> 6d605588
}

type PathExpressionParser func(*Path) (GetSetter, error)

func DefaultFunctions() map[string]interface{} {
	return registry
}

// NewFunctionCall Visible for testing
func NewFunctionCall(inv Invocation, functions map[string]interface{}, pathParser PathExpressionParser) (ExprFunc, error) {
	if f, ok := functions[inv.Function]; ok {
		args, err := buildArgs(inv, reflect.TypeOf(f), functions, pathParser)
		if err != nil {
			return nil, err
		}

		returnVals := reflect.ValueOf(f).Call(args)

		if returnVals[1].IsNil() {
			err = nil
		} else {
			err = returnVals[1].Interface().(error)
		}

		return returnVals[0].Interface().(ExprFunc), err
	}
	return nil, fmt.Errorf("undefined function %v", inv.Function)
}

func buildArgs(inv Invocation, fType reflect.Type, functions map[string]interface{}, pathParser PathExpressionParser) ([]reflect.Value, error) {
	args := make([]reflect.Value, 0)
	for i := 0; i < fType.NumIn(); i++ {
		argType := fType.In(i)

		if argType.Kind() == reflect.Slice {
			err := buildSliceArg(inv, argType, i, &args)
			if err != nil {
				return nil, err
			}
		} else {
			if i >= len(inv.Arguments) {
				return nil, fmt.Errorf("not enough arguments for function %v", inv.Function)
			}

			argDef := inv.Arguments[i]
			err := buildArg(argDef, argType, i, &args, functions, pathParser)
			if err != nil {
				return nil, err
			}
		}
	}
	return args, nil
}

func buildSliceArg(inv Invocation, argType reflect.Type, startingIndex int, args *[]reflect.Value) error {
	switch argType.Elem().Kind() {
	case reflect.String:
		arg := make([]string, 0)
		for j := startingIndex; j < len(inv.Arguments); j++ {
			if inv.Arguments[j].String == nil {
				return fmt.Errorf("invalid argument for slice parameter at position %v, must be a string", j)
			}
			arg = append(arg, *inv.Arguments[j].String)
		}
		*args = append(*args, reflect.ValueOf(arg))
	case reflect.Float64:
		arg := make([]float64, 0)
		for j := startingIndex; j < len(inv.Arguments); j++ {
			if inv.Arguments[j].Float == nil {
				return fmt.Errorf("invalid argument for slice parameter at position %v, must be a float", j)
			}
			arg = append(arg, *inv.Arguments[j].Float)
		}
		*args = append(*args, reflect.ValueOf(arg))
	case reflect.Int64:
		arg := make([]int64, 0)
		for j := startingIndex; j < len(inv.Arguments); j++ {
			if inv.Arguments[j].Int == nil {
				return fmt.Errorf("invalid argument for slice parameter at position %v, must be an int", j)
			}
			arg = append(arg, *inv.Arguments[j].Int)
		}
		*args = append(*args, reflect.ValueOf(arg))
	case reflect.Uint8:
		if inv.Arguments[startingIndex].Bytes == nil {
			return fmt.Errorf("invalid argument for slice parameter at position %v, must be a byte slice literal", startingIndex)
		}
		*args = append(*args, reflect.ValueOf(([]byte)(*inv.Arguments[startingIndex].Bytes)))
	default:
		return fmt.Errorf("unsupported slice type for function %v", inv.Function)
	}
	return nil
}

func buildArg(argDef Value, argType reflect.Type, index int, args *[]reflect.Value,
	functions map[string]interface{}, pathParser PathExpressionParser) error {
	switch argType.Name() {
	case "Setter":
		fallthrough
	case "GetSetter":
		arg, err := pathParser(argDef.Path)
		if err != nil {
			return fmt.Errorf("invalid argument at position %v %w", index, err)
		}
		*args = append(*args, reflect.ValueOf(arg))
	case "Getter":
		arg, err := NewGetter(argDef, functions, pathParser)
		if err != nil {
			return fmt.Errorf("invalid argument at position %v %w", index, err)
		}
		*args = append(*args, reflect.ValueOf(arg))
	case "string":
		if argDef.String == nil {
			return fmt.Errorf("invalid argument at position %v, must be an string", index)
		}
		*args = append(*args, reflect.ValueOf(*argDef.String))
	case "float64":
		if argDef.Float == nil {
			return fmt.Errorf("invalid argument at position %v, must be an float", index)
		}
		*args = append(*args, reflect.ValueOf(*argDef.Float))
	case "int64":
		if argDef.Int == nil {
			return fmt.Errorf("invalid argument at position %v, must be an int", index)
		}
		*args = append(*args, reflect.ValueOf(*argDef.Int))
	case "bool":
		if argDef.Bool == nil {
			return fmt.Errorf("invalid argument at position %v, must be a bool", index)
		}
		*args = append(*args, reflect.ValueOf(bool(*argDef.Bool)))
	}
	return nil
}<|MERGE_RESOLUTION|>--- conflicted
+++ resolved
@@ -20,19 +20,9 @@
 )
 
 var registry = map[string]interface{}{
-<<<<<<< HEAD
-	"TraceID":             traceID,
-	"SpanID":              spanID,
-	"IsMatch":             isMatch,
-	"keep_keys":           keepKeys,
-	"set":                 set,
-	"truncate_all":        truncateAll,
-	"limit":               limit,
-	"replace_match":       replaceMatch,
-	"replace_all_matches": replaceAllMatches,
-=======
 	"TraceID":              traceID,
 	"SpanID":               spanID,
+	"IsMatch":              isMatch,
 	"keep_keys":            keepKeys,
 	"set":                  set,
 	"truncate_all":         truncateAll,
@@ -41,7 +31,6 @@
 	"replace_all_matches":  replaceAllMatches,
 	"replace_pattern":      replacePattern,
 	"replace_all_patterns": replaceAllPatterns,
->>>>>>> 6d605588
 }
 
 type PathExpressionParser func(*Path) (GetSetter, error)
