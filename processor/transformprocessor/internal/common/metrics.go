// Copyright The OpenTelemetry Authors
// SPDX-License-Identifier: Apache-2.0

package common // import "github.com/open-telemetry/opentelemetry-collector-contrib/processor/transformprocessor/internal/common"

import (
	"context"

	"go.opentelemetry.io/collector/component"
	"go.opentelemetry.io/collector/consumer"
	"go.opentelemetry.io/collector/pdata/pcommon"
	"go.opentelemetry.io/collector/pdata/pmetric"

	"github.com/open-telemetry/opentelemetry-collector-contrib/internal/filter/expr"
	"github.com/open-telemetry/opentelemetry-collector-contrib/internal/filter/filterottl"
	"github.com/open-telemetry/opentelemetry-collector-contrib/pkg/ottl"
	"github.com/open-telemetry/opentelemetry-collector-contrib/pkg/ottl/contexts/ottldatapoint"
	"github.com/open-telemetry/opentelemetry-collector-contrib/pkg/ottl/contexts/ottlmetric"
	"github.com/open-telemetry/opentelemetry-collector-contrib/pkg/ottl/contexts/ottlresource"
	"github.com/open-telemetry/opentelemetry-collector-contrib/pkg/ottl/contexts/ottlscope"
)

var _ consumer.Metrics = &metricStatements{}

type metricStatements struct {
	ottl.StatementSequence[ottlmetric.TransformContext]
	expr.BoolExpr[ottlmetric.TransformContext]
}

func (m metricStatements) Capabilities() consumer.Capabilities {
	return consumer.Capabilities{
		MutatesData: true,
	}
}

func (m metricStatements) ConsumeMetrics(ctx context.Context, md pmetric.Metrics) error {
	for i := 0; i < md.ResourceMetrics().Len(); i++ {
		rmetrics := md.ResourceMetrics().At(i)
		for j := 0; j < rmetrics.ScopeMetrics().Len(); j++ {
			smetrics := rmetrics.ScopeMetrics().At(j)
			metrics := smetrics.Metrics()
			for k := 0; k < metrics.Len(); k++ {
<<<<<<< HEAD
				tCtx := ottlmetric.NewTransformContext(metrics.At(k), smetrics.Metrics(), smetrics.Scope(), rmetrics.Resource(), smetrics, rmetrics)
				err := m.Execute(ctx, tCtx)
=======
				tCtx := ottlmetric.NewTransformContext(metrics.At(k), smetrics.Metrics(), smetrics.Scope(), rmetrics.Resource())
				condition, err := m.BoolExpr.Eval(ctx, tCtx)
>>>>>>> 1863a59f
				if err != nil {
					return err
				}
				if condition {
					err := m.Execute(ctx, tCtx)
					if err != nil {
						return err
					}
				}
			}
		}
	}
	return nil
}

var _ consumer.Metrics = &dataPointStatements{}

type dataPointStatements struct {
	ottl.StatementSequence[ottldatapoint.TransformContext]
	expr.BoolExpr[ottldatapoint.TransformContext]
}

func (d dataPointStatements) Capabilities() consumer.Capabilities {
	return consumer.Capabilities{
		MutatesData: true,
	}
}

func (d dataPointStatements) ConsumeMetrics(ctx context.Context, md pmetric.Metrics) error {
	for i := 0; i < md.ResourceMetrics().Len(); i++ {
		rmetrics := md.ResourceMetrics().At(i)
		for j := 0; j < rmetrics.ScopeMetrics().Len(); j++ {
			smetrics := rmetrics.ScopeMetrics().At(j)
			metrics := smetrics.Metrics()
			for k := 0; k < metrics.Len(); k++ {
				metric := metrics.At(k)
				var err error
				//exhaustive:enforce
				switch metric.Type() {
				case pmetric.MetricTypeSum:
					err = d.handleNumberDataPoints(ctx, metric.Sum().DataPoints(), metrics.At(k), metrics, smetrics.Scope(), rmetrics.Resource())
				case pmetric.MetricTypeGauge:
					err = d.handleNumberDataPoints(ctx, metric.Gauge().DataPoints(), metrics.At(k), metrics, smetrics.Scope(), rmetrics.Resource())
				case pmetric.MetricTypeHistogram:
					err = d.handleHistogramDataPoints(ctx, metric.Histogram().DataPoints(), metrics.At(k), metrics, smetrics.Scope(), rmetrics.Resource())
				case pmetric.MetricTypeExponentialHistogram:
					err = d.handleExponetialHistogramDataPoints(ctx, metric.ExponentialHistogram().DataPoints(), metrics.At(k), metrics, smetrics.Scope(), rmetrics.Resource())
				case pmetric.MetricTypeSummary:
					err = d.handleSummaryDataPoints(ctx, metric.Summary().DataPoints(), metrics.At(k), metrics, smetrics.Scope(), rmetrics.Resource())
				}
				if err != nil {
					return err
				}
			}
		}
	}
	return nil
}

func (d dataPointStatements) handleNumberDataPoints(ctx context.Context, dps pmetric.NumberDataPointSlice, metric pmetric.Metric, metrics pmetric.MetricSlice, is pcommon.InstrumentationScope, resource pcommon.Resource) error {
	for i := 0; i < dps.Len(); i++ {
<<<<<<< HEAD
		tCtx := ottldatapoint.NewTransformContext(dps.At(i), metric, metrics, is, resource, pmetric.NewScopeMetrics(), pmetric.NewResourceMetrics())
		err := d.Execute(ctx, tCtx)
=======
		tCtx := ottldatapoint.NewTransformContext(dps.At(i), metric, metrics, is, resource)
		condition, err := d.BoolExpr.Eval(ctx, tCtx)
>>>>>>> 1863a59f
		if err != nil {
			return err
		}
		if condition {
			err := d.Execute(ctx, tCtx)
			if err != nil {
				return err
			}
		}
	}
	return nil
}

func (d dataPointStatements) handleHistogramDataPoints(ctx context.Context, dps pmetric.HistogramDataPointSlice, metric pmetric.Metric, metrics pmetric.MetricSlice, is pcommon.InstrumentationScope, resource pcommon.Resource) error {
	for i := 0; i < dps.Len(); i++ {
<<<<<<< HEAD
		tCtx := ottldatapoint.NewTransformContext(dps.At(i), metric, metrics, is, resource, pmetric.NewScopeMetrics(), pmetric.NewResourceMetrics())
		err := d.Execute(ctx, tCtx)
=======
		tCtx := ottldatapoint.NewTransformContext(dps.At(i), metric, metrics, is, resource)
		condition, err := d.BoolExpr.Eval(ctx, tCtx)
>>>>>>> 1863a59f
		if err != nil {
			return err
		}
		if condition {
			err := d.Execute(ctx, tCtx)
			if err != nil {
				return err
			}
		}
	}
	return nil
}

func (d dataPointStatements) handleExponetialHistogramDataPoints(ctx context.Context, dps pmetric.ExponentialHistogramDataPointSlice, metric pmetric.Metric, metrics pmetric.MetricSlice, is pcommon.InstrumentationScope, resource pcommon.Resource) error {
	for i := 0; i < dps.Len(); i++ {
<<<<<<< HEAD
		tCtx := ottldatapoint.NewTransformContext(dps.At(i), metric, metrics, is, resource, pmetric.NewScopeMetrics(), pmetric.NewResourceMetrics())
		err := d.Execute(ctx, tCtx)
=======
		tCtx := ottldatapoint.NewTransformContext(dps.At(i), metric, metrics, is, resource)
		condition, err := d.BoolExpr.Eval(ctx, tCtx)
>>>>>>> 1863a59f
		if err != nil {
			return err
		}
		if condition {
			err := d.Execute(ctx, tCtx)
			if err != nil {
				return err
			}
		}
	}
	return nil
}

func (d dataPointStatements) handleSummaryDataPoints(ctx context.Context, dps pmetric.SummaryDataPointSlice, metric pmetric.Metric, metrics pmetric.MetricSlice, is pcommon.InstrumentationScope, resource pcommon.Resource) error {
	for i := 0; i < dps.Len(); i++ {
<<<<<<< HEAD
		tCtx := ottldatapoint.NewTransformContext(dps.At(i), metric, metrics, is, resource, pmetric.NewScopeMetrics(), pmetric.NewResourceMetrics())
		err := d.Execute(ctx, tCtx)
=======
		tCtx := ottldatapoint.NewTransformContext(dps.At(i), metric, metrics, is, resource)
		condition, err := d.BoolExpr.Eval(ctx, tCtx)
>>>>>>> 1863a59f
		if err != nil {
			return err
		}
		if condition {
			err := d.Execute(ctx, tCtx)
			if err != nil {
				return err
			}
		}
	}
	return nil
}

type MetricParserCollection struct {
	parserCollection
	metricParser    ottl.Parser[ottlmetric.TransformContext]
	dataPointParser ottl.Parser[ottldatapoint.TransformContext]
}

type MetricParserCollectionOption func(*MetricParserCollection) error

func WithMetricParser(functions map[string]ottl.Factory[ottlmetric.TransformContext]) MetricParserCollectionOption {
	return func(mp *MetricParserCollection) error {
		metricParser, err := ottlmetric.NewParser(functions, mp.settings)
		if err != nil {
			return err
		}
		mp.metricParser = metricParser
		return nil
	}
}

func WithDataPointParser(functions map[string]ottl.Factory[ottldatapoint.TransformContext]) MetricParserCollectionOption {
	return func(mp *MetricParserCollection) error {
		dataPointParser, err := ottldatapoint.NewParser(functions, mp.settings)
		if err != nil {
			return err
		}
		mp.dataPointParser = dataPointParser
		return nil
	}
}

func WithMetricErrorMode(errorMode ottl.ErrorMode) MetricParserCollectionOption {
	return func(mp *MetricParserCollection) error {
		mp.errorMode = errorMode
		return nil
	}
}

func NewMetricParserCollection(settings component.TelemetrySettings, options ...MetricParserCollectionOption) (*MetricParserCollection, error) {
	rp, err := ottlresource.NewParser(ResourceFunctions(), settings)
	if err != nil {
		return nil, err
	}
	sp, err := ottlscope.NewParser(ScopeFunctions(), settings)
	if err != nil {
		return nil, err
	}
	mpc := &MetricParserCollection{
		parserCollection: parserCollection{
			settings:       settings,
			resourceParser: rp,
			scopeParser:    sp,
		},
	}

	for _, op := range options {
		err := op(mpc)
		if err != nil {
			return nil, err
		}
	}

	return mpc, nil
}

func (pc MetricParserCollection) ParseContextStatements(contextStatements ContextStatements) (consumer.Metrics, error) {
	switch contextStatements.Context {
	case Metric:
		parseStatements, err := pc.metricParser.ParseStatements(contextStatements.Statements)
		if err != nil {
			return nil, err
		}
		globalExpr, errGlobalBoolExpr := parseGlobalExpr(filterottl.NewBoolExprForMetric, contextStatements.Conditions, pc.parserCollection, filterottl.StandardMetricFuncs())
		if errGlobalBoolExpr != nil {
			return nil, errGlobalBoolExpr
		}
		mStatements := ottlmetric.NewStatementSequence(parseStatements, pc.settings, ottlmetric.WithStatementSequenceErrorMode(pc.errorMode))
		return metricStatements{mStatements, globalExpr}, nil
	case DataPoint:
		parsedStatements, err := pc.dataPointParser.ParseStatements(contextStatements.Statements)
		if err != nil {
			return nil, err
		}
		globalExpr, errGlobalBoolExpr := parseGlobalExpr(filterottl.NewBoolExprForDataPoint, contextStatements.Conditions, pc.parserCollection, filterottl.StandardDataPointFuncs())
		if errGlobalBoolExpr != nil {
			return nil, errGlobalBoolExpr
		}
		dpStatements := ottldatapoint.NewStatementSequence(parsedStatements, pc.settings, ottldatapoint.WithStatementSequenceErrorMode(pc.errorMode))
		return dataPointStatements{dpStatements, globalExpr}, nil
	default:
		statements, err := pc.parseCommonContextStatements(contextStatements)
		if err != nil {
			return nil, err
		}
		return statements, nil
	}
}<|MERGE_RESOLUTION|>--- conflicted
+++ resolved
@@ -40,13 +40,8 @@
 			smetrics := rmetrics.ScopeMetrics().At(j)
 			metrics := smetrics.Metrics()
 			for k := 0; k < metrics.Len(); k++ {
-<<<<<<< HEAD
-				tCtx := ottlmetric.NewTransformContext(metrics.At(k), smetrics.Metrics(), smetrics.Scope(), rmetrics.Resource(), smetrics, rmetrics)
-				err := m.Execute(ctx, tCtx)
-=======
-				tCtx := ottlmetric.NewTransformContext(metrics.At(k), smetrics.Metrics(), smetrics.Scope(), rmetrics.Resource())
+        tCtx := ottlmetric.NewTransformContext(metrics.At(k), smetrics.Metrics(), smetrics.Scope(), rmetrics.Resource(), smetrics, rmetrics)
 				condition, err := m.BoolExpr.Eval(ctx, tCtx)
->>>>>>> 1863a59f
 				if err != nil {
 					return err
 				}
@@ -108,57 +103,42 @@
 
 func (d dataPointStatements) handleNumberDataPoints(ctx context.Context, dps pmetric.NumberDataPointSlice, metric pmetric.Metric, metrics pmetric.MetricSlice, is pcommon.InstrumentationScope, resource pcommon.Resource) error {
 	for i := 0; i < dps.Len(); i++ {
-<<<<<<< HEAD
+    tCtx := ottldatapoint.NewTransformContext(dps.At(i), metric, metrics, is, resource, pmetric.NewScopeMetrics(), pmetric.NewResourceMetrics())
+		condition, err := d.BoolExpr.Eval(ctx, tCtx)
+		if err != nil {
+			return err
+		}
+		if condition {
+			err := d.Execute(ctx, tCtx)
+			if err != nil {
+				return err
+			}
+		}
+	}
+	return nil
+}
+
+func (d dataPointStatements) handleHistogramDataPoints(ctx context.Context, dps pmetric.HistogramDataPointSlice, metric pmetric.Metric, metrics pmetric.MetricSlice, is pcommon.InstrumentationScope, resource pcommon.Resource) error {
+	for i := 0; i < dps.Len(); i++ {
+    tCtx := ottldatapoint.NewTransformContext(dps.At(i), metric, metrics, is, resource, pmetric.NewScopeMetrics(), pmetric.NewResourceMetrics())
+		condition, err := d.BoolExpr.Eval(ctx, tCtx)
+		if err != nil {
+			return err
+		}
+		if condition {
+			err := d.Execute(ctx, tCtx)
+			if err != nil {
+				return err
+			}
+		}
+	}
+	return nil
+}
+
+func (d dataPointStatements) handleExponetialHistogramDataPoints(ctx context.Context, dps pmetric.ExponentialHistogramDataPointSlice, metric pmetric.Metric, metrics pmetric.MetricSlice, is pcommon.InstrumentationScope, resource pcommon.Resource) error {
+	for i := 0; i < dps.Len(); i++ {
 		tCtx := ottldatapoint.NewTransformContext(dps.At(i), metric, metrics, is, resource, pmetric.NewScopeMetrics(), pmetric.NewResourceMetrics())
-		err := d.Execute(ctx, tCtx)
-=======
-		tCtx := ottldatapoint.NewTransformContext(dps.At(i), metric, metrics, is, resource)
-		condition, err := d.BoolExpr.Eval(ctx, tCtx)
->>>>>>> 1863a59f
-		if err != nil {
-			return err
-		}
-		if condition {
-			err := d.Execute(ctx, tCtx)
-			if err != nil {
-				return err
-			}
-		}
-	}
-	return nil
-}
-
-func (d dataPointStatements) handleHistogramDataPoints(ctx context.Context, dps pmetric.HistogramDataPointSlice, metric pmetric.Metric, metrics pmetric.MetricSlice, is pcommon.InstrumentationScope, resource pcommon.Resource) error {
-	for i := 0; i < dps.Len(); i++ {
-<<<<<<< HEAD
-		tCtx := ottldatapoint.NewTransformContext(dps.At(i), metric, metrics, is, resource, pmetric.NewScopeMetrics(), pmetric.NewResourceMetrics())
-		err := d.Execute(ctx, tCtx)
-=======
-		tCtx := ottldatapoint.NewTransformContext(dps.At(i), metric, metrics, is, resource)
-		condition, err := d.BoolExpr.Eval(ctx, tCtx)
->>>>>>> 1863a59f
-		if err != nil {
-			return err
-		}
-		if condition {
-			err := d.Execute(ctx, tCtx)
-			if err != nil {
-				return err
-			}
-		}
-	}
-	return nil
-}
-
-func (d dataPointStatements) handleExponetialHistogramDataPoints(ctx context.Context, dps pmetric.ExponentialHistogramDataPointSlice, metric pmetric.Metric, metrics pmetric.MetricSlice, is pcommon.InstrumentationScope, resource pcommon.Resource) error {
-	for i := 0; i < dps.Len(); i++ {
-<<<<<<< HEAD
-		tCtx := ottldatapoint.NewTransformContext(dps.At(i), metric, metrics, is, resource, pmetric.NewScopeMetrics(), pmetric.NewResourceMetrics())
-		err := d.Execute(ctx, tCtx)
-=======
-		tCtx := ottldatapoint.NewTransformContext(dps.At(i), metric, metrics, is, resource)
-		condition, err := d.BoolExpr.Eval(ctx, tCtx)
->>>>>>> 1863a59f
+		condition, err := d.BoolExpr.Eval(ctx, tCtx)
 		if err != nil {
 			return err
 		}
@@ -174,13 +154,8 @@
 
 func (d dataPointStatements) handleSummaryDataPoints(ctx context.Context, dps pmetric.SummaryDataPointSlice, metric pmetric.Metric, metrics pmetric.MetricSlice, is pcommon.InstrumentationScope, resource pcommon.Resource) error {
 	for i := 0; i < dps.Len(); i++ {
-<<<<<<< HEAD
-		tCtx := ottldatapoint.NewTransformContext(dps.At(i), metric, metrics, is, resource, pmetric.NewScopeMetrics(), pmetric.NewResourceMetrics())
-		err := d.Execute(ctx, tCtx)
-=======
-		tCtx := ottldatapoint.NewTransformContext(dps.At(i), metric, metrics, is, resource)
-		condition, err := d.BoolExpr.Eval(ctx, tCtx)
->>>>>>> 1863a59f
+    tCtx := ottldatapoint.NewTransformContext(dps.At(i), metric, metrics, is, resource, pmetric.NewScopeMetrics(), pmetric.NewResourceMetrics())
+		condition, err := d.BoolExpr.Eval(ctx, tCtx)
 		if err != nil {
 			return err
 		}
