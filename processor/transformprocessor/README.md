--- conflicted
+++ resolved
@@ -17,11 +17,8 @@
   - The name `instrumentation_library` within OpenTelemetry is currently under discussion and may be changed in the future.
   - Metric data types are `None`, `Gauge`, `Sum`, `Histogram`, `ExponentialHistogram`, and `Summary`
   - `aggregation_temporality` is converted to and from the [protobuf's numeric definition](https://github.com/open-telemetry/opentelemetry-proto/blob/main/opentelemetry/proto/metrics/v1/metrics.proto#L291).  Interact with this field using 0, 1, or 2.
-<<<<<<< HEAD
-=======
   - Until the grammar can handle booleans, `is_monotic` is handled via strings the strings `"true"` and `"false"`.
   - Hex String of traceid and spanid are handled using `trace_id.string`,`span_id.string` accessor.
->>>>>>> 87fbedeb
 - Literals: Strings, ints, floats, bools, and nil can be referenced as literal values.  Byte slices can be references as a literal value via a hex string prefaced with `0x`, such as `0x0001`. 
 - Enums: Any enum in the OTLP protobuf can be used directly. For example, you can set the span kind like `set(kind, SPAN_KIND_UNSPECIFIED) where kind != SPAN_KIND_UNSPECIFIED`.  You can also use the literal int value if you desire. In addition, the grammar recognises `METRIC_DATA_TYPE_NONE`, `METRIC_DATA_TYPE_GAUGE`, `METRIC_DATA_TYPE_SUM`, `METRIC_DATA_TYPE_HISTOGRAM`, `METRIC_DATA_TYPE_EXPONENTIAL_HISTOGRAM`, and `METRIC_DATA_TYPE_SUMMARY` for `metric.type`
 - Function invocations: Functions can be invoked with arguments matching the function's expected arguments.  The literal nil cannot be used as a replacement for maps or slices in function calls.
