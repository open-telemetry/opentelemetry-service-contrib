# Transform Processor

| Status                   |                       |
| ------------------------ | --------------------- |
| Stability                | [In development]      |
| Supported pipeline types | traces, metrics, logs |
| Distributions            | none                  |

The transform processor modifies telemetry based on configuration using the [Telemetry Query Language](https://github.com/open-telemetry/opentelemetry-collector/blob/main/docs/processing.md#telemetry-query-language).
It takes a list of queries which are performed in the order specified in the config.

Queries are composed of the following parts
- Path expressions: Fields within the incoming data can be referenced using expressions composed of the names as defined
in the OTLP protobuf definition. e.g., `status.code`, `attributes["http.method"]`. If the path expression begins with
`resource.` or `instrumentation_library.`, it will reference those values.  For metrics, `name`, `description`, `unit`, `type`, `is_monotonic`, and `aggregation_temporality` are accessed via `metric.`
  - The name `instrumentation_library` within OpenTelemetry is currently under discussion and may be changed in the future.
  - Metric data types are `None`, `Gauge`, `Sum`, `Histogram`, `ExponentialHistogram`, and `Summary`
- Literals: Strings, ints, and floats can be referenced as literal values
- Function invocations: Functions can be invoked with arguments matching the function's expected arguments
- Where clause: Telemetry to modify can be filtered by appending `where a <op> b`, with `a` and `b` being any of the above.

Supported functions:
- `set(target, value)` - `target` is a path expression to a telemetry field to set `value` into. `value` is any value type.
e.g., `set(attributes["http.path"], "/foo")`, `set(name, attributes["http.route"])`. If `value` resolves to `nil`, e.g.
it references an unset map value, there will be no action.

- `keep_keys(target, string...)` - `target` is a path expression to a map type field. The map will be mutated to only contain
the fields specified by the list of strings. e.g., `keep_keys(attributes, "http.method")`, `keep_keys(attributes, "http.method", "http.route")`

- `truncate_all(target, limit)` - `target` is a path expression to a map type field. `limit` is a non-negative integer.  The map will be mutated such that all string values are truncated to the limit. e.g., `truncate_all(attributes, 100)` will truncate all string values in `attributes` such that all string values have less than or equal to 100 characters.  Non-string values are ignored.

- `limit(target, limit)` - `target` is a path expression to a map type field. `limit` is a non-negative integer.  The map will be mutated such that the number of items does not exceed the limit. e.g., `limit(attributes, 100)` will limit `attributes` to no more than 100 items. Which items are dropped is random.

- `replace_match(target, pattern, replacement)` - `target` is a path expression to a telemetry field, `pattern` is a string following [filepath.Match syntax](https://pkg.go.dev/path/filepath#Match), and `replacement` is a string. If `target` matches `pattern` it will get replaced with `replacement`. e.g., `replace_match(attributes["http.target"], "/user/*/list/*", "/user/{userId}/list/{listId}")`

- `replace_all_matches(target, pattern, replacement)` - `target` is a path expression to a map type field, `pattern` is a string following [filepath.Match syntax](https://pkg.go.dev/path/filepath#Match), and `replacement` is a string. Each string value in `tartget` that matches `pattern` will get replaced with `replacement`. e.g., `replace_all_matches(attributes, "/user/*/list/*", "/user/{userId}/list/{listId}")`

Supported where operations:
- `==` - matches telemetry where the values are equal to each other
- `!=` - matches telemetry where the values are not equal to each other

Example configuration:
```yaml
receivers:
  otlp:
    protocols:
      grpc:

exporters:
  nop

processors:
  transform:
<<<<<<< HEAD
    logs:
      queries:
        - set(severity_text, "FAIL") where body == "request failed"
        - replace_all_matches(attributes, "/user/*/list/*", "/user/{userId}/list/{listId}")
        - set(body, attributes["http.route"])
        - keep_keys(resource.attributes, "service.name", "service.namespace", "cloud.region")
=======
>>>>>>> 76d58ec4
    traces:
      queries:
        - set(status.code, 1) where attributes["http.path"] == "/health"
        - keep_keys(resource.attributes, "service.name", "service.namespace", "cloud.region")
        - set(name, attributes["http.route"])
        - replace_match(attributes["http.target"], "/user/*/list/*", "/user/{userId}/list/{listId}")
        - limit(attributes, 100)
        - limit(resource.attributes, 100)
        - truncate_all(attributes, 4096)
        - truncate_all(resource.attributes, 4096)
    metrics:
      queries:
        - set(metric.description, "Sum") where metric.type == "Sum"
        - keep_keys(resource.attributes, "host.name")
        - limit(attributes, 100)
        - truncate_all(attributes, 4096)
        - truncate_all(resource.attributes, 4096)
    logs:
      queries:
        - set(severity_text, "FAIL") where body == "request failed"
        - keep_keys(resource.attributes, "service.name", "service.namespace", "cloud.region")
        - set(body, attributes["http.route"])
service:
  pipelines:
    logs:
      receivers: [otlp]
      processors: [transform]
      exporters: [nop]
    traces:
      receivers: [otlp]
      processors: [transform]
      exporters: [nop]
```

This processor will perform the operations in order for 

<<<<<<< HEAD
All logs

1) Set severity text to FAIL if the body contains a string text "request failed"
2) Replace any attribute value that matches `/user/*/list/*` with `/user/{userId}/list/{listId}`
3) Set `body` to the `http.route` attribute if it is set
4) Keep only `service.name`, `service.namespace`, `cloud.region` resource attributes
=======
>>>>>>> 76d58ec4

All spans

1) Set status code to OK for all spans with a path `/health`
2) Keep only `service.name`, `service.namespace`, `cloud.region` resource attributes
3) Set `name` to the `http.route` attribute if it is set
2) Replace the value of an attribute named `http.target` with `/user/{userId}/list/{listId}` if the value matched `/user/*/list/*`
4) Limit all span attributes such that each span has no more than 100 attributes.
5) Limit all resource attributes such that each resource no more than 100 attributes.
6) Truncate all span attributes such that no string value has more than 4096 characters.
7) Truncate all resource attributes such that no string value has more than 4096 characters.

All metrics and their data points

1) Set metric description to "Sum" if the metric type is "Sum"
2) Keep only the `host.name` resource attributes
4) Limit all data point attributes such that each data point has no more than 100 attributes.
6) Truncate all data point attributes such that no string value has more than 4096 characters.
7) Truncate all resource attributes such that no string value has more than 4096 characters.

All logs

1) Set severity text to FAIL if the body contains a string text "request failed"
2) Keep only `service.name`, `service.namespace`, `cloud.region` resource attributes
3) Set `body` to the `http.route` attribute if it is set<|MERGE_RESOLUTION|>--- conflicted
+++ resolved
@@ -51,15 +51,6 @@
 
 processors:
   transform:
-<<<<<<< HEAD
-    logs:
-      queries:
-        - set(severity_text, "FAIL") where body == "request failed"
-        - replace_all_matches(attributes, "/user/*/list/*", "/user/{userId}/list/{listId}")
-        - set(body, attributes["http.route"])
-        - keep_keys(resource.attributes, "service.name", "service.namespace", "cloud.region")
-=======
->>>>>>> 76d58ec4
     traces:
       queries:
         - set(status.code, 1) where attributes["http.path"] == "/health"
@@ -80,8 +71,9 @@
     logs:
       queries:
         - set(severity_text, "FAIL") where body == "request failed"
+        - replace_all_matches(attributes, "/user/*/list/*", "/user/{userId}/list/{listId}")
+        - set(body, attributes["http.route"])
         - keep_keys(resource.attributes, "service.name", "service.namespace", "cloud.region")
-        - set(body, attributes["http.route"])
 service:
   pipelines:
     logs:
@@ -95,16 +87,6 @@
 ```
 
 This processor will perform the operations in order for 
-
-<<<<<<< HEAD
-All logs
-
-1) Set severity text to FAIL if the body contains a string text "request failed"
-2) Replace any attribute value that matches `/user/*/list/*` with `/user/{userId}/list/{listId}`
-3) Set `body` to the `http.route` attribute if it is set
-4) Keep only `service.name`, `service.namespace`, `cloud.region` resource attributes
-=======
->>>>>>> 76d58ec4
 
 All spans
 
@@ -128,5 +110,8 @@
 All logs
 
 1) Set severity text to FAIL if the body contains a string text "request failed"
-2) Keep only `service.name`, `service.namespace`, `cloud.region` resource attributes
-3) Set `body` to the `http.route` attribute if it is set+2) Replace any attribute value that matches `/user/*/list/*` with `/user/{userId}/list/{listId}`
+3) Set `body` to the `http.route` attribute if it is set
+4) Keep only `service.name`, `service.namespace`, `cloud.region` resource attributes
+
+[In development]: https://github.com/open-telemetry/opentelemetry-collector#in-development