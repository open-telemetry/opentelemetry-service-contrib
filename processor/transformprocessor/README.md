# Transform Processor

<<<<<<< HEAD
Supported pipeline types: traces, metrics, logs
=======
| Status                   |                  |
| ------------------------ | ---------------- |
| Stability                | [In development] |
| Supported pipeline types | traces, logs     |
| Distributions            | none             |
>>>>>>> 727a680c

The transform processor modifies telemetry based on configuration using the [Telemetry Query Language](https://github.com/open-telemetry/opentelemetry-collector/blob/main/docs/processing.md#telemetry-query-language).
It takes a list of queries which are performed in the order specified in the config.

Queries are composed of the following parts
- Path expressions: Fields within the incoming data can be referenced using expressions composed of the names as defined
in the OTLP protobuf definition. e.g., `status.code`, `attributes["http.method"]`. If the path expression begins with
`resource.` or `instrumentation_library.`, it will reference those values.  For metrics, `name`, `description`, `unit`, `type`, `is_monotonic`, and `aggregation_temporality` are accessed via `metric.`
  - The name `instrumentation_library` within OpenTelemetry is currently under discussion and may be changed in the future.
  - Metric data types are `None`, `Gauge`, `Sum`, `Histogram`, `ExponentialHistogram`, and `Summary`
- Literals: Strings, ints, and floats can be referenced as literal values
- Function invocations: Functions can be invoked with arguments matching the function's expected arguments
- Where clause: Telemetry to modify can be filtered by appending `where a <op> b`, with `a` and `b` being any of the above.

Supported functions:
- `set(target, value)` - `target` is a path expression to a telemetry field to set `value` into. `value` is any value type.
e.g., `set(attributes["http.path"], "/foo")`, `set(name, attributes["http.route"])`. If `value` resolves to `nil`, e.g.
it references an unset map value, there will be no action.

- `keep_keys(target, string...)` - `target` is a path expression to a map type field. The map will be mutated to only contain
the fields specified by the list of strings. e.g., `keep_keys(attributes, "http.method")`, `keep_keys(attributes, "http.method", "http.route")`

- `truncate_all(target, limit)` - `target` is a path expression to a map type field. `limit` is a non-negative integer.  The map will be mutated such that all string values are truncated to the limit. e.g., `truncate_all(attributes, 100)` will truncate all string values in `attributes` such that all string values have less than or equal to 100 characters.  Non-string values are ignored.

- `limit(target, limit)` - `target` is a path expression to a map type field. `limit` is a non-negative integer.  The map will be mutated such that the number of items does not exceed the limit. e.g., `limit(attributes, 100)` will limit `attributes` to no more than 100 items. Which items are dropped is random.

Supported where operations:
- `==` - matches telemetry where the values are equal to each other
- `!=` - matches telemetry where the values are not equal to each other

Example configuration:
```yaml
receivers:
  otlp:
    protocols:
      grpc:

exporters:
  nop

processors:
  transform:
    traces:
      queries:
        - set(status.code, 1) where attributes["http.path"] == "/health"
        - keep_keys(resource.attributes, "service.name", "service.namespace", "cloud.region")
        - set(name, attributes["http.route"])
        - limit(attributes, 100)
        - limit(resource.attributes, 100)
        - truncate_all(attributes, 4096)
        - truncate_all(resource.attributes, 4096)
    metrics:
      queries:
        - set(metric.description, "Sum") where metric.type == "Sum"
        - keep_keys(resource.attributes, "host.name")
        - limit(attributes, 100)
        - truncate_all(attributes, 4096)
        - truncate_all(resource.attributes, 4096)
    logs:
      queries:
        - set(severity_text, "FAIL") where body == "request failed"
        - keep_keys(resource.attributes, "service.name", "service.namespace", "cloud.region")
        - set(body, attributes["http.route"])
service:
  pipelines:
    logs:
      receivers: [otlp]
      processors: [transform]
      exporters: [nop]
    traces:
      receivers: [otlp]
      processors: [transform]
      exporters: [nop]
```

This processor will perform the operations in order for 


All spans

1) Set status code to OK for all spans with a path `/health`
2) Keep only `service.name`, `service.namespace`, `cloud.region` resource attributes
3) Set `name` to the `http.route` attribute if it is set
4) Limit all span attributes such that each span has no more than 100 attributes.
5) Limit all resource attributes such that each resource no more than 100 attributes.
6) Truncate all span attributes such that no string value has more than 4096 characters.
7) Truncate all resource attributes such that no string value has more than 4096 characters.

<<<<<<< HEAD
All metrics and their data points

1) Set metric description to "Sum" if the metric type is "Sum"
2) Keep only the `host.name` resource attributes
4) Limit all data point attributes such that each data point has no more than 100 attributes.
6) Truncate all data point attributes such that no string value has more than 4096 characters.
7) Truncate all resource attributes such that no string value has more than 4096 characters.

All logs

1) Set severity text to FAIL if the body contains a string text "request failed"
2) Keep only `service.name`, `service.namespace`, `cloud.region` resource attributes
3) Set `body` to the `http.route` attribute if it is set
=======
[In development]: https://github.com/open-telemetry/opentelemetry-collector-contrib#in-development
>>>>>>> 727a680c
<|MERGE_RESOLUTION|>--- conflicted
+++ resolved
@@ -1,14 +1,10 @@
 # Transform Processor
 
-<<<<<<< HEAD
-Supported pipeline types: traces, metrics, logs
-=======
-| Status                   |                  |
-| ------------------------ | ---------------- |
-| Stability                | [In development] |
-| Supported pipeline types | traces, logs     |
-| Distributions            | none             |
->>>>>>> 727a680c
+| Status                   |                       |
+| ------------------------ | --------------------- |
+| Stability                | [In development]      |
+| Supported pipeline types | traces, metrics, logs |
+| Distributions            | none                  |
 
 The transform processor modifies telemetry based on configuration using the [Telemetry Query Language](https://github.com/open-telemetry/opentelemetry-collector/blob/main/docs/processing.md#telemetry-query-language).
 It takes a list of queries which are performed in the order specified in the config.
@@ -97,7 +93,6 @@
 6) Truncate all span attributes such that no string value has more than 4096 characters.
 7) Truncate all resource attributes such that no string value has more than 4096 characters.
 
-<<<<<<< HEAD
 All metrics and their data points
 
 1) Set metric description to "Sum" if the metric type is "Sum"
@@ -111,6 +106,5 @@
 1) Set severity text to FAIL if the body contains a string text "request failed"
 2) Keep only `service.name`, `service.namespace`, `cloud.region` resource attributes
 3) Set `body` to the `http.route` attribute if it is set
-=======
-[In development]: https://github.com/open-telemetry/opentelemetry-collector-contrib#in-development
->>>>>>> 727a680c
+
+[In development]: https://github.com/open-telemetry/opentelemetry-collector-contrib#in-development