--- conflicted
+++ resolved
@@ -58,41 +58,28 @@
 	}
 
 	var errors error
-<<<<<<< HEAD
 
 	if c.Traces.Operations != nil {
-		_, err := common.InterpretQueries(c.Traces.Operations, c.Traces.functions, traces.ParsePath)
+		_, err := common.InterpretQueries(c.Traces.Operations, c.Traces.functions, traces.ParsePath, traces.ParseEnum)
 		errors = multierr.Append(errors, err)
 	} else {
-		_, err := common.ParseQueries(c.Traces.Queries, c.Traces.functions, traces.ParsePath)
+		_, err := common.ParseQueries(c.Traces.Queries, c.Traces.functions, traces.ParsePath, traces.ParseEnum)
 		errors = multierr.Append(errors, err)
 	}
 
 	if c.Metrics.Operations != nil {
-		_, err := common.InterpretQueries(c.Metrics.Operations, c.Metrics.functions, metrics.ParsePath)
+		_, err := common.InterpretQueries(c.Metrics.Operations, c.Metrics.functions, metrics.ParsePath, metrics.ParseEnum)
 		errors = multierr.Append(errors, err)
 	} else {
-		_, err := common.ParseQueries(c.Metrics.Queries, c.Metrics.functions, metrics.ParsePath)
+		_, err := common.ParseQueries(c.Metrics.Queries, c.Metrics.functions, metrics.ParsePath, metrics.ParseEnum)
 		errors = multierr.Append(errors, err)
 	}
 
 	if c.Logs.Operations != nil {
-		_, err := common.InterpretQueries(c.Logs.Operations, c.Logs.functions, logs.ParsePath)
+		_, err := common.InterpretQueries(c.Logs.Operations, c.Logs.functions, logs.ParsePath, logs.ParseEnum)
 		errors = multierr.Append(errors, err)
 	} else {
-		_, err := common.ParseQueries(c.Logs.Queries, c.Logs.functions, logs.ParsePath)
-=======
-	_, err := common.ParseQueries(c.Traces.Queries, c.Traces.functions, traces.ParsePath, traces.ParseEnum)
-	if err != nil {
-		errors = multierr.Append(errors, err)
-	}
-	_, err = common.ParseQueries(c.Metrics.Queries, c.Metrics.functions, metrics.ParsePath, metrics.ParseEnum)
-	if err != nil {
-		errors = multierr.Append(errors, err)
-	}
-	_, err = common.ParseQueries(c.Logs.Queries, c.Logs.functions, logs.ParsePath, logs.ParseEnum)
-	if err != nil {
->>>>>>> ebae915e
+		_, err := common.ParseQueries(c.Logs.Queries, c.Logs.functions, logs.ParsePath, logs.ParseEnum)
 		errors = multierr.Append(errors, err)
 	}
 
