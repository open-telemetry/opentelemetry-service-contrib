--- conflicted
+++ resolved
@@ -102,11 +102,7 @@
 	}
 
 	if len(c.Logs.Statements) > 0 {
-<<<<<<< HEAD
-		ottllogsp := ottllogs.NewParser(logs.LogFunctions(), component.TelemetrySettings{Logger: zap.NewNop()})
-=======
-		ottllogsp := ottllog.NewParser(logs.Functions(), component.TelemetrySettings{Logger: zap.NewNop()})
->>>>>>> c10532dc
+		ottllogsp := ottllog.NewParser(logs.LogFunctions(), component.TelemetrySettings{Logger: zap.NewNop()})
 		_, err := ottllogsp.ParseStatements(c.Logs.Statements)
 		if err != nil {
 			return err
