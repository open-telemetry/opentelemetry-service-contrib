--- conflicted
+++ resolved
@@ -88,12 +88,6 @@
 		}
 	}
 
-<<<<<<< HEAD
-	ottllogsp := ottllog.NewParser(logs.Functions(), component.TelemetrySettings{Logger: zap.NewNop()})
-	_, err = ottllogsp.ParseStatements(c.Logs.Statements)
-	if err != nil {
-		errors = multierr.Append(errors, err)
-=======
 	if len(c.MetricStatements) > 0 {
 		pc, err := common.NewMetricParserCollection(metrics.Functions(), component.TelemetrySettings{Logger: zap.NewNop()})
 		if err != nil {
@@ -105,11 +99,10 @@
 				return err
 			}
 		}
->>>>>>> ee5bc503
 	}
 
 	if len(c.Logs.Statements) > 0 {
-		ottllogsp := ottllogs.NewParser(logs.Functions(), component.TelemetrySettings{Logger: zap.NewNop()})
+		ottllogsp := ottllog.NewParser(logs.Functions(), component.TelemetrySettings{Logger: zap.NewNop()})
 		_, err := ottllogsp.ParseStatements(c.Logs.Statements)
 		if err != nil {
 			return err
