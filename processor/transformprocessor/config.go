// Copyright The OpenTelemetry Authors
//
// Licensed under the Apache License, Version 2.0 (the "License");
// you may not use this file except in compliance with the License.
// You may obtain a copy of the License at
//
//      http://www.apache.org/licenses/LICENSE-2.0
//
// Unless required by applicable law or agreed to in writing, software
// distributed under the License is distributed on an "AS IS" BASIS,
// WITHOUT WARRANTIES OR CONDITIONS OF ANY KIND, either express or implied.
// See the License for the specific language governing permissions and
// limitations under the License.

package transformprocessor // import "github.com/open-telemetry/opentelemetry-collector-contrib/processor/transformprocessor"

import (
	"fmt"

	"go.opentelemetry.io/collector/component"
	"go.opentelemetry.io/collector/config"
	"go.uber.org/zap"

	"github.com/open-telemetry/opentelemetry-collector-contrib/pkg/ottl/contexts/ottldatapoint"
	"github.com/open-telemetry/opentelemetry-collector-contrib/pkg/ottl/contexts/ottllogs"
	"github.com/open-telemetry/opentelemetry-collector-contrib/pkg/ottl/contexts/ottltraces"
	"github.com/open-telemetry/opentelemetry-collector-contrib/processor/transformprocessor/internal/common"
	"github.com/open-telemetry/opentelemetry-collector-contrib/processor/transformprocessor/internal/logs"
	"github.com/open-telemetry/opentelemetry-collector-contrib/processor/transformprocessor/internal/metrics"
	"github.com/open-telemetry/opentelemetry-collector-contrib/processor/transformprocessor/internal/traces"
)

type Config struct {
	config.ProcessorSettings `mapstructure:",squash"`

	TraceStatements  []common.ContextStatements `mapstructure:"trace_statements"`
	MetricStatements []common.ContextStatements `mapstructure:"metric_statements"`
	LogStatements    []common.ContextStatements `mapstructure:"log_statements"`

	// Deprecated.  Use TraceStatements, MetricStatements, and LogStatements instead
	OTTLConfig `mapstructure:",squash"`
}

type OTTLConfig struct {
	Traces  SignalConfig `mapstructure:"traces"`
	Metrics SignalConfig `mapstructure:"metrics"`
	Logs    SignalConfig `mapstructure:"logs"`
}

type SignalConfig struct {
	Statements []string `mapstructure:"statements"`
}

var _ component.ProcessorConfig = (*Config)(nil)

func (c *Config) Validate() error {
	if (len(c.Traces.Statements) > 0 || len(c.Metrics.Statements) > 0 || len(c.Logs.Statements) > 0) &&
		(len(c.TraceStatements) > 0 || len(c.MetricStatements) > 0 || len(c.LogStatements) > 0) {
		return fmt.Errorf("cannot use Traces, Metrics and/or Logs with TraceStatements, MetricStatements and/or LogStatements")
	}

	if len(c.Traces.Statements) > 0 {
		ottltracesp := ottltraces.NewParser(traces.SpanFunctions(), component.TelemetrySettings{Logger: zap.NewNop()})
		_, err := ottltracesp.ParseStatements(c.Traces.Statements)
		if err != nil {
			return err
		}
	}

	if len(c.TraceStatements) > 0 {
		pc, err := common.NewTraceParserCollection(component.TelemetrySettings{Logger: zap.NewNop()}, common.WithSpanParser(traces.SpanFunctions()), common.WithSpanEventParser(traces.SpanEventFunctions()))
		if err != nil {
			return err
		}
		for _, cs := range c.TraceStatements {
			_, err = pc.ParseContextStatements(cs)
			if err != nil {
				return err
			}
		}
	}

	if len(c.Metrics.Statements) > 0 {
<<<<<<< HEAD
		ottlmetricsp := ottldatapoints.NewParser(metrics.DataPointFunctions(), component.TelemetrySettings{Logger: zap.NewNop()})
		_, err := ottlmetricsp.ParseStatements(c.Metrics.Statements)
=======
		ottldatapointp := ottldatapoint.NewParser(metrics.Functions(), component.TelemetrySettings{Logger: zap.NewNop()})
		_, err := ottldatapointp.ParseStatements(c.Metrics.Statements)
>>>>>>> cdaed749
		if err != nil {
			return err
		}
	}

	if len(c.MetricStatements) > 0 {
		pc, err := common.NewMetricParserCollection(component.TelemetrySettings{Logger: zap.NewNop()}, common.WithMetricParser(metrics.MetricFunctions()), common.WithDataPointParser(metrics.DataPointFunctions()))
		if err != nil {
			return err
		}
		for _, cs := range c.MetricStatements {
			_, err = pc.ParseContextStatements(cs)
			if err != nil {
				return err
			}
		}
	}

	if len(c.Logs.Statements) > 0 {
		ottllogsp := ottllogs.NewParser(logs.LogFunctions(), component.TelemetrySettings{Logger: zap.NewNop()})
		_, err := ottllogsp.ParseStatements(c.Logs.Statements)
		if err != nil {
			return err
		}
	}

	if len(c.LogStatements) > 0 {
		pc, err := common.NewLogParserCollection(component.TelemetrySettings{Logger: zap.NewNop()}, common.WithLogParser(logs.LogFunctions()))
		if err != nil {
			return err
		}
		for _, cs := range c.LogStatements {
			_, err = pc.ParseContextStatements(cs)
			if err != nil {
				return err
			}
		}
	}

	return nil
}<|MERGE_RESOLUTION|>--- conflicted
+++ resolved
@@ -81,13 +81,8 @@
 	}
 
 	if len(c.Metrics.Statements) > 0 {
-<<<<<<< HEAD
-		ottlmetricsp := ottldatapoints.NewParser(metrics.DataPointFunctions(), component.TelemetrySettings{Logger: zap.NewNop()})
+		ottlmetricsp := ottldatapoint.NewParser(metrics.DataPointFunctions(), component.TelemetrySettings{Logger: zap.NewNop()})
 		_, err := ottlmetricsp.ParseStatements(c.Metrics.Statements)
-=======
-		ottldatapointp := ottldatapoint.NewParser(metrics.Functions(), component.TelemetrySettings{Logger: zap.NewNop()})
-		_, err := ottldatapointp.ParseStatements(c.Metrics.Statements)
->>>>>>> cdaed749
 		if err != nil {
 			return err
 		}
