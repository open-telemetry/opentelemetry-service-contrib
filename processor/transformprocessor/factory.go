--- conflicted
+++ resolved
@@ -68,11 +68,7 @@
 ) (component.LogsProcessor, error) {
 	oCfg := cfg.(*Config)
 
-<<<<<<< HEAD
-	proc, err := logs.NewProcessor(oCfg.Logs.Queries, logs.Functions(), settings)
-=======
-	proc, err := logs.NewProcessor(oCfg.Logs.Queries, oCfg.Logs.functions, set)
->>>>>>> acfcfbe4
+	proc, err := logs.NewProcessor(oCfg.Logs.Queries, logs.Functions(), set)
 	if err != nil {
 		return nil, fmt.Errorf("invalid config for \"transform\" processor %w", err)
 	}
@@ -93,11 +89,7 @@
 ) (component.TracesProcessor, error) {
 	oCfg := cfg.(*Config)
 
-<<<<<<< HEAD
-	proc, err := traces.NewProcessor(oCfg.Traces.Queries, traces.Functions(), settings)
-=======
-	proc, err := traces.NewProcessor(oCfg.Traces.Queries, oCfg.Traces.functions, set)
->>>>>>> acfcfbe4
+	proc, err := traces.NewProcessor(oCfg.Traces.Queries, traces.Functions(), set)
 	if err != nil {
 		return nil, fmt.Errorf("invalid config for \"transform\" processor %w", err)
 	}
@@ -118,11 +110,7 @@
 ) (component.MetricsProcessor, error) {
 	oCfg := cfg.(*Config)
 
-<<<<<<< HEAD
-	proc, err := metrics.NewProcessor(oCfg.Metrics.Queries, metrics.Functions(), settings)
-=======
-	proc, err := metrics.NewProcessor(oCfg.Metrics.Queries, oCfg.Metrics.functions, set)
->>>>>>> acfcfbe4
+	proc, err := metrics.NewProcessor(oCfg.Metrics.Queries, metrics.Functions(), set)
 	if err != nil {
 		return nil, fmt.Errorf("invalid config for \"transform\" processor %w", err)
 	}
