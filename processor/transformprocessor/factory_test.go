--- conflicted
+++ resolved
@@ -59,18 +59,13 @@
 	factory := NewFactory()
 	cfg := factory.CreateDefaultConfig()
 	oCfg := cfg.(*Config)
-<<<<<<< HEAD
 	oCfg.TraceStatements = []common.ContextStatements{
 		{
 			Context:    "span",
 			Statements: []string{`set(123`},
 		},
 	}
-	ap, err := factory.CreateTracesProcessor(context.Background(), componenttest.NewNopProcessorCreateSettings(), cfg, consumertest.NewNop())
-=======
-	oCfg.Traces.Statements = []string{`set(123`}
 	ap, err := factory.CreateTracesProcessor(context.Background(), processortest.NewNopCreateSettings(), cfg, consumertest.NewNop())
->>>>>>> 284cb6f7
 	assert.Error(t, err)
 	assert.Nil(t, ap)
 }
@@ -79,19 +74,13 @@
 	factory := NewFactory()
 	cfg := factory.CreateDefaultConfig()
 	oCfg := cfg.(*Config)
-<<<<<<< HEAD
 	oCfg.TraceStatements = []common.ContextStatements{
 		{
 			Context:    "span",
 			Statements: []string{`set(attributes["test"], "pass") where name == "operationA"`},
 		},
 	}
-	tp, err := factory.CreateTracesProcessor(context.Background(), componenttest.NewNopProcessorCreateSettings(), cfg, consumertest.NewNop())
-=======
-	oCfg.Traces.Statements = []string{`set(attributes["test"], "pass") where name == "operationA"`}
-
 	tp, err := factory.CreateTracesProcessor(context.Background(), processortest.NewNopCreateSettings(), cfg, consumertest.NewNop())
->>>>>>> 284cb6f7
 	assert.NotNil(t, tp)
 	assert.NoError(t, err)
 
@@ -114,18 +103,13 @@
 	factory := NewFactory()
 	cfg := factory.CreateDefaultConfig()
 	oCfg := cfg.(*Config)
-<<<<<<< HEAD
 	oCfg.MetricStatements = []common.ContextStatements{
 		{
 			Context:    "datapoint",
 			Statements: []string{`set(123`},
 		},
 	}
-	ap, err := factory.CreateMetricsProcessor(context.Background(), componenttest.NewNopProcessorCreateSettings(), cfg, consumertest.NewNop())
-=======
-	oCfg.Metrics.Statements = []string{`set(123`}
 	ap, err := factory.CreateMetricsProcessor(context.Background(), processortest.NewNopCreateSettings(), cfg, consumertest.NewNop())
->>>>>>> 284cb6f7
 	assert.Error(t, err)
 	assert.Nil(t, ap)
 }
@@ -134,19 +118,13 @@
 	factory := NewFactory()
 	cfg := factory.CreateDefaultConfig()
 	oCfg := cfg.(*Config)
-<<<<<<< HEAD
 	oCfg.MetricStatements = []common.ContextStatements{
 		{
 			Context:    "datapoint",
 			Statements: []string{`set(attributes["test"], "pass") where metric.name == "operationA"`},
 		},
 	}
-	metricsProcessor, err := factory.CreateMetricsProcessor(context.Background(), componenttest.NewNopProcessorCreateSettings(), cfg, consumertest.NewNop())
-=======
-	oCfg.Metrics.Statements = []string{`set(attributes["test"], "pass") where metric.name == "operationA"`}
-
 	metricsProcessor, err := factory.CreateMetricsProcessor(context.Background(), processortest.NewNopCreateSettings(), cfg, consumertest.NewNop())
->>>>>>> 284cb6f7
 	assert.NotNil(t, metricsProcessor)
 	assert.NoError(t, err)
 
@@ -169,19 +147,13 @@
 	factory := NewFactory()
 	cfg := factory.CreateDefaultConfig()
 	oCfg := cfg.(*Config)
-<<<<<<< HEAD
 	oCfg.LogStatements = []common.ContextStatements{
 		{
 			Context:    "log",
 			Statements: []string{`set(attributes["test"], "pass") where body == "operationA"`},
 		},
 	}
-	lp, err := factory.CreateLogsProcessor(context.Background(), componenttest.NewNopProcessorCreateSettings(), cfg, consumertest.NewNop())
-=======
-	oCfg.Logs.Statements = []string{`set(attributes["test"], "pass") where body == "operationA"`}
-
 	lp, err := factory.CreateLogsProcessor(context.Background(), processortest.NewNopCreateSettings(), cfg, consumertest.NewNop())
->>>>>>> 284cb6f7
 	assert.NotNil(t, lp)
 	assert.NoError(t, err)
 
@@ -204,18 +176,13 @@
 	factory := NewFactory()
 	cfg := factory.CreateDefaultConfig()
 	oCfg := cfg.(*Config)
-<<<<<<< HEAD
 	oCfg.LogStatements = []common.ContextStatements{
 		{
 			Context:    "log",
 			Statements: []string{`set(123`},
 		},
 	}
-	ap, err := factory.CreateLogsProcessor(context.Background(), componenttest.NewNopProcessorCreateSettings(), cfg, consumertest.NewNop())
-=======
-	oCfg.Logs.Statements = []string{`set(123`}
 	ap, err := factory.CreateLogsProcessor(context.Background(), processortest.NewNopCreateSettings(), cfg, consumertest.NewNop())
->>>>>>> 284cb6f7
 	assert.Error(t, err)
 	assert.Nil(t, ap)
 }