// Copyright The OpenTelemetry Authors
//
// Licensed under the Apache License, Version 2.0 (the "License");
// you may not use this file except in compliance with the License.
// You may obtain a copy of the License at
//
//      http://www.apache.org/licenses/LICENSE-2.0
//
// Unless required by applicable law or agreed to in writing, software
// distributed under the License is distributed on an "AS IS" BASIS,
// WITHOUT WARRANTIES OR CONDITIONS OF ANY KIND, either express or implied.
// See the License for the specific language governing permissions and
// limitations under the License.

package transformprocessor

import (
	"path/filepath"
	"testing"

	"github.com/stretchr/testify/assert"
<<<<<<< HEAD
=======
	"github.com/stretchr/testify/require"
	"go.opentelemetry.io/collector/component"
>>>>>>> 09c81201
	"go.opentelemetry.io/collector/config"
	"go.opentelemetry.io/collector/confmap/confmaptest"

	"github.com/open-telemetry/opentelemetry-collector-contrib/processor/transformprocessor/internal/common"
)

func TestLoadConfig(t *testing.T) {
	t.Parallel()

	tests := []struct {
		id           component.ID
		expected     component.ProcessorConfig
		errorMessage string
	}{
		{
			id: component.NewIDWithName(typeStr, ""),
			expected: &Config{
				ProcessorSettings: config.NewProcessorSettings(component.NewID(typeStr)),
				OTTLConfig: OTTLConfig{
					Traces: SignalConfig{
						Statements: []string{},
					},
					Metrics: SignalConfig{
						Statements: []string{},
					},
					Logs: SignalConfig{
						Statements: []string{},
					},
				},
				TraceStatements: []common.ContextStatements{
					{
						Context: "trace",
						Statements: []string{
							`set(name, "bear") where attributes["http.path"] == "/animal"`,
							`keep_keys(attributes, ["http.method", "http.path"])`,
						},
					},
					{
						Context: "resource",
						Statements: []string{
							`set(attributes["name"], "bear")`,
						},
					},
				},
				MetricStatements: []common.ContextStatements{
					{
						Context: "datapoint",
						Statements: []string{
							`set(metric.name, "bear") where attributes["http.path"] == "/animal"`,
							`keep_keys(attributes, ["http.method", "http.path"])`,
						},
					},
					{
						Context: "resource",
						Statements: []string{
							`set(attributes["name"], "bear")`,
						},
					},
				},
				LogStatements: []common.ContextStatements{
					{
						Context: "log",
						Statements: []string{
							`set(body, "bear") where attributes["http.path"] == "/animal"`,
							`keep_keys(attributes, ["http.method", "http.path"])`,
						},
					},
					{
						Context: "resource",
						Statements: []string{
							`set(attributes["name"], "bear")`,
						},
					},
				},
			},
		},
		{
			id: config.NewComponentIDWithName(typeStr, "deprecated_format"),
			expected: &Config{
				ProcessorSettings: config.NewProcessorSettings(config.NewComponentID(typeStr)),
				OTTLConfig: OTTLConfig{
					Traces: SignalConfig{
						Statements: []string{
							`set(name, "bear") where attributes["http.path"] == "/animal"`,
							`keep_keys(attributes, ["http.method", "http.path"])`,
						},
					},
					Metrics: SignalConfig{
						Statements: []string{
							`set(metric.name, "bear") where attributes["http.path"] == "/animal"`,
							`keep_keys(attributes, ["http.method", "http.path"])`,
						},
					},
					Logs: SignalConfig{
						Statements: []string{
							`set(body, "bear") where attributes["http.path"] == "/animal"`,
							`keep_keys(attributes, ["http.method", "http.path"])`,
						},
					},
				},
				TraceStatements:  []common.ContextStatements{},
				MetricStatements: []common.ContextStatements{},
				LogStatements:    []common.ContextStatements{},
			},
		},
		{
<<<<<<< HEAD
			id:           config.NewComponentIDWithName(typeStr, "using_both_formats"),
			errorMessage: "cannot use Traces, Metrics and/or Logs with TraceStatements, MetricStatements and/or LogStatements",
		},
		{
			id:           config.NewComponentIDWithName(typeStr, "bad_syntax_trace"),
=======
			id:           component.NewIDWithName(typeStr, "bad_syntax_trace"),
>>>>>>> 09c81201
			errorMessage: "1:18: unexpected token \"where\" (expected \")\")",
		},
		{
			id:           component.NewIDWithName(typeStr, "unknown_function_trace"),
			errorMessage: "undefined function not_a_function",
		},
		{
			id:           component.NewIDWithName(typeStr, "bad_syntax_metric"),
			errorMessage: "1:18: unexpected token \"where\" (expected \")\")",
		},
		{
			id:           component.NewIDWithName(typeStr, "unknown_function_metric"),
			errorMessage: "undefined function not_a_function",
		},
		{
			id:           component.NewIDWithName(typeStr, "bad_syntax_log"),
			errorMessage: "1:18: unexpected token \"where\" (expected \")\")",
		},
		{
			id:           component.NewIDWithName(typeStr, "unknown_function_log"),
			errorMessage: "undefined function not_a_function",
		},
	}
	for _, tt := range tests {
		t.Run(tt.id.String(), func(t *testing.T) {
			cm, err := confmaptest.LoadConf(filepath.Join("testdata", "config.yaml"))
			assert.NoError(t, err)

			factory := NewFactory()
			cfg := factory.CreateDefaultConfig()

			sub, err := cm.Sub(tt.id.String())
<<<<<<< HEAD
			assert.NoError(t, err)
			assert.NoError(t, config.UnmarshalProcessor(sub, cfg))
=======
			require.NoError(t, err)
			require.NoError(t, component.UnmarshalProcessorConfig(sub, cfg))
>>>>>>> 09c81201

			if tt.expected == nil {
				assert.EqualError(t, cfg.Validate(), tt.errorMessage)
				return
			}
			assert.NoError(t, cfg.Validate())
			assert.Equal(t, tt.expected, cfg)
		})
	}
}

func Test_UnknownContextID(t *testing.T) {
	id := config.NewComponentIDWithName(typeStr, "unknown_context")

	cm, err := confmaptest.LoadConf(filepath.Join("testdata", "config.yaml"))
	assert.NoError(t, err)

	factory := NewFactory()
	cfg := factory.CreateDefaultConfig()

	sub, err := cm.Sub(id.String())
	assert.NoError(t, err)
	assert.Error(t, config.UnmarshalProcessor(sub, cfg))
}<|MERGE_RESOLUTION|>--- conflicted
+++ resolved
@@ -19,11 +19,7 @@
 	"testing"
 
 	"github.com/stretchr/testify/assert"
-<<<<<<< HEAD
-=======
-	"github.com/stretchr/testify/require"
 	"go.opentelemetry.io/collector/component"
->>>>>>> 09c81201
 	"go.opentelemetry.io/collector/config"
 	"go.opentelemetry.io/collector/confmap/confmaptest"
 
@@ -101,9 +97,9 @@
 			},
 		},
 		{
-			id: config.NewComponentIDWithName(typeStr, "deprecated_format"),
+			id: component.NewIDWithName(typeStr, "deprecated_format"),
 			expected: &Config{
-				ProcessorSettings: config.NewProcessorSettings(config.NewComponentID(typeStr)),
+				ProcessorSettings: config.NewProcessorSettings(component.NewIDWithName(typeStr, "")),
 				OTTLConfig: OTTLConfig{
 					Traces: SignalConfig{
 						Statements: []string{
@@ -130,15 +126,11 @@
 			},
 		},
 		{
-<<<<<<< HEAD
-			id:           config.NewComponentIDWithName(typeStr, "using_both_formats"),
+			id:           component.NewIDWithName(typeStr, "using_both_formats"),
 			errorMessage: "cannot use Traces, Metrics and/or Logs with TraceStatements, MetricStatements and/or LogStatements",
 		},
 		{
-			id:           config.NewComponentIDWithName(typeStr, "bad_syntax_trace"),
-=======
 			id:           component.NewIDWithName(typeStr, "bad_syntax_trace"),
->>>>>>> 09c81201
 			errorMessage: "1:18: unexpected token \"where\" (expected \")\")",
 		},
 		{
@@ -171,13 +163,8 @@
 			cfg := factory.CreateDefaultConfig()
 
 			sub, err := cm.Sub(tt.id.String())
-<<<<<<< HEAD
 			assert.NoError(t, err)
-			assert.NoError(t, config.UnmarshalProcessor(sub, cfg))
-=======
-			require.NoError(t, err)
-			require.NoError(t, component.UnmarshalProcessorConfig(sub, cfg))
->>>>>>> 09c81201
+			assert.NoError(t, component.UnmarshalProcessorConfig(sub, cfg))
 
 			if tt.expected == nil {
 				assert.EqualError(t, cfg.Validate(), tt.errorMessage)
@@ -190,7 +177,7 @@
 }
 
 func Test_UnknownContextID(t *testing.T) {
-	id := config.NewComponentIDWithName(typeStr, "unknown_context")
+	id := component.NewIDWithName(typeStr, "unknown_context")
 
 	cm, err := confmaptest.LoadConf(filepath.Join("testdata", "config.yaml"))
 	assert.NoError(t, err)
@@ -200,5 +187,5 @@
 
 	sub, err := cm.Sub(id.String())
 	assert.NoError(t, err)
-	assert.Error(t, config.UnmarshalProcessor(sub, cfg))
+	assert.Error(t, component.UnmarshalProcessorConfig(sub, cfg))
 }