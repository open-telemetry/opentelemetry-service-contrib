// Copyright The OpenTelemetry Authors
// SPDX-License-Identifier: Apache-2.0

package probabilisticsamplerprocessor // import "github.com/open-telemetry/opentelemetry-collector-contrib/processor/probabilisticsamplerprocessor"

import (
	"context"

<<<<<<< HEAD
	"github.com/open-telemetry/opentelemetry-collector-contrib/pkg/sampling"
=======
>>>>>>> 6b5c2313
	"go.opentelemetry.io/collector/consumer"
	"go.opentelemetry.io/collector/pdata/pcommon"
	"go.opentelemetry.io/collector/pdata/plog"
	"go.opentelemetry.io/collector/processor"
	"go.opentelemetry.io/collector/processor/processorhelper"
	"go.uber.org/multierr"
	"go.uber.org/zap"

	"github.com/open-telemetry/opentelemetry-collector-contrib/pkg/sampling"
)

type logsProcessor struct {
	sampler dataSampler

	samplingPriority string
<<<<<<< HEAD
	precision        int
=======
>>>>>>> 6b5c2313
	failClosed       bool
	logger           *zap.Logger
}

type recordCarrier struct {
	record plog.LogRecord
<<<<<<< HEAD

	parsed struct {
		tvalue    string
		threshold sampling.Threshold

		rvalue     string
		randomness sampling.Randomness
	}
=======
>>>>>>> 6b5c2313
}

var _ samplingCarrier = &recordCarrier{}

<<<<<<< HEAD
func (rc *recordCarrier) get(key string) string {
	val, ok := rc.record.Attributes().Get(key)
	if !ok || val.Type() != pcommon.ValueTypeStr {
		return ""
	}
	return val.Str()
}

func newLogRecordCarrier(l plog.LogRecord) (samplingCarrier, error) {
	var ret error
	carrier := &recordCarrier{
		record: l,
	}
	if tvalue := carrier.get("sampling.threshold"); len(tvalue) != 0 {
		th, err := sampling.TValueToThreshold(tvalue)
		if err != nil {
			ret = multierr.Append(err, ret)
		} else {
			carrier.parsed.tvalue = tvalue
			carrier.parsed.threshold = th
		}
	}
	if rvalue := carrier.get("sampling.randomness"); len(rvalue) != 0 {
		rnd, err := sampling.RValueToRandomness(rvalue)
		if err != nil {
			ret = multierr.Append(err, ret)
		} else {
			carrier.parsed.rvalue = rvalue
			carrier.parsed.randomness = rnd
		}
	}
	return carrier, ret
}

func (rc *recordCarrier) threshold() (sampling.Threshold, bool) {
	return rc.parsed.threshold, len(rc.parsed.tvalue) != 0
}

func (rc *recordCarrier) explicitRandomness() (randomnessNamer, bool) {
	if len(rc.parsed.rvalue) == 0 {
		return newMissingRandomnessMethod(), false
	}
	return newSamplingRandomnessMethod(rc.parsed.randomness), true
}

func (rc *recordCarrier) updateThreshold(th sampling.Threshold) error {
	exist, has := rc.threshold()
	if has && sampling.ThresholdLessThan(th, exist) {
		return sampling.ErrInconsistentSampling
	}
	rc.record.Attributes().PutStr("sampling.threshold", th.TValue())
	return nil
}

func (rc *recordCarrier) setExplicitRandomness(rnd randomnessNamer) {
	rc.parsed.randomness = rnd.randomness()
	rc.parsed.rvalue = rnd.randomness().RValue()
	rc.record.Attributes().PutStr("sampling.randomness", rnd.randomness().RValue())
}

func (rc *recordCarrier) clearThreshold() {
	rc.parsed.threshold = sampling.NeverSampleThreshold
	rc.parsed.tvalue = ""
	rc.record.Attributes().Remove("sampling.threshold")
}

func (rc *recordCarrier) reserialize() error {
	return nil
=======
func newLogRecordCarrier(l plog.LogRecord) samplingCarrier {
	return &recordCarrier{
		record: l,
	}
}

func (*neverSampler) randomnessFromLogRecord(_ plog.LogRecord) (randomnessNamer, samplingCarrier, error) {
	// We return a fake randomness value, since it will not be used.
	// This avoids a consistency check error for missing randomness.
	return newSamplingPriorityMethod(sampling.AllProbabilitiesRandomness), nil, nil
>>>>>>> 6b5c2313
}

// randomnessFromLogRecord (hashingSampler) uses a hash function over
// the TraceID
<<<<<<< HEAD
func (th *hashingSampler) randomnessFromLogRecord(l plog.LogRecord) (randomnessNamer, samplingCarrier, error) {
	rnd := newMissingRandomnessMethod()
	lrc, err := newLogRecordCarrier(l)

	if th.logsTraceIDEnabled {
		value := l.TraceID()
		// Note: this admits empty TraceIDs.
		rnd = newTraceIDHashingMethod(randomnessFromBytes(value[:], th.hashSeed))
	}

	if isMissing(rnd) && th.logsRandomnessSourceAttribute != "" {
		if value, ok := l.Attributes().Get(th.logsRandomnessSourceAttribute); ok {
			// Note: this admits zero-byte values.
			rnd = newAttributeHashingMethod(
				th.logsRandomnessSourceAttribute,
				randomnessFromBytes(getBytesFromValue(value), th.hashSeed),
			)
		}
	}

	if err != nil {
		// The sampling.randomness or sampling.threshold attributes
		// had a parse error, in this case.
		lrc = nil
	} else if _, hasRnd := lrc.explicitRandomness(); hasRnd {
		// If the log record contains a randomness value, do not update.
		err = ErrRandomnessInUse
		lrc = nil
	} else if _, hasTh := lrc.threshold(); hasTh {
		// If the log record contains a threshold value, do not update.
		err = ErrThresholdInUse
		lrc = nil
	} else if !isMissing(rnd) {
		// When no sampling information is already present and we have
		// calculated new randomness, add it to the record.
		lrc.setExplicitRandomness(rnd)
	}

	return rnd, lrc, err
}

func (ctc *consistentTracestateCommon) randomnessFromLogRecord(l plog.LogRecord) (randomnessNamer, samplingCarrier, error) {
	lrc, err := newLogRecordCarrier(l)
	rnd := newMissingRandomnessMethod()

	if err != nil {
		// Parse error in sampling.randomness or sampling.thresholdnil
		lrc = nil
	} else if rv, hasRnd := lrc.explicitRandomness(); hasRnd {
		rnd = rv
	} else if tid := l.TraceID(); !tid.IsEmpty() {
		rnd = newTraceIDW3CSpecMethod(sampling.TraceIDToRandomness(tid))
	} else {
		// The case of no TraceID remains.  Use the configured attribute.

		if ctc.logsRandomnessSourceAttribute == "" {
			// rnd continues to be missing
		} else if value, ok := l.Attributes().Get(ctc.logsRandomnessSourceAttribute); ok {
			rnd = newAttributeHashingMethod(
				ctc.logsRandomnessSourceAttribute,
				randomnessFromBytes(getBytesFromValue(value), ctc.logsRandomnessHashSeed),
			)
		}
	}

	return rnd, lrc, err
=======
func (th *hashingSampler) randomnessFromLogRecord(logRec plog.LogRecord) (randomnessNamer, samplingCarrier, error) {
	rnd := newMissingRandomnessMethod()
	lrc := newLogRecordCarrier(logRec)

	if th.logsTraceIDEnabled {
		value := logRec.TraceID()
		if !value.IsEmpty() {
			rnd = newTraceIDHashingMethod(randomnessFromBytes(value[:], th.hashSeed))
		}
	}

	if isMissing(rnd) && th.logsRandomnessSourceAttribute != "" {
		if value, ok := logRec.Attributes().Get(th.logsRandomnessSourceAttribute); ok {
			by := getBytesFromValue(value)
			if len(by) > 0 {
				rnd = newAttributeHashingMethod(
					th.logsRandomnessSourceAttribute,
					randomnessFromBytes(by, th.hashSeed),
				)
			}
		}
	}

	return rnd, lrc, nil
>>>>>>> 6b5c2313
}

// newLogsProcessor returns a processor.LogsProcessor that will perform head sampling according to the given
// configuration.
func newLogsProcessor(ctx context.Context, set processor.CreateSettings, nextConsumer consumer.Logs, cfg *Config) (processor.Logs, error) {
	lsp := &logsProcessor{
<<<<<<< HEAD
		sampler:          makeSampler(cfg, true),
		samplingPriority: cfg.SamplingPriority,
		precision:        cfg.SamplingPrecision,
=======
		sampler:          makeSampler(cfg),
		samplingPriority: cfg.SamplingPriority,
>>>>>>> 6b5c2313
		failClosed:       cfg.FailClosed,
		logger:           set.Logger,
	}

	return processorhelper.NewLogsProcessor(
		ctx,
		set,
		cfg,
		nextConsumer,
		lsp.processLogs,
		processorhelper.WithCapabilities(consumer.Capabilities{MutatesData: true}))
}

<<<<<<< HEAD
func (lsp *logsProcessor) processLogs(ctx context.Context, ld plog.Logs) (plog.Logs, error) {
	ld.ResourceLogs().RemoveIf(func(rl plog.ResourceLogs) bool {
		rl.ScopeLogs().RemoveIf(func(ill plog.ScopeLogs) bool {
			ill.LogRecords().RemoveIf(func(l plog.LogRecord) bool {
				return commonSamplingLogic(
=======
func (lsp *logsProcessor) processLogs(ctx context.Context, logsData plog.Logs) (plog.Logs, error) {
	logsData.ResourceLogs().RemoveIf(func(rl plog.ResourceLogs) bool {
		rl.ScopeLogs().RemoveIf(func(ill plog.ScopeLogs) bool {
			ill.LogRecords().RemoveIf(func(l plog.LogRecord) bool {
				return !commonShouldSampleLogic(
>>>>>>> 6b5c2313
					ctx,
					l,
					lsp.sampler,
					lsp.failClosed,
					lsp.sampler.randomnessFromLogRecord,
					lsp.priorityFunc,
					"logs sampler",
					lsp.logger,
				)
			})
			// Filter out empty ScopeLogs
			return ill.LogRecords().Len() == 0
		})
		// Filter out empty ResourceLogs
		return rl.ScopeLogs().Len() == 0
	})
	if logsData.ResourceLogs().Len() == 0 {
		return logsData, processorhelper.ErrSkipProcessingData
	}
	return logsData, nil
}

func (lsp *logsProcessor) priorityFunc(logRec plog.LogRecord, rnd randomnessNamer, threshold sampling.Threshold) (randomnessNamer, sampling.Threshold) {
	// Note: in logs, unlike traces, the sampling priority
	// attribute is interpreted as a request to be sampled.
	if lsp.samplingPriority != "" {
		priorityThreshold := lsp.logRecordToPriorityThreshold(logRec)

		if priorityThreshold == sampling.NeverSampleThreshold {
			threshold = priorityThreshold
			rnd = newSamplingPriorityMethod(rnd.randomness()) // override policy name
		} else if sampling.ThresholdLessThan(priorityThreshold, threshold) {
			threshold = priorityThreshold
			rnd = newSamplingPriorityMethod(rnd.randomness()) // override policy name
		}
	}
	return rnd, threshold
}

<<<<<<< HEAD
func (lsp *logsProcessor) priorityFunc(l plog.LogRecord, rnd randomnessNamer, threshold sampling.Threshold) (randomnessNamer, sampling.Threshold) {
	// Note: in logs, unlike traces, the sampling priority
	// attribute is interpreted as a request to be sampled.
	if lsp.samplingPriority != "" {
		priorityThreshold := lsp.logRecordToPriorityThreshold(l)

		if priorityThreshold == sampling.NeverSampleThreshold {
			threshold = priorityThreshold
			rnd = newSamplingPriorityMethod(rnd.randomness()) // override policy name
		} else if sampling.ThresholdLessThan(priorityThreshold, threshold) {
			threshold = priorityThreshold
			rnd = newSamplingPriorityMethod(rnd.randomness()) // override policy name
		}
	}
	return rnd, threshold
}

func (lsp *logsProcessor) logRecordToPriorityThreshold(l plog.LogRecord) sampling.Threshold {
	if localPriority, ok := l.Attributes().Get(lsp.samplingPriority); ok {
=======
func (lsp *logsProcessor) logRecordToPriorityThreshold(logRec plog.LogRecord) sampling.Threshold {
	if localPriority, ok := logRec.Attributes().Get(lsp.samplingPriority); ok {
>>>>>>> 6b5c2313
		// Potentially raise the sampling probability to minProb
		minProb := 0.0
		switch localPriority.Type() {
		case pcommon.ValueTypeDouble:
			minProb = localPriority.Double() / 100.0
		case pcommon.ValueTypeInt:
			minProb = float64(localPriority.Int()) / 100.0
		}
		if minProb != 0 {
<<<<<<< HEAD
			if th, err := sampling.ProbabilityToThresholdWithPrecision(minProb, lsp.precision); err == nil {
				// The record has supplied a valid alternative sampling proabability
=======
			if th, err := sampling.ProbabilityToThresholdWithPrecision(minProb, defaultPrecision); err == nil {
				// The record has supplied a valid alternative sampling probability
>>>>>>> 6b5c2313
				return th
			}

		}
	}
	return sampling.NeverSampleThreshold
}<|MERGE_RESOLUTION|>--- conflicted
+++ resolved
@@ -6,10 +6,6 @@
 import (
 	"context"
 
-<<<<<<< HEAD
-	"github.com/open-telemetry/opentelemetry-collector-contrib/pkg/sampling"
-=======
->>>>>>> 6b5c2313
 	"go.opentelemetry.io/collector/consumer"
 	"go.opentelemetry.io/collector/pdata/pcommon"
 	"go.opentelemetry.io/collector/pdata/plog"
@@ -25,17 +21,13 @@
 	sampler dataSampler
 
 	samplingPriority string
-<<<<<<< HEAD
 	precision        int
-=======
->>>>>>> 6b5c2313
 	failClosed       bool
 	logger           *zap.Logger
 }
 
 type recordCarrier struct {
 	record plog.LogRecord
-<<<<<<< HEAD
 
 	parsed struct {
 		tvalue    string
@@ -44,13 +36,10 @@
 		rvalue     string
 		randomness sampling.Randomness
 	}
-=======
->>>>>>> 6b5c2313
 }
 
 var _ samplingCarrier = &recordCarrier{}
 
-<<<<<<< HEAD
 func (rc *recordCarrier) get(key string) string {
 	val, ok := rc.record.Attributes().Get(key)
 	if !ok || val.Type() != pcommon.ValueTypeStr {
@@ -119,23 +108,17 @@
 
 func (rc *recordCarrier) reserialize() error {
 	return nil
-=======
-func newLogRecordCarrier(l plog.LogRecord) samplingCarrier {
-	return &recordCarrier{
-		record: l,
-	}
-}
-
-func (*neverSampler) randomnessFromLogRecord(_ plog.LogRecord) (randomnessNamer, samplingCarrier, error) {
+}
+
+func (*neverSampler) randomnessFromLogRecord(logData plog.LogRecord) (randomnessNamer, samplingCarrier, error) {
 	// We return a fake randomness value, since it will not be used.
 	// This avoids a consistency check error for missing randomness.
-	return newSamplingPriorityMethod(sampling.AllProbabilitiesRandomness), nil, nil
->>>>>>> 6b5c2313
+	lrc, err := newLogRecordCarrier(logData)
+	return newSamplingPriorityMethod(sampling.AllProbabilitiesRandomness), lrc, err
 }
 
 // randomnessFromLogRecord (hashingSampler) uses a hash function over
 // the TraceID
-<<<<<<< HEAD
 func (th *hashingSampler) randomnessFromLogRecord(l plog.LogRecord) (randomnessNamer, samplingCarrier, error) {
 	rnd := newMissingRandomnessMethod()
 	lrc, err := newLogRecordCarrier(l)
@@ -202,46 +185,15 @@
 	}
 
 	return rnd, lrc, err
-=======
-func (th *hashingSampler) randomnessFromLogRecord(logRec plog.LogRecord) (randomnessNamer, samplingCarrier, error) {
-	rnd := newMissingRandomnessMethod()
-	lrc := newLogRecordCarrier(logRec)
-
-	if th.logsTraceIDEnabled {
-		value := logRec.TraceID()
-		if !value.IsEmpty() {
-			rnd = newTraceIDHashingMethod(randomnessFromBytes(value[:], th.hashSeed))
-		}
-	}
-
-	if isMissing(rnd) && th.logsRandomnessSourceAttribute != "" {
-		if value, ok := logRec.Attributes().Get(th.logsRandomnessSourceAttribute); ok {
-			by := getBytesFromValue(value)
-			if len(by) > 0 {
-				rnd = newAttributeHashingMethod(
-					th.logsRandomnessSourceAttribute,
-					randomnessFromBytes(by, th.hashSeed),
-				)
-			}
-		}
-	}
-
-	return rnd, lrc, nil
->>>>>>> 6b5c2313
 }
 
 // newLogsProcessor returns a processor.LogsProcessor that will perform head sampling according to the given
 // configuration.
 func newLogsProcessor(ctx context.Context, set processor.CreateSettings, nextConsumer consumer.Logs, cfg *Config) (processor.Logs, error) {
 	lsp := &logsProcessor{
-<<<<<<< HEAD
 		sampler:          makeSampler(cfg, true),
 		samplingPriority: cfg.SamplingPriority,
 		precision:        cfg.SamplingPrecision,
-=======
-		sampler:          makeSampler(cfg),
-		samplingPriority: cfg.SamplingPriority,
->>>>>>> 6b5c2313
 		failClosed:       cfg.FailClosed,
 		logger:           set.Logger,
 	}
@@ -255,19 +207,11 @@
 		processorhelper.WithCapabilities(consumer.Capabilities{MutatesData: true}))
 }
 
-<<<<<<< HEAD
-func (lsp *logsProcessor) processLogs(ctx context.Context, ld plog.Logs) (plog.Logs, error) {
-	ld.ResourceLogs().RemoveIf(func(rl plog.ResourceLogs) bool {
-		rl.ScopeLogs().RemoveIf(func(ill plog.ScopeLogs) bool {
-			ill.LogRecords().RemoveIf(func(l plog.LogRecord) bool {
-				return commonSamplingLogic(
-=======
 func (lsp *logsProcessor) processLogs(ctx context.Context, logsData plog.Logs) (plog.Logs, error) {
 	logsData.ResourceLogs().RemoveIf(func(rl plog.ResourceLogs) bool {
 		rl.ScopeLogs().RemoveIf(func(ill plog.ScopeLogs) bool {
 			ill.LogRecords().RemoveIf(func(l plog.LogRecord) bool {
 				return !commonShouldSampleLogic(
->>>>>>> 6b5c2313
 					ctx,
 					l,
 					lsp.sampler,
@@ -307,30 +251,8 @@
 	return rnd, threshold
 }
 
-<<<<<<< HEAD
-func (lsp *logsProcessor) priorityFunc(l plog.LogRecord, rnd randomnessNamer, threshold sampling.Threshold) (randomnessNamer, sampling.Threshold) {
-	// Note: in logs, unlike traces, the sampling priority
-	// attribute is interpreted as a request to be sampled.
-	if lsp.samplingPriority != "" {
-		priorityThreshold := lsp.logRecordToPriorityThreshold(l)
-
-		if priorityThreshold == sampling.NeverSampleThreshold {
-			threshold = priorityThreshold
-			rnd = newSamplingPriorityMethod(rnd.randomness()) // override policy name
-		} else if sampling.ThresholdLessThan(priorityThreshold, threshold) {
-			threshold = priorityThreshold
-			rnd = newSamplingPriorityMethod(rnd.randomness()) // override policy name
-		}
-	}
-	return rnd, threshold
-}
-
-func (lsp *logsProcessor) logRecordToPriorityThreshold(l plog.LogRecord) sampling.Threshold {
-	if localPriority, ok := l.Attributes().Get(lsp.samplingPriority); ok {
-=======
 func (lsp *logsProcessor) logRecordToPriorityThreshold(logRec plog.LogRecord) sampling.Threshold {
 	if localPriority, ok := logRec.Attributes().Get(lsp.samplingPriority); ok {
->>>>>>> 6b5c2313
 		// Potentially raise the sampling probability to minProb
 		minProb := 0.0
 		switch localPriority.Type() {
@@ -340,13 +262,8 @@
 			minProb = float64(localPriority.Int()) / 100.0
 		}
 		if minProb != 0 {
-<<<<<<< HEAD
 			if th, err := sampling.ProbabilityToThresholdWithPrecision(minProb, lsp.precision); err == nil {
-				// The record has supplied a valid alternative sampling proabability
-=======
-			if th, err := sampling.ProbabilityToThresholdWithPrecision(minProb, defaultPrecision); err == nil {
 				// The record has supplied a valid alternative sampling probability
->>>>>>> 6b5c2313
 				return th
 			}
 
