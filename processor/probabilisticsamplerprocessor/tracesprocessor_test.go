--- conflicted
+++ resolved
@@ -149,12 +149,8 @@
 	for _, tt := range tests {
 		t.Run(tt.name, func(t *testing.T) {
 			sink := newAssertTraces(t, testSvcName)
-<<<<<<< HEAD
-
-			tsp, err := newTracesProcessor(context.Background(), processortest.NewNopCreateSettings(), tt.cfg, sink)
-=======
+
 			tsp, err := newTracesProcessor(context.Background(), processortest.NewNopSettings(), tt.cfg, sink)
->>>>>>> 9396cd83
 			if err != nil {
 				t.Errorf("error when creating traceSamplerProcessor: %v", err)
 				return
@@ -395,20 +391,14 @@
 
 				sink := new(consumertest.TracesSink)
 
-<<<<<<< HEAD
 				cfg := &Config{}
 				if tt.cfg != nil {
 					*cfg = *tt.cfg
 				}
 				cfg.Mode = mode
 				cfg.HashSeed = defaultHashSeed
-=======
-			cfg.HashSeed = defaultHashSeed
-			tsp, err := newTracesProcessor(context.Background(), processortest.NewNopSettings(), &cfg, sink)
-			require.NoError(t, err)
->>>>>>> 9396cd83
-
-				tsp, err := newTracesProcessor(context.Background(), processortest.NewNopCreateSettings(), cfg, sink)
+
+				tsp, err := newTracesProcessor(context.Background(), processortest.NewNopSettings(), cfg, sink)
 				require.NoError(t, err)
 
 				err = tsp.ConsumeTraces(context.Background(), tt.td)
