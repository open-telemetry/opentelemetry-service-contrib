// Copyright 2020 OpenTelemetry Authors
//
// Licensed under the Apache License, Version 2.0 (the "License");
// you may not use this file except in compliance with the License.
// You may obtain a copy of the License at
//
//      http://www.apache.org/licenses/LICENSE-2.0
//
// Unless required by applicable law or agreed to in writing, software
// distributed under the License is distributed on an "AS IS" BASIS,
// WITHOUT WARRANTIES OR CONDITIONS OF ANY KIND, either express or implied.
// See the License for the specific language governing permissions and
// limitations under the License.

package kube

import (
	"fmt"
	"regexp"
	"strings"
	"sync"
	"time"

	"go.opentelemetry.io/collector/translator/conventions"
	"go.uber.org/zap"
	api_v1 "k8s.io/api/core/v1"
	"k8s.io/apimachinery/pkg/fields"
	"k8s.io/apimachinery/pkg/labels"
	"k8s.io/apimachinery/pkg/selection"
	"k8s.io/client-go/kubernetes"
	"k8s.io/client-go/tools/cache"

	"github.com/open-telemetry/opentelemetry-collector-contrib/internal/k8sconfig"
	"github.com/open-telemetry/opentelemetry-collector-contrib/processor/k8sprocessor/observability"
)

// WatchClient is the main interface provided by this package to a kubernetes cluster.
type WatchClient struct {
	m                 sync.RWMutex
	deleteMut         sync.Mutex
	logger            *zap.Logger
	kc                kubernetes.Interface
	informer          cache.SharedInformer
	namespaceInformer cache.SharedInformer
	deploymentRegex   *regexp.Regexp
	deleteQueue       []deleteRequest
	stopCh            chan struct{}

	// A map containing Pod related data, used to associate them with resources.
	// Key can be either an IP address or Pod UID
	Pods         map[PodIdentifier]*Pod
	Rules        ExtractionRules
	Filters      Filters
	Associations []Association
<<<<<<< HEAD
	Exclude      Excludes
=======

	// A map containing Namespace related data, used to associate them with resources.
	// Key is namespace name
	Namespaces map[string]*Namespace
>>>>>>> 5ca05386
}

// Extract deployment name from the pod name. Pod name is created using
// format: [deployment-name]-[Random-String-For-ReplicaSet]-[Random-String-For-Pod]
var dRegex = regexp.MustCompile(`^(.*)-[0-9a-zA-Z]*-[0-9a-zA-Z]*$`)

// New initializes a new k8s Client.
<<<<<<< HEAD
func New(logger *zap.Logger, apiCfg k8sconfig.APIConfig, rules ExtractionRules, filters Filters, associations []Association, exclude Excludes, newClientSet APIClientsetProvider, newInformer InformerProvider) (Client, error) {
=======
func New(logger *zap.Logger, apiCfg k8sconfig.APIConfig, rules ExtractionRules, filters Filters, associations []Association, newClientSet APIClientsetProvider, newInformer InformerProvider, newNamespaceInformer InformerProviderNamespace) (Client, error) {
>>>>>>> 5ca05386
	c := &WatchClient{
		logger:          logger,
		Rules:           rules,
		Filters:         filters,
		Associations:    associations,
		Exclude:         exclude,
		deploymentRegex: dRegex,
		stopCh:          make(chan struct{}),
	}
	go c.deleteLoop(time.Second*30, defaultPodDeleteGracePeriod)

	c.Pods = map[PodIdentifier]*Pod{}
	c.Namespaces = map[string]*Namespace{}
	if newClientSet == nil {
		newClientSet = k8sconfig.MakeClient
	}

	kc, err := newClientSet(apiCfg)
	if err != nil {
		return nil, err
	}
	c.kc = kc

	labelSelector, fieldSelector, err := selectorsFromFilters(c.Filters)
	if err != nil {
		return nil, err
	}
	logger.Info(
		"k8s filtering",
		zap.String("labelSelector", labelSelector.String()),
		zap.String("fieldSelector", fieldSelector.String()),
	)
	if newInformer == nil {
		newInformer = newSharedInformer
	}

	if newNamespaceInformer == nil {
		newNamespaceInformer = newNamespaceSharedInformer
	}

	c.informer = newInformer(c.kc, c.Filters.Namespace, labelSelector, fieldSelector)
	if c.extractNamespaceLabelsAnnotations() {
		c.namespaceInformer = newNamespaceInformer(c.kc)
	} else {
		c.namespaceInformer = NewNoOpInformer(c.kc)
	}
	return c, err
}

// Start registers pod event handlers and starts watching the kubernetes cluster for pod changes.
func (c *WatchClient) Start() {
	c.informer.AddEventHandler(cache.ResourceEventHandlerFuncs{
		AddFunc:    c.handlePodAdd,
		UpdateFunc: c.handlePodUpdate,
		DeleteFunc: c.handlePodDelete,
	})
	go c.informer.Run(c.stopCh)
	c.namespaceInformer.AddEventHandler(cache.ResourceEventHandlerFuncs{
		AddFunc:    c.handleNamespaceAdd,
		UpdateFunc: c.handleNamespaceUpdate,
		DeleteFunc: c.handleNamespaceDelete,
	})
	go c.namespaceInformer.Run(c.stopCh)
}

// Stop signals the the k8s watcher/informer to stop watching for new events.
func (c *WatchClient) Stop() {
	close(c.stopCh)
}

func (c *WatchClient) handlePodAdd(obj interface{}) {
	observability.RecordPodAdded()
	if pod, ok := obj.(*api_v1.Pod); ok {
		c.addOrUpdatePod(pod)
	} else {
		c.logger.Error("object received was not of type api_v1.Pod", zap.Any("received", obj))
	}
	podTableSize := len(c.Pods)
	observability.RecordPodTableSize(int64(podTableSize))
}

func (c *WatchClient) handlePodUpdate(old, new interface{}) {
	observability.RecordPodUpdated()
	if pod, ok := new.(*api_v1.Pod); ok {
		// TODO: update or remove based on whether container is ready/unready?.
		c.addOrUpdatePod(pod)
	} else {
		c.logger.Error("object received was not of type api_v1.Pod", zap.Any("received", new))
	}
	podTableSize := len(c.Pods)
	observability.RecordPodTableSize(int64(podTableSize))
}

func (c *WatchClient) handlePodDelete(obj interface{}) {
	observability.RecordPodDeleted()
	if pod, ok := obj.(*api_v1.Pod); ok {
		c.forgetPod(pod)
	} else {
		c.logger.Error("object received was not of type api_v1.Pod", zap.Any("received", obj))
	}
	podTableSize := len(c.Pods)
	observability.RecordPodTableSize(int64(podTableSize))
}

func (c *WatchClient) handleNamespaceAdd(obj interface{}) {
	observability.RecordNamespaceAdded()
	if namespace, ok := obj.(*api_v1.Namespace); ok {
		c.addOrUpdateNamespace(namespace)
	} else {
		c.logger.Error("object received was not of type api_v1.Namespace", zap.Any("received", obj))
	}
}

func (c *WatchClient) handleNamespaceUpdate(old, new interface{}) {
	observability.RecordNamespaceUpdated()
	if namespace, ok := new.(*api_v1.Namespace); ok {
		c.addOrUpdateNamespace(namespace)
	} else {
		c.logger.Error("object received was not of type api_v1.Namespace", zap.Any("received", new))
	}
}

func (c *WatchClient) handleNamespaceDelete(obj interface{}) {
	observability.RecordNamespaceDeleted()
	if namespace, ok := obj.(*api_v1.Namespace); ok {
		c.m.Lock()
		if ns, ok := c.Namespaces[namespace.Name]; ok {
			// When a namespace is deleted all the pods(and other k8s objects in that namespace) in that namespace are deleted before it.
			// So we wont have any spans that might need namespace annotations and labels.
			// Thats why we dont need an implementation for deleteQueue and gracePeriod for namespaces.
			delete(c.Namespaces, ns.Name)
		}
		c.m.Unlock()
	} else {
		c.logger.Error("object received was not of type api_v1.Namespace", zap.Any("received", obj))
	}
}

func (c *WatchClient) deleteLoop(interval time.Duration, gracePeriod time.Duration) {
	// This loop runs after N seconds and deletes pods from cache.
	// It iterates over the delete queue and deletes all that aren't
	// in the grace period anymore.
	for {
		select {
		case <-time.After(interval):
			var cutoff int
			now := time.Now()
			c.deleteMut.Lock()
			for i, d := range c.deleteQueue {
				if d.ts.Add(gracePeriod).After(now) {
					break
				}
				cutoff = i + 1
			}
			toDelete := c.deleteQueue[:cutoff]
			c.deleteQueue = c.deleteQueue[cutoff:]
			c.deleteMut.Unlock()

			c.m.Lock()
			for _, d := range toDelete {
				if p, ok := c.Pods[d.id]; ok {
					// Sanity check: make sure we are deleting the same pod
					// and the underlying state (ip<>pod mapping) has not changed.
					if p.Name == d.podName {
						delete(c.Pods, d.id)
					}
				}
			}
			podTableSize := len(c.Pods)
			observability.RecordPodTableSize(int64(podTableSize))
			c.m.Unlock()

		case <-c.stopCh:
			return
		}
	}
}

// GetPod takes an IP address or Pod UID and returns the pod the identifier is associated with.
func (c *WatchClient) GetPod(identifier PodIdentifier) (*Pod, bool) {
	c.m.RLock()
	pod, ok := c.Pods[identifier]
	c.m.RUnlock()
	if ok {
		if pod.Ignore {
			return nil, false
		}
		return pod, ok
	}
	observability.RecordIPLookupMiss()
	return nil, false
}

// GetNamespace takes a namespace and returns the namespace object the namespace is associated with.
func (c *WatchClient) GetNamespace(namespace string) (*Namespace, bool) {
	c.m.RLock()
	ns, ok := c.Namespaces[namespace]
	c.m.RUnlock()
	if ok {
		return ns, ok
	}
	return nil, false
}

func (c *WatchClient) extractPodAttributes(pod *api_v1.Pod) map[string]string {
	tags := map[string]string{}
	if c.Rules.PodName {
		tags[conventions.AttributeK8sPod] = pod.Name
	}

	if c.Rules.Namespace {
		tags[conventions.AttributeK8sNamespace] = pod.GetNamespace()
	}

	if c.Rules.StartTime {
		ts := pod.GetCreationTimestamp()
		if !ts.IsZero() {
			tags[tagStartTime] = ts.String()
		}
	}

	if c.Rules.PodUID {
		uid := pod.GetUID()
		tags[conventions.AttributeK8sPodUID] = string(uid)
	}

	if c.Rules.Deployment {
		// format: [deployment-name]-[Random-String-For-ReplicaSet]-[Random-String-For-Pod]
		parts := c.deploymentRegex.FindStringSubmatch(pod.Name)
		if len(parts) == 2 {
			tags[conventions.AttributeK8sDeployment] = parts[1]
		}
	}

	if c.Rules.Node {
		tags[tagNodeName] = pod.Spec.NodeName
	}

	if c.Rules.Cluster {
		clusterName := pod.GetClusterName()
		if clusterName != "" {
			tags[conventions.AttributeK8sCluster] = clusterName
		}
	}

	for _, r := range c.Rules.Labels {
		// By default if the From field is not set for labels and annotations we want to extract them from pod
		if r.From == MetadataFromPod || r.From == "" {
			if v, ok := pod.Labels[r.Key]; ok {
				tags[r.Name] = c.extractField(v, r)
			}
		}
	}

	for _, r := range c.Rules.Annotations {
		// By default if the From field is not set for labels and annotations we want to extract them from pod
		if r.From == MetadataFromPod || r.From == "" {
			if v, ok := pod.Annotations[r.Key]; ok {
				tags[r.Name] = c.extractField(v, r)
			}
		}
	}
	return tags
}

func (c *WatchClient) extractNamespaceAttributes(namespace *api_v1.Namespace) map[string]string {
	tags := map[string]string{}

	for _, r := range c.Rules.Labels {
		if r.From == MetadataFromNamespace {
			if v, ok := namespace.Labels[r.Key]; ok {
				tags[r.Name] = c.extractField(v, r)
			}
		}
	}

	for _, r := range c.Rules.Annotations {
		if r.From == MetadataFromNamespace {
			if v, ok := namespace.Annotations[r.Key]; ok {
				tags[r.Name] = c.extractField(v, r)
			}
		}
	}
	return tags
}

func (c *WatchClient) extractField(v string, r FieldExtractionRule) string {
	// Check if a subset of the field should be extracted with a regular expression
	// instead of the whole field.
	if r.Regex == nil {
		return v
	}

	matches := r.Regex.FindStringSubmatch(v)
	if len(matches) == 2 {
		return matches[1]
	}
	return ""
}

func (c *WatchClient) addOrUpdatePod(pod *api_v1.Pod) {
	newPod := &Pod{
		Name:      pod.Name,
		Namespace: pod.GetNamespace(),
		Address:   pod.Status.PodIP,
		PodUID:    string(pod.UID),
		StartTime: pod.Status.StartTime,
	}

	if c.shouldIgnorePod(pod) {
		newPod.Ignore = true
	} else {
		newPod.Attributes = c.extractPodAttributes(pod)
	}

	c.m.Lock()
	defer c.m.Unlock()

	if pod.UID != "" {
		c.Pods[PodIdentifier(pod.UID)] = newPod
	}
	if pod.Status.PodIP != "" {
		// compare initial scheduled timestamp for existing pod and new pod with same IP
		// and only replace old pod if scheduled time of new pod is newer? This should fix
		// the case where scheduler has assigned the same IP to a new pod but update event for
		// the old pod came in later.
		if p, ok := c.Pods[PodIdentifier(pod.Status.PodIP)]; ok {
			if p.StartTime != nil && pod.Status.StartTime.Before(p.StartTime) {
				return
			}
		}
		c.Pods[PodIdentifier(pod.Status.PodIP)] = newPod
	}
}

func (c *WatchClient) forgetPod(pod *api_v1.Pod) {
	c.m.RLock()
	p, ok := c.GetPod(PodIdentifier(pod.Status.PodIP))
	c.m.RUnlock()

	if ok && p.Name == pod.Name {
		c.appendDeleteQueue(PodIdentifier(pod.Status.PodIP), pod.Name)
	}

	c.m.RLock()
	p, ok = c.GetPod(PodIdentifier(pod.UID))
	c.m.RUnlock()

	if ok && p.Name == pod.Name {
		c.appendDeleteQueue(PodIdentifier(pod.UID), pod.Name)
	}
}

func (c *WatchClient) appendDeleteQueue(podID PodIdentifier, podName string) {
	c.deleteMut.Lock()
	c.deleteQueue = append(c.deleteQueue, deleteRequest{
		id:      podID,
		podName: podName,
		ts:      time.Now(),
	})
	c.deleteMut.Unlock()
}

func (c *WatchClient) shouldIgnorePod(pod *api_v1.Pod) bool {
	// Host network mode is not supported right now with IP based
	// tagging as all pods in host network get same IP addresses.
	// Such pods are very rare and usually are used to monitor or control
	// host traffic (e.g, linkerd, flannel) instead of service business needs.
	// We plan to support host network pods in future.
	if pod.Spec.HostNetwork {
		return true
	}

	// Check if user requested the pod to be ignored through annotations
	if v, ok := pod.Annotations[ignoreAnnotation]; ok {
		if strings.ToLower(strings.TrimSpace(v)) == "true" {
			return true
		}
	}

	// Check if user requested the pod to be ignored through configuration
	for _, excludedPod := range c.Exclude.Pods {
		if excludedPod.Name.MatchString(pod.Name) {
			return true
		}
	}

	return false
}

func selectorsFromFilters(filters Filters) (labels.Selector, fields.Selector, error) {
	labelSelector := labels.Everything()
	for _, f := range filters.Labels {
		r, err := labels.NewRequirement(f.Key, f.Op, []string{f.Value})
		if err != nil {
			return nil, nil, err
		}
		labelSelector = labelSelector.Add(*r)
	}

	var selectors []fields.Selector
	for _, f := range filters.Fields {
		switch f.Op {
		case selection.Equals:
			selectors = append(selectors, fields.OneTermEqualSelector(f.Key, f.Value))
		case selection.NotEquals:
			selectors = append(selectors, fields.OneTermNotEqualSelector(f.Key, f.Value))
		default:
			return nil, nil, fmt.Errorf("field filters don't support operator: '%s'", f.Op)
		}
	}

	if filters.Node != "" {
		selectors = append(selectors, fields.OneTermEqualSelector(podNodeField, filters.Node))
	}
	return labelSelector, fields.AndSelectors(selectors...), nil
}

func (c *WatchClient) addOrUpdateNamespace(namespace *api_v1.Namespace) {
	newNamespace := &Namespace{
		Name:         namespace.Name,
		NamespaceUID: string(namespace.UID),
		StartTime:    namespace.GetCreationTimestamp(),
	}
	newNamespace.Attributes = c.extractNamespaceAttributes(namespace)

	c.m.Lock()
	if namespace.Name != "" {
		c.Namespaces[namespace.Name] = newNamespace
	}
	c.m.Unlock()
}

func (c *WatchClient) extractNamespaceLabelsAnnotations() bool {
	for _, r := range c.Rules.Labels {
		if r.From == MetadataFromNamespace {
			return true
		}
	}

	for _, r := range c.Rules.Annotations {
		if r.From == MetadataFromNamespace {
			return true
		}
	}

	return false
}<|MERGE_RESOLUTION|>--- conflicted
+++ resolved
@@ -52,14 +52,11 @@
 	Rules        ExtractionRules
 	Filters      Filters
 	Associations []Association
-<<<<<<< HEAD
 	Exclude      Excludes
-=======
 
 	// A map containing Namespace related data, used to associate them with resources.
 	// Key is namespace name
 	Namespaces map[string]*Namespace
->>>>>>> 5ca05386
 }
 
 // Extract deployment name from the pod name. Pod name is created using
@@ -67,11 +64,7 @@
 var dRegex = regexp.MustCompile(`^(.*)-[0-9a-zA-Z]*-[0-9a-zA-Z]*$`)
 
 // New initializes a new k8s Client.
-<<<<<<< HEAD
-func New(logger *zap.Logger, apiCfg k8sconfig.APIConfig, rules ExtractionRules, filters Filters, associations []Association, exclude Excludes, newClientSet APIClientsetProvider, newInformer InformerProvider) (Client, error) {
-=======
-func New(logger *zap.Logger, apiCfg k8sconfig.APIConfig, rules ExtractionRules, filters Filters, associations []Association, newClientSet APIClientsetProvider, newInformer InformerProvider, newNamespaceInformer InformerProviderNamespace) (Client, error) {
->>>>>>> 5ca05386
+func New(logger *zap.Logger, apiCfg k8sconfig.APIConfig, rules ExtractionRules, filters Filters, associations []Association, exclude Excludes, newClientSet APIClientsetProvider, newInformer InformerProvider, newNamespaceInformer InformerProviderNamespace) (Client, error) {
 	c := &WatchClient{
 		logger:          logger,
 		Rules:           rules,
