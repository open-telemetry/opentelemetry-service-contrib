--- conflicted
+++ resolved
@@ -34,8 +34,6 @@
 	client kubernetes.Interface,
 ) cache.SharedInformer
 
-<<<<<<< HEAD
-=======
 // InformerProviderNode defines a function type that returns a new SharedInformer. It is used to
 // allow passing custom shared informers to the watch client for fetching node objects.
 type InformerProviderNode func(
@@ -64,7 +62,6 @@
 	return informer
 }
 
->>>>>>> 592374af
 // InformerProviderReplicaSet defines a function type that returns a new SharedInformer. It is used to
 // allow passing custom shared informers to the watch client.
 type InformerProviderReplicaSet func(
