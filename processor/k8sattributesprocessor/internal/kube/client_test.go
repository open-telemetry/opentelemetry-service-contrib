// Copyright 2020 OpenTelemetry Authors
//
// Licensed under the Apache License, Version 2.0 (the "License");
// you may not use this file except in compliance with the License.
// You may obtain a copy of the License at
//
//      http://www.apache.org/licenses/LICENSE-2.0
//
// Unless required by applicable law or agreed to in writing, software
// distributed under the License is distributed on an "AS IS" BASIS,
// WITHOUT WARRANTIES OR CONDITIONS OF ANY KIND, either express or implied.
// See the License for the specific language governing permissions and
// limitations under the License.

package kube

import (
	"fmt"
	"reflect"
	"regexp"
	"testing"
	"time"

	"github.com/stretchr/testify/assert"
	"github.com/stretchr/testify/require"
	"go.uber.org/zap"
	"go.uber.org/zap/zapcore"
	"go.uber.org/zap/zaptest/observer"
	api_v1 "k8s.io/api/core/v1"
	meta_v1 "k8s.io/apimachinery/pkg/apis/meta/v1"
	"k8s.io/apimachinery/pkg/fields"
	"k8s.io/apimachinery/pkg/labels"
	"k8s.io/apimachinery/pkg/selection"
	"k8s.io/client-go/kubernetes"
	"k8s.io/client-go/kubernetes/fake"

	"github.com/open-telemetry/opentelemetry-collector-contrib/internal/k8sconfig"
)

func newFakeAPIClientset(_ k8sconfig.APIConfig) (kubernetes.Interface, error) {
	return fake.NewSimpleClientset(), nil
}

func newPodIdentifier(from string, name string, value string) PodIdentifier {
	if from == "connection" {
		name = ""
	}

	return PodIdentifier{
		{
			Source: AssociationSource{
				From: from,
				Name: name,
			},
			Value: value,
		},
	}
}

func podAddAndUpdateTest(t *testing.T, c *WatchClient, handler func(obj interface{})) {
	assert.Equal(t, len(c.Pods), 0)

	// pod without IP
	pod := &api_v1.Pod{}
	handler(pod)
	assert.Equal(t, len(c.Pods), 0)

	pod = &api_v1.Pod{}
	pod.Name = "podA"
	pod.Status.PodIP = "1.1.1.1"
	handler(pod)
	assert.Equal(t, len(c.Pods), 2)
	got := c.Pods[newPodIdentifier("connection", "k8s.pod.ip", "1.1.1.1")]
	assert.Equal(t, got.Address, "1.1.1.1")
	assert.Equal(t, got.Name, "podA")
	assert.Equal(t, got.PodUID, "")

	pod = &api_v1.Pod{}
	pod.Name = "podB"
	pod.Status.PodIP = "1.1.1.1"
	handler(pod)
	assert.Equal(t, len(c.Pods), 2)
	got = c.Pods[newPodIdentifier("connection", "k8s.pod.ip", "1.1.1.1")]
	assert.Equal(t, got.Address, "1.1.1.1")
	assert.Equal(t, got.Name, "podB")
	assert.Equal(t, got.PodUID, "")

	pod = &api_v1.Pod{}
	pod.Name = "podC"
	pod.Status.PodIP = "2.2.2.2"
	pod.UID = "aaaaaaaa-bbbb-cccc-dddd-eeeeeeeeeeee"
	handler(pod)
	assert.Equal(t, len(c.Pods), 5)
	got = c.Pods[newPodIdentifier("connection", "k8s.pod.ip", "2.2.2.2")]
	assert.Equal(t, got.Address, "2.2.2.2")
	assert.Equal(t, got.Name, "podC")
	assert.Equal(t, got.PodUID, "aaaaaaaa-bbbb-cccc-dddd-eeeeeeeeeeee")
	got = c.Pods[newPodIdentifier("resource_attribute", "k8s.pod.uid", "aaaaaaaa-bbbb-cccc-dddd-eeeeeeeeeeee")]
	assert.Equal(t, got.Address, "2.2.2.2")
	assert.Equal(t, got.Name, "podC")
	assert.Equal(t, got.PodUID, "aaaaaaaa-bbbb-cccc-dddd-eeeeeeeeeeee")

}

func namespaceAddAndUpdateTest(t *testing.T, c *WatchClient, handler func(obj interface{})) {
	assert.Equal(t, len(c.Namespaces), 0)

	namespace := &api_v1.Namespace{}
	handler(namespace)
	assert.Equal(t, len(c.Namespaces), 0)

	namespace = &api_v1.Namespace{}
	namespace.Name = "namespaceA"
	handler(namespace)
	assert.Equal(t, len(c.Namespaces), 1)
	got := c.Namespaces["namespaceA"]
	assert.Equal(t, got.Name, "namespaceA")
	assert.Equal(t, got.NamespaceUID, "")

	namespace = &api_v1.Namespace{}
	namespace.Name = "namespaceB"
	namespace.UID = "aaaaaaaa-bbbb-cccc-dddd-eeeeeeeeeeee"
	handler(namespace)
	assert.Equal(t, len(c.Namespaces), 2)
	got = c.Namespaces["namespaceB"]
	assert.Equal(t, got.Name, "namespaceB")
	assert.Equal(t, got.NamespaceUID, "aaaaaaaa-bbbb-cccc-dddd-eeeeeeeeeeee")
}

func TestDefaultClientset(t *testing.T) {
	c, err := New(zap.NewNop(), k8sconfig.APIConfig{}, ExtractionRules{}, Filters{}, []Association{}, Excludes{}, nil, nil, nil)
	assert.Error(t, err)
	assert.Equal(t, "invalid authType for kubernetes: ", err.Error())
	assert.Nil(t, c)

	c, err = New(zap.NewNop(), k8sconfig.APIConfig{}, ExtractionRules{}, Filters{}, []Association{}, Excludes{}, newFakeAPIClientset, nil, nil)
	assert.NoError(t, err)
	assert.NotNil(t, c)
}

func TestBadFilters(t *testing.T) {
	c, err := New(
		zap.NewNop(),
		k8sconfig.APIConfig{},
		ExtractionRules{},
		Filters{Fields: []FieldFilter{{Op: selection.Exists}}},
		[]Association{},
		Excludes{},
		newFakeAPIClientset,
		NewFakeInformer,
		NewFakeNamespaceInformer,
	)
	assert.Error(t, err)
	assert.Nil(t, c)
}

func TestClientStartStop(t *testing.T) {
	c, _ := newTestClient(t)
	ctr := c.informer.GetController()
	require.IsType(t, &FakeController{}, ctr)
	fctr := ctr.(*FakeController)
	require.NotNil(t, fctr)

	done := make(chan struct{})
	assert.False(t, fctr.HasStopped())
	go func() {
		c.Start()
		close(done)
	}()
	c.Stop()
	<-done
	time.Sleep(time.Second)
	assert.True(t, fctr.HasStopped())
}

func TestConstructorErrors(t *testing.T) {
	er := ExtractionRules{}
	ff := Filters{}
	t.Run("client-provider-call", func(t *testing.T) {
		var gotAPIConfig k8sconfig.APIConfig
		apiCfg := k8sconfig.APIConfig{
			AuthType: "test-auth-type",
		}
		clientProvider := func(c k8sconfig.APIConfig) (kubernetes.Interface, error) {
			gotAPIConfig = c
			return nil, fmt.Errorf("error creating k8s client")
		}
		c, err := New(zap.NewNop(), apiCfg, er, ff, []Association{}, Excludes{}, clientProvider, NewFakeInformer, NewFakeNamespaceInformer)
		assert.Nil(t, c)
		assert.Error(t, err)
		assert.Equal(t, err.Error(), "error creating k8s client")
		assert.Equal(t, apiCfg, gotAPIConfig)
	})
}

func TestPodAdd(t *testing.T) {
	c, _ := newTestClient(t)
	podAddAndUpdateTest(t, c, c.handlePodAdd)
}

func TestNamespaceAdd(t *testing.T) {
	c, _ := newTestClient(t)
	namespaceAddAndUpdateTest(t, c, c.handleNamespaceAdd)
}

func TestPodHostNetwork(t *testing.T) {
	c, _ := newTestClient(t)
	assert.Equal(t, 0, len(c.Pods))

	// pod will not be added if no rule matches
	pod := &api_v1.Pod{}
	pod.Name = "podA"
	pod.Status.PodIP = "1.1.1.1"
	pod.Spec.HostNetwork = true
	c.handlePodAdd(pod)
	assert.Equal(t, len(c.Pods), 0)

	// pod will be added if rule matches
	pod.Name = "podB"
	pod.Status.PodIP = "2.2.2.2"
	pod.UID = "aaaaaaaa-bbbb-cccc-dddd-eeeeeeeeeeee"
	pod.Spec.HostNetwork = true
	c.handlePodAdd(pod)
	assert.Equal(t, len(c.Pods), 1)
	got := c.Pods[newPodIdentifier("resource_attribute", "k8s.pod.uid", "aaaaaaaa-bbbb-cccc-dddd-eeeeeeeeeeee")]
	assert.Equal(t, got.Address, "2.2.2.2")
	assert.Equal(t, got.Name, "podB")
	assert.Equal(t, got.PodUID, "aaaaaaaa-bbbb-cccc-dddd-eeeeeeeeeeee")
	assert.False(t, got.Ignore)
}

// TestPodCreate tests that a new pod, created after otel-collector starts, has its attributes set
// correctly
func TestPodCreate(t *testing.T) {
	c, _ := newTestClient(t)
	assert.Equal(t, 0, len(c.Pods))

	// pod is created in Pending phase. At this point it has a UID but no start time or pod IP address
	pod := &api_v1.Pod{}
	pod.Name = "podD"
	pod.UID = "11111111-2222-3333-4444-555555555555"
	c.handlePodAdd(pod)
	assert.Equal(t, len(c.Pods), 1)
	got := c.Pods[newPodIdentifier("resource_attribute", "k8s.pod.uid", "11111111-2222-3333-4444-555555555555")]
	assert.Equal(t, got.Address, "")
	assert.Equal(t, got.Name, "podD")
	assert.Equal(t, got.PodUID, "11111111-2222-3333-4444-555555555555")

	// pod is scheduled onto to a node (no changes relevant to this test happen in that event)
	// pod is started, and given a startTime but not an IP address - it's still Pending at this point
	startTime := meta_v1.NewTime(time.Now())
	pod.Status.StartTime = &startTime
	c.handlePodUpdate(&api_v1.Pod{}, pod)
	assert.Equal(t, len(c.Pods), 1)
	got = c.Pods[newPodIdentifier("resource_attribute", "k8s.pod.uid", "11111111-2222-3333-4444-555555555555")]
	assert.Equal(t, got.Address, "")
	assert.Equal(t, got.Name, "podD")
	assert.Equal(t, got.PodUID, "11111111-2222-3333-4444-555555555555")

	// pod is Running and has an IP address
	pod.Status.PodIP = "3.3.3.3"
	c.handlePodUpdate(&api_v1.Pod{}, pod)
	assert.Equal(t, len(c.Pods), 3)
	got = c.Pods[newPodIdentifier("resource_attribute", "k8s.pod.uid", "11111111-2222-3333-4444-555555555555")]
	assert.Equal(t, got.Address, "3.3.3.3")
	assert.Equal(t, got.Name, "podD")
	assert.Equal(t, got.PodUID, "11111111-2222-3333-4444-555555555555")
	got = c.Pods[newPodIdentifier("connection", "k8s.pod.ip", "3.3.3.3")]
	assert.Equal(t, got.Address, "3.3.3.3")
	assert.Equal(t, got.Name, "podD")
	assert.Equal(t, got.PodUID, "11111111-2222-3333-4444-555555555555")

	got = c.Pods[newPodIdentifier("resource_attribute", "k8s.pod.ip", "3.3.3.3")]
	assert.Equal(t, got.Address, "3.3.3.3")
	assert.Equal(t, got.Name, "podD")
	assert.Equal(t, got.PodUID, "11111111-2222-3333-4444-555555555555")
}

func TestPodAddOutOfSync(t *testing.T) {
	c, _ := newTestClient(t)
	c.Associations = append(c.Associations, Association{
		Name: "name",
		Sources: []AssociationSource{
			{
				From: ResourceSource,
				Name: "k8s.pod.name",
			},
		},
	})
	assert.Equal(t, len(c.Pods), 0)

	pod := &api_v1.Pod{}
	pod.Name = "podA"
	pod.Status.PodIP = "1.1.1.1"
	startTime := meta_v1.NewTime(time.Now())
	pod.Status.StartTime = &startTime
	c.handlePodAdd(pod)
	assert.Equal(t, len(c.Pods), 2)
	got := c.Pods[newPodIdentifier("connection", "k8s.pod.ip", "1.1.1.1")]
	assert.Equal(t, got.Address, "1.1.1.1")
	assert.Equal(t, got.Name, "podA")
	got = c.Pods[newPodIdentifier(ResourceSource, "k8s.pod.name", "podA")]
	assert.Equal(t, got.Address, "1.1.1.1")
	assert.Equal(t, got.Name, "podA")

	pod2 := &api_v1.Pod{}
	pod2.Name = "podB"
	pod2.Status.PodIP = "1.1.1.1"
	startTime2 := meta_v1.NewTime(time.Now().Add(-time.Second * 10))
<<<<<<< HEAD
	pod2.Status.StartTime = &startTime2
	c.handlePodAdd(pod2)
	assert.Equal(t, len(c.Pods), 3)
=======
	pod.Status.StartTime = &startTime2
	c.handlePodAdd(pod)
	assert.Equal(t, len(c.Pods), 2)
>>>>>>> d444f478
	got = c.Pods[newPodIdentifier("connection", "k8s.pod.ip", "1.1.1.1")]
	assert.Equal(t, got.Address, "1.1.1.1")
	assert.Equal(t, got.Name, "podA")
	got = c.Pods[newPodIdentifier(ResourceSource, "k8s.pod.name", "podB")]
	assert.Equal(t, got.Address, "1.1.1.1")
	assert.Equal(t, got.Name, "podB")
}

func TestPodUpdate(t *testing.T) {
	c, _ := newTestClient(t)
	podAddAndUpdateTest(t, c, func(obj interface{}) {
		// first argument (old pod) is not used right now
		c.handlePodUpdate(&api_v1.Pod{}, obj)
	})
}

func TestNamespaceUpdate(t *testing.T) {
	c, _ := newTestClient(t)
	namespaceAddAndUpdateTest(t, c, func(obj interface{}) {
		// first argument (old namespace) is not used right now
		c.handleNamespaceUpdate(&api_v1.Namespace{}, obj)
	})
}

func TestPodDelete(t *testing.T) {
	c, _ := newTestClient(t)
	podAddAndUpdateTest(t, c, c.handlePodAdd)
	assert.Equal(t, len(c.Pods), 5)
	assert.Equal(t, c.Pods[newPodIdentifier("connection", "k8s.pod.ip", "1.1.1.1")].Address, "1.1.1.1")

	// delete empty IP pod
	c.handlePodDelete(&api_v1.Pod{})

	// delete non-existent IP
	c.deleteQueue = c.deleteQueue[:0]
	pod := &api_v1.Pod{}
	pod.Status.PodIP = "9.9.9.9"
	c.handlePodDelete(pod)
	assert.Equal(t, len(c.Pods), 5)
	got := c.Pods[newPodIdentifier("connection", "k8s.pod.ip", "1.1.1.1")]
	assert.Equal(t, got.Address, "1.1.1.1")
	assert.Equal(t, len(c.deleteQueue), 0)

	// delete matching IP with wrong name/different pod
	c.deleteQueue = c.deleteQueue[:0]
	pod = &api_v1.Pod{}
	pod.Status.PodIP = "1.1.1.1"
	c.handlePodDelete(pod)
	got = c.Pods[newPodIdentifier("connection", "k8s.pod.ip", "1.1.1.1")]
	assert.Equal(t, len(c.Pods), 5)
	assert.Equal(t, got.Address, "1.1.1.1")
	assert.Equal(t, len(c.deleteQueue), 0)

	// delete matching IP and name
	c.deleteQueue = c.deleteQueue[:0]
	pod = &api_v1.Pod{}
	pod.Name = "podB"
	pod.Status.PodIP = "1.1.1.1"
	tsBeforeDelete := time.Now()
	c.handlePodDelete(pod)
	assert.Equal(t, len(c.Pods), 5)
	assert.Equal(t, len(c.deleteQueue), 3)
	deleteRequest := c.deleteQueue[0]
	assert.Equal(t, deleteRequest.id, newPodIdentifier("connection", "k8s.pod.ip", "1.1.1.1"))
	assert.Equal(t, deleteRequest.podName, "podB")
	assert.False(t, deleteRequest.ts.Before(tsBeforeDelete))
	assert.False(t, deleteRequest.ts.After(time.Now()))

	c.deleteQueue = c.deleteQueue[:0]
	pod = &api_v1.Pod{}
	pod.Name = "podC"
	pod.Status.PodIP = "2.2.2.2"
	pod.UID = "aaaaaaaa-bbbb-cccc-dddd-eeeeeeeeeeee"
	tsBeforeDelete = time.Now()
	c.handlePodDelete(pod)
	assert.Equal(t, len(c.Pods), 5)
	assert.Equal(t, len(c.deleteQueue), 5)
	deleteRequest = c.deleteQueue[0]
	assert.Equal(t, deleteRequest.id, newPodIdentifier("connection", "k8s.pod.ip", "2.2.2.2"))
	assert.Equal(t, deleteRequest.podName, "podC")
	assert.False(t, deleteRequest.ts.Before(tsBeforeDelete))
	assert.False(t, deleteRequest.ts.After(time.Now()))
	deleteRequest = c.deleteQueue[1]
	assert.Equal(t, deleteRequest.id, newPodIdentifier("resource_attribute", "k8s.pod.uid", "aaaaaaaa-bbbb-cccc-dddd-eeeeeeeeeeee"))
	assert.Equal(t, deleteRequest.podName, "podC")
	assert.False(t, deleteRequest.ts.Before(tsBeforeDelete))
	assert.False(t, deleteRequest.ts.After(time.Now()))
}

func TestNamespaceDelete(t *testing.T) {
	c, _ := newTestClient(t)
	namespaceAddAndUpdateTest(t, c, c.handleNamespaceAdd)
	assert.Equal(t, len(c.Namespaces), 2)
	assert.Equal(t, c.Namespaces["namespaceA"].Name, "namespaceA")

	// delete empty namespace
	c.handleNamespaceDelete(&api_v1.Namespace{})

	// delete non-existent namespace
	namespace := &api_v1.Namespace{}
	namespace.Name = "namespaceC"
	c.handleNamespaceDelete(namespace)
	assert.Equal(t, len(c.Namespaces), 2)
	got := c.Namespaces["namespaceA"]
	assert.Equal(t, got.Name, "namespaceA")
}

func TestDeleteQueue(t *testing.T) {
	c, _ := newTestClient(t)
	podAddAndUpdateTest(t, c, c.handlePodAdd)
	assert.Equal(t, len(c.Pods), 5)
	assert.Equal(t, c.Pods[newPodIdentifier("connection", "k8s.pod.ip", "1.1.1.1")].Address, "1.1.1.1")

	// delete pod
	pod := &api_v1.Pod{}
	pod.Name = "podB"
	pod.Status.PodIP = "1.1.1.1"
	c.handlePodDelete(pod)
	assert.Equal(t, len(c.Pods), 5)
	assert.Equal(t, len(c.deleteQueue), 3)
}

func TestDeleteLoop(t *testing.T) {
	// go c.deleteLoop(time.Second * 1)
	c, _ := newTestClient(t)

	pod := &api_v1.Pod{}
	pod.Status.PodIP = "1.1.1.1"
	c.handlePodAdd(pod)
	assert.Equal(t, len(c.Pods), 2)
	assert.Equal(t, len(c.deleteQueue), 0)

	c.handlePodDelete(pod)
	assert.Equal(t, len(c.Pods), 2)
	assert.Equal(t, len(c.deleteQueue), 3)

	gracePeriod := time.Millisecond * 500
	go c.deleteLoop(time.Millisecond, gracePeriod)
	go func() {
		time.Sleep(time.Millisecond * 50)
		c.m.Lock()
		assert.Equal(t, len(c.Pods), 2)
		c.m.Unlock()
		c.deleteMut.Lock()
		assert.Equal(t, len(c.deleteQueue), 3)
		c.deleteMut.Unlock()

		time.Sleep(gracePeriod + (time.Millisecond * 50))
		c.m.Lock()
		assert.Equal(t, len(c.Pods), 0)
		c.m.Unlock()
		c.deleteMut.Lock()
		assert.Equal(t, len(c.deleteQueue), 0)
		c.deleteMut.Unlock()
		close(c.stopCh)
	}()
	<-c.stopCh
}

func TestGetIgnoredPod(t *testing.T) {
	c, _ := newTestClient(t)
	pod := &api_v1.Pod{}
	pod.Status.PodIP = "1.1.1.1"
	c.handlePodAdd(pod)
	c.Pods[newPodIdentifier("connection", "k8s.pod.ip", pod.Status.PodIP)].Ignore = true
	got, ok := c.GetPod(newPodIdentifier("connection", "k8s.pod.ip", pod.Status.PodIP))
	assert.Nil(t, got)
	assert.False(t, ok)
}

func TestHandlerWrongType(t *testing.T) {
	c, logs := newTestClientWithRulesAndFilters(t, ExtractionRules{}, Filters{})
	assert.Equal(t, logs.Len(), 0)
	c.handlePodAdd(1)
	c.handlePodDelete(1)
	c.handlePodUpdate(1, 2)
	assert.Equal(t, logs.Len(), 3)
	for _, l := range logs.All() {
		assert.Equal(t, l.Message, "object received was not of type api_v1.Pod")
	}
}

func TestExtractionRules(t *testing.T) {
	c, _ := newTestClientWithRulesAndFilters(t, ExtractionRules{}, Filters{})
	// Disable saving ip into k8s.pod.ip
	c.Associations[0].Sources[0].Name = ""

	pod := &api_v1.Pod{
		ObjectMeta: meta_v1.ObjectMeta{
			Name:              "auth-service-abc12-xyz3",
			UID:               "aaaaaaaa-bbbb-cccc-dddd-eeeeeeeeeeee",
			Namespace:         "ns1",
			CreationTimestamp: meta_v1.Now(),
			Labels: map[string]string{
				"label1": "lv1",
				"label2": "k1=v1 k5=v5 extra!",
			},
			Annotations: map[string]string{
				"annotation1": "av1",
			},
			OwnerReferences: []meta_v1.OwnerReference{
				{
					APIVersion: "apps/v1",
					Kind:       "ReplicaSet",
					Name:       "auth-service-66f5996c7c",
					UID:        "207ea729-c779-401d-8347-008ecbc137e3",
				},
				{
					APIVersion: "apps/v1",
					Kind:       "DaemonSet",
					Name:       "auth-daemonset",
					UID:        "c94d3814-2253-427a-ab13-2cf609e4dafa",
				},
				{
					APIVersion: "batch/v1",
					Kind:       "Job",
					Name:       "auth-cronjob-27667920",
					UID:        "59f27ac1-5c71-42e5-abe9-2c499d603706",
				},
				{
					APIVersion: "apps/v1",
					Kind:       "StatefulSet",
					Name:       "pi-statefulset",
					UID:        "03755eb1-6175-47d5-afd5-05cfc30244d7",
				},
			},
		},
		Spec: api_v1.PodSpec{
			NodeName: "node1",
		},
		Status: api_v1.PodStatus{
			PodIP: "1.1.1.1",
		},
	}

	testCases := []struct {
		name       string
		rules      ExtractionRules
		attributes map[string]string
	}{{
		name:       "no-rules",
		rules:      ExtractionRules{},
		attributes: nil,
	}, {
		name: "deployment",
		rules: ExtractionRules{
			Deployment: true,
		},
		attributes: map[string]string{
			"k8s.deployment.name": "auth-service",
		},
	}, {
		name: "replicasetId",
		rules: ExtractionRules{
			ReplicaSetID: true,
		},
		attributes: map[string]string{
			"k8s.replicaset.uid": "207ea729-c779-401d-8347-008ecbc137e3",
		},
	}, {
		name: "replicasetName",
		rules: ExtractionRules{
			ReplicaSetName: true,
		},
		attributes: map[string]string{
			"k8s.replicaset.name": "auth-service-66f5996c7c",
		},
	}, {
		name: "daemonsetUID",
		rules: ExtractionRules{
			DaemonSetUID: true,
		},
		attributes: map[string]string{
			"k8s.daemonset.uid": "c94d3814-2253-427a-ab13-2cf609e4dafa",
		},
	}, {
		name: "daemonsetName",
		rules: ExtractionRules{
			DaemonSetName: true,
		},
		attributes: map[string]string{
			"k8s.daemonset.name": "auth-daemonset",
		},
	}, {
		name: "jobUID",
		rules: ExtractionRules{
			JobUID: true,
		},
		attributes: map[string]string{
			"k8s.job.uid": "59f27ac1-5c71-42e5-abe9-2c499d603706",
		},
	}, {
		name: "jobName",
		rules: ExtractionRules{
			JobName: true,
		},
		attributes: map[string]string{
			"k8s.job.name": "auth-cronjob-27667920",
		},
	}, {
		name: "cronJob",
		rules: ExtractionRules{
			CronJobName: true,
		},
		attributes: map[string]string{
			"k8s.cronjob.name": "auth-cronjob",
		},
	}, {
		name: "statefulsetUID",
		rules: ExtractionRules{
			StatefulSetUID: true,
		},
		attributes: map[string]string{
			"k8s.statefulset.uid": "03755eb1-6175-47d5-afd5-05cfc30244d7",
		},
	}, {
		name: "jobName",
		rules: ExtractionRules{
			StatefulSetName: true,
		},
		attributes: map[string]string{
			"k8s.statefulset.name": "pi-statefulset",
		},
	}, {
		name: "metadata",
		rules: ExtractionRules{
			Deployment: true,
			Namespace:  true,
			PodName:    true,
			PodUID:     true,
			Node:       true,
			StartTime:  true,
		},
		attributes: map[string]string{
			"k8s.deployment.name": "auth-service",
			"k8s.namespace.name":  "ns1",
			"k8s.node.name":       "node1",
			"k8s.pod.name":        "auth-service-abc12-xyz3",
			"k8s.pod.uid":         "aaaaaaaa-bbbb-cccc-dddd-eeeeeeeeeeee",
			"k8s.pod.start_time":  pod.GetCreationTimestamp().String(),
		},
	}, {
		name: "labels",
		rules: ExtractionRules{
			Annotations: []FieldExtractionRule{{
				Name: "a1",
				Key:  "annotation1",
				From: MetadataFromPod,
			},
			},
			Labels: []FieldExtractionRule{{
				Name: "l1",
				Key:  "label1",
				From: MetadataFromPod,
			}, {
				Name:  "l2",
				Key:   "label2",
				Regex: regexp.MustCompile(`k5=(?P<value>[^\s]+)`),
				From:  MetadataFromPod,
			},
			},
		},
		attributes: map[string]string{
			"l1": "lv1",
			"l2": "v5",
			"a1": "av1",
		},
	}, {
		// By default if the From field is not set for labels and annotations we want to extract them from pod
		name: "labels-annotations-default-pod",
		rules: ExtractionRules{
			Annotations: []FieldExtractionRule{{
				Name: "a1",
				Key:  "annotation1",
			},
			},
			Labels: []FieldExtractionRule{{
				Name: "l1",
				Key:  "label1",
			}, {
				Name:  "l2",
				Key:   "label2",
				Regex: regexp.MustCompile(`k5=(?P<value>[^\s]+)`),
			},
			},
		},
		attributes: map[string]string{
			"l1": "lv1",
			"l2": "v5",
			"a1": "av1",
		},
	},
		{
			name: "all-labels",
			rules: ExtractionRules{
				Labels: []FieldExtractionRule{{
					KeyRegex: regexp.MustCompile("^(?:la.*)$"),
					From:     MetadataFromPod,
				},
				},
			},
			attributes: map[string]string{
				"k8s.pod.labels.label1": "lv1",
				"k8s.pod.labels.label2": "k1=v1 k5=v5 extra!",
			},
		},
		{
			name: "all-annotations",
			rules: ExtractionRules{
				Annotations: []FieldExtractionRule{{
					KeyRegex: regexp.MustCompile("^(?:an.*)$"),
					From:     MetadataFromPod,
				},
				},
			},
			attributes: map[string]string{
				"k8s.pod.annotations.annotation1": "av1",
			},
		},
		{
			name: "all-annotations-not-match",
			rules: ExtractionRules{
				Annotations: []FieldExtractionRule{{
					KeyRegex: regexp.MustCompile("^(?:an*)$"),
					From:     MetadataFromPod,
				},
				},
			},
			attributes: map[string]string{},
		},
		{
			name: "captured-groups",
			rules: ExtractionRules{
				Annotations: []FieldExtractionRule{{
					Name:                 "$1",
					KeyRegex:             regexp.MustCompile(`^(?:annotation(\d+))$`),
					HasKeyRegexReference: true,
					From:                 MetadataFromPod,
				},
				},
			},
			attributes: map[string]string{
				"1": "av1",
			},
		},
		{
			name: "captured-groups-$0",
			rules: ExtractionRules{
				Annotations: []FieldExtractionRule{{
					Name:                 "prefix-$0",
					KeyRegex:             regexp.MustCompile(`^(?:annotation(\d+))$`),
					HasKeyRegexReference: true,
					From:                 MetadataFromPod,
				},
				},
			},
			attributes: map[string]string{
				"prefix-annotation1": "av1",
			},
		},
	}
	for _, tc := range testCases {
		t.Run(tc.name, func(t *testing.T) {
			c.Rules = tc.rules
			c.handlePodAdd(pod)
			p, ok := c.GetPod(newPodIdentifier("connection", "", pod.Status.PodIP))
			require.True(t, ok)

			assert.Equal(t, len(tc.attributes), len(p.Attributes))
			for k, v := range tc.attributes {
				got, ok := p.Attributes[k]
				assert.True(t, ok)
				assert.Equal(t, v, got)
			}
		})
	}
}

func TestNamespaceExtractionRules(t *testing.T) {
	c, _ := newTestClientWithRulesAndFilters(t, ExtractionRules{}, Filters{})

	namespace := &api_v1.Namespace{
		ObjectMeta: meta_v1.ObjectMeta{
			Name:              "auth-service-namespace-abc12-xyz3",
			UID:               "aaaaaaaa-bbbb-cccc-dddd-eeeeeeeeeeee",
			CreationTimestamp: meta_v1.Now(),
			Labels: map[string]string{
				"label1": "lv1",
			},
			Annotations: map[string]string{
				"annotation1": "av1",
			},
		},
	}

	testCases := []struct {
		name       string
		rules      ExtractionRules
		attributes map[string]string
	}{{
		name:       "no-rules",
		rules:      ExtractionRules{},
		attributes: nil,
	}, {
		name: "labels",
		rules: ExtractionRules{
			Annotations: []FieldExtractionRule{{
				Name: "a1",
				Key:  "annotation1",
				From: MetadataFromNamespace,
			},
			},
			Labels: []FieldExtractionRule{{
				Name: "l1",
				Key:  "label1",
				From: MetadataFromNamespace,
			},
			},
		},
		attributes: map[string]string{
			"l1": "lv1",
			"a1": "av1",
		},
	},
		{
			name: "all-labels",
			rules: ExtractionRules{
				Labels: []FieldExtractionRule{{
					KeyRegex: regexp.MustCompile("^(?:la.*)$"),
					From:     MetadataFromNamespace,
				},
				},
			},
			attributes: map[string]string{
				"k8s.namespace.labels.label1": "lv1",
			},
		},
		{
			name: "all-annotations",
			rules: ExtractionRules{
				Annotations: []FieldExtractionRule{{
					KeyRegex: regexp.MustCompile("^(?:an.*)$"),
					From:     MetadataFromNamespace,
				},
				},
			},
			attributes: map[string]string{
				"k8s.namespace.annotations.annotation1": "av1",
			},
		},
	}
	for _, tc := range testCases {
		t.Run(tc.name, func(t *testing.T) {
			c.Rules = tc.rules
			c.handleNamespaceAdd(namespace)
			p, ok := c.GetNamespace(namespace.Name)
			require.True(t, ok)

			assert.Equal(t, len(tc.attributes), len(p.Attributes))
			for k, v := range tc.attributes {
				got, ok := p.Attributes[k]
				assert.True(t, ok)
				assert.Equal(t, v, got)
			}
		})
	}
}

func TestFilters(t *testing.T) {
	testCases := []struct {
		name    string
		filters Filters
		labels  string
		fields  string
	}{{
		name:    "no-filters",
		filters: Filters{},
	}, {
		name: "namespace",
		filters: Filters{
			Namespace: "default",
		},
	}, {
		name: "node",
		filters: Filters{
			Node: "ec2-test",
		},
		fields: "spec.nodeName=ec2-test",
	}, {
		name: "labels-and-fields",
		filters: Filters{
			Labels: []FieldFilter{
				{
					Key:   "k1",
					Value: "v1",
					Op:    selection.Equals,
				},
				{
					Key:   "k2",
					Value: "v2",
					Op:    selection.NotEquals,
				},
			},
			Fields: []FieldFilter{
				{
					Key:   "k1",
					Value: "v1",
					Op:    selection.Equals,
				},
				{
					Key:   "k2",
					Value: "v2",
					Op:    selection.NotEquals,
				},
			},
		},
		labels: "k1=v1,k2!=v2",
		fields: "k1=v1,k2!=v2",
	},
	}

	for _, tc := range testCases {
		t.Run(tc.name, func(t *testing.T) {
			c, _ := newTestClientWithRulesAndFilters(t, ExtractionRules{}, tc.filters)
			inf := c.informer.(*FakeInformer)
			assert.Equal(t, tc.filters.Namespace, inf.namespace)
			assert.Equal(t, tc.labels, inf.labelSelector.String())
			assert.Equal(t, tc.fields, inf.fieldSelector.String())
		})
	}

}

func TestPodIgnorePatterns(t *testing.T) {
	testCases := []struct {
		ignore bool
		pod    api_v1.Pod
	}{{
		ignore: false,
		pod:    api_v1.Pod{},
	}, {
		ignore: false,
		pod: api_v1.Pod{
			Spec: api_v1.PodSpec{
				HostNetwork: true,
			},
		},
	}, {
		ignore: true,
		pod: api_v1.Pod{
			ObjectMeta: meta_v1.ObjectMeta{
				Annotations: map[string]string{
					"opentelemetry.io/k8s-processor/ignore": "True ",
				},
			},
		},
	}, {
		ignore: true,
		pod: api_v1.Pod{
			ObjectMeta: meta_v1.ObjectMeta{
				Annotations: map[string]string{
					"opentelemetry.io/k8s-processor/ignore": "true",
				},
			},
		},
	}, {
		ignore: false,
		pod: api_v1.Pod{
			ObjectMeta: meta_v1.ObjectMeta{
				Annotations: map[string]string{
					"opentelemetry.io/k8s-processor/ignore": "false",
				},
			},
		},
	}, {
		ignore: false,
		pod: api_v1.Pod{
			ObjectMeta: meta_v1.ObjectMeta{
				Annotations: map[string]string{
					"opentelemetry.io/k8s-processor/ignore": "",
				},
			},
		},
	}, {
		ignore: true,
		pod: api_v1.Pod{
			ObjectMeta: meta_v1.ObjectMeta{
				Name: "jaeger-agent",
			},
		},
	}, {
		ignore: true,
		pod: api_v1.Pod{
			ObjectMeta: meta_v1.ObjectMeta{
				Name: "jaeger-collector",
			},
		},
	}, {
		ignore: true,
		pod: api_v1.Pod{
			ObjectMeta: meta_v1.ObjectMeta{
				Name: "jaeger-agent-b2zdv",
			},
		},
	}, {
		ignore: false,
		pod: api_v1.Pod{
			ObjectMeta: meta_v1.ObjectMeta{
				Name: "test-pod-name",
			},
		},
	},
	}

	c, _ := newTestClient(t)
	for _, tc := range testCases {
		assert.Equal(t, tc.ignore, c.shouldIgnorePod(&tc.pod))
	}
}

func Test_extractPodContainersAttributes(t *testing.T) {
	pod := api_v1.Pod{
		Spec: api_v1.PodSpec{
			Containers: []api_v1.Container{
				{
					Name:  "container1",
					Image: "test/image1:0.1.0",
				},
				{
					Name:  "container2",
					Image: "test/image2:0.2.0",
				},
			},
			InitContainers: []api_v1.Container{
				{
					Name:  "init_container",
					Image: "test/init-image:1.0.2",
				},
			},
		},
		Status: api_v1.PodStatus{
			ContainerStatuses: []api_v1.ContainerStatus{
				{
					Name:         "container1",
					ContainerID:  "docker://container1-id-123",
					RestartCount: 0,
				},
				{
					Name:         "container2",
					ContainerID:  "docker://container2-id-456",
					RestartCount: 2,
				},
			},
			InitContainerStatuses: []api_v1.ContainerStatus{
				{
					Name:         "init_container",
					ContainerID:  "containerd://init-container-id-123",
					RestartCount: 0,
				},
			},
		},
	}
	tests := []struct {
		name  string
		rules ExtractionRules
		pod   api_v1.Pod
		want  map[string]*Container
	}{
		{
			name: "no-data",
			rules: ExtractionRules{
				ContainerImageName: true,
				ContainerImageTag:  true,
				ContainerID:        true,
			},
			pod:  api_v1.Pod{},
			want: map[string]*Container{},
		},
		{
			name:  "no-rules",
			rules: ExtractionRules{},
			pod:   pod,
			want:  map[string]*Container{},
		},
		{
			name: "image-name-only",
			rules: ExtractionRules{
				ContainerImageName: true,
			},
			pod: pod,
			want: map[string]*Container{
				"container1":     {ImageName: "test/image1"},
				"container2":     {ImageName: "test/image2"},
				"init_container": {ImageName: "test/init-image"},
			},
		},
		{
			name: "no-image-tag-available",
			rules: ExtractionRules{
				ContainerImageName: true,
			},
			pod: api_v1.Pod{
				Spec: api_v1.PodSpec{
					Containers: []api_v1.Container{
						{
							Name:  "test-container",
							Image: "test/image",
						},
					},
				},
			},
			want: map[string]*Container{
				"test-container": {ImageName: "test/image"},
			},
		},
		{
			name: "container-id-only",
			rules: ExtractionRules{
				ContainerID: true,
			},
			pod: pod,
			want: map[string]*Container{
				"container1": {
					Statuses: map[int]ContainerStatus{
						0: {ContainerID: "container1-id-123"},
					},
				},
				"container2": {
					Statuses: map[int]ContainerStatus{
						2: {ContainerID: "container2-id-456"},
					},
				},
				"init_container": {
					Statuses: map[int]ContainerStatus{
						0: {ContainerID: "init-container-id-123"},
					},
				},
			},
		},
		{
			name: "all-container-attributes",
			rules: ExtractionRules{
				ContainerImageName: true,
				ContainerImageTag:  true,
				ContainerID:        true,
			},
			pod: pod,
			want: map[string]*Container{
				"container1": {
					ImageName: "test/image1",
					ImageTag:  "0.1.0",
					Statuses: map[int]ContainerStatus{
						0: {ContainerID: "container1-id-123"},
					},
				},
				"container2": {
					ImageName: "test/image2",
					ImageTag:  "0.2.0",
					Statuses: map[int]ContainerStatus{
						2: {ContainerID: "container2-id-456"},
					},
				},
				"init_container": {
					ImageName: "test/init-image",
					ImageTag:  "1.0.2",
					Statuses: map[int]ContainerStatus{
						0: {ContainerID: "init-container-id-123"},
					},
				},
			},
		},
	}
	for _, tt := range tests {
		t.Run(tt.name, func(t *testing.T) {
			c := WatchClient{Rules: tt.rules}
			assert.Equal(t, tt.want, c.extractPodContainersAttributes(&tt.pod))
		})
	}
}

func Test_extractField(t *testing.T) {
	type args struct {
		v string
		r FieldExtractionRule
	}
	tests := []struct {
		name string
		args args
		want string
	}{
		{
			"no-regex",
			args{
				"str",
				FieldExtractionRule{Regex: nil},
			},
			"str",
		},
		{
			"basic",
			args{
				"str",
				FieldExtractionRule{Regex: regexp.MustCompile("field=(?P<value>.+)")},
			},
			"",
		},
		{
			"basic",
			args{
				"field=val1",
				FieldExtractionRule{Regex: regexp.MustCompile("field=(?P<value>.+)")},
			},
			"val1",
		},
	}
	for _, tt := range tests {
		t.Run(tt.name, func(t *testing.T) {
			if got := tt.args.r.extractField(tt.args.v); got != tt.want {
				t.Errorf("extractField() = %v, want %v", got, tt.want)
			}
		})
	}
}

func Test_selectorsFromFilters(t *testing.T) {
	tests := []struct {
		name    string
		filters Filters
		wantL   labels.Selector
		wantF   fields.Selector
		wantErr bool
	}{
		{
			"label/invalid-op",
			Filters{
				Labels: []FieldFilter{{Op: "invalid-op"}},
			},
			nil,
			nil,
			true,
		},
		{
			"fields/invalid-op",
			Filters{
				Fields: []FieldFilter{{Op: selection.Exists}},
			},
			nil,
			nil,
			true,
		},
	}
	for _, tt := range tests {
		t.Run(tt.name, func(t *testing.T) {
			got, got1, err := selectorsFromFilters(tt.filters)
			if (err != nil) != tt.wantErr {
				t.Errorf("selectorsFromFilters() error = %v, wantErr %v", err, tt.wantErr)
				return
			}
			if !reflect.DeepEqual(got, tt.wantL) {
				t.Errorf("selectorsFromFilters() got = %v, want %v", got, tt.wantL)
			}
			if !reflect.DeepEqual(got1, tt.wantF) {
				t.Errorf("selectorsFromFilters() got1 = %v, want %v", got1, tt.wantF)
			}
		})
	}
}

func TestExtractNamespaceLabelsAnnotations(t *testing.T) {
	c, _ := newTestClientWithRulesAndFilters(t, ExtractionRules{}, Filters{})
	testCases := []struct {
		name                   string
		shouldExtractNamespace bool
		rules                  ExtractionRules
	}{{
		name:                   "empty-rules",
		shouldExtractNamespace: false,
		rules:                  ExtractionRules{},
	}, {
		name:                   "pod-rules",
		shouldExtractNamespace: false,
		rules: ExtractionRules{
			Annotations: []FieldExtractionRule{{
				Name: "a1",
				Key:  "annotation1",
				From: MetadataFromPod,
			},
			},
			Labels: []FieldExtractionRule{{
				Name: "l1",
				Key:  "label1",
				From: MetadataFromPod,
			},
			},
		},
	}, {
		name:                   "namespace-rules-only-annotations",
		shouldExtractNamespace: true,
		rules: ExtractionRules{
			Annotations: []FieldExtractionRule{{
				Name: "a1",
				Key:  "annotation1",
				From: MetadataFromNamespace,
			},
			},
		},
	}, {
		name:                   "namespace-rules-only-labels",
		shouldExtractNamespace: true,
		rules: ExtractionRules{
			Labels: []FieldExtractionRule{{
				Name: "l1",
				Key:  "label1",
				From: MetadataFromNamespace,
			},
			},
		},
	},
	}
	for _, tc := range testCases {
		t.Run(tc.name, func(t *testing.T) {
			c.Rules = tc.rules
			assert.Equal(t, tc.shouldExtractNamespace, c.extractNamespaceLabelsAnnotations())
		})
	}
}

func newTestClientWithRulesAndFilters(t *testing.T, e ExtractionRules, f Filters) (*WatchClient, *observer.ObservedLogs) {
	observedLogger, logs := observer.New(zapcore.WarnLevel)
	logger := zap.New(observedLogger)
	exclude := Excludes{
		Pods: []ExcludePods{
			{Name: regexp.MustCompile(`jaeger-agent`)},
			{Name: regexp.MustCompile(`jaeger-collector`)},
		},
	}
	associations := []Association{
		{
			Sources: []AssociationSource{
				{
					From: "connection",
				},
			},
		},
		{
			Sources: []AssociationSource{
				{
					From: "resource_attribute",
					Name: "k8s.pod.uid",
				},
			},
		},
	}
	c, err := New(logger, k8sconfig.APIConfig{}, e, f, associations, exclude, newFakeAPIClientset, NewFakeInformer, NewFakeNamespaceInformer)
	require.NoError(t, err)
	return c.(*WatchClient), logs
}

func newTestClient(t *testing.T) (*WatchClient, *observer.ObservedLogs) {
	return newTestClientWithRulesAndFilters(t, ExtractionRules{}, Filters{})
}<|MERGE_RESOLUTION|>--- conflicted
+++ resolved
@@ -307,15 +307,9 @@
 	pod2.Name = "podB"
 	pod2.Status.PodIP = "1.1.1.1"
 	startTime2 := meta_v1.NewTime(time.Now().Add(-time.Second * 10))
-<<<<<<< HEAD
 	pod2.Status.StartTime = &startTime2
 	c.handlePodAdd(pod2)
 	assert.Equal(t, len(c.Pods), 3)
-=======
-	pod.Status.StartTime = &startTime2
-	c.handlePodAdd(pod)
-	assert.Equal(t, len(c.Pods), 2)
->>>>>>> d444f478
 	got = c.Pods[newPodIdentifier("connection", "k8s.pod.ip", "1.1.1.1")]
 	assert.Equal(t, got.Address, "1.1.1.1")
 	assert.Equal(t, got.Name, "podA")
