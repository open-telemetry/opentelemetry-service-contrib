apiVersion: rbac.authorization.k8s.io/v1
kind: ClusterRole
metadata:
  name: {{ .Name }}
rules:
  - apiGroups: [""]
<<<<<<< HEAD
    resources: ["pods", "namespaces"]
=======
    resources: ["pods", "namespaces", "nodes"]
>>>>>>> 592374af
    verbs: ["get", "watch", "list"]
  - apiGroups: ["apps"]
    resources: ["replicasets"]
    verbs: ["get", "watch", "list"]<|MERGE_RESOLUTION|>--- conflicted
+++ resolved
@@ -4,11 +4,10 @@
   name: {{ .Name }}
 rules:
   - apiGroups: [""]
-<<<<<<< HEAD
-    resources: ["pods", "namespaces"]
-=======
     resources: ["pods", "namespaces", "nodes"]
->>>>>>> 592374af
+    verbs: ["get", "watch", "list"]
+  - apiGroups: ["apps"]
+    resources: ["replicasets"]
     verbs: ["get", "watch", "list"]
   - apiGroups: ["apps"]
     resources: ["replicasets"]
