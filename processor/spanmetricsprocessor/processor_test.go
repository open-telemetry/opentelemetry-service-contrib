// Copyright The OpenTelemetry Authors
//
// Licensed under the Apache License, Version 2.0 (the "License");
// you may not use this file except in compliance with the License.
// You may obtain a copy of the License at
//
//       http://www.apache.org/licenses/LICENSE-2.0
//
// Unless required by applicable law or agreed to in writing, software
// distributed under the License is distributed on an "AS IS" BASIS,
// WITHOUT WARRANTIES OR CONDITIONS OF ANY KIND, either express or implied.
// See the License for the specific language governing permissions and
// limitations under the License.

package spanmetricsprocessor

import (
	"context"
	"fmt"
	"reflect"
	"testing"
	"time"

	"github.com/stretchr/testify/assert"
	"github.com/stretchr/testify/mock"
	"github.com/stretchr/testify/require"
	"go.opentelemetry.io/collector/component"
	"go.opentelemetry.io/collector/component/componenttest"
	"go.opentelemetry.io/collector/config"
	"go.opentelemetry.io/collector/config/configgrpc"
	"go.opentelemetry.io/collector/consumer/consumertest"
	"go.opentelemetry.io/collector/exporter/otlpexporter"
	"go.opentelemetry.io/collector/model/pdata"
	conventions "go.opentelemetry.io/collector/model/semconv/v1.5.0"
	"go.uber.org/zap/zaptest"
	"google.golang.org/grpc/metadata"

	"github.com/open-telemetry/opentelemetry-collector-contrib/processor/spanmetricsprocessor/internal/cache"
	"github.com/open-telemetry/opentelemetry-collector-contrib/processor/spanmetricsprocessor/mocks"
)

const (
	stringAttrName         = "stringAttrName"
	intAttrName            = "intAttrName"
	doubleAttrName         = "doubleAttrName"
	boolAttrName           = "boolAttrName"
	nullAttrName           = "nullAttrName"
	mapAttrName            = "mapAttrName"
	arrayAttrName          = "arrayAttrName"
	notInSpanAttrName0     = "shouldBeInMetric"
	notInSpanAttrName1     = "shouldNotBeInMetric"
	regionResourceAttrName = "region"
	DimensionsCacheSize    = 2

	resourceAttr1          = "resourceAttr1"
	resourceAttr2          = "resourceAttr2"
	notInSpanResourceAttr0 = "resourceAttrShouldBeInMetric"
	notInSpanResourceAttr1 = "resourceAttrShouldNotBeInMetric"

	defaultNotInSpanAttrVal = "defaultNotInSpanAttrVal"

	sampleRegion          = "us-east-1"
	sampleLatency         = float64(11)
	sampleLatencyDuration = time.Duration(sampleLatency) * time.Millisecond
)

// metricID represents the minimum attributes that uniquely identifies a metric in our tests.
type metricID struct {
	service    string
	operation  string
	kind       string
	statusCode string
}

type metricDataPoint interface {
	Attributes() pdata.AttributeMap
}

type serviceSpans struct {
	serviceName string
	spans       []span
}

type span struct {
	operation  string
	kind       pdata.SpanKind
	statusCode pdata.StatusCode
}

func TestProcessorStart(t *testing.T) {
	// Create otlp exporters.
	otlpConfig, mexp, texp := newOTLPExporters(t)

	for _, tc := range []struct {
		name            string
		exporter        component.Exporter
		metricsExporter string
		wantErrorMsg    string
	}{
		{"export to active otlp metrics exporter", mexp, "otlp", ""},
		{"unable to find configured exporter in active exporter list", mexp, "prometheus", "failed to find metrics exporter: 'prometheus'; please configure metrics_exporter from one of: [otlp]"},
		{"export to active otlp traces exporter should error", texp, "otlp", "the exporter \"otlp\" isn't a metrics exporter"},
	} {
		t.Run(tc.name, func(t *testing.T) {
			// Prepare
			exporters := map[config.DataType]map[config.ComponentID]component.Exporter{
				config.MetricsDataType: {
					otlpConfig.ID(): tc.exporter,
				},
			}
			mhost := &mocks.Host{}
			mhost.On("GetExporters").Return(exporters)

			// Create spanmetrics processor
			factory := NewFactory()
			cfg := factory.CreateDefaultConfig().(*Config)
			cfg.MetricsExporter = tc.metricsExporter

			procCreationParams := componenttest.NewNopProcessorCreateSettings()
			traceProcessor, err := factory.CreateTracesProcessor(context.Background(), procCreationParams, cfg, consumertest.NewNop())
			require.NoError(t, err)

			// Test
			smp := traceProcessor.(*processorImp)
			err = smp.Start(context.Background(), mhost)

			// Verify
			if tc.wantErrorMsg != "" {
				assert.EqualError(t, err, tc.wantErrorMsg)
			} else {
				assert.NoError(t, err)
			}
		})
	}
}

func TestProcessorShutdown(t *testing.T) {
	// Prepare
	factory := NewFactory()
	cfg := factory.CreateDefaultConfig().(*Config)

	// Test
	next := new(consumertest.TracesSink)
	p, err := newProcessor(zaptest.NewLogger(t), cfg, next)
	assert.NoError(t, err)
	err = p.Shutdown(context.Background())

	// Verify
	assert.NoError(t, err)
}

func TestConfigureLatencyBounds(t *testing.T) {
	// Prepare
	factory := NewFactory()
	cfg := factory.CreateDefaultConfig().(*Config)
	cfg.LatencyHistogramBuckets = []time.Duration{
		3 * time.Nanosecond,
		3 * time.Microsecond,
		3 * time.Millisecond,
		3 * time.Second,
	}

	// Test
	next := new(consumertest.TracesSink)
	p, err := newProcessor(zaptest.NewLogger(t), cfg, next)

	// Verify
	assert.NoError(t, err)
	assert.NotNil(t, p)
	assert.Equal(t, []float64{0.000003, 0.003, 3, 3000, maxDurationMs}, p.latencyBounds)
}

func TestProcessorCapabilities(t *testing.T) {
	// Prepare
	factory := NewFactory()
	cfg := factory.CreateDefaultConfig().(*Config)

	// Test
	next := new(consumertest.TracesSink)
	p, err := newProcessor(zaptest.NewLogger(t), cfg, next)
	assert.NoError(t, err)
	caps := p.Capabilities()

	// Verify
	assert.NotNil(t, p)
	assert.Equal(t, false, caps.MutatesData)
}

func TestProcessorConsumeTracesErrors(t *testing.T) {
	for _, tc := range []struct {
		name              string
		consumeMetricsErr error
		consumeTracesErr  error
		wantErrMsg        string
	}{
		{
			name:              "metricsExporter error",
			consumeMetricsErr: fmt.Errorf("metricsExporter error"),
			wantErrMsg:        "metricsExporter error",
		},
		{
			name:             "nextConsumer error",
			consumeTracesErr: fmt.Errorf("nextConsumer error"),
			wantErrMsg:       "nextConsumer error",
		},
	} {
		t.Run(tc.name, func(t *testing.T) {
			// Prepare
			mexp := &mocks.MetricsExporter{}
			mexp.On("ConsumeMetrics", mock.Anything, mock.Anything).Return(tc.consumeMetricsErr)

			tcon := &mocks.TracesConsumer{}
			tcon.On("ConsumeTraces", mock.Anything, mock.Anything).Return(tc.consumeTracesErr)

			p := newProcessorImp(mexp, tcon, nil, cumulative, t)

			traces := buildSampleTrace()

			// Test
			ctx := metadata.NewIncomingContext(context.Background(), nil)
			err := p.ConsumeTraces(ctx, traces)

			// Verify
			assert.EqualError(t, err, tc.wantErrMsg)
		})
	}
}

func TestProcessorConsumeTraces(t *testing.T) {
	t.Parallel()

	testcases := []struct {
		name                   string
		aggregationTemporality string
		verifier               func(t testing.TB, input pdata.Metrics) bool
		traces                 []pdata.Traces
	}{
		{
			name:                   "Test single consumption, three spans (Cumulative).",
			aggregationTemporality: cumulative,
			verifier:               verifyConsumeMetricsInputCumulative,
			traces:                 []pdata.Traces{buildSampleTrace()},
		},
		{
			name:                   "Test single consumption, three spans (Delta).",
			aggregationTemporality: delta,
			verifier:               verifyConsumeMetricsInputDelta,
			traces:                 []pdata.Traces{buildSampleTrace()},
		},
		{
			// More consumptions, should accumulate additively.
			name:                   "Test two consumptions (Cumulative).",
			aggregationTemporality: cumulative,
			verifier:               verifyMultipleCumulativeConsumptions(),
			traces:                 []pdata.Traces{buildSampleTrace(), buildSampleTrace()},
		},
		{
			// More consumptions, should not accumulate. Therefore, end state should be the same as single consumption case.
			name:                   "Test two consumptions (Delta).",
			aggregationTemporality: delta,
			verifier:               verifyConsumeMetricsInputDelta,
			traces:                 []pdata.Traces{buildSampleTrace(), buildSampleTrace()},
		},
	}

	for _, tc := range testcases {
		t.Run(tc.name, func(t *testing.T) {
			// Prepare
			mexp := &mocks.MetricsExporter{}
			tcon := &mocks.TracesConsumer{}

			// Mocked metric exporter will perform validation on metrics, during p.ConsumeTraces()
			mexp.On("ConsumeMetrics", mock.Anything, mock.MatchedBy(func(input pdata.Metrics) bool {
				return tc.verifier(t, input)
			})).Return(nil)
			tcon.On("ConsumeTraces", mock.Anything, mock.Anything).Return(nil)

			defaultNullValue := "defaultNullValue"
			p := newProcessorImp(mexp, tcon, &defaultNullValue, tc.aggregationTemporality, t)

			for _, traces := range tc.traces {
				// Test
				ctx := metadata.NewIncomingContext(context.Background(), nil)
				err := p.ConsumeTraces(ctx, traces)

				// Verify
				assert.NoError(t, err)
			}
		})
	}
}

func TestResourceCopying(t *testing.T) {
	// Prepare
	mexp := &mocks.MetricsExporter{}
	tcon := &mocks.TracesConsumer{}

	mexp.On("ConsumeMetrics", mock.Anything, mock.MatchedBy(func(input pdata.Metrics) bool {
		rm := input.ResourceMetrics()
		require.Equal(t, 2, rm.Len())

		serviceAResourceMetrics := rm.At(0)
		serviceBResourceMetrics := rm.At(1)

		// TODO: FIX THIS
		require.Equal(t, 4, serviceAResourceMetrics.Resource().Attributes().Len())
		require.Equal(t, 4, serviceAResourceMetrics.InstrumentationLibraryMetrics().At(0).Metrics().Len())
		require.Equal(t, 2, serviceBResourceMetrics.Resource().Attributes().Len())
		require.Equal(t, 2, serviceBResourceMetrics.InstrumentationLibraryMetrics().At(0).Metrics().Len())

		wantResourceAttrServiceA := map[string]string{
			resourceAttr1:          "1",
			resourceAttr2:          "2",
			notInSpanResourceAttr0: defaultNotInSpanAttrVal,
			serviceNameKey:         "service-a",
		}
		serviceAResourceMetrics.Resource().Attributes().Range(func(k string, v pdata.AttributeValue) bool {
			value := v.StringVal()
			switch k {
			case notInSpanResourceAttr1:
				assert.Fail(t, notInSpanResourceAttr1+" should not be in this metric")
			default:
				assert.Equal(t, wantResourceAttrServiceA[k], value)
				delete(wantResourceAttrServiceA, k)
			}
			return true
		})
		assert.Empty(t, wantResourceAttrServiceA, "Did not see all expected dimensions in metric. Missing: ", wantResourceAttrServiceA)

		wantResourceAttrServiceB := map[string]string{
			notInSpanResourceAttr0: defaultNotInSpanAttrVal,
			serviceNameKey:         "service-b",
		}
		serviceBResourceMetrics.Resource().Attributes().Range(func(k string, v pdata.AttributeValue) bool {
			value := v.StringVal()
			switch k {
			case notInSpanResourceAttr1:
				assert.Fail(t, notInSpanResourceAttr1+" should not be in this metric")
			default:
				assert.Equal(t, wantResourceAttrServiceB[k], value)
				delete(wantResourceAttrServiceB, k)
			}
			return true
		})
		assert.Empty(t, wantResourceAttrServiceB, "Did not see all expected dimensions in metric. Missing: ", wantResourceAttrServiceB)

		return true
	})).Return(nil)

	tcon.On("ConsumeTraces", mock.Anything, mock.Anything).Return(nil)

	defaultNullValue := "defaultNullValue"
	p := newProcessorImp(mexp, tcon, &defaultNullValue)

	traces := buildSampleTrace()
	traces.ResourceSpans().At(0).Resource().Attributes().Insert(resourceAttr1, pdata.NewAttributeValueString("1"))
	traces.ResourceSpans().At(0).Resource().Attributes().Insert(resourceAttr2, pdata.NewAttributeValueString("2"))

	// Test
	ctx := metadata.NewIncomingContext(context.Background(), nil)
	err := p.ConsumeTraces(ctx, traces)

	// Verify
	assert.NoError(t, err)
}

func TestMetricKeyCache(t *testing.T) {
	mexp := &mocks.MetricsExporter{}
	tcon := &mocks.TracesConsumer{}

	mexp.On("ConsumeMetrics", mock.Anything, mock.Anything).Return(nil)
	tcon.On("ConsumeTraces", mock.Anything, mock.Anything).Return(nil)

	defaultNullValue := "defaultNullValue"
	p := newProcessorImp(mexp, tcon, &defaultNullValue, cumulative, t)

	traces := buildSampleTrace()

	// Test
	ctx := metadata.NewIncomingContext(context.Background(), nil)

	// 0 key was cached at beginning
	assert.Empty(t, p.metricKeyToDimensions.Keys())

	err := p.ConsumeTraces(ctx, traces)
	// Validate
	require.NoError(t, err)
	// 2 key was cached, 1 key was evicted and cleaned after the processing
	assert.Len(t, p.metricKeyToDimensions.Keys(), DimensionsCacheSize)

	// consume another batch of traces
	err = p.ConsumeTraces(ctx, traces)
	// 2 key was cached, other keys were evicted and cleaned after the processing
	assert.Len(t, p.metricKeyToDimensions.Keys(), DimensionsCacheSize)

	require.NoError(t, err)
}

func BenchmarkProcessorConsumeTraces(b *testing.B) {
	// Prepare
	mexp := &mocks.MetricsExporter{}
	tcon := &mocks.TracesConsumer{}

	mexp.On("ConsumeMetrics", mock.Anything, mock.Anything).Return(nil)
	tcon.On("ConsumeTraces", mock.Anything, mock.Anything).Return(nil)

	defaultNullValue := "defaultNullValue"
	p := newProcessorImp(mexp, tcon, &defaultNullValue, cumulative, b)

	traces := buildSampleTrace()

	// Test
	ctx := metadata.NewIncomingContext(context.Background(), nil)
	for n := 0; n < b.N; n++ {
		p.ConsumeTraces(ctx, traces)
	}
}

<<<<<<< HEAD
func newProcessorImp(mexp *mocks.MetricsExporter, tcon *mocks.TracesConsumer, defaultNullValue *string) *processorImp {
	localDefaultNotInSpanAttrVal := defaultNotInSpanAttrVal
=======
func newProcessorImp(mexp *mocks.MetricsExporter, tcon *mocks.TracesConsumer, defaultNullValue *string, temporality string, tb testing.TB) *processorImp {
	defaultNotInSpanAttrVal := "defaultNotInSpanAttrVal"
	// use size 2 for LRU cache for testing purpose
	metricKeyToDimensions, err := cache.NewCache(DimensionsCacheSize)
	if err != nil {
		panic(err)
	}
>>>>>>> 38668ef0
	return &processorImp{
		logger:          zaptest.NewLogger(tb),
		config:          Config{AggregationTemporality: temporality},
		metricsExporter: mexp,
		nextConsumer:    tcon,

		startTime:            time.Now(),
		callSum:              make(map[resourceKey]map[metricKey]int64),
		latencySum:           make(map[resourceKey]map[metricKey]float64),
		latencyCount:         make(map[resourceKey]map[metricKey]uint64),
		latencyBucketCounts:  make(map[resourceKey]map[metricKey][]uint64),
		latencyBounds:        defaultLatencyHistogramBucketsMs,
		latencyExemplarsData: make(map[resourceKey]map[metricKey][]exemplarData),
		dimensions: []Dimension{
			// Set nil defaults to force a lookup for the attribute in the span.
			{stringAttrName, nil},
			{intAttrName, nil},
			{doubleAttrName, nil},
			{boolAttrName, nil},
			{mapAttrName, nil},
			{arrayAttrName, nil},
			{nullAttrName, defaultNullValue},
			// Add a default value for an attribute that doesn't exist in a span
			{notInSpanAttrName0, &localDefaultNotInSpanAttrVal},
			// Leave the default value unset to test that this dimension should not be added to the metric.
			{notInSpanAttrName1, nil},
			// Add a resource attribute to test "process" attributes like IP, host, region, cluster, etc.
			{regionResourceAttrName, nil},
		},
<<<<<<< HEAD
		resourceAttributes: []Dimension{
			{resourceAttr1, nil},
			{resourceAttr2, nil},
			{notInSpanResourceAttr0, &localDefaultNotInSpanAttrVal},
			{notInSpanResourceAttr1, nil},
		},
		resourceAttrList:        make(map[resourceKey]bool),
		metricKeyToDimensions:   make(map[metricKey]pdata.AttributeMap),
		resourceKeyToDimensions: make(map[resourceKey]pdata.AttributeMap),
=======
		metricKeyToDimensions: metricKeyToDimensions,
	}
}

// verifyConsumeMetricsInputCumulative expects one accumulation of metrics, and marked as cumulative
func verifyConsumeMetricsInputCumulative(t testing.TB, input pdata.Metrics) bool {
	return verifyConsumeMetricsInput(t, input, pdata.MetricAggregationTemporalityCumulative, 1)
}

// verifyConsumeMetricsInputDelta expects one accumulation of metrics, and marked as delta
func verifyConsumeMetricsInputDelta(t testing.TB, input pdata.Metrics) bool {
	return verifyConsumeMetricsInput(t, input, pdata.MetricAggregationTemporalityDelta, 1)
}

// verifyMultipleCumulativeConsumptions expects the amount of accumulations as kept track of by numCumulativeConsumptions.
// numCumulativeConsumptions acts as a multiplier for the values, since the cumulative metrics are additive.
func verifyMultipleCumulativeConsumptions() func(t testing.TB, input pdata.Metrics) bool {
	numCumulativeConsumptions := 0
	return func(t testing.TB, input pdata.Metrics) bool {
		numCumulativeConsumptions++
		return verifyConsumeMetricsInput(t, input, pdata.MetricAggregationTemporalityCumulative, numCumulativeConsumptions)
>>>>>>> 38668ef0
	}
}

// verifyConsumeMetricsInput verifies the input of the ConsumeMetrics call from this processor.
// This is the best point to verify the computed metrics from spans are as expected.
func verifyConsumeMetricsInput(t testing.TB, input pdata.Metrics, expectedTemporality pdata.MetricAggregationTemporality, numCumulativeConsumptions int) bool {
	require.Equal(t, 6, input.MetricCount(),
		"Should be 3 for each of call count and latency. Each group of 3 metrics is made of: "+
			"service-a (server kind) -> service-a (client kind) -> service-b (service kind)",
	)

	rm := input.ResourceMetrics()
	require.Equal(t, 2, rm.Len())

	ilm := rm.At(0).InstrumentationLibraryMetrics()
	require.Equal(t, 1, ilm.Len())
	assert.Equal(t, instrumentationLibraryName, ilm.At(0).InstrumentationLibrary().Name())

	// TODO: FIX THIS: TestProcessorConsumeTraces
	m := ilm.At(0).Metrics()
	require.Equal(t, 4, m.Len())

	ilm1 := rm.At(1).InstrumentationLibraryMetrics()
	require.Equal(t, 1, ilm1.Len())
	assert.Equal(t, instrumentationLibraryName, ilm1.At(0).InstrumentationLibrary().Name())

	m1 := ilm1.At(0).Metrics()
	require.Equal(t, 2, m1.Len())
	verifyMetrics(m1, 1, t)

	return true
}

func verifyMetrics(m pdata.MetricSlice, numOfCallCounts int, t *testing.T) {
	seenMetricIDs := make(map[metricID]bool)
	mi := 0
	// The first <numOfCallCounts> metrics are for call counts.
	for ; mi < numOfCallCounts; mi++ {
		assert.Equal(t, "calls_total", m.At(mi).Name())

		data := m.At(mi).Sum()
		assert.Equal(t, expectedTemporality, data.AggregationTemporality())
		assert.True(t, data.IsMonotonic())

		dps := data.DataPoints()
		require.Equal(t, 1, dps.Len())

		dp := dps.At(0)
		assert.Equal(t, int64(numCumulativeConsumptions), dp.IntVal(), "There should only be one metric per Service/operation/kind combination")
		assert.NotZero(t, dp.StartTimestamp(), "StartTimestamp should be set")
		assert.NotZero(t, dp.Timestamp(), "Timestamp should be set")

		verifyMetricLabels(dp, t, seenMetricIDs)
	}

	seenMetricIDs = make(map[metricID]bool)
	// The remaining metrics are for latency.
	for ; mi < m.Len(); mi++ {
		assert.Equal(t, "latency", m.At(mi).Name())

		data := m.At(mi).Histogram()
		assert.Equal(t, expectedTemporality, data.AggregationTemporality())

		dps := data.DataPoints()
		require.Equal(t, 1, dps.Len())

		dp := dps.At(0)
		assert.Equal(t, sampleLatency*float64(numCumulativeConsumptions), dp.Sum(), "Should be a 11ms latency measurement, multiplied by the number of stateful accumulations.")
		assert.NotZero(t, dp.Timestamp(), "Timestamp should be set")

		// Verify bucket counts. Firstly, find the bucket index where the 11ms latency should belong in.
		var foundLatencyIndex int
		for foundLatencyIndex = 0; foundLatencyIndex < len(dp.ExplicitBounds()); foundLatencyIndex++ {
			if dp.ExplicitBounds()[foundLatencyIndex] > sampleLatency {
				break
			}
		}

		// Then verify that all histogram buckets are empty except for the bucket with the 11ms latency.
		var wantBucketCount uint64
		for bi := 0; bi < len(dp.BucketCounts()); bi++ {
			wantBucketCount = 0
			if bi == foundLatencyIndex {
				wantBucketCount = uint64(numCumulativeConsumptions)
			}
			assert.Equal(t, wantBucketCount, dp.BucketCounts()[bi])
		}
		verifyMetricLabels(dp, t, seenMetricIDs)
	}
}

func verifyMetricLabels(dp metricDataPoint, t testing.TB, seenMetricIDs map[metricID]bool) {
	mID := metricID{}
	wantDimensions := map[string]pdata.AttributeValue{
		stringAttrName:         pdata.NewAttributeValueString("stringAttrValue"),
		intAttrName:            pdata.NewAttributeValueInt(99),
		doubleAttrName:         pdata.NewAttributeValueDouble(99.99),
		boolAttrName:           pdata.NewAttributeValueBool(true),
		nullAttrName:           pdata.NewAttributeValueEmpty(),
		arrayAttrName:          pdata.NewAttributeValueArray(),
		mapAttrName:            pdata.NewAttributeValueMap(),
		notInSpanAttrName0:     pdata.NewAttributeValueString(defaultNotInSpanAttrVal),
		regionResourceAttrName: pdata.NewAttributeValueString(sampleRegion),
	}
	dp.Attributes().Range(func(k string, v pdata.AttributeValue) bool {
		switch k {
		case operationKey:
			mID.operation = v.StringVal()
		case spanKindKey:
			mID.kind = v.StringVal()
		case statusCodeKey:
			mID.statusCode = v.StringVal()
		case notInSpanAttrName1:
			assert.Fail(t, notInSpanAttrName1+" should not be in this metric")
		default:
			assert.Equal(t, wantDimensions[k], v)
			delete(wantDimensions, k)
		}
		return true
	})
	assert.Empty(t, wantDimensions, "Did not see all expected dimensions in metric. Missing: ", wantDimensions)

	// Service/operation/kind should be a unique metric.
	assert.False(t, seenMetricIDs[mID])
	seenMetricIDs[mID] = true
}

// buildSampleTrace builds the following trace:
//   service-a/ping (server) ->
//     service-a/ping (client) ->
//       service-b/ping (server)
func buildSampleTrace() pdata.Traces {
	traces := pdata.NewTraces()

	initServiceSpans(
		serviceSpans{
			serviceName: "service-a",
			spans: []span{
				{
					operation:  "/ping",
					kind:       pdata.SpanKindServer,
					statusCode: pdata.StatusCodeOk,
				},
				{
					operation:  "/ping",
					kind:       pdata.SpanKindClient,
					statusCode: pdata.StatusCodeOk,
				},
			},
		}, traces.ResourceSpans().AppendEmpty())
	initServiceSpans(
		serviceSpans{
			serviceName: "service-b",
			spans: []span{
				{
					operation:  "/ping",
					kind:       pdata.SpanKindServer,
					statusCode: pdata.StatusCodeError,
				},
			},
		}, traces.ResourceSpans().AppendEmpty())
	initServiceSpans(serviceSpans{}, traces.ResourceSpans().AppendEmpty())
	return traces
}

func initServiceSpans(serviceSpans serviceSpans, spans pdata.ResourceSpans) {
	if serviceSpans.serviceName != "" {
		spans.Resource().Attributes().
			InsertString(conventions.AttributeServiceName, serviceSpans.serviceName)
	}

	spans.Resource().Attributes().InsertString(regionResourceAttrName, sampleRegion)

	ils := spans.InstrumentationLibrarySpans().AppendEmpty()
	for _, span := range serviceSpans.spans {
		initSpan(span, ils.Spans().AppendEmpty())
	}
}

func initSpan(span span, s pdata.Span) {
	s.SetName(span.operation)
	s.SetKind(span.kind)
	s.Status().SetCode(span.statusCode)
	now := time.Now()
	s.SetStartTimestamp(pdata.NewTimestampFromTime(now))
	s.SetEndTimestamp(pdata.NewTimestampFromTime(now.Add(sampleLatencyDuration)))
	s.Attributes().InsertString(stringAttrName, "stringAttrValue")
	s.Attributes().InsertInt(intAttrName, 99)
	s.Attributes().InsertDouble(doubleAttrName, 99.99)
	s.Attributes().InsertBool(boolAttrName, true)
	s.Attributes().InsertNull(nullAttrName)
	s.Attributes().Insert(mapAttrName, pdata.NewAttributeValueMap())
	s.Attributes().Insert(arrayAttrName, pdata.NewAttributeValueArray())
	s.SetTraceID(pdata.NewTraceID([16]byte{byte(42)}))
}

func newOTLPExporters(t *testing.T) (*otlpexporter.Config, component.MetricsExporter, component.TracesExporter) {
	otlpExpFactory := otlpexporter.NewFactory()
	otlpConfig := &otlpexporter.Config{
		ExporterSettings: config.NewExporterSettings(config.NewComponentID("otlp")),
		GRPCClientSettings: configgrpc.GRPCClientSettings{
			Endpoint: "example.com:1234",
		},
	}
	expCreationParams := componenttest.NewNopExporterCreateSettings()
	mexp, err := otlpExpFactory.CreateMetricsExporter(context.Background(), expCreationParams, otlpConfig)
	require.NoError(t, err)
	texp, err := otlpExpFactory.CreateTracesExporter(context.Background(), expCreationParams, otlpConfig)
	require.NoError(t, err)
	return otlpConfig, mexp, texp
}

func TestBuildKeySameServiceOperationCharSequence(t *testing.T) {
	//setup
	factory := NewFactory()
	cfg := factory.CreateDefaultConfig().(*Config)
	next := new(consumertest.TracesSink)
	p, err := newProcessor(zap.NewNop(), cfg, next)
	assert.NoError(t, err)

	trace0 := pdata.NewTraces()
	rSpan0 := trace0.ResourceSpans().AppendEmpty()
	ilSpan0 := rSpan0.InstrumentationLibrarySpans().AppendEmpty()
	span0 := ilSpan0.Spans().AppendEmpty()
	span0.SetName("c")
	k0 := p.buildMetricKey(span0, pdata.NewAttributeMap())
	rk0 := p.buildResourceAttrKey("ab", rSpan0.Resource().Attributes())

	trace1 := pdata.NewTraces()
	rSpan1 := trace1.ResourceSpans().AppendEmpty()
	ilSpan1 := rSpan1.InstrumentationLibrarySpans().AppendEmpty()
	span1 := ilSpan1.Spans().AppendEmpty()
	span1.SetName("bc")
	k1 := p.buildMetricKey(span1, pdata.NewAttributeMap())
	rk1 := p.buildResourceAttrKey("a", rSpan1.Resource().Attributes())

	assert.NotEqual(t, k0, k1)
	assert.Equal(t, metricKey("c\u0000SPAN_KIND_UNSPECIFIED\u0000STATUS_CODE_UNSET"), k0)
	assert.Equal(t, metricKey("bc\u0000SPAN_KIND_UNSPECIFIED\u0000STATUS_CODE_UNSET"), k1)
	assert.Equal(t, resourceKey("ab"), rk0)
	assert.Equal(t, resourceKey("a"), rk1)
}

func TestBuildKeyWithDimensions(t *testing.T) {
	defaultFoo := "bar"
	for _, tc := range []struct {
		name            string
		optionalDims    []Dimension
		resourceAttrMap map[string]pdata.AttributeValue
		spanAttrMap     map[string]pdata.AttributeValue
		wantKey         string
	}{
		{
			name:    "nil optionalDims",
			wantKey: "c\u0000SPAN_KIND_UNSPECIFIED\u0000STATUS_CODE_UNSET",
		},
		{
			name: "neither span nor resource contains key, dim provides default",
			optionalDims: []Dimension{
				{Name: "foo", Default: &defaultFoo},
			},
			wantKey: "c\u0000SPAN_KIND_UNSPECIFIED\u0000STATUS_CODE_UNSET\u0000bar",
		},
		{
			name: "neither span nor resource contains key, dim provides no default",
			optionalDims: []Dimension{
				{Name: "foo"},
			},
			wantKey: "c\u0000SPAN_KIND_UNSPECIFIED\u0000STATUS_CODE_UNSET",
		},
		{
			name: "span attribute contains dimension",
			optionalDims: []Dimension{
				{Name: "foo"},
			},
			spanAttrMap: map[string]pdata.AttributeValue{
				"foo": pdata.NewAttributeValueInt(99),
			},
			wantKey: "c\u0000SPAN_KIND_UNSPECIFIED\u0000STATUS_CODE_UNSET\u000099",
		},
		{
			name: "resource attribute contains dimension",
			optionalDims: []Dimension{
				{Name: "foo"},
			},
			resourceAttrMap: map[string]pdata.AttributeValue{
				"foo": pdata.NewAttributeValueInt(99),
			},
			wantKey: "c\u0000SPAN_KIND_UNSPECIFIED\u0000STATUS_CODE_UNSET\u000099",
		},
		{
			name: "both span and resource attribute contains dimension, should prefer span attribute",
			optionalDims: []Dimension{
				{Name: "foo"},
			},
			spanAttrMap: map[string]pdata.AttributeValue{
				"foo": pdata.NewAttributeValueInt(100),
			},
			resourceAttrMap: map[string]pdata.AttributeValue{
				"foo": pdata.NewAttributeValueInt(99),
			},
			wantKey: "c\u0000SPAN_KIND_UNSPECIFIED\u0000STATUS_CODE_UNSET\u0000100",
		},
	} {
		t.Run(tc.name, func(t *testing.T) {
			t.Parallel()
			// Prepare
			factory := NewFactory()
			cfg := factory.CreateDefaultConfig().(*Config)
			// Duplicate dimension with reserved label after sanitization.
			cfg.Dimensions = tc.optionalDims

			// Test
			next := new(consumertest.TracesSink)
			p, err := newProcessor(zap.NewNop(), cfg, next)
			assert.NoError(t, err)

			resAttr := pdata.NewAttributeMapFromMap(tc.resourceAttrMap)
			span0 := pdata.NewSpan()
			pdata.NewAttributeMapFromMap(tc.spanAttrMap).CopyTo(span0.Attributes())
			span0.SetName("c")
			k := p.buildMetricKey(span0, resAttr)

			assert.Equal(t, metricKey(tc.wantKey), k)
		})
	}
}

func TestProcessorDuplicateDimensions(t *testing.T) {
	// Prepare
	factory := NewFactory()
	cfg := factory.CreateDefaultConfig().(*Config)
	// Duplicate dimension with reserved label after sanitization.
	cfg.Dimensions = []Dimension{
		{Name: "status_code"},
	}

	// Test
	next := new(consumertest.TracesSink)
	p, err := newProcessor(zaptest.NewLogger(t), cfg, next)
	assert.Error(t, err)
	assert.Nil(t, p)
}

func TestProcessorDuplicateResourceAttributes(t *testing.T) {
	// Prepare
	factory := NewFactory()
	cfg := factory.CreateDefaultConfig().(*Config)
	// Duplicate dimension with reserved label after sanitization.
	cfg.ResourceAttributes = []Dimension{
		{Name: "service.name"},
	}

	// Test
	next := new(consumertest.TracesSink)
	p, err := newProcessor(zap.NewNop(), cfg, next)
	assert.Error(t, err)
	assert.Nil(t, p)
}

func TestValidateDimensions(t *testing.T) {
	for _, tc := range []struct {
		name        string
		dimensions  []Dimension
		expectedErr string
	}{
		{
			name:       "no additional dimensions",
			dimensions: []Dimension{},
		},
		{
			name: "no duplicate dimensions",
			dimensions: []Dimension{
				{Name: "http.service_name"},
				{Name: "http.status_code"},
			},
		},
		{
			name: "duplicate dimension with reserved labels",
			dimensions: []Dimension{
				{Name: "service.name"},
			},
			expectedErr: "duplicate dimension name service.name",
		},
		{
			name: "duplicate dimension with reserved labels after sanitization",
			dimensions: []Dimension{
				{Name: "service_name"},
			},
			expectedErr: "duplicate dimension name service_name",
		},
		{
			name: "duplicate additional dimensions",
			dimensions: []Dimension{
				{Name: "service_name"},
				{Name: "service_name"},
			},
			expectedErr: "duplicate dimension name service_name",
		},
		{
			name: "duplicate additional dimensions after sanitization",
			dimensions: []Dimension{
				{Name: "http.status_code"},
				{Name: "http!status_code"},
			},
			expectedErr: "duplicate dimension name http_status_code after sanitization",
		},
		{
			name: "we skip the case if the dimension name is the same after sanitization",
			dimensions: []Dimension{
				{Name: "http_status_code"},
			},
		},
	} {
		t.Run(tc.name, func(t *testing.T) {
			t.Parallel()
			err := validateDimensions(tc.dimensions, []string{serviceNameKey, spanKindKey, statusCodeKey})
			if tc.expectedErr != "" {
				assert.EqualError(t, err, tc.expectedErr)
			} else {
				assert.NoError(t, err)
			}
		})
	}
}

func TestTraceWithoutServiceNameDoesNotGenerateMetrics(t *testing.T) {
	// Prepare
	mexp := &mocks.MetricsExporter{}
	tcon := &mocks.TracesConsumer{}

	mexp.On("ConsumeMetrics", mock.Anything, mock.MatchedBy(func(input pdata.Metrics) bool {
		require.Equal(t, 0, input.MetricCount(),
			"Should be 0 as the trace does not have a service name and hence is skipped when building metrics",
		)
		return true
	})).Return(nil)
	tcon.On("ConsumeTraces", mock.Anything, mock.Anything).Return(nil)

	defaultNullValue := "defaultNullValue"
	p := newProcessorImp(mexp, tcon, &defaultNullValue)

	trace := pdata.NewTraces()

	initServiceSpans(
		serviceSpans{
			serviceName: "",
			spans: []span{
				{
					operation:  "/ping",
					kind:       pdata.SpanKindServer,
					statusCode: pdata.StatusCodeOk,
				},
				{
					operation:  "/ping",
					kind:       pdata.SpanKindClient,
					statusCode: pdata.StatusCodeOk,
				},
			},
		}, trace.ResourceSpans().AppendEmpty())

	// Test
	ctx := metadata.NewIncomingContext(context.Background(), nil)
	err := p.ConsumeTraces(ctx, trace)

	// Verify
	assert.NoError(t, err)
}

func TestSanitize(t *testing.T) {
	require.Equal(t, "", sanitize(""), "")
	require.Equal(t, "key_test", sanitize("_test"))
	require.Equal(t, "key_0test", sanitize("0test"))
	require.Equal(t, "test", sanitize("test"))
	require.Equal(t, "test__", sanitize("test_/"))
}

func TestSetLatencyExemplars(t *testing.T) {
	// ----- conditions -------------------------------------------------------
	traces := buildSampleTrace()
	traceID := traces.ResourceSpans().At(0).InstrumentationLibrarySpans().At(0).Spans().At(0).TraceID()
	exemplarSlice := pdata.NewExemplarSlice()
	timestamp := pdata.NewTimestampFromTime(time.Now())
	value := float64(42)

	ed := []exemplarData{{traceID: traceID, value: value}}

	// ----- call -------------------------------------------------------------
	setLatencyExemplars(ed, timestamp, exemplarSlice)

	// ----- verify -----------------------------------------------------------
	traceIDValue, exist := exemplarSlice.At(0).FilteredAttributes().Get(traceIDKey)

	assert.NotEmpty(t, exemplarSlice)
	assert.True(t, exist)
	assert.Equal(t, traceIDValue.AsString(), traceID.HexString())
	assert.Equal(t, exemplarSlice.At(0).Timestamp(), timestamp)
	assert.Equal(t, exemplarSlice.At(0).DoubleVal(), value)
}

func TestProcessorUpdateLatencyExemplars(t *testing.T) {
	// ----- conditions -------------------------------------------------------
	factory := NewFactory()
	cfg := factory.CreateDefaultConfig().(*Config)
	traces := buildSampleTrace()
	traceID := traces.ResourceSpans().At(0).InstrumentationLibrarySpans().At(0).Spans().At(0).TraceID()
	mKey := metricKey("metricKey")
	rKey := resourceKey("resourceKey")
	next := new(consumertest.TracesSink)
	p, err := newProcessor(zaptest.NewLogger(t), cfg, next)
	value := float64(42)

	// ----- call -------------------------------------------------------------
	p.updateLatencyExemplars(rKey, mKey, value, traceID)

	// ----- verify -----------------------------------------------------------
	assert.NoError(t, err)
	assert.NotEmpty(t, p.latencyExemplarsData[rKey][mKey])
	assert.Equal(t, p.latencyExemplarsData[rKey][mKey][0], exemplarData{traceID: traceID, value: value})
}

func TestProcessorResetExemplarData(t *testing.T) {
	// ----- conditions -------------------------------------------------------
	factory := NewFactory()
	cfg := factory.CreateDefaultConfig().(*Config)

	mKey := metricKey("metricKey")
	rKey := resourceKey("resourceKey")
	next := new(consumertest.TracesSink)
	p, err := newProcessor(zaptest.NewLogger(t), cfg, next)

	// ----- call -------------------------------------------------------------
	p.resetExemplarData()

	// ----- verify -----------------------------------------------------------
	assert.NoError(t, err)
	assert.Empty(t, p.latencyExemplarsData[rKey][mKey])
}

func TestDimensionsAndResourceAttributesOrdered(t *testing.T) {
	// Prepare
	factory := NewFactory()
	cfg := factory.CreateDefaultConfig().(*Config)

	// Test
	next := new(consumertest.TracesSink)
	p, err := newProcessor(zap.NewNop(), cfg, next)

	// Verify
	assert.NoError(t, err)

	dimType := reflect.TypeOf(p.dimensions).Kind()
	resourceAttrType := reflect.TypeOf(p.resourceAttributes).Kind()

	// dimensions and resource attributes must be of an ordered type e.g Slice.
	// This is because the aggregation generates a string of concatenated key value pairs
	// and hence is dependent on the order of the keys.
	assert.Equal(t, reflect.Slice, dimType)
	assert.Equal(t, reflect.Slice, resourceAttrType)
}<|MERGE_RESOLUTION|>--- conflicted
+++ resolved
@@ -17,6 +17,7 @@
 import (
 	"context"
 	"fmt"
+	"go.uber.org/zap"
 	"reflect"
 	"testing"
 	"time"
@@ -350,7 +351,7 @@
 	tcon.On("ConsumeTraces", mock.Anything, mock.Anything).Return(nil)
 
 	defaultNullValue := "defaultNullValue"
-	p := newProcessorImp(mexp, tcon, &defaultNullValue)
+	p := newProcessorImp(mexp, tcon, &defaultNullValue, cumulative, t)
 
 	traces := buildSampleTrace()
 	traces.ResourceSpans().At(0).Resource().Attributes().Insert(resourceAttr1, pdata.NewAttributeValueString("1"))
@@ -416,18 +417,13 @@
 	}
 }
 
-<<<<<<< HEAD
-func newProcessorImp(mexp *mocks.MetricsExporter, tcon *mocks.TracesConsumer, defaultNullValue *string) *processorImp {
+func newProcessorImp(mexp *mocks.MetricsExporter, tcon *mocks.TracesConsumer, defaultNullValue *string, temporality string, tb testing.TB) *processorImp {
 	localDefaultNotInSpanAttrVal := defaultNotInSpanAttrVal
-=======
-func newProcessorImp(mexp *mocks.MetricsExporter, tcon *mocks.TracesConsumer, defaultNullValue *string, temporality string, tb testing.TB) *processorImp {
-	defaultNotInSpanAttrVal := "defaultNotInSpanAttrVal"
 	// use size 2 for LRU cache for testing purpose
 	metricKeyToDimensions, err := cache.NewCache(DimensionsCacheSize)
 	if err != nil {
 		panic(err)
 	}
->>>>>>> 38668ef0
 	return &processorImp{
 		logger:          zaptest.NewLogger(tb),
 		config:          Config{AggregationTemporality: temporality},
@@ -457,7 +453,6 @@
 			// Add a resource attribute to test "process" attributes like IP, host, region, cluster, etc.
 			{regionResourceAttrName, nil},
 		},
-<<<<<<< HEAD
 		resourceAttributes: []Dimension{
 			{resourceAttr1, nil},
 			{resourceAttr2, nil},
@@ -465,10 +460,8 @@
 			{notInSpanResourceAttr1, nil},
 		},
 		resourceAttrList:        make(map[resourceKey]bool),
-		metricKeyToDimensions:   make(map[metricKey]pdata.AttributeMap),
 		resourceKeyToDimensions: make(map[resourceKey]pdata.AttributeMap),
-=======
-		metricKeyToDimensions: metricKeyToDimensions,
+		metricKeyToDimensions:   metricKeyToDimensions,
 	}
 }
 
@@ -489,7 +482,6 @@
 	return func(t testing.TB, input pdata.Metrics) bool {
 		numCumulativeConsumptions++
 		return verifyConsumeMetricsInput(t, input, pdata.MetricAggregationTemporalityCumulative, numCumulativeConsumptions)
->>>>>>> 38668ef0
 	}
 }
 
@@ -518,12 +510,12 @@
 
 	m1 := ilm1.At(0).Metrics()
 	require.Equal(t, 2, m1.Len())
-	verifyMetrics(m1, 1, t)
+	verifyMetrics(m1, expectedTemporality, numCumulativeConsumptions, 1, t)
 
 	return true
 }
 
-func verifyMetrics(m pdata.MetricSlice, numOfCallCounts int, t *testing.T) {
+func verifyMetrics(m pdata.MetricSlice, expectedTemporality pdata.MetricAggregationTemporality, numCumulativeConsumptions int, numOfCallCounts int, t testing.TB) {
 	seenMetricIDs := make(map[metricID]bool)
 	mi := 0
 	// The first <numOfCallCounts> metrics are for call counts.
@@ -551,13 +543,13 @@
 		assert.Equal(t, "latency", m.At(mi).Name())
 
 		data := m.At(mi).Histogram()
-		assert.Equal(t, expectedTemporality, data.AggregationTemporality())
+		assert.Equal(t, pdata.MetricAggregationTemporalityCumulative, data.AggregationTemporality())
 
 		dps := data.DataPoints()
 		require.Equal(t, 1, dps.Len())
 
 		dp := dps.At(0)
-		assert.Equal(t, sampleLatency*float64(numCumulativeConsumptions), dp.Sum(), "Should be a 11ms latency measurement, multiplied by the number of stateful accumulations.")
+		assert.Equal(t, sampleLatency, dp.Sum(), "Should be a single 11ms latency measurement")
 		assert.NotZero(t, dp.Timestamp(), "Timestamp should be set")
 
 		// Verify bucket counts. Firstly, find the bucket index where the 11ms latency should belong in.
@@ -573,7 +565,7 @@
 		for bi := 0; bi < len(dp.BucketCounts()); bi++ {
 			wantBucketCount = 0
 			if bi == foundLatencyIndex {
-				wantBucketCount = uint64(numCumulativeConsumptions)
+				wantBucketCount = 1
 			}
 			assert.Equal(t, wantBucketCount, dp.BucketCounts()[bi])
 		}
@@ -930,7 +922,7 @@
 	tcon.On("ConsumeTraces", mock.Anything, mock.Anything).Return(nil)
 
 	defaultNullValue := "defaultNullValue"
-	p := newProcessorImp(mexp, tcon, &defaultNullValue)
+	p := newProcessorImp(mexp, tcon, &defaultNullValue, cumulative, t)
 
 	trace := pdata.NewTraces()
 
