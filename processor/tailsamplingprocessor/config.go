--- conflicted
+++ resolved
@@ -232,11 +232,7 @@
 	SampledCacheSize int `mapstructure:"sampled_cache_size"`
 	// NonSampledCacheSize specifies the size of the cache that holds the non-sampled trace IDs.
 	// This value will be the maximum amount of trace IDs that the cache can hold before overwriting previous IDs.
-<<<<<<< HEAD
-	// For effective use, this value should be at least an order of magnitude higher than Config.NumTraces.
-=======
 	// For effective use, this value should be at least an order of magnitude greater than Config.NumTraces.
->>>>>>> 03e370a1
 	// If left as default 0, a no-op DecisionCache will be used.
 	NonSampledCacheSize int `mapstructure:"non_sampled_cache_size"`
 }
