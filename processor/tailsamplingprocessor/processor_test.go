--- conflicted
+++ resolved
@@ -127,7 +127,6 @@
 		{name: "mock-policy-1", evaluator: mpe1, attribute: metric.WithAttributes(attribute.String("policy", "mock-policy-1"))},
 	}
 
-<<<<<<< HEAD
 	cfg := Config{
 		DecisionWait: defaultTestDecisionWait,
 		NumTraces:    defaultNumTraces,
@@ -136,10 +135,7 @@
 			withPolicies(policies),
 		},
 	}
-	p, err := newTracesProcessor(context.Background(), ct, nextConsumer, cfg)
-=======
-	p, err := newTracesProcessor(context.Background(), processortest.NewNopSettings(), nextConsumer, cfg, withDecisionBatcher(idb), withPolicies(policies))
->>>>>>> 1438738b
+	p, err := newTracesProcessor(context.Background(), processortest.NewNopSettings(), nextConsumer, cfg)
 	require.NoError(t, err)
 
 	require.NoError(t, p.Start(context.Background(), componenttest.NewNopHost()))
@@ -401,8 +397,6 @@
 func TestMultipleBatchesAreCombinedIntoOne(t *testing.T) {
 	idb := newSyncIDBatcher()
 	msp := new(consumertest.TracesSink)
-	s := metadatatest.SetupTelemetry()
-	ct := s.NewSettings()
 
 	cfg := Config{
 		DecisionWait: defaultTestDecisionWait,
@@ -419,14 +413,7 @@
 			withDecisionBatcher(idb),
 		},
 	}
-<<<<<<< HEAD
-	p, err := newTracesProcessor(context.Background(), ct, msp, cfg)
-=======
-	idb := newSyncIDBatcher()
-	msp := new(consumertest.TracesSink)
-
-	p, err := newTracesProcessor(context.Background(), processortest.NewNopSettings(), msp, cfg, withDecisionBatcher(idb))
->>>>>>> 1438738b
+	p, err := newTracesProcessor(context.Background(), processortest.NewNopSettings(), msp, cfg)
 	require.NoError(t, err)
 
 	require.NoError(t, p.Start(context.Background(), componenttest.NewNopHost()))
@@ -481,8 +468,6 @@
 }
 
 func TestSetSamplingPolicy(t *testing.T) {
-	s := metadatatest.SetupTelemetry()
-	ct := s.NewSettings()
 	idb := newSyncIDBatcher()
 	msp := new(consumertest.TracesSink)
 
@@ -501,14 +486,7 @@
 			withDecisionBatcher(idb),
 		},
 	}
-<<<<<<< HEAD
-	p, err := newTracesProcessor(context.Background(), ct, msp, cfg)
-=======
-	idb := newSyncIDBatcher()
-	msp := new(consumertest.TracesSink)
-
-	p, err := newTracesProcessor(context.Background(), processortest.NewNopSettings(), msp, cfg, withDecisionBatcher(idb))
->>>>>>> 1438738b
+	p, err := newTracesProcessor(context.Background(), processortest.NewNopSettings(), msp, cfg)
 	require.NoError(t, err)
 
 	require.NoError(t, p.Start(context.Background(), componenttest.NewNopHost()))
