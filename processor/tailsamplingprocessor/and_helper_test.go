--- conflicted
+++ resolved
@@ -30,11 +30,7 @@
 		require.NoError(t, err)
 
 		expected := sampling.NewAnd(zap.NewNop(), []sampling.PolicyEvaluator{
-<<<<<<< HEAD
-			sampling.NewLatency(componenttest.NewNopTelemetrySettings(), 100),
-=======
 			sampling.NewLatency(componenttest.NewNopTelemetrySettings(), 100, 0),
->>>>>>> 592374af
 		})
 		assert.Equal(t, expected, actual)
 	})
