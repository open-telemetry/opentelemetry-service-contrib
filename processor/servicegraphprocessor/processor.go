// Copyright The OpenTelemetry Authors
//
// Licensed under the Apache License, Version 2.0 (the "License");
// you may not use this file except in compliance with the License.
// You may obtain a copy of the License at
//
//       http://www.apache.org/licenses/LICENSE-2.0
//
// Unless required by applicable law or agreed to in writing, software
// distributed under the License is distributed on an "AS IS" BASIS,
// WITHOUT WARRANTIES OR CONDITIONS OF ANY KIND, either express or implied.
// See the License for the specific language governing permissions and
// limitations under the License.

package servicegraphprocessor // import "github.com/open-telemetry/opentelemetry-collector-contrib/processor/servicegraphprocessor"

import (
	"context"
	"errors"
	"fmt"
	"sort"
	"strings"
	"sync"
	"time"

	"go.opencensus.io/stats"
	"go.opentelemetry.io/collector/component"
	"go.opentelemetry.io/collector/consumer"
	"go.opentelemetry.io/collector/exporter"
	"go.opentelemetry.io/collector/pdata/pcommon"
	"go.opentelemetry.io/collector/pdata/pmetric"
	"go.opentelemetry.io/collector/pdata/ptrace"
	"go.opentelemetry.io/collector/processor"
	semconv "go.opentelemetry.io/collector/semconv/v1.13.0"
	"go.uber.org/zap"

	"github.com/open-telemetry/opentelemetry-collector-contrib/processor/servicegraphprocessor/internal/store"
)

const (
	metricKeySeparator = string(byte(0))
	clientKind         = "client"
	serverKind         = "server"
)

var (
	defaultLatencyHistogramBucketsMs = []float64{
		2, 4, 6, 8, 10, 50, 100, 200, 400, 800, 1000, 1400, 2000, 5000, 10_000, 15_000,
	}
	defaultPeerAttributes = []string{
		semconv.AttributeDBName, semconv.AttributeNetSockPeerAddr, semconv.AttributeNetPeerName, semconv.AttributeRPCService, semconv.AttributeNetSockPeerName, semconv.AttributeNetPeerName, semconv.AttributeHTTPURL, semconv.AttributeHTTPTarget,
	}
)

type metricSeries struct {
	dimensions  pcommon.Map
	lastUpdated int64 // Used to remove stale series
}

var _ processor.Traces = (*serviceGraphProcessor)(nil)

type serviceGraphProcessor struct {
	config          *Config
	logger          *zap.Logger
	metricsConsumer consumer.Metrics
	tracesConsumer  consumer.Traces

	store *store.Store

	startTime time.Time

	seriesMutex                    sync.Mutex
	reqTotal                       map[string]int64
	reqFailedTotal                 map[string]int64
	reqDurationSecondsSum          map[string]float64
	reqDurationSecondsCount        map[string]uint64
	reqDurationBounds              []float64
	reqDurationSecondsBucketCounts map[string][]uint64

	metricMutex sync.RWMutex
	keyToMetric map[string]metricSeries

	shutdownCh chan interface{}
}

func newProcessor(logger *zap.Logger, config component.Config) *serviceGraphProcessor {
	pConfig := config.(*Config)

	bounds := defaultLatencyHistogramBucketsMs
	if pConfig.LatencyHistogramBuckets != nil {
		bounds = mapDurationsToMillis(pConfig.LatencyHistogramBuckets)
	}

	if pConfig.CacheLoop <= 0 {
		pConfig.CacheLoop = time.Minute
	}

	if pConfig.StoreExpirationLoop <= 0 {
		pConfig.StoreExpirationLoop = 2 * time.Second
	}

	if pConfig.VirtualNodePeerAttributes == nil {
		pConfig.VirtualNodePeerAttributes = defaultPeerAttributes
	}

	return &serviceGraphProcessor{
		config:                         pConfig,
		logger:                         logger,
		startTime:                      time.Now(),
		reqTotal:                       make(map[string]int64),
		reqFailedTotal:                 make(map[string]int64),
		reqDurationSecondsSum:          make(map[string]float64),
		reqDurationSecondsCount:        make(map[string]uint64),
		reqDurationBounds:              bounds,
		reqDurationSecondsBucketCounts: make(map[string][]uint64),
		keyToMetric:                    make(map[string]metricSeries),
		shutdownCh:                     make(chan interface{}),
	}
}

func (p *serviceGraphProcessor) Start(_ context.Context, host component.Host) error {
	p.store = store.NewStore(p.config.Store.TTL, p.config.Store.MaxItems, p.onComplete, p.onExpire)

	if p.metricsConsumer == nil {
		exporters := host.GetExporters()

		// The available list of exporters come from any configured metrics pipelines' exporters.
		for k, exp := range exporters[component.DataTypeMetrics] {
			metricsExp, ok := exp.(exporter.Metrics)
			if k.String() == p.config.MetricsExporter && ok {
				p.metricsConsumer = metricsExp
				break
			}
		}

		if p.metricsConsumer == nil {
			return fmt.Errorf("failed to find metrics exporter: %s",
				p.config.MetricsExporter)
		}
	}

	go p.cacheLoop(p.config.CacheLoop)

	go p.storeExpirationLoop(p.config.StoreExpirationLoop)

	if p.tracesConsumer == nil {
		p.logger.Info("Started servicegraphconnector")
	} else {
		p.logger.Info("Started servicegraphprocessor")
	}
	return nil
}

func (p *serviceGraphProcessor) Shutdown(_ context.Context) error {
	if p.tracesConsumer == nil {
		p.logger.Info("Shutting down servicegraphconnector")
	} else {
		p.logger.Info("Shutting down servicegraphprocessor")
	}
	close(p.shutdownCh)
	return nil
}

func (p *serviceGraphProcessor) Capabilities() consumer.Capabilities {
	return consumer.Capabilities{MutatesData: false}
}

func (p *serviceGraphProcessor) ConsumeTraces(ctx context.Context, td ptrace.Traces) error {
	if err := p.aggregateMetrics(ctx, td); err != nil {
		return fmt.Errorf("failed to aggregate metrics: %w", err)
	}

	md, err := p.buildMetrics()
	if err != nil {
		return fmt.Errorf("failed to build metrics: %w", err)
	}

	// Skip empty metrics.
	if md.MetricCount() == 0 {
		return nil
	}

	// true when p is a connector
	if p.tracesConsumer == nil {
		return p.metricsConsumer.ConsumeMetrics(ctx, md)
	}

	// Firstly, export md to avoid being impacted by downstream trace serviceGraphProcessor errors/latency.
	if err := p.metricsConsumer.ConsumeMetrics(ctx, md); err != nil {
		return err
	}

	return p.tracesConsumer.ConsumeTraces(ctx, td)
}

func (p *serviceGraphProcessor) aggregateMetrics(ctx context.Context, td ptrace.Traces) (err error) {
	var (
		isNew             bool
		totalDroppedSpans int
	)

	rss := td.ResourceSpans()
	for i := 0; i < rss.Len(); i++ {
		rSpans := rss.At(i)

		rAttributes := rSpans.Resource().Attributes()

		serviceName, ok := findServiceName(rAttributes)
		if !ok {
			// If service.name doesn't exist, skip processing this trace
			continue
		}

		scopeSpans := rSpans.ScopeSpans()
		for j := 0; j < scopeSpans.Len(); j++ {
			spans := scopeSpans.At(j).Spans()
			for k := 0; k < spans.Len(); k++ {
				span := spans.At(k)

				connectionType := store.Unknown

				switch span.Kind() {
				case ptrace.SpanKindProducer:
					// override connection type and continue processing as span kind client
					connectionType = store.MessagingSystem
					fallthrough
				case ptrace.SpanKindClient:
					traceID := span.TraceID()
					key := store.NewKey(traceID, span.SpanID())
					isNew, err = p.store.UpsertEdge(key, func(e *store.Edge) {
						e.TraceID = traceID
						e.ConnectionType = connectionType
						e.ClientService = serviceName
						e.ClientLatencySec = float64(span.EndTimestamp()-span.StartTimestamp()) / float64(time.Millisecond.Nanoseconds())
						e.Failed = e.Failed || span.Status().Code() == ptrace.StatusCodeError
						p.upsertDimensions(clientKind, e.Dimensions, rAttributes, span.Attributes())

						if virtualNodeFeatureGate.IsEnabled() {
							p.upsertPeerAttributes(p.config.VirtualNodePeerAttributes, e.Peer, span.Attributes())
						}

						// A database request will only have one span, we don't wait for the server
						// span but just copy details from the client span
						if dbName, ok := findAttributeValue(semconv.AttributeDBName, rAttributes, span.Attributes()); ok {
							e.ConnectionType = store.Database
							e.ServerService = dbName
							e.ServerLatencySec = float64(span.EndTimestamp()-span.StartTimestamp()) / float64(time.Millisecond.Nanoseconds())
						}
					})
				case ptrace.SpanKindConsumer:
					// override connection type and continue processing as span kind server
					connectionType = store.MessagingSystem
					fallthrough
				case ptrace.SpanKindServer:
					traceID := span.TraceID()
					key := store.NewKey(traceID, span.ParentSpanID())
					isNew, err = p.store.UpsertEdge(key, func(e *store.Edge) {
						e.TraceID = traceID
						e.ConnectionType = connectionType
						e.ServerService = serviceName
						e.ServerLatencySec = float64(span.EndTimestamp()-span.StartTimestamp()) / float64(time.Millisecond.Nanoseconds())
						e.Failed = e.Failed || span.Status().Code() == ptrace.StatusCodeError
						p.upsertDimensions(serverKind, e.Dimensions, rAttributes, span.Attributes())
					})
				default:
					// this span is not part of an edge
					continue
				}

				if errors.Is(err, store.ErrTooManyItems) {
					totalDroppedSpans++
					stats.Record(ctx, statDroppedSpans.M(1))
					continue
				}

				// UpsertEdge will only return ErrTooManyItems
				if err != nil {
					return err
				}

				if isNew {
					stats.Record(ctx, statTotalEdges.M(1))
				}
			}
		}
	}
	return nil
}

func (p *serviceGraphProcessor) upsertDimensions(kind string, m map[string]string, resourceAttr pcommon.Map, spanAttr pcommon.Map) {
	for _, dim := range p.config.Dimensions {
		if v, ok := findAttributeValue(dim, resourceAttr, spanAttr); ok {
			m[kind+"_"+dim] = v
		}
	}
}

func (p *serviceGraphProcessor) upsertPeerAttributes(m []string, peers map[string]string, spanAttr pcommon.Map) {
	for _, s := range m {
		if v, ok := findAttributeValue(s, spanAttr); ok {
			peers[s] = v
			break
		}
	}
}

func (p *serviceGraphProcessor) onComplete(e *store.Edge) {
	p.logger.Debug(
		"edge completed",
		zap.String("client_service", e.ClientService),
		zap.String("server_service", e.ServerService),
		zap.String("connection_type", string(e.ConnectionType)),
		zap.Stringer("trace_id", e.TraceID),
	)
	p.aggregateMetricsForEdge(e)
}

func (p *serviceGraphProcessor) onExpire(e *store.Edge) {
	p.logger.Debug(
		"edge expired",
		zap.String("client_service", e.ClientService),
		zap.String("server_service", e.ServerService),
		zap.String("connection_type", string(e.ConnectionType)),
		zap.Stringer("trace_id", e.TraceID),
	)

	stats.Record(context.Background(), statExpiredEdges.M(1))

	if virtualNodeFeatureGate.IsEnabled() {
		e.ConnectionType = store.VirtualNode
		if len(e.ClientService) == 0 && e.Key.SpanIDIsEmpty() {
			e.ClientService = "user"
			p.onComplete(e)
		}

		if len(e.ServerService) == 0 {
<<<<<<< HEAD
			e.ServerService = p.getPeerHost(PeerAttributes, e.Peer)
			p.onComplete(e)
=======
			e.ServerService = p.getPeerHost(p.config.VirtualNodePeerAttributes, e.Peer)
>>>>>>> 13bcae34
		}

	}
}

func (p *serviceGraphProcessor) aggregateMetricsForEdge(e *store.Edge) {
	metricKey := p.buildMetricKey(e.ClientService, e.ServerService, string(e.ConnectionType), e.Dimensions)
	dimensions := buildDimensions(e)

	// TODO: Consider configuring server or client latency
	duration := e.ServerLatencySec

	p.seriesMutex.Lock()
	defer p.seriesMutex.Unlock()
	p.updateSeries(metricKey, dimensions)
	p.updateCountMetrics(metricKey)
	if e.Failed {
		p.updateErrorMetrics(metricKey)
	}
	p.updateDurationMetrics(metricKey, duration)
}

func (p *serviceGraphProcessor) updateSeries(key string, dimensions pcommon.Map) {
	p.metricMutex.Lock()
	defer p.metricMutex.Unlock()
	// Overwrite the series if it already exists
	p.keyToMetric[key] = metricSeries{
		dimensions:  dimensions,
		lastUpdated: time.Now().UnixMilli(),
	}
}

func (p *serviceGraphProcessor) dimensionsForSeries(key string) (pcommon.Map, bool) {
	p.metricMutex.RLock()
	defer p.metricMutex.RUnlock()
	if series, ok := p.keyToMetric[key]; ok {
		return series.dimensions, true
	}

	return pcommon.Map{}, false
}

func (p *serviceGraphProcessor) updateCountMetrics(key string) { p.reqTotal[key]++ }

func (p *serviceGraphProcessor) updateErrorMetrics(key string) { p.reqFailedTotal[key]++ }

func (p *serviceGraphProcessor) updateDurationMetrics(key string, duration float64) {
	index := sort.SearchFloat64s(p.reqDurationBounds, duration) // Search bucket index
	if _, ok := p.reqDurationSecondsBucketCounts[key]; !ok {
		p.reqDurationSecondsBucketCounts[key] = make([]uint64, len(p.reqDurationBounds)+1)
	}
	p.reqDurationSecondsSum[key] += duration
	p.reqDurationSecondsCount[key]++
	p.reqDurationSecondsBucketCounts[key][index]++
}

func buildDimensions(e *store.Edge) pcommon.Map {
	dims := pcommon.NewMap()
	dims.PutStr("client", e.ClientService)
	dims.PutStr("server", e.ServerService)
	dims.PutStr("connection_type", string(e.ConnectionType))
	dims.PutBool("failed", e.Failed)
	for k, v := range e.Dimensions {
		dims.PutStr(k, v)
	}
	return dims
}

func (p *serviceGraphProcessor) buildMetrics() (pmetric.Metrics, error) {
	m := pmetric.NewMetrics()
	ilm := m.ResourceMetrics().AppendEmpty().ScopeMetrics().AppendEmpty()
	ilm.Scope().SetName("traces_service_graph")

	// Obtain write lock to reset data
	p.seriesMutex.Lock()
	defer p.seriesMutex.Unlock()

	if err := p.collectCountMetrics(ilm); err != nil {
		return m, err
	}

	if err := p.collectLatencyMetrics(ilm); err != nil {
		return m, err
	}

	return m, nil
}

func (p *serviceGraphProcessor) collectCountMetrics(ilm pmetric.ScopeMetrics) error {
	for key, c := range p.reqTotal {
		mCount := ilm.Metrics().AppendEmpty()
		mCount.SetName("traces_service_graph_request_total")
		mCount.SetEmptySum().SetIsMonotonic(true)
		// TODO: Support other aggregation temporalities
		mCount.Sum().SetAggregationTemporality(pmetric.AggregationTemporalityCumulative)

		dpCalls := mCount.Sum().DataPoints().AppendEmpty()
		dpCalls.SetStartTimestamp(pcommon.NewTimestampFromTime(p.startTime))
		dpCalls.SetTimestamp(pcommon.NewTimestampFromTime(time.Now()))
		dpCalls.SetIntValue(c)

		dimensions, ok := p.dimensionsForSeries(key)
		if !ok {
			return fmt.Errorf("failed to find dimensions for key %s", key)
		}

		dimensions.CopyTo(dpCalls.Attributes())
	}

	for key, c := range p.reqFailedTotal {
		mCount := ilm.Metrics().AppendEmpty()
		mCount.SetName("traces_service_graph_request_failed_total")
		mCount.SetEmptySum().SetIsMonotonic(true)
		// TODO: Support other aggregation temporalities
		mCount.Sum().SetAggregationTemporality(pmetric.AggregationTemporalityCumulative)

		dpCalls := mCount.Sum().DataPoints().AppendEmpty()
		dpCalls.SetStartTimestamp(pcommon.NewTimestampFromTime(p.startTime))
		dpCalls.SetTimestamp(pcommon.NewTimestampFromTime(time.Now()))
		dpCalls.SetIntValue(c)

		dimensions, ok := p.dimensionsForSeries(key)
		if !ok {
			return fmt.Errorf("failed to find dimensions for key %s", key)
		}

		dimensions.CopyTo(dpCalls.Attributes())
	}

	return nil
}

func (p *serviceGraphProcessor) collectLatencyMetrics(ilm pmetric.ScopeMetrics) error {
	for key := range p.reqDurationSecondsCount {
		mDuration := ilm.Metrics().AppendEmpty()
		mDuration.SetName("traces_service_graph_request_duration_seconds")
		// TODO: Support other aggregation temporalities
		mDuration.SetEmptyHistogram().SetAggregationTemporality(pmetric.AggregationTemporalityCumulative)

		timestamp := pcommon.NewTimestampFromTime(time.Now())

		dpDuration := mDuration.Histogram().DataPoints().AppendEmpty()
		dpDuration.SetStartTimestamp(pcommon.NewTimestampFromTime(p.startTime))
		dpDuration.SetTimestamp(timestamp)
		dpDuration.ExplicitBounds().FromRaw(p.reqDurationBounds)
		dpDuration.BucketCounts().FromRaw(p.reqDurationSecondsBucketCounts[key])
		dpDuration.SetCount(p.reqDurationSecondsCount[key])
		dpDuration.SetSum(p.reqDurationSecondsSum[key])

		// TODO: Support exemplars

		dimensions, ok := p.dimensionsForSeries(key)
		if !ok {
			return fmt.Errorf("failed to find dimensions for key %s", key)
		}

		dimensions.CopyTo(dpDuration.Attributes())
	}
	return nil
}

func (p *serviceGraphProcessor) buildMetricKey(clientName, serverName, connectionType string, edgeDimensions map[string]string) string {
	var metricKey strings.Builder
	metricKey.WriteString(clientName + metricKeySeparator + serverName + metricKeySeparator + connectionType)

	for _, dimName := range p.config.Dimensions {
		dim, ok := edgeDimensions[dimName]
		if !ok {
			continue
		}
		metricKey.WriteString(metricKeySeparator + dim)
	}

	return metricKey.String()
}

// storeExpirationLoop periodically expires old entries from the store.
func (p *serviceGraphProcessor) storeExpirationLoop(d time.Duration) {
	t := time.NewTicker(d)
	for {
		select {
		case <-t.C:
			p.store.Expire()
		case <-p.shutdownCh:
			return
		}
	}
}

func (p *serviceGraphProcessor) getPeerHost(m []string, peers map[string]string) string {
	peerStr := "unknown"
	for _, s := range m {
		if peer, ok := peers[s]; ok {
			peerStr = peer
			break
		}
	}
	return peerStr
}

// cacheLoop periodically cleans the cache
func (p *serviceGraphProcessor) cacheLoop(d time.Duration) {
	t := time.NewTicker(d)
	for {
		select {
		case <-t.C:
			p.cleanCache()
		case <-p.shutdownCh:
			return
		}
	}

}

// cleanCache removes series that have not been updated in 15 minutes
func (p *serviceGraphProcessor) cleanCache() {
	var staleSeries []string
	p.metricMutex.RLock()
	for key, series := range p.keyToMetric {
		if series.lastUpdated+15*time.Minute.Milliseconds() < time.Now().UnixMilli() {
			staleSeries = append(staleSeries, key)
		}
	}
	p.metricMutex.RUnlock()

	p.metricMutex.Lock()
	for _, key := range staleSeries {
		delete(p.keyToMetric, key)
	}
	p.metricMutex.Unlock()

	p.seriesMutex.Lock()
	for _, key := range staleSeries {
		delete(p.reqTotal, key)
		delete(p.reqFailedTotal, key)
		delete(p.reqDurationSecondsCount, key)
		delete(p.reqDurationSecondsSum, key)
		delete(p.reqDurationSecondsBucketCounts, key)
	}
	p.seriesMutex.Unlock()
}

// durationToMillis converts the given duration to the number of milliseconds it represents.
// Note that this can return sub-millisecond (i.e. < 1ms) values as well.
func durationToMillis(d time.Duration) float64 {
	return float64(d.Nanoseconds()) / float64(time.Millisecond.Nanoseconds())
}

func mapDurationsToMillis(vs []time.Duration) []float64 {
	vsm := make([]float64, len(vs))
	for i, v := range vs {
		vsm[i] = durationToMillis(v)
	}
	return vsm
}<|MERGE_RESOLUTION|>--- conflicted
+++ resolved
@@ -334,14 +334,9 @@
 		}
 
 		if len(e.ServerService) == 0 {
-<<<<<<< HEAD
-			e.ServerService = p.getPeerHost(PeerAttributes, e.Peer)
+			e.ServerService = p.getPeerHost(p.config.VirtualNodePeerAttributes, e.Peer)
 			p.onComplete(e)
-=======
-			e.ServerService = p.getPeerHost(p.config.VirtualNodePeerAttributes, e.Peer)
->>>>>>> 13bcae34
-		}
-
+		}
 	}
 }
 
