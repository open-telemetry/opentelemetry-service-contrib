// Copyright The OpenTelemetry Authors
//
// Licensed under the Apache License, Version 2.0 (the "License");
// you may not use this file except in compliance with the License.
// You may obtain a copy of the License at
//
//       http://www.apache.org/licenses/LICENSE-2.0
//
// Unless required by applicable law or agreed to in writing, software
// distributed under the License is distributed on an "AS IS" BASIS,
// WITHOUT WARRANTIES OR CONDITIONS OF ANY KIND, either express or implied.
// See the License for the specific language governing permissions and
// limitations under the License.

package servicegraphprocessor // import "github.com/open-telemetry/opentelemetry-collector-contrib/processor/servicegraphprocessor"

import (
	"context"
	"time"

	"go.opencensus.io/stats/view"
	"go.opentelemetry.io/collector/component"
	"go.opentelemetry.io/collector/connector"
	"go.opentelemetry.io/collector/consumer"
	"go.opentelemetry.io/collector/featuregate"
	"go.opentelemetry.io/collector/processor"
)

const (
	// The value of "type" key in configuration.
	typeStr = "servicegraph"
	// The stability level of the processor.
<<<<<<< HEAD
	stability                = component.StabilityLevelAlpha
	virtualNodeFeatureGateID = "processor.servicegraph.virtualNode"
=======
	stability          = component.StabilityLevelAlpha
	connectorStability = component.StabilityLevelDevelopment
>>>>>>> feb6c08d
)

var virtualNodeFeatureGate *featuregate.Gate

func init() {
	virtualNodeFeatureGate = featuregate.GlobalRegistry().MustRegister(
		virtualNodeFeatureGateID,
		featuregate.StageAlpha,
		featuregate.WithRegisterDescription("When enabled, when the edge expires, processor checks if it has peer attributes(`db.name, net.sock.peer.addr, net.peer.name, rpc.service, http.url, http.target`), and then aggregate the metrics with virtual node."),
		featuregate.WithRegisterReferenceURL("https://github.com/open-telemetry/opentelemetry-collector-contrib/issues/17196"),
	)
}

// NewFactory creates a factory for the servicegraph processor.
func NewFactory() processor.Factory {
	// TODO: Handle this err
	_ = view.Register(serviceGraphProcessorViews()...)

	return processor.NewFactory(
		typeStr,
		createDefaultConfig,
		processor.WithTraces(createTracesProcessor, stability),
	)
}

// NewConnectorFactory creates a factory for the servicegraph connector.
func NewConnectorFactory() connector.Factory {
	// TODO: Handle this err
	_ = view.Register(serviceGraphProcessorViews()...)

	return connector.NewFactory(
		typeStr,
		createDefaultConfig,
		connector.WithTracesToMetrics(createTracesToMetricsConnector, connectorStability),
	)
}

func createDefaultConfig() component.Config {
	return &Config{
		Store: StoreConfig{
			TTL:      2 * time.Second,
			MaxItems: 1000,
		},
	}
}

func createTracesProcessor(_ context.Context, params processor.CreateSettings, cfg component.Config, nextConsumer consumer.Traces) (processor.Traces, error) {
	p := newProcessor(params.Logger, cfg)
	p.tracesConsumer = nextConsumer
	return p, nil
}

func createTracesToMetricsConnector(_ context.Context, params connector.CreateSettings, cfg component.Config, nextConsumer consumer.Metrics) (connector.Traces, error) {
	c := newProcessor(params.Logger, cfg)
	c.metricsConsumer = nextConsumer
	return c, nil
}<|MERGE_RESOLUTION|>--- conflicted
+++ resolved
@@ -30,13 +30,9 @@
 	// The value of "type" key in configuration.
 	typeStr = "servicegraph"
 	// The stability level of the processor.
-<<<<<<< HEAD
-	stability                = component.StabilityLevelAlpha
-	virtualNodeFeatureGateID = "processor.servicegraph.virtualNode"
-=======
 	stability          = component.StabilityLevelAlpha
 	connectorStability = component.StabilityLevelDevelopment
->>>>>>> feb6c08d
+  virtualNodeFeatureGateID = "processor.servicegraph.virtualNode"
 )
 
 var virtualNodeFeatureGate *featuregate.Gate
