module github.com/open-telemetry/opentelemetry-collector-contrib/extension/jaegerremotesampling

go 1.17

require (
	github.com/jaegertracing/jaeger v1.33.0
	github.com/stretchr/testify v1.7.1
	go.opentelemetry.io/collector v0.49.1-0.20220428142054-b34df3a7e7e9
	go.uber.org/zap v1.21.0
	google.golang.org/grpc v1.46.0
)

require (
<<<<<<< HEAD
	cloud.google.com/go/compute v1.5.0 // indirect
	github.com/apache/thrift v0.16.0 // indirect
	github.com/davecgh/go-spew v1.1.1 // indirect
	github.com/felixge/httpsnoop v1.0.2 // indirect
	github.com/go-logr/logr v1.2.3 // indirect
	github.com/go-logr/stdr v1.2.2 // indirect
	github.com/gogo/protobuf v1.3.2 // indirect
	github.com/golang/protobuf v1.5.2 // indirect
	github.com/golang/snappy v0.0.4 // indirect
	github.com/klauspost/compress v1.15.1 // indirect
	github.com/knadh/koanf v1.4.0 // indirect
=======
	cloud.google.com/go/compute v1.6.0 // indirect
	github.com/apache/thrift v0.16.0 // indirect
	github.com/davecgh/go-spew v1.1.1 // indirect
	github.com/felixge/httpsnoop v1.0.2 // indirect
	github.com/fsnotify/fsnotify v1.5.1 // indirect
	github.com/go-logr/logr v1.2.3 // indirect
	github.com/go-logr/stdr v1.2.2 // indirect
	github.com/gogo/googleapis v1.4.1 // indirect
	github.com/gogo/protobuf v1.3.2 // indirect
	github.com/golang/protobuf v1.5.2 // indirect
	github.com/golang/snappy v0.0.4 // indirect
	github.com/hashicorp/hcl v1.0.0 // indirect
	github.com/klauspost/compress v1.15.1 // indirect
	github.com/knadh/koanf v1.4.1 // indirect
	github.com/magiconair/properties v1.8.6 // indirect
>>>>>>> 174f4388
	github.com/mitchellh/copystructure v1.2.0 // indirect
	github.com/mitchellh/mapstructure v1.5.0 // indirect
	github.com/mitchellh/reflectwalk v1.0.2 // indirect
	github.com/mostynb/go-grpc-compression v1.1.16 // indirect
	github.com/opentracing/opentracing-go v1.2.0 // indirect
	github.com/pelletier/go-toml v1.9.4 // indirect
	github.com/pmezard/go-difflib v1.0.0 // indirect
	github.com/rs/cors v1.8.2 // indirect
<<<<<<< HEAD
	github.com/spf13/cast v1.4.1 // indirect
	github.com/uber/jaeger-lib v2.4.1+incompatible // indirect
	go.opentelemetry.io/collector/model v0.48.0 // indirect
	go.opentelemetry.io/contrib/instrumentation/google.golang.org/grpc/otelgrpc v0.31.0 // indirect
	go.opentelemetry.io/contrib/instrumentation/net/http/otelhttp v0.31.0 // indirect
	go.opentelemetry.io/otel v1.6.1 // indirect
	go.opentelemetry.io/otel/metric v0.28.0 // indirect
	go.opentelemetry.io/otel/trace v1.6.1 // indirect
=======
	github.com/spf13/afero v1.6.0 // indirect
	github.com/spf13/cast v1.4.1 // indirect
	github.com/spf13/jwalterweatherman v1.1.0 // indirect
	github.com/spf13/pflag v1.0.5 // indirect
	github.com/spf13/viper v1.10.1 // indirect
	github.com/subosito/gotenv v1.2.0 // indirect
	github.com/uber/jaeger-client-go v2.30.0+incompatible // indirect
	github.com/uber/jaeger-lib v2.4.1+incompatible // indirect
	go.opentelemetry.io/collector/pdata v0.49.1-0.20220428142054-b34df3a7e7e9 // indirect
	go.opentelemetry.io/contrib/instrumentation/google.golang.org/grpc/otelgrpc v0.31.0 // indirect
	go.opentelemetry.io/contrib/instrumentation/net/http/otelhttp v0.31.0 // indirect
	go.opentelemetry.io/otel v1.6.3 // indirect
	go.opentelemetry.io/otel/metric v0.29.0 // indirect
	go.opentelemetry.io/otel/trace v1.6.3 // indirect
>>>>>>> 174f4388
	go.uber.org/atomic v1.9.0 // indirect
	go.uber.org/multierr v1.8.0 // indirect
	golang.org/x/net v0.0.0-20220325170049-de3da57026de // indirect
	golang.org/x/oauth2 v0.0.0-20220309155454-6242fa91716a // indirect
	golang.org/x/sys v0.0.0-20220328115105-d36c6a25d886 // indirect
	golang.org/x/text v0.3.7 // indirect
	google.golang.org/genproto v0.0.0-20220413183235-5e96e2839df9 // indirect
	google.golang.org/protobuf v1.28.0 // indirect
	gopkg.in/check.v1 v1.0.0-20201130134442-10cb98267c6c // indirect
	gopkg.in/ini.v1 v1.66.2 // indirect
	gopkg.in/yaml.v2 v2.4.0 // indirect
	gopkg.in/yaml.v3 v3.0.0-20210107192922-496545a6307b // indirect
)

replace go.opentelemetry.io/collector/semconv => go.opentelemetry.io/collector/semconv v0.0.0-20220422001137-87ab5de64ce4<|MERGE_RESOLUTION|>--- conflicted
+++ resolved
@@ -11,19 +11,6 @@
 )
 
 require (
-<<<<<<< HEAD
-	cloud.google.com/go/compute v1.5.0 // indirect
-	github.com/apache/thrift v0.16.0 // indirect
-	github.com/davecgh/go-spew v1.1.1 // indirect
-	github.com/felixge/httpsnoop v1.0.2 // indirect
-	github.com/go-logr/logr v1.2.3 // indirect
-	github.com/go-logr/stdr v1.2.2 // indirect
-	github.com/gogo/protobuf v1.3.2 // indirect
-	github.com/golang/protobuf v1.5.2 // indirect
-	github.com/golang/snappy v0.0.4 // indirect
-	github.com/klauspost/compress v1.15.1 // indirect
-	github.com/knadh/koanf v1.4.0 // indirect
-=======
 	cloud.google.com/go/compute v1.6.0 // indirect
 	github.com/apache/thrift v0.16.0 // indirect
 	github.com/davecgh/go-spew v1.1.1 // indirect
@@ -39,7 +26,6 @@
 	github.com/klauspost/compress v1.15.1 // indirect
 	github.com/knadh/koanf v1.4.1 // indirect
 	github.com/magiconair/properties v1.8.6 // indirect
->>>>>>> 174f4388
 	github.com/mitchellh/copystructure v1.2.0 // indirect
 	github.com/mitchellh/mapstructure v1.5.0 // indirect
 	github.com/mitchellh/reflectwalk v1.0.2 // indirect
@@ -48,16 +34,6 @@
 	github.com/pelletier/go-toml v1.9.4 // indirect
 	github.com/pmezard/go-difflib v1.0.0 // indirect
 	github.com/rs/cors v1.8.2 // indirect
-<<<<<<< HEAD
-	github.com/spf13/cast v1.4.1 // indirect
-	github.com/uber/jaeger-lib v2.4.1+incompatible // indirect
-	go.opentelemetry.io/collector/model v0.48.0 // indirect
-	go.opentelemetry.io/contrib/instrumentation/google.golang.org/grpc/otelgrpc v0.31.0 // indirect
-	go.opentelemetry.io/contrib/instrumentation/net/http/otelhttp v0.31.0 // indirect
-	go.opentelemetry.io/otel v1.6.1 // indirect
-	go.opentelemetry.io/otel/metric v0.28.0 // indirect
-	go.opentelemetry.io/otel/trace v1.6.1 // indirect
-=======
 	github.com/spf13/afero v1.6.0 // indirect
 	github.com/spf13/cast v1.4.1 // indirect
 	github.com/spf13/jwalterweatherman v1.1.0 // indirect
@@ -72,7 +48,6 @@
 	go.opentelemetry.io/otel v1.6.3 // indirect
 	go.opentelemetry.io/otel/metric v0.29.0 // indirect
 	go.opentelemetry.io/otel/trace v1.6.3 // indirect
->>>>>>> 174f4388
 	go.uber.org/atomic v1.9.0 // indirect
 	go.uber.org/multierr v1.8.0 // indirect
 	golang.org/x/net v0.0.0-20220325170049-de3da57026de // indirect
