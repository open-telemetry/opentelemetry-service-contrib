// Copyright The OpenTelemetry Authors
// SPDX-License-Identifier: Apache-2.0

package filestorage

import (
	"os"
	"path/filepath"
	"strings"
	"testing"
	"time"

	"github.com/google/uuid"
	"github.com/stretchr/testify/assert"
	"github.com/stretchr/testify/require"
	"go.opentelemetry.io/collector/component"
	"go.opentelemetry.io/collector/confmap/confmaptest"
	"go.opentelemetry.io/collector/extension"

	"github.com/open-telemetry/opentelemetry-collector-contrib/extension/storage/filestorage/internal/metadata"
)

func TestLoadConfig(t *testing.T) {
	t.Parallel()

	tests := []struct {
		id       component.ID
		expected component.Config
	}{
		{
			id: component.NewID(metadata.Type),
			expected: func() component.Config {
				ret := NewFactory().CreateDefaultConfig()
				ret.(*Config).Directory = "."
				return ret
			}(),
		},
		{
			id: component.NewIDWithName(metadata.Type, "all_settings"),
			expected: &Config{
				Directory: ".",
				Compaction: &CompactionConfig{
					Directory:                  ".",
					OnStart:                    true,
					OnRebound:                  true,
					MaxTransactionSize:         2048,
					ReboundTriggerThresholdMiB: 16,
					ReboundNeededThresholdMiB:  128,
					CheckInterval:              time.Second * 5,
					CleanupOnStart:             true,
				},
				Timeout:              2 * time.Second,
				FSync:                true,
				CreateDirectory:      false,
				DirectoryPermissions: "0750",
			},
		},
	}
	for _, tt := range tests {
		t.Run(tt.id.String(), func(t *testing.T) {
			cm, err := confmaptest.LoadConf(filepath.Join("testdata", "config.yaml"))
			require.NoError(t, err)
			factory := NewFactory()
			cfg := factory.CreateDefaultConfig()
			sub, err := cm.Sub(tt.id.String())
			require.NoError(t, err)
			require.NoError(t, sub.Unmarshal(cfg))

			assert.NoError(t, component.ValidateConfig(cfg))
			assert.Equal(t, tt.expected, cfg)
		})
	}
}

func TestHandleNonExistingDirectoryWithAnError(t *testing.T) {
	f := NewFactory()
	cfg := f.CreateDefaultConfig().(*Config)
	cfg.Directory = "/not/a/dir"

	err := component.ValidateConfig(cfg)
	require.Error(t, err)
	require.True(t, strings.HasPrefix(err.Error(), "directory must exist: "))
}

func TestHandleProvidingFilePathAsDirWithAnError(t *testing.T) {
	f := NewFactory()
	cfg := f.CreateDefaultConfig().(*Config)

	file, err := os.CreateTemp("", "")
	require.NoError(t, err)
	t.Cleanup(func() {
		require.NoError(t, file.Close())
		require.NoError(t, os.Remove(file.Name()))
	})

	cfg.Directory = file.Name()

	err = component.ValidateConfig(cfg)
	require.Error(t, err)
	require.EqualError(t, err, file.Name()+" is not a directory")
}

<<<<<<< HEAD
func TestDirectoryCreateConfig(t *testing.T) {
	tests := []struct {
		name   string
		config func(*testing.T, extension.Factory) *Config
		err    error
	}{
		{
			name: "create directory true - no error",
			config: func(t *testing.T, f extension.Factory) *Config {
				storageDir := filepath.Join(t.TempDir(), uuid.NewString())
				cfg := f.CreateDefaultConfig().(*Config)
				cfg.Directory = storageDir
				cfg.CreateDirectory = true
				return cfg
			},
			err: nil,
		},
		{
			name: "create directory true - no error - 0700 permissions",
			config: func(t *testing.T, f extension.Factory) *Config {
				storageDir := filepath.Join(t.TempDir(), uuid.NewString())
				cfg := f.CreateDefaultConfig().(*Config)
				cfg.Directory = storageDir
				cfg.CreateDirectory = true
				cfg.DirectoryPermissions = "0700"
				return cfg
			},
			err: nil,
		},
		{
			name: "create directory false - error",
			config: func(t *testing.T, f extension.Factory) *Config {
				storageDir := filepath.Join(t.TempDir(), uuid.NewString())
				cfg := f.CreateDefaultConfig().(*Config)
				cfg.Directory = storageDir
				cfg.CreateDirectory = false
=======
func TestCompactionDirectory(t *testing.T) {
	f := NewFactory()
	tests := []struct {
		name   string
		config func(*testing.T) *Config
		err    error
	}{
		{
			name: "directory-must-exists-error",
			config: func(t *testing.T) *Config {
				cfg := f.CreateDefaultConfig().(*Config)
				cfg.Directory = t.TempDir()             // actual directory
				cfg.Compaction.Directory = "/not/a/dir" // not a directory
				cfg.Compaction.OnRebound = true
				cfg.Compaction.OnStart = true
>>>>>>> 942ce300
				return cfg
			},
			err: os.ErrNotExist,
		},
		{
<<<<<<< HEAD
			name: "create directory true - invalid permissions",
			config: func(t *testing.T, f extension.Factory) *Config {
				storageDir := filepath.Join(t.TempDir(), uuid.NewString())
				cfg := f.CreateDefaultConfig().(*Config)
				cfg.Directory = storageDir
				cfg.CreateDirectory = true
				cfg.DirectoryPermissions = "invalid string"
				return cfg
			},
			err: errInvalidOctal,
		},
		{
			name: "create directory true - rwxr--r-- (should be octal string)",
			config: func(t *testing.T, f extension.Factory) *Config {
				storageDir := filepath.Join(t.TempDir(), uuid.NewString())
				cfg := f.CreateDefaultConfig().(*Config)
				cfg.Directory = storageDir
				cfg.CreateDirectory = true
				cfg.DirectoryPermissions = "rwxr--r--"
				return cfg
			},
			err: errInvalidOctal,
		},
		{
			name: "create directory true - 0778 (invalid octal)",
			config: func(t *testing.T, f extension.Factory) *Config {
				storageDir := filepath.Join(t.TempDir(), uuid.NewString())
				cfg := f.CreateDefaultConfig().(*Config)
				cfg.Directory = storageDir
				cfg.CreateDirectory = true
				cfg.DirectoryPermissions = "0778"
				return cfg
			},
			err: errInvalidOctal,
		},
		{
			name: "create directory true - 07771 (invalid permission bits)",
			config: func(t *testing.T, f extension.Factory) *Config {
				storageDir := filepath.Join(t.TempDir(), uuid.NewString())
				cfg := f.CreateDefaultConfig().(*Config)
				cfg.Directory = storageDir
				cfg.CreateDirectory = true
				cfg.DirectoryPermissions = "07771"
				return cfg
			},
			err: errInvalidPermissionBits,
		},
		{
			name: "create directory false - 07771 (invalid string) - no error",
			config: func(t *testing.T, f extension.Factory) *Config {
				cfg := f.CreateDefaultConfig().(*Config)
				cfg.Directory = t.TempDir()
				cfg.CreateDirectory = false
				cfg.DirectoryPermissions = "07771"
				return cfg

=======
			name: "directory-must-exists-error-on-start",
			config: func(t *testing.T) *Config {
				cfg := f.CreateDefaultConfig().(*Config)
				cfg.Directory = t.TempDir()             // actual directory
				cfg.Compaction.Directory = "/not/a/dir" // not a directory
				cfg.Compaction.OnRebound = false
				cfg.Compaction.OnStart = true
				return cfg
			},
			err: os.ErrNotExist,
		},
		{
			name: "directory-must-exists-error-on-rebound",
			config: func(t *testing.T) *Config {
				cfg := f.CreateDefaultConfig().(*Config)
				cfg.Directory = t.TempDir()             // actual directory
				cfg.Compaction.Directory = "/not/a/dir" // not a directory
				cfg.Compaction.OnRebound = true
				cfg.Compaction.OnStart = false
				return cfg
			},
			err: os.ErrNotExist,
		},
		{
			name: "compaction-disabled-no-error",
			config: func(t *testing.T) *Config {
				cfg := f.CreateDefaultConfig().(*Config)
				cfg.Directory = t.TempDir()             // actual directory
				cfg.Compaction.Directory = "/not/a/dir" // not a directory
				cfg.Compaction.OnRebound = false
				cfg.Compaction.OnStart = false
				return cfg
>>>>>>> 942ce300
			},
			err: nil,
		},
	}
<<<<<<< HEAD
	for _, tt := range tests {
		t.Run(tt.name, func(t *testing.T) {
			f := NewFactory()
			config := tt.config(t, f)
			require.ErrorIs(t, config.Validate(), tt.err)
		})
	}
=======
	for _, test := range tests {
		t.Run(test.name, func(t *testing.T) {
			require.ErrorIs(t, component.ValidateConfig(test.config(t)), test.err)
		})
	}

>>>>>>> 942ce300
}<|MERGE_RESOLUTION|>--- conflicted
+++ resolved
@@ -99,8 +99,6 @@
 	require.Error(t, err)
 	require.EqualError(t, err, file.Name()+" is not a directory")
 }
-
-<<<<<<< HEAD
 func TestDirectoryCreateConfig(t *testing.T) {
 	tests := []struct {
 		name   string
@@ -137,7 +135,80 @@
 				cfg := f.CreateDefaultConfig().(*Config)
 				cfg.Directory = storageDir
 				cfg.CreateDirectory = false
-=======
+				return cfg
+			},
+			err: os.ErrNotExist,
+		},
+		{
+			name: "create directory true - invalid permissions",
+			config: func(t *testing.T, f extension.Factory) *Config {
+				storageDir := filepath.Join(t.TempDir(), uuid.NewString())
+				cfg := f.CreateDefaultConfig().(*Config)
+				cfg.Directory = storageDir
+				cfg.CreateDirectory = true
+				cfg.DirectoryPermissions = "invalid string"
+				return cfg
+			},
+			err: errInvalidOctal,
+		},
+		{
+			name: "create directory true - rwxr--r-- (should be octal string)",
+			config: func(t *testing.T, f extension.Factory) *Config {
+				storageDir := filepath.Join(t.TempDir(), uuid.NewString())
+				cfg := f.CreateDefaultConfig().(*Config)
+				cfg.Directory = storageDir
+				cfg.CreateDirectory = true
+				cfg.DirectoryPermissions = "rwxr--r--"
+				return cfg
+			},
+			err: errInvalidOctal,
+		},
+		{
+			name: "create directory true - 0778 (invalid octal)",
+			config: func(t *testing.T, f extension.Factory) *Config {
+				storageDir := filepath.Join(t.TempDir(), uuid.NewString())
+				cfg := f.CreateDefaultConfig().(*Config)
+				cfg.Directory = storageDir
+				cfg.CreateDirectory = true
+				cfg.DirectoryPermissions = "0778"
+				return cfg
+			},
+			err: errInvalidOctal,
+		},
+		{
+			name: "create directory true - 07771 (invalid permission bits)",
+			config: func(t *testing.T, f extension.Factory) *Config {
+				storageDir := filepath.Join(t.TempDir(), uuid.NewString())
+				cfg := f.CreateDefaultConfig().(*Config)
+				cfg.Directory = storageDir
+				cfg.CreateDirectory = true
+				cfg.DirectoryPermissions = "07771"
+				return cfg
+			},
+			err: errInvalidPermissionBits,
+		},
+		{
+			name: "create directory false - 07771 (invalid string) - no error",
+			config: func(t *testing.T, f extension.Factory) *Config {
+				cfg := f.CreateDefaultConfig().(*Config)
+				cfg.Directory = t.TempDir()
+				cfg.CreateDirectory = false
+				cfg.DirectoryPermissions = "07771"
+				return cfg
+
+			},
+			err: nil,
+		},
+	}
+	for _, tt := range tests {
+		t.Run(tt.name, func(t *testing.T) {
+			f := NewFactory()
+			config := tt.config(t, f)
+			require.ErrorIs(t, config.Validate(), tt.err)
+		})
+	}
+}
+
 func TestCompactionDirectory(t *testing.T) {
 	f := NewFactory()
 	tests := []struct {
@@ -153,70 +224,11 @@
 				cfg.Compaction.Directory = "/not/a/dir" // not a directory
 				cfg.Compaction.OnRebound = true
 				cfg.Compaction.OnStart = true
->>>>>>> 942ce300
-				return cfg
-			},
-			err: os.ErrNotExist,
-		},
-		{
-<<<<<<< HEAD
-			name: "create directory true - invalid permissions",
-			config: func(t *testing.T, f extension.Factory) *Config {
-				storageDir := filepath.Join(t.TempDir(), uuid.NewString())
-				cfg := f.CreateDefaultConfig().(*Config)
-				cfg.Directory = storageDir
-				cfg.CreateDirectory = true
-				cfg.DirectoryPermissions = "invalid string"
-				return cfg
-			},
-			err: errInvalidOctal,
-		},
-		{
-			name: "create directory true - rwxr--r-- (should be octal string)",
-			config: func(t *testing.T, f extension.Factory) *Config {
-				storageDir := filepath.Join(t.TempDir(), uuid.NewString())
-				cfg := f.CreateDefaultConfig().(*Config)
-				cfg.Directory = storageDir
-				cfg.CreateDirectory = true
-				cfg.DirectoryPermissions = "rwxr--r--"
-				return cfg
-			},
-			err: errInvalidOctal,
-		},
-		{
-			name: "create directory true - 0778 (invalid octal)",
-			config: func(t *testing.T, f extension.Factory) *Config {
-				storageDir := filepath.Join(t.TempDir(), uuid.NewString())
-				cfg := f.CreateDefaultConfig().(*Config)
-				cfg.Directory = storageDir
-				cfg.CreateDirectory = true
-				cfg.DirectoryPermissions = "0778"
-				return cfg
-			},
-			err: errInvalidOctal,
-		},
-		{
-			name: "create directory true - 07771 (invalid permission bits)",
-			config: func(t *testing.T, f extension.Factory) *Config {
-				storageDir := filepath.Join(t.TempDir(), uuid.NewString())
-				cfg := f.CreateDefaultConfig().(*Config)
-				cfg.Directory = storageDir
-				cfg.CreateDirectory = true
-				cfg.DirectoryPermissions = "07771"
-				return cfg
-			},
-			err: errInvalidPermissionBits,
-		},
-		{
-			name: "create directory false - 07771 (invalid string) - no error",
-			config: func(t *testing.T, f extension.Factory) *Config {
-				cfg := f.CreateDefaultConfig().(*Config)
-				cfg.Directory = t.TempDir()
-				cfg.CreateDirectory = false
-				cfg.DirectoryPermissions = "07771"
-				return cfg
-
-=======
+				return cfg
+			},
+			err: os.ErrNotExist,
+		},
+		{
 			name: "directory-must-exists-error-on-start",
 			config: func(t *testing.T) *Config {
 				cfg := f.CreateDefaultConfig().(*Config)
@@ -249,25 +261,13 @@
 				cfg.Compaction.OnRebound = false
 				cfg.Compaction.OnStart = false
 				return cfg
->>>>>>> 942ce300
-			},
-			err: nil,
-		},
-	}
-<<<<<<< HEAD
-	for _, tt := range tests {
-		t.Run(tt.name, func(t *testing.T) {
-			f := NewFactory()
-			config := tt.config(t, f)
-			require.ErrorIs(t, config.Validate(), tt.err)
-		})
-	}
-=======
+			},
+			err: nil,
+		},
+	}
 	for _, test := range tests {
 		t.Run(test.name, func(t *testing.T) {
 			require.ErrorIs(t, component.ValidateConfig(test.config(t)), test.err)
 		})
 	}
-
->>>>>>> 942ce300
 }