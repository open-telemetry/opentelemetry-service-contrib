--- conflicted
+++ resolved
@@ -162,12 +162,9 @@
 
 	o.statusSubscriptionWg.Wait()
 	o.componentHealthWg.Wait()
-<<<<<<< HEAD
-=======
 	if o.componentStatusCh != nil {
 		close(o.componentStatusCh)
 	}
->>>>>>> 03e370a1
 
 	o.logger.Debug("OpAMP agent shutting down...")
 	if o.opampClient == nil {
