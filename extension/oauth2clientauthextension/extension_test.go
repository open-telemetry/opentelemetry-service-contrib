--- conflicted
+++ resolved
@@ -148,11 +148,7 @@
 		settings             *Config
 		expectedClientConfig *clientcredentials.Config
 		shouldError          bool
-<<<<<<< HEAD
-		expectedError        error
-=======
 		expectedError        *error
->>>>>>> 592374af
 	}{
 		{
 			name: "client_id_file",
@@ -193,11 +189,7 @@
 				Scopes:       []string{"resource.read"},
 			},
 			shouldError:   true,
-<<<<<<< HEAD
-			expectedError: errNoClientIDProvided,
-=======
 			expectedError: &errNoClientIDProvided,
->>>>>>> 592374af
 		},
 		{
 			name: "missing_client_creds_file",
@@ -208,11 +200,7 @@
 				Scopes:           []string{"resource.read"},
 			},
 			shouldError:   true,
-<<<<<<< HEAD
-			expectedError: errNoClientSecretProvided,
-=======
 			expectedError: &errNoClientSecretProvided,
->>>>>>> 592374af
 		},
 	}
 
@@ -222,11 +210,7 @@
 			cfg, err := rc.clientCredentials.createConfig()
 			if test.shouldError {
 				assert.NotNil(t, err)
-<<<<<<< HEAD
-				assert.ErrorAs(t, err, &test.expectedError)
-=======
 				assert.ErrorAs(t, err, test.expectedError)
->>>>>>> 592374af
 				return
 			}
 			assert.NoError(t, err)
