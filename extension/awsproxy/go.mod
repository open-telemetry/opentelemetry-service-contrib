module github.com/open-telemetry/opentelemetry-collector-contrib/extension/awsproxy

go 1.17

require (
	github.com/open-telemetry/opentelemetry-collector-contrib/internal/aws/proxy v0.55.0
	github.com/open-telemetry/opentelemetry-collector-contrib/internal/common v0.55.0
	github.com/stretchr/testify v1.8.0
	go.opentelemetry.io/collector v0.55.1-0.20220711160057-6133c820fd50
	go.uber.org/zap v1.21.0
)

require (
<<<<<<< HEAD
	github.com/aws/aws-sdk-go v1.44.52 // indirect
=======
	github.com/aws/aws-sdk-go v1.44.54 // indirect
>>>>>>> 4eb24cff
	github.com/davecgh/go-spew v1.1.1 // indirect
	github.com/gogo/protobuf v1.3.2 // indirect
	github.com/golang/protobuf v1.5.2 // indirect
	github.com/jmespath/go-jmespath v0.4.0 // indirect
	github.com/json-iterator/go v1.1.12 // indirect
	github.com/knadh/koanf v1.4.2 // indirect
	github.com/mitchellh/copystructure v1.2.0 // indirect
	github.com/mitchellh/mapstructure v1.5.0 // indirect
	github.com/mitchellh/reflectwalk v1.0.2 // indirect
	github.com/modern-go/concurrent v0.0.0-20180306012644-bacd9c7ef1dd // indirect
	github.com/modern-go/reflect2 v1.0.2 // indirect
	github.com/pmezard/go-difflib v1.0.0 // indirect
	github.com/rogpeppe/go-internal v1.8.0 // indirect
	go.opentelemetry.io/collector/pdata v0.55.1-0.20220711160057-6133c820fd50 // indirect
	go.opentelemetry.io/otel v1.8.0 // indirect
	go.opentelemetry.io/otel/metric v0.31.0 // indirect
	go.opentelemetry.io/otel/trace v1.8.0 // indirect
	go.uber.org/atomic v1.9.0 // indirect
	go.uber.org/multierr v1.8.0 // indirect
	golang.org/x/net v0.0.0-20220225172249-27dd8689420f // indirect
	golang.org/x/sys v0.0.0-20220520151302-bc2c85ada10a // indirect
	golang.org/x/text v0.3.7 // indirect
	google.golang.org/genproto v0.0.0-20211208223120-3a66f561d7aa // indirect
	google.golang.org/grpc v1.48.0 // indirect
	google.golang.org/protobuf v1.28.0 // indirect
	gopkg.in/yaml.v3 v3.0.1 // indirect
)

replace github.com/open-telemetry/opentelemetry-collector-contrib/internal/common => ../../internal/common

replace github.com/open-telemetry/opentelemetry-collector-contrib/internal/aws/proxy => ./../../internal/aws/proxy<|MERGE_RESOLUTION|>--- conflicted
+++ resolved
@@ -11,11 +11,7 @@
 )
 
 require (
-<<<<<<< HEAD
-	github.com/aws/aws-sdk-go v1.44.52 // indirect
-=======
 	github.com/aws/aws-sdk-go v1.44.54 // indirect
->>>>>>> 4eb24cff
 	github.com/davecgh/go-spew v1.1.1 // indirect
 	github.com/gogo/protobuf v1.3.2 // indirect
 	github.com/golang/protobuf v1.5.2 // indirect
