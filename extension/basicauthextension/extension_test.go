--- conflicted
+++ resolved
@@ -267,7 +267,6 @@
 	resp, err := c.RoundTrip(&http.Request{Header: orgHeaders})
 	assert.NoError(t, err)
 	assert.Equal(t, expectedHeaders, resp.Header)
-<<<<<<< HEAD
 
 	credential, err := ext.PerRPCCredentials()
 
@@ -281,11 +280,8 @@
 	assert.Equal(t, md, expectedMd)
 	assert.NoError(t, err)
 	assert.True(t, credential.RequireTransportSecurity())
-	
-	assert.Nil(t, ext.Shutdown(context.Background()))
-=======
+
 	assert.NoError(t, ext.Shutdown(context.Background()))
->>>>>>> 7ffcfc34
 }
 
 func TestBasicAuth_ClientInvalid(t *testing.T) {
