include ./Makefile.Common

RUN_CONFIG?=local/config.yaml
CMD?=
OTEL_VERSION=main

BUILD_INFO_IMPORT_PATH=github.com/open-telemetry/opentelemetry-collector-contrib/internal/otelcontribcore/internal/version
VERSION=$(shell git describe --always --match "v[0-9]*" HEAD)
BUILD_INFO=-ldflags "-X $(BUILD_INFO_IMPORT_PATH).Version=$(VERSION)"

COMP_REL_PATH=internal/components/components.go
MOD_NAME=github.com/open-telemetry/opentelemetry-collector-contrib

GROUP ?= all
FOR_GROUP_TARGET=for-$(GROUP)-target

FIND_MOD_ARGS=-type f -name "go.mod"
TO_MOD_DIR=dirname {} \; | sort | egrep  '^./'
EX_COMPONENTS=-not -path "./receiver/*" -not -path "./processor/*" -not -path "./exporter/*" -not -path "./extension/*"
EX_INTERNAL=-not -path "./internal/*"

# NONROOT_MODS includes ./* dirs (excludes . dir)
NONROOT_MODS := $(shell find . $(FIND_MOD_ARGS) -exec $(TO_MOD_DIR) )

RECEIVER_MODS_0 := $(shell find ./receiver/[a-k]* $(FIND_MOD_ARGS) -exec $(TO_MOD_DIR) )
RECEIVER_MODS_1 := $(shell find ./receiver/[l-z]* $(FIND_MOD_ARGS) -exec $(TO_MOD_DIR) )
RECEIVER_MODS := $(RECEIVER_MODS_0) $(RECEIVER_MODS_1)
PROCESSOR_MODS := $(shell find ./processor/* $(FIND_MOD_ARGS) -exec $(TO_MOD_DIR) )
EXPORTER_MODS := $(shell find ./exporter/* $(FIND_MOD_ARGS) -exec $(TO_MOD_DIR) )
EXTENSION_MODS := $(shell find ./extension/* $(FIND_MOD_ARGS) -exec $(TO_MOD_DIR) )
INTERNAL_MODS := $(shell find ./internal/* $(FIND_MOD_ARGS) -exec $(TO_MOD_DIR) )
OTHER_MODS := $(shell find . $(EX_COMPONENTS) $(EX_INTERNAL) $(FIND_MOD_ARGS) -exec $(TO_MOD_DIR) ) $(PWD)
ALL_MODS := $(RECEIVER_MODS) $(PROCESSOR_MODS) $(EXPORTER_MODS) $(EXTENSION_MODS) $(INTERNAL_MODS) $(OTHER_MODS)

# find -exec dirname cannot be used to process multiple matching patterns
FIND_INTEGRATION_TEST_MODS={ find . -type f -name "*integration_test.go" & find . -type f -name "*e2e_test.go" -not -path "./testbed/*"; }
INTEGRATION_MODS := $(shell $(FIND_INTEGRATION_TEST_MODS) | uniq | xargs $(TO_MOD_DIR) )

ifeq ($(GOOS),windows)
	EXTENSION := .exe
endif

.DEFAULT_GOAL := all

all-modules:
	@echo $(NONROOT_MODS) | tr ' ' '\n' | sort

all-groups:
	@echo "receiver-0: $(RECEIVER_MODS_0)"
	@echo "\nreceiver-1: $(RECEIVER_MODS_1)"
	@echo "\nreceiver: $(RECEIVER_MODS)"
	@echo "\nprocessor: $(PROCESSOR_MODS)"
	@echo "\nexporter: $(EXPORTER_MODS)"
	@echo "\nextension: $(EXTENSION_MODS)"
	@echo "\ninternal: $(INTERNAL_MODS)"
	@echo "\nother: $(OTHER_MODS)"

.PHONY: all
all: all-common gotest otelcontribcol otelcontribcol-unstable

.PHONY: all-common
all-common:
	@$(MAKE) $(FOR_GROUP_TARGET) TARGET="common"

.PHONY: e2e-test
e2e-test: otelcontribcol otelcontribcol-unstable otelcontribcol-testbed
	$(MAKE) -C testbed run-tests

.PHONY: unit-tests-with-cover
unit-tests-with-cover:
	@echo Verifying that all packages have test files to count in coverage
	@internal/buildscripts/check-test-files.sh $(subst github.com/open-telemetry/opentelemetry-collector-contrib/,./,$(ALL_PKGS))
	@$(MAKE) $(FOR_GROUP_TARGET) TARGET="do-unit-tests-with-cover"

TARGET="do-integration-tests-with-cover"
.PHONY: integration-tests-with-cover
integration-tests-with-cover: $(INTEGRATION_MODS)

# Long-running e2e tests
.PHONY: stability-tests
stability-tests: otelcontribcol
	@echo Stability tests are disabled until we have a stable performance environment.
	@echo To enable the tests replace this echo by $(MAKE) -C testbed run-stability-tests

.PHONY: gotidy
gotidy:
	$(MAKE) $(FOR_GROUP_TARGET) TARGET="tidy"

.PHONY: gomoddownload
gomoddownload:
	$(MAKE) $(FOR_GROUP_TARGET) TARGET="moddownload"

.PHONY: gotest
gotest:
	$(MAKE) $(FOR_GROUP_TARGET) TARGET="test"

.PHONY: gofmt
gofmt:
	$(MAKE) $(FOR_GROUP_TARGET) TARGET="fmt"

.PHONY: golint
golint:
	$(MAKE) $(FOR_GROUP_TARGET) TARGET="lint"

.PHONY: goporto
goporto:
	porto -w --include-internal --skip-dirs "^cmd$$" ./

.PHONY: for-all
for-all:
	@echo "running $${CMD} in root"
	@$${CMD}
	@set -e; for dir in $(NONROOT_MODS); do \
	  (cd "$${dir}" && \
	  	echo "running $${CMD} in $${dir}" && \
	 	$${CMD} ); \
	done

.PHONY: add-tag
add-tag:
	@[ "${TAG}" ] || ( echo ">> env var TAG is not set"; exit 1 )
	@echo "Adding tag ${TAG}"
	@git tag -a ${TAG} -s -m "Version ${TAG}"
	@set -e; for dir in $(NONROOT_MODS); do \
	  (echo Adding tag "$${dir:2}/$${TAG}" && \
	 	git tag -a "$${dir:2}/$${TAG}" -s -m "Version ${dir:2}/${TAG}" ); \
	done

.PHONY: push-tag
push-tag:
	@[ "${TAG}" ] || ( echo ">> env var TAG is not set"; exit 1 )
	@echo "Pushing tag ${TAG}"
	@git push git@github.com:open-telemetry/opentelemetry-collector-contrib.git ${TAG}
	@set -e; for dir in $(NONROOT_MODS); do \
	  (echo Pushing tag "$${dir:2}/$${TAG}" && \
	 	git push git@github.com:open-telemetry/opentelemetry-collector-contrib.git "$${dir:2}/$${TAG}"); \
	done

.PHONY: delete-tag
delete-tag:
	@[ "${TAG}" ] || ( echo ">> env var TAG is not set"; exit 1 )
	@echo "Deleting tag ${TAG}"
	@git tag -d ${TAG}
	@set -e; for dir in $(NONROOT_MODS); do \
	  (echo Deleting tag "$${dir:2}/$${TAG}" && \
	 	git tag -d "$${dir:2}/$${TAG}" ); \
	done

DEPENDABOT_PATH=".github/dependabot.yml"
.PHONY: gendependabot
gendependabot:
	@echo "Recreating ${DEPENDABOT_PATH} file"
	@echo "# File generated by \"make gendependabot\"; DO NOT EDIT." > ${DEPENDABOT_PATH}
	@echo "" >> ${DEPENDABOT_PATH}
	@echo "version: 2" >> ${DEPENDABOT_PATH}
	@echo "updates:" >> ${DEPENDABOT_PATH}
	@echo "Add entry for \"/\" github-actions"
	@echo "  - package-ecosystem: \"github-actions\"" >> ${DEPENDABOT_PATH}
	@echo "    directory: \"/\"" >> ${DEPENDABOT_PATH}
	@echo "    schedule:" >> ${DEPENDABOT_PATH}
	@echo "      interval: \"weekly\"" >> ${DEPENDABOT_PATH}
	@echo "Add entry for \"/\" docker"
	@echo "  - package-ecosystem: \"docker\"" >> ${DEPENDABOT_PATH}
	@echo "    directory: \"/\"" >> ${DEPENDABOT_PATH}
	@echo "    schedule:" >> ${DEPENDABOT_PATH}
	@echo "      interval: \"weekly\"" >> ${DEPENDABOT_PATH}
	@echo "Add entry for \"/\" gomod"
	@echo "  - package-ecosystem: \"gomod\"" >> ${DEPENDABOT_PATH}
	@echo "    directory: \"/\"" >> ${DEPENDABOT_PATH}
	@echo "    schedule:" >> ${DEPENDABOT_PATH}
	@echo "      interval: \"weekly\"" >> ${DEPENDABOT_PATH}
	@set -e; for dir in $(NONROOT_MODS); do \
		echo "Add entry for \"$${dir:1}\""; \
		echo "  - package-ecosystem: \"gomod\"" >> ${DEPENDABOT_PATH}; \
		echo "    directory: \"$${dir:1}\"" >> ${DEPENDABOT_PATH}; \
		echo "    schedule:" >> ${DEPENDABOT_PATH}; \
		echo "      interval: \"weekly\"" >> ${DEPENDABOT_PATH}; \
	done

# Define a delegation target for each module
.PHONY: $(ALL_MODS)
$(ALL_MODS):
	@echo "Running target '$(TARGET)' in module '$@' as part of group '$(GROUP)'"
	$(MAKE) -C $@ $(TARGET)

# Trigger each module's delegation target
.PHONY: for-all-target
for-all-target: $(ALL_MODS)

.PHONY: for-receiver-target
for-receiver-target: $(RECEIVER_MODS)

.PHONY: for-receiver-0-target
for-receiver-0-target: $(RECEIVER_MODS_0)

.PHONY: for-receiver-1-target
for-receiver-1-target: $(RECEIVER_MODS_1)

.PHONY: for-processor-target
for-processor-target: $(PROCESSOR_MODS)

.PHONY: for-exporter-target
for-exporter-target: $(EXPORTER_MODS)

.PHONY: for-extension-target
for-extension-target: $(EXTENSION_MODS)

.PHONY: for-internal-target
for-internal-target: $(INTERNAL_MODS)

.PHONY: for-other-target
for-other-target: $(OTHER_MODS)

# Debugging target, which helps to quickly determine whether for-all-target is working or not.
.PHONY: all-pwd
all-pwd:
	$(MAKE) $(FOR_GROUP_TARGET) TARGET="pwd"

TOOLS_MOD_DIR := ./internal/tools
.PHONY: install-tools
install-tools:
	cd $(TOOLS_MOD_DIR) && $(GOCMD) install github.com/client9/misspell/cmd/misspell
	cd $(TOOLS_MOD_DIR) && $(GOCMD) install github.com/golangci/golangci-lint/cmd/golangci-lint
	cd $(TOOLS_MOD_DIR) && $(GOCMD) install github.com/google/addlicense
	cd $(TOOLS_MOD_DIR) && $(GOCMD) install github.com/jstemmer/go-junit-report
	cd $(TOOLS_MOD_DIR) && $(GOCMD) install github.com/pavius/impi/cmd/impi
	cd $(TOOLS_MOD_DIR) && $(GOCMD) install github.com/tcnksm/ghr
	cd $(TOOLS_MOD_DIR) && $(GOCMD) install go.opentelemetry.io/build-tools/checkdoc
	cd $(TOOLS_MOD_DIR) && $(GOCMD) install go.opentelemetry.io/build-tools/issuegenerator
	cd $(TOOLS_MOD_DIR) && $(GOCMD) install golang.org/x/tools/cmd/goimports
	cd $(TOOLS_MOD_DIR) && $(GOCMD) install go.opentelemetry.io/build-tools/multimod
	cd $(TOOLS_MOD_DIR) && $(GOCMD) install github.com/jcchavezs/porto/cmd/porto
	cd $(TOOLS_MOD_DIR) && $(GOCMD) install go.opentelemetry.io/build-tools/crosslink

.PHONY: run
run:
	GO111MODULE=on $(GOCMD) run --race ./cmd/otelcontribcol/... --config ${RUN_CONFIG} ${RUN_ARGS}

.PHONY: docker-component # Not intended to be used directly
docker-component: check-component
	GOOS=linux GOARCH=amd64 $(MAKE) $(COMPONENT)
	cp ./bin/$(COMPONENT)_linux_amd64 ./cmd/$(COMPONENT)/$(COMPONENT)
	docker build -t $(COMPONENT) ./cmd/$(COMPONENT)/
	rm ./cmd/$(COMPONENT)/$(COMPONENT)

.PHONY: check-component
check-component:
ifndef COMPONENT
	$(error COMPONENT variable was not defined)
endif

.PHONY: docker-otelcontribcol
docker-otelcontribcol:
	COMPONENT=otelcontribcol $(MAKE) docker-component

.PHONY: generate
generate:
	cd cmd/mdatagen && $(GOCMD) install .
	$(MAKE) for-all CMD="$(GOCMD) generate ./..."

.PHONY: chlog-install
chlog-install:
	cd cmd/chloggen && $(GOCMD) install .

FILENAME?=$(shell git branch --show-current)
.PHONY: chlog-new
chlog-new: chlog-install
	chloggen new -filename $(FILENAME)

.PHONY: chlog-validate
chlog-validate: chlog-install
	chloggen validate

.PHONY: chlog-preview
chlog-preview: chlog-install
	chloggen update -dry

.PHONY: chlog-update
chlog-update: chlog-install
	chloggen update -version $(VERSION)

# Build the Collector executable.
.PHONY: otelcontribcol
otelcontribcol:
	GO111MODULE=on CGO_ENABLED=0 $(GOCMD) build -trimpath -o ./bin/otelcontribcol_$(GOOS)_$(GOARCH)$(EXTENSION) \
		$(BUILD_INFO) -tags $(GO_BUILD_TAGS) ./cmd/otelcontribcol

# Build the Collector executable, including unstable functionality.
.PHONY: otelcontribcol-unstable
otelcontribcol-unstable:
	GO111MODULE=on CGO_ENABLED=0 $(GOCMD) build -trimpath -o ./bin/otelcontribcol_unstable_$(GOOS)_$(GOARCH)$(EXTENSION) \
		$(BUILD_INFO) -tags $(GO_BUILD_TAGS),enable_unstable ./cmd/otelcontribcol

# Build the Collector executable, with only components used in testbed.
.PHONY: otelcontribcol-testbed
otelcontribcol-testbed:
	GO111MODULE=on CGO_ENABLED=0 $(GOCMD) build -trimpath -o ./bin/otelcontribcol_testbed_$(GOOS)_$(GOARCH)$(EXTENSION) \
		$(BUILD_INFO) -tags $(GO_BUILD_TAGS),testbed ./cmd/otelcontribcol

.PHONY: update-dep
update-dep:
	$(MAKE) $(FOR_GROUP_TARGET) TARGET="updatedep"
	$(MAKE) otelcontribcol

.PHONY: update-otel
update-otel:
	$(MAKE) update-dep MODULE=go.opentelemetry.io/collector VERSION=$(OTEL_VERSION)

.PHONY: otel-from-tree
otel-from-tree:
	# This command allows you to make changes to your local checkout of otel core and build
	# contrib against those changes without having to push to github and update a bunch of
	# references. The workflow is:
	#
	# 1. Hack on changes in core (assumed to be checked out in ../opentelemetry-collector from this directory)
	# 2. Run `make otel-from-tree` (only need to run it once to remap go modules)
	# 3. You can now build contrib and it will use your local otel core changes.
	# 4. Before committing/pushing your contrib changes, undo by running `make otel-from-lib`.
	$(MAKE) for-all CMD="$(GOCMD) mod edit -replace go.opentelemetry.io/collector=$(SRC_ROOT)/../opentelemetry-collector"

.PHONY: otel-from-lib
otel-from-lib:
	# Sets opentelemetry core to be not be pulled from local source tree. (Undoes otel-from-tree.)
	$(MAKE) for-all CMD="$(GOCMD) mod edit -dropreplace go.opentelemetry.io/collector"

.PHONY: build-examples
build-examples:
	docker-compose -f examples/tracing/docker-compose.yml build
	docker-compose -f exporter/splunkhecexporter/example/docker-compose.yml build

.PHONY: deb-rpm-package
%-package: ARCH ?= amd64
%-package:
	$(MAKE) otelcontribcol-linux_$(ARCH)
	docker build -t otelcontribcol-fpm internal/buildscripts/packaging/fpm
	docker run --rm -v $(CURDIR):/repo -e PACKAGE=$* -e VERSION=$(VERSION) -e ARCH=$(ARCH) otelcontribcol-fpm

# Verify existence of READMEs for components specified as default components in the collector.
.PHONY: checkdoc
checkdoc:
	checkdoc --project-path $(CURDIR) --component-rel-path $(COMP_REL_PATH) --module-name $(MOD_NAME)

.PHONY: all-checklinks
all-checklinks:
	$(MAKE) $(FOR_GROUP_TARGET) TARGET="checklinks"

# Function to execute a command. Note the empty line before endef to make sure each command
# gets executed separately instead of concatenated with previous one.
# Accepts command to execute as first parameter.
define exec-command
$(1)

endef

# List of directories where certificates are stored for unit tests.
CERT_DIRS := receiver/sapmreceiver/testdata \
             receiver/signalfxreceiver/testdata \
             receiver/splunkhecreceiver/testdata \
<<<<<<< HEAD
             receiver/mongodbatlasreceiver/testdata/alerts/cert
=======
             receiver/mongodbatlasreceiver/testdata/alerts/certs \
             receiver/mongodbreceiver/testdata/certs
>>>>>>> ebc03ddc

# Generate certificates for unit tests relying on certificates.
.PHONY: certs
certs:
	$(foreach dir, $(CERT_DIRS), $(call exec-command, @internal/buildscripts/gen-certs.sh -o $(dir)))

.PHONY: multimod-verify
multimod-verify: install-tools
	@echo "Validating versions.yaml"
	multimod verify

.PHONY: multimod-prerelease
multimod-prerelease: install-tools
	multimod prerelease -v ./versions.yaml -m contrib-base

.PHONY: crosslink
crosslink: install-tools
	@echo "Executing crosslink"
	crosslink --root=$(shell pwd)<|MERGE_RESOLUTION|>--- conflicted
+++ resolved
@@ -356,12 +356,8 @@
 CERT_DIRS := receiver/sapmreceiver/testdata \
              receiver/signalfxreceiver/testdata \
              receiver/splunkhecreceiver/testdata \
-<<<<<<< HEAD
-             receiver/mongodbatlasreceiver/testdata/alerts/cert
-=======
-             receiver/mongodbatlasreceiver/testdata/alerts/certs \
+             receiver/mongodbatlasreceiver/testdata/alerts/cert \
              receiver/mongodbreceiver/testdata/certs
->>>>>>> ebc03ddc
 
 # Generate certificates for unit tests relying on certificates.
 .PHONY: certs
